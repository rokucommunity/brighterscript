--- conflicted
+++ resolved
@@ -242,12 +242,9 @@
         files: ['benchmarks/**/*.ts'],
         rules: {
             '@typescript-eslint/dot-notation': 'off',
-<<<<<<< HEAD
             '@typescript-eslint/no-unnecessary-type-assertion': 'off',
             '@typescript-eslint/no-non-null-assertion': 'off',
             'no-var': 'off',
-=======
->>>>>>> 872c2dfd
             'camelcase': 'off'
         }
     }]
