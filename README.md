--- conflicted
+++ resolved
@@ -482,9 +482,16 @@
             "codes": [1000, 1011] //ignore these specific codes from vendor libraries
         }]
         ```
-<<<<<<< HEAD
-
- - **diagnosticSeverityOverrides**: `Record<string | number, 'hint' | 'info' | 'warn' | 'error'>` - A map of error codes and severity levels, to override some diagnostics' severity; when a diagnostic generator doesn't offer enough control on an error's severity, this is a tool to work around blocking errors, or raise the level of other errors.
+
+Defaults to `undefined`.
+
+If a child bsconfig extends from a parent bsconfig, and both bsconfigs specify `diagnosticFilters`, the parent bsconfig's `diagnosticFilters` field will be completely overwritten.
+
+#### `diagnosticSeverityOverrides`
+
+Type: `Record<string | number, 'hint' | 'info' | 'warn' | 'error'>`
+
+A map of error codes and severity levels that will override diagnostics' severity. When a diagnostic generator doesn't offer enough control on an error's severity, this is a tool to work around blocking errors, or raise the level of other errors.
 
       ```jsonc
       "diagnosticSeverityOverrides": {
@@ -493,14 +500,6 @@
       }
       ```
 
- - **diagnosticLevel**: `'hint' | 'info' | 'warn' | 'error'` - Specify what diagnostic levels are printed to the console. This has no effect on what diagnostics are reported in the LanguageServer. Defaults to 'warn'
-=======
->>>>>>> 4b22eb63
-
-Defaults to `undefined`.
-
-If a child bsconfig extends from a parent bsconfig, and both bsconfigs specify `diagnosticFilters`, the parent bsconfig's `diagnosticFilters` field will be completely overwritten.
-
 #### `diagnosticLevel`
 
 Type: `"hint" | "info" | "warn" | "error"`
