--- conflicted
+++ resolved
@@ -154,11 +154,7 @@
     "vscode-languageserver": "^9.0.1",
     "vscode-languageserver-protocol": "^3.17.5",
     "vscode-languageserver-textdocument": "^1.0.11",
-<<<<<<< HEAD
-    "vscode-uri": "^2.1.1",
-=======
     "vscode-uri": "^3.0.8",
->>>>>>> 99e7601e
     "xml2js": "^0.5.0",
     "yargs": "^16.2.0"
   },
