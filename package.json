{
  "name": "brighterscript",
<<<<<<< HEAD
  "version": "1.0.0-alpha.29",
=======
  "version": "0.67.0",
>>>>>>> 2d77dc6b
  "description": "A superset of Roku's BrightScript language.",
  "scripts": {
    "preversion": "npm run build && npm run lint && npm run test",
    "build": "rimraf out && tsc",
    "watch": "rimraf out && tsc --watch",
    "prepublishOnly": "npm run build",
    "lint": "eslint \"src/**\"",
    "format": "tsfmt -r",
    "test": "nyc mocha",
    "test:nocover": "mocha",
    "test:watch": "mocha --watch",
    "test-related-projects": "ts-node scripts/test-related-projects.ts",
    "publish-coverage": "nyc report --reporter=text-lcov | coveralls",
    "dep-graph": "madge --image graph.svg --extensions ts ./src/parser",
    "docs": "ts-node scripts/compile-doc-examples.ts",
    "benchmark": "cd ./benchmarks && ts-node ./index.ts",
    "scrape-roku-docs": "ts-node scripts/scrape-roku-docs.ts",
    "rescrape-roku-docs": "rm scripts/.cache.json && npm run scrape-roku-docs",
    "null-check": "tsc -p tsconfig-null-safe.json",
    "create-test-package": "ts-node scripts/create-test-package.ts"
  },
  "mocha": {
    "spec": "src/**/*.spec.ts",
    "require": [
      "source-map-support/register",
      "ts-node/register"
    ],
    "fullTrace": true,
    "timeout": 2000,
    "watchExtensions": [
      "ts"
    ]
  },
  "files": [
    "dist/**/!(*.spec.*)*",
    "bslib.brs",
    "bsconfig.schema.json"
  ],
  "main": "dist/index.js",
  "typings": "dist/index.d.ts",
  "bin": {
    "bsc": "dist/cli.js"
  },
  "repository": {
    "type": "git",
    "url": "git+https://github.com/rokucommunity/brighterscript.git"
  },
  "author": "",
  "license": "MIT",
  "nyc": {
    "include": [
      "src/**/*.ts",
      "!src/**/*.spec.ts"
    ],
    "extension": [
      ".ts"
    ],
    "require": [
      "ts-node/register",
      "source-map-support/register"
    ],
    "reporter": [
      "text-summary",
      "html"
    ],
    "sourceMap": true,
    "instrument": true,
    "check-coverage": false,
    "lines": 100,
    "statements": 100,
    "functions": 100,
    "branches": 100
  },
  "devDependencies": {
    "@guyplusplus/turndown-plugin-gfm": "^1.0.7",
    "@types/benchmark": "^1.0.31",
    "@types/chai": "^4.1.2",
    "@types/command-line-args": "^5.0.0",
    "@types/command-line-usage": "^5.0.1",
    "@types/debounce-promise": "^3.1.1",
    "@types/fs-extra": "^8.0.0",
    "@types/marked": "^4.0.3",
    "@types/mocha": "^5.2.5",
    "@types/node": "^11.9.0",
    "@types/require-relative": "^0.8.0",
    "@types/sinon": "^9.0.4",
    "@types/turndown": "^5.0.1",
    "@types/yargs": "^15.0.5",
    "@typescript-eslint/eslint-plugin": "^5.27.0",
    "@typescript-eslint/parser": "^5.27.0",
    "benchmark": "^2.1.4",
    "chai": "^4.2.0",
    "chai-files": "^1.4.0",
    "clipboardy": "^2.3.0",
    "coveralls-next": "^4.2.0",
    "deepmerge": "^4.2.2",
    "eslint": "^8.16.0",
    "eslint-plugin-jsdoc": "^39.3.6",
    "eslint-plugin-no-only-tests": "2.6.0",
    "he": "^1.2.0",
    "madge": "^4.0.2",
    "marked": "^4.0.12",
    "mocha": "^9.1.3",
    "node-html-markdown": "^1.2.0",
    "node-run-cmd": "^1.0.1",
    "nyc": "^15.1.0",
    "object.pick": "^1.3.0",
    "phin": "^3.7.1",
    "rimraf": "^2.7.1",
    "semver-extra": "^3.0.0",
    "sinon": "^9.0.2",
    "source-map-support": "^0.5.13",
    "sync-request": "^6.1.0",
    "testdouble": "^3.5.2",
    "thenby": "^1.3.4",
    "ts-node": "8.9.1",
    "turndown": "^7.1.1",
    "turndown-plugin-gfm": "^1.0.2",
    "typescript": "^4.7.2",
    "typescript-formatter": "^7.2.2",
    "undent": "^0.1.0",
    "vscode-jsonrpc": "^5.0.1"
  },
  "dependencies": {
    "@rokucommunity/bslib": "^0.1.1",
    "@rokucommunity/logger": "^0.3.9",
    "@xml-tools/parser": "^1.0.7",
    "array-flat-polyfill": "^1.0.1",
    "chalk": "^2.4.2",
    "chevrotain": "^7.0.1",
    "chokidar": "^3.5.1",
    "clear": "^0.1.0",
    "coveralls-next": "^4.2.0",
    "cross-platform-clear-console": "^2.3.0",
    "debounce-promise": "^3.1.0",
    "eventemitter3": "^4.0.0",
    "fast-glob": "^3.2.12",
    "file-url": "^3.0.0",
    "fs-extra": "^8.1.0",
    "jsonc-parser": "^2.3.0",
    "long": "^3.2.0",
    "luxon": "^2.5.2",
    "minimatch": "^3.0.4",
    "moment": "^2.23.0",
    "p-settle": "^2.1.0",
    "parse-ms": "^2.1.0",
    "readline": "^1.3.0",
    "require-relative": "^0.8.7",
    "roku-deploy": "^3.12.0",
    "serialize-error": "^7.0.1",
    "source-map": "^0.7.4",
<<<<<<< HEAD
    "uuid": "^9.0.0",
    "vscode-languageserver": "7.0.0",
    "vscode-languageserver-protocol": "3.16.0",
    "vscode-languageserver-textdocument": "^1.0.1",
    "vscode-languageserver-types": "^3.17.3",
    "vscode-uri": "^2.1.1",
=======
    "vscode-languageserver": "^9.0.1",
    "vscode-languageserver-protocol": "^3.17.5",
    "vscode-languageserver-textdocument": "^1.0.11",
    "vscode-uri": "^3.0.8",
>>>>>>> 2d77dc6b
    "xml2js": "^0.5.0",
    "yargs": "^16.2.0"
  },
  "bugs": {
    "url": "https://github.com/rokucommunity/brighterscript/issues"
  },
  "homepage": "https://github.com/rokucommunity/brighterscript#readme",
  "directories": {
    "doc": "docs"
  },
  "keywords": []
}<|MERGE_RESOLUTION|>--- conflicted
+++ resolved
@@ -1,10 +1,6 @@
 {
   "name": "brighterscript",
-<<<<<<< HEAD
   "version": "1.0.0-alpha.29",
-=======
-  "version": "0.67.0",
->>>>>>> 2d77dc6b
   "description": "A superset of Roku's BrightScript language.",
   "scripts": {
     "preversion": "npm run build && npm run lint && npm run test",
@@ -156,19 +152,12 @@
     "roku-deploy": "^3.12.0",
     "serialize-error": "^7.0.1",
     "source-map": "^0.7.4",
-<<<<<<< HEAD
     "uuid": "^9.0.0",
-    "vscode-languageserver": "7.0.0",
-    "vscode-languageserver-protocol": "3.16.0",
-    "vscode-languageserver-textdocument": "^1.0.1",
     "vscode-languageserver-types": "^3.17.3",
-    "vscode-uri": "^2.1.1",
-=======
     "vscode-languageserver": "^9.0.1",
     "vscode-languageserver-protocol": "^3.17.5",
     "vscode-languageserver-textdocument": "^1.0.11",
     "vscode-uri": "^3.0.8",
->>>>>>> 2d77dc6b
     "xml2js": "^0.5.0",
     "yargs": "^16.2.0"
   },
