--- conflicted
+++ resolved
@@ -1,10 +1,6 @@
 {
   "name": "brighterscript",
-<<<<<<< HEAD
   "version": "1.0.0-alpha.27",
-=======
-  "version": "0.65.25",
->>>>>>> 54cdd426
   "description": "A superset of Roku's BrightScript language.",
   "scripts": {
     "preversion": "npm run build && npm run lint && npm run test",
@@ -98,11 +94,8 @@
     "benchmark": "^2.1.4",
     "chai": "^4.2.0",
     "chai-files": "^1.4.0",
-<<<<<<< HEAD
-=======
     "clipboardy": "^2.3.0",
     "coveralls-next": "^4.2.0",
->>>>>>> 54cdd426
     "deepmerge": "^4.2.2",
     "eslint": "^8.16.0",
     "eslint-plugin-jsdoc": "^39.3.6",
