--- conflicted
+++ resolved
@@ -1,10 +1,6 @@
 {
     "name": "brighterscript",
-<<<<<<< HEAD
     "version": "1.0.0-alpha.4",
-=======
-    "version": "0.39.0",
->>>>>>> 4a0f8571
     "description": "A superset of Roku's BrightScript language.",
     "scripts": {
         "preversion": "npm run build && npm run lint && npm run test",
