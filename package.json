{
    "name": "brighterscript",
    "version": "0.39.4",
    "description": "A superset of Roku's BrightScript language.",
    "scripts": {
        "preversion": "npm run build && npm run lint && npm run test",
        "build": "rimraf out && tsc",
        "watch": "rimraf out && tsc --watch",
        "prepublishOnly": "npm run build",
        "lint": "eslint \"src/**\"",
        "format": "tsfmt -r",
        "test": "nyc mocha",
        "test:nocover": "mocha",
        "test:watch": "mocha --watch",
        "publish-coverage": "nyc report --reporter=text-lcov | coveralls",
        "dep-graph": "madge --image graph.svg --extensions ts ./src/parser",
        "docs": "ts-node scripts/compile-doc-examples.ts",
        "benchmark": "node ./benchmarks/index.js",
        "scrape-roku-docs": "ts-node scripts/scrape-roku-docs.ts"
    },
    "mocha": {
        "spec": "src/**/*.spec.ts",
        "require": [
            "source-map-support/register",
            "ts-node/register"
        ],
        "fullTrace": true,
        "watchExtensions": [
            "ts"
        ]
    },
    "files": [
        "dist/**/!(*.spec.*)*",
        "bslib.brs",
        "bsconfig.schema.json"
    ],
    "main": "dist/index.js",
    "typings": "dist/index.d.ts",
    "bin": {
        "bsc": "dist/cli.js"
    },
    "repository": {
        "type": "git",
        "url": "https://github.com/rokucommunity/brighterscript.git"
    },
    "author": "",
    "license": "MIT",
    "nyc": {
        "include": [
            "src/**/*.ts",
            "!src/**/*.spec.ts"
        ],
        "extension": [
            ".ts"
        ],
        "require": [
            "ts-node/register",
            "source-map-support/register"
        ],
        "reporter": [
            "text-summary",
            "html"
        ],
        "sourceMap": true,
        "instrument": true,
        "check-coverage": false,
        "lines": 100,
        "statements": 100,
        "functions": 100,
        "branches": 100
    },
    "devDependencies": {
        "@types/benchmark": "^1.0.31",
        "@types/chai": "^4.1.2",
        "@types/chokidar": "^2.1.3",
        "@types/command-line-args": "^5.0.0",
        "@types/command-line-usage": "^5.0.1",
        "@types/debounce-promise": "^3.1.1",
        "@types/fs-extra": "^5.0.1",
        "@types/glob": "^7.1.1",
        "@types/mocha": "^5.2.5",
        "@types/node": "^11.9.0",
        "@types/request": "^2.47.0",
        "@types/sinon": "^9.0.4",
        "@types/yargs": "^15.0.5",
        "@typescript-eslint/eslint-plugin": "^4.4.1",
        "@typescript-eslint/parser": "^4.4.1",
        "benchmark": "^2.1.4",
        "chai": "^4.2.0",
        "chai-files": "^1.4.0",
        "coveralls": "^3.0.0",
        "dedent": "^0.7.0",
        "eslint": "^7.11.0",
        "eslint-plugin-github": "^4.1.1",
        "eslint-plugin-no-only-tests": "^2.4.0",
<<<<<<< HEAD
        "jsdom": "^16.4.0",
        "madge": "^3.4.4",
        "mocha": "^7.1.1",
=======
        "madge": "^4.0.2",
        "mocha": "^8.3.2",
>>>>>>> 986eb11f
        "node-run-cmd": "^1.0.1",
        "nyc": "^15.1.0",
        "object.pick": "^1.3.0",
        "phin": "^3.5.1",
        "rimraf": "^2.6.2",
        "semver-extra": "^3.0.0",
        "sinon": "^9.0.2",
        "source-map-support": "^0.5.13",
        "sync-request": "^6.1.0",
        "testdouble": "^3.5.2",
        "ts-node": "8.9.1",
        "typescript": "^3.9.2",
        "typescript-formatter": "^7.2.2",
        "vscode-jsonrpc": "^5.0.1"
    },
    "dependencies": {
<<<<<<< HEAD
        "@types/jsdom": "^16.2.6",
=======
        "@rokucommunity/bslib": "^0.1.1",
>>>>>>> 986eb11f
        "@xml-tools/parser": "^1.0.7",
        "array-flat-polyfill": "^1.0.1",
        "chalk": "^2.4.2",
        "chevrotain": "^7.0.1",
        "chokidar": "^3.5.1",
        "clear": "^0.1.0",
        "cross-platform-clear-console": "^2.3.0",
        "debounce-promise": "^3.1.0",
        "eventemitter3": "^4.0.0",
        "file-url": "^3.0.0",
        "fs-extra": "^7.0.1",
        "glob": "^7.1.6",
        "jsonc-parser": "^2.3.0",
        "long": "^3.2.0",
        "luxon": "^1.8.3",
        "minimatch": "^3.0.4",
        "moment": "^2.23.0",
        "p-settle": "^2.1.0",
        "parse-ms": "^2.1.0",
        "roku-deploy": "^3.4.1",
        "serialize-error": "^7.0.1",
        "source-map": "^0.7.3",
        "vscode-languageserver": "7.0.0",
        "vscode-languageserver-protocol": "3.16.0",
        "vscode-languageserver-textdocument": "^1.0.1",
        "vscode-uri": "^2.1.1",
        "xml2js": "^0.4.19",
        "yargs": "^16.2.0"
    }
}<|MERGE_RESOLUTION|>--- conflicted
+++ resolved
@@ -72,12 +72,12 @@
     "devDependencies": {
         "@types/benchmark": "^1.0.31",
         "@types/chai": "^4.1.2",
-        "@types/chokidar": "^2.1.3",
         "@types/command-line-args": "^5.0.0",
         "@types/command-line-usage": "^5.0.1",
         "@types/debounce-promise": "^3.1.1",
         "@types/fs-extra": "^5.0.1",
         "@types/glob": "^7.1.1",
+        "@types/jsdom": "^16.2.13",
         "@types/mocha": "^5.2.5",
         "@types/node": "^11.9.0",
         "@types/request": "^2.47.0",
@@ -93,14 +93,9 @@
         "eslint": "^7.11.0",
         "eslint-plugin-github": "^4.1.1",
         "eslint-plugin-no-only-tests": "^2.4.0",
-<<<<<<< HEAD
         "jsdom": "^16.4.0",
-        "madge": "^3.4.4",
-        "mocha": "^7.1.1",
-=======
         "madge": "^4.0.2",
         "mocha": "^8.3.2",
->>>>>>> 986eb11f
         "node-run-cmd": "^1.0.1",
         "nyc": "^15.1.0",
         "object.pick": "^1.3.0",
@@ -117,11 +112,7 @@
         "vscode-jsonrpc": "^5.0.1"
     },
     "dependencies": {
-<<<<<<< HEAD
-        "@types/jsdom": "^16.2.6",
-=======
         "@rokucommunity/bslib": "^0.1.1",
->>>>>>> 986eb11f
         "@xml-tools/parser": "^1.0.7",
         "array-flat-polyfill": "^1.0.1",
         "chalk": "^2.4.2",
