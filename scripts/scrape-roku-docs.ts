/* eslint-disable import/no-extraneous-dependencies */
/* eslint-disable @typescript-eslint/dot-notation */
/* eslint-disable @typescript-eslint/no-var-requires */
/* eslint-disable @typescript-eslint/no-require-imports */
/* eslint-disable @typescript-eslint/no-unnecessary-type-assertion */
/* eslint-disable no-cond-assign */
import * as phin from 'phin';
import * as fsExtra from 'fs-extra';
import { standardizePath as s } from '../src/util';
import { ParseMode, Parser } from '../src/parser/Parser';
import type { CallExpression, LiteralExpression } from '../src/parser/Expression';
import type { ExpressionStatement, FunctionStatement } from '../src/parser/Statement';
import TurndownService = require('turndown');
import { gfm } from '@guyplusplus/turndown-plugin-gfm';
import { marked } from 'marked';
import * as he from 'he';
import * as deepmerge from 'deepmerge';
import { NodeHtmlMarkdown } from 'node-html-markdown';
import { isVariableExpression } from '../src/astUtils/reflection';
import { SymbolTable } from '../src/SymbolTable';
<<<<<<< HEAD
import { SymbolTypeFlag } from '../src/SymbolTypeFlag';
import { referenceTypeFactory } from '../src/types/ReferenceType';
import { unionTypeFactory } from '../src/types/UnionType';
=======
>>>>>>> 890855f9


type Token = marked.Token;

const potentialTypes = ['object', 'integer', 'float', 'boolean', 'string', 'dynamic', 'function', 'longinteger', 'double', 'roassociativearray', 'object (string array)'];

const foundTypesTranslation = {
    'object (string array)': 'object',
    'robytearray object': 'roByteArray',
    'rolist of roassociativearray items': 'roList',
    'roassociative array': 'roAssociativeArray',
    'uri string': 'uri'
};

const turndownService = new TurndownService({
    headingStyle: 'atx',
    codeBlockStyle: 'fenced'
});
turndownService.use(gfm);

class Runner {
    private references: any;

    private result = {
        generatedDate: new Date().toISOString(),
        nodes: {} as Record<string, SceneGraphNode>,
        components: {} as Record<string, BrightScriptComponent>,
        interfaces: {} as Record<string, RokuInterface>,
        events: {} as Record<string, RokuInterface>
    };

    public async run() {
        const outPath = s`${__dirname}/../src/roku-types/data.json`;

<<<<<<< HEAD
        SymbolTable.referenceTypeFactory = referenceTypeFactory;
        SymbolTable.unionTypeFactory = unionTypeFactory;
=======
>>>>>>> 890855f9
        loadCache();
        //load the base level roku docs data
        await this.loadReferences();

        //build the various types of docs
        await this.buildComponents();
        await this.buildInterfaces();
        await this.buildEvents();
        await this.buildNodes();

        //ContentNode fields are a special case
        await this.buildContentNodeFields();

        //include hand-written overrides that were missing from roku docs, or were wrong from roku docs.
        this.mergeOverrides();

        //certain references are missing hyperlinks. this attempts to repair them
        this.repairReferences();
        this.linkMissingImplementers();

        //sort arrays internal to the data
        this.sortInternalData();

        //this.writeTypeDefinitions();

        //store the output
        fsExtra.outputFileSync(outPath, JSON.stringify(this.result, objectKeySorter, 4));
    }

    /**
     * Write a type definition file (.d.bs)
     */
    private writeTypeDefinitions() {
        let data = [] as string[];
        for (const iface of Object.values(this.result.interfaces)) {
            //TODO: Ideally this would use the getTypeDef() method of InterfaceStatement, but that does not include comments

            //add a single space between interface declarations
            data.push('');
            if (iface.availableSince) {
                //doc block
                data.push(
                    ``,
                    `'`,
                    `'@since ${iface.availableSince}`,
                    `'`
                );
            }
            data.push(`interface ${iface.name}`);

            for (const prop of iface.properties) {
                data.push(`\t${prop.name} as ${prop.type}`);
            }
            for (const method of iface.methods) {
                //method doc block
                data.push(`\t'`);

                if (method.description) {
                    data.push(
                        `\t'${method.description}`,
                        `\t'`
                    );
                }
                for (const param of method.params) {
                    let paramName = param.name;
                    if (param.default) {
                        paramName += `=${param.default}`;
                    }
                    if (!param.isRequired) {
                        paramName = `[${paramName}]`;
                    }
                    let paramComment = `\t'@param {${param.type}} ${paramName}`;
                    if (param.description) {
                        paramComment += ` ${param.description}`;
                    }
                    data.push(paramComment);
                }
                if (method.returnDescription) {
                    data.push(
                        method.returnDescription ? `\t'@return ${method.returnDescription}` : undefined,
                        `\t'`
                    );
                }

                const params = method.params.map(p => `${p.name} as ${p.type}`).join(', ');

                data.push(`\tfunction ${method.name}(${params}) as ${method.returnType}`);
            }
            data.push(`end interface`);
        }
        const result = data.filter(x => x !== undefined).join('\n');
        fsExtra.outputFileSync(__dirname + '/../lib/global.d.bs', result);
    }

    /**
     * Repair references that are missing a hyperlink (usually because the roku docs were incomplete),
     * or references that still have the relative doc path rather than the full url
     */
    public repairReferences() {
        console.log('Repairing relative references');
        //convert relative references to full URLs
        const refs = [
            //components
            ...Object.values(this.result.components).flatMap(x => x.interfaces),
            ...Object.values(this.result.components).flatMap(x => x.events),
            //interfaces
            ...Object.values(this.result.interfaces).flatMap(x => x.implementers),
            //events
            ...Object.values(this.result.events).flatMap(x => x.implementers),
            //nodes
            ...Object.values(this.result.nodes).map(x => x.extends),
            ...Object.values(this.result.nodes).flatMap(x => x.interfaces)
        ];
        for (const ref of refs) {
            if (!ref) {
                continue;
            }
            //set any missing urls
            if (!ref.url) {
                ref.url = this.result.components[ref.name?.toLowerCase()]?.url;
            }
            //convert doc path to url
            if (ref?.url?.startsWith('/docs')) {
                ref.url = getDocUrl(ref.url);
            }
        }

        console.log('Repairing doc paths in descriptions');
        //repair relative links in all description properties
        const items = [
            ...Object.values(this.result.components),
            ...Object.values(this.result.interfaces),
            ...Object.values(this.result.events),
            ...Object.values(this.result.nodes)
        ] as any[];
        while (items.length > 0) {
            const item = items.pop();
            if (item && typeof item === 'object') {
                items.push(
                    ...Object.values(item)
                );
            }
            if (item?.description) {
                item.description = repairMarkdownLinks(item.description);
            }
        }
    }

    /**
     * Link events back to the components that implement them
     */
    public linkMissingImplementers() {
        const events = Object.values(this.result.events);
        for (const name in this.result.components) {
            const component = this.result.components[name];
            for (const ref of component?.events ?? []) {
                //find the event
                const evt = events.find(x => x.name.toLowerCase() === ref?.name?.toLowerCase());
                if (evt) {
                    evt.implementers.push({
                        name: component.name,
                        url: component.url,
                        //we don't have any description available
                        description: undefined
                    });
                }
            }
        }
    }

    /**
     * Sorts internal arrays of the data in results, eg. implementers, properties, methods, etc.
     */
    public sortInternalData() {
        const nameComparer = (a: { name: string }, b: { name: string }) => (a.name.localeCompare(b.name));
        for (let component of Object.values(this.result.components)) {
            component.constructors ??= [];
            component.constructors.sort((a, b) => b.params.length - a.params.length);

            component.events ??= [];
            component.events.sort(nameComparer);

<<<<<<< HEAD
            component.interfaces.sort(nameComparer);
=======
            component.interfaces ??= [];
>>>>>>> 890855f9
            component.interfaces.sort(nameComparer);
        }

        for (let evt of Object.values(this.result.events)) {
            evt.implementers ??= [];
            evt.implementers.sort(nameComparer);

            evt.properties ??= [];
            evt.properties.sort(nameComparer);

            evt.methods ??= [];
            evt.methods.sort(nameComparer);
        }

        for (let iface of Object.values(this.result.interfaces)) {
            iface.implementers ??= [];
            iface.implementers.sort(nameComparer);

            iface.properties ??= [];
            iface.properties.sort(nameComparer);

            iface.methods ??= [];
            iface.methods.sort(nameComparer);
        }

        for (let node of Object.values(this.result.nodes)) {
            node.events ??= [];
            node.events.sort(nameComparer);

            node.fields ??= [];
            node.fields.sort(nameComparer);

            node.interfaces ??= [];
            node.interfaces.sort(nameComparer);
        }
    }

    public buildRoSGNodeList() {
        // const asdf = this.httpGet('https://devtools.web.roku.com/schema/RokuSceneGraph.xsd');
    }

    private async buildComponents() {
        const componentDocs = this.references.BrightScript.Components;
        const count = Object.values(componentDocs).length;
        let i = 1;
        for (const name in componentDocs) {
            console.log(`Processing component ${i++} of ${count}`);
            const docPath = componentDocs[name];
            const docApiUrl = this.getDocApiUrl(docPath);
            const manager = await new TokenManager().process(docApiUrl);

            const component = {
                name: manager.getHeading(1)?.text,
                url: getDocUrl(docPath),
                interfaces: manager.getListReferences('supported interfaces'),
                events: manager.getListReferences('supported events'),
                constructors: [],
                description: manager.getMarkdown(manager.getHeading(1), x => x.type === 'heading'),
                availableSince: manager.getAvailableSince(manager.getHeading(1), x => x.type === 'heading')
            } as BrightScriptComponent;

            manager.setDeprecatedData(component, manager.getHeading(1), manager.getHeading(2));

            if (/this object is created with no parameters/.exec(manager.html)) {
                component.constructors.push({
                    params: [],
                    returnType: component.name,
                    returnDescription: undefined
                });
            } else {

                //find all createObject calls
                const regexp = /CreateObject\((.*?)\)/g;
                let match;
                while (match = regexp.exec(manager.markdown)) {

                    const { ast, diagnostics } = Parser.parse(match[0]);
                    const statements = ast.statements;
                    if (diagnostics.length === 0) {
                        const signature = {
                            params: [],
                            returnType: component.name
                        } as Signature;
                        const call = (statements[0] as ExpressionStatement).expression as CallExpression;
                        //only scan createObject calls for our own name
                        if ((call.args[0] as LiteralExpression)?.tokens?.value.text === `"${component.name}"`) {
                            //skip the first arg because that's the name of the component
                            for (let i = 1; i < call.args.length; i++) {
                                const arg = call.args[i];
                                let paramName = `param${i}`;
                                if (isVariableExpression(arg)) {
                                    paramName = arg.getName(ParseMode.BrightScript);
                                }
                                signature.params.push({
                                    name: paramName,
                                    default: undefined,
                                    isRequired: true,
                                    type: (arg as any).type?.toString() ?? 'dynamic',
                                    description: undefined
                                });
                            }
                            component.constructors.push(signature);
                        }
                    } else if (match[1]) {
                        const signature = this.getConstructorSignature(name, match[1]);

                        if (signature) {
                            component.constructors.push(signature);
                        }
                    }
                }
            }
            this.reduceSignatures(component.constructors);

            //if there is a custom handler for this doc, call it
            if (this[name]) {
                console.log(`calling custom handler for ${name}`);
                this[name](component, manager);
            }

            this.result.components[component?.name?.toLowerCase()] = component;
        }
        if (!this.result.components['rointrinsicdouble']) {
            this.result.components['rointrinsicdouble'] = {
                availableSince: undefined,
                constructors: [],
                description: 'roIntrinsicDouble is the object equivalent for type \'Double\'.\n\nIt is a legacy object name, corresponding to the intrinsic Double object. Applications should use Double literal values and/or Double-typed variables directly.',
                events: [],
                methods: [],
                interfaces: [
                    {
                        name: 'ifDouble',
                        url: 'https://developer.roku.com/docs/references/brightscript/interfaces/ifdouble.md'
                    },
                    {
                        name: 'ifToStr',
                        url: 'https://developer.roku.com/docs/references/brightscript/interfaces/iftostr.md'
                    }
                ],
                name: 'roIntrinsicDouble',
                url: 'https://developer.roku.com/docs/references/brightscript/components/rodouble.md'
            };
        }
    }

    private getConstructorSignature(componentName: string, sourceCode: string) {
        const foundParamTexts = this.findParamTexts(sourceCode);

        if (foundParamTexts && foundParamTexts[0].toLowerCase() === componentName.toLowerCase()) {
            const signature = {
                params: [],
                returnType: componentName
            } as Signature;

            for (let i = 1; i < foundParamTexts.length; i++) {
                const foundParam = foundParamTexts[i];
                signature.params.push(this.getParamFromMarkdown(foundParam, `param${i}`));
            }
            return signature;
        }
    }


    private findParamTexts(sourceCode: string): string[] {
        if (!sourceCode.includes('{') && !sourceCode.includes('}')) {
            return sourceCode.split(',').map(x => x.replace(/['"]+/g, '').trim());
        }
    }


    /* Gets a param based on text in the docs
     * Docs for some components do not have valid brightscript in the createObject example:
     *  - it looks like C code
     *   Eg: CreateObject("roRegion', Object bitmap, Integer x, Integer y,Integer width, Integer height)
     *  - or, they forget the "as"
     *   Eg: CreateObject("roArray',  size As Integer, resizeAs Boolean)
     * */
    private getParamFromMarkdown(foundParam: string, defaultParamName: string) {
        // make an array of at the words in each group, removing "as" if it exists
        const words = foundParam.split(' ').filter(word => word.length > 0 && word.toLowerCase() !== 'as');
        // find the index of the word that looks like a type
        const paramTypeIndex = words.findIndex(word => potentialTypes.includes(this.sanitizeMarkdownSymbol(word.toLowerCase(), { allowSpaces: true })));
        let paramType = 'dynamic';
        let paramName = defaultParamName;

        const isOptional = foundParam.endsWith(']') || foundParam.includes('=');

        if (paramTypeIndex >= 0) {
            // if we found a word that looks like a type, use it for the type, and remove it from the array
            paramType = this.sanitizeMarkdownSymbol(words[paramTypeIndex], { allowSpaces: true });

            if (words[0].replaceAll('\\', '').endsWith('[]')) {
                paramType = 'roArray';
            } else if (words[paramTypeIndex].replaceAll('\\', '').endsWith('[]')) {
                paramType = `roArray of ${paramType}`;
            }
            // translate to an actual BRS type if needed
            paramType = foundTypesTranslation[paramType.toLowerCase()] || paramType;

            words.splice(paramTypeIndex, 1);
            // use the first "left over" word as the param name
            paramName = words[0];
        } else if (words.length > 0) {
            // if we couldn't find a type
            paramName = words[0];
        }

        return {
            name: this.sanitizeMarkdownSymbol(paramName),
            default: null,
            isRequired: !isOptional,
            type: chooseMoreSpecificType(paramType ?? 'dynamic'),
            description: undefined
        } as Param;
    }

    private async buildInterfaces() {
        const interfaceDocs = this.references.BrightScript.Interfaces;
        const count = Object.values(interfaceDocs).length;
        let i = 1;
        for (const name in interfaceDocs) {
            console.log(`Processing interface ${i++} of ${count}`);
            const docPath = interfaceDocs[name];
            const docApiUrl = this.getDocApiUrl(docPath);
            const manager = await new TokenManager().process(docApiUrl);

            try {

                const iface = {
                    name: name,
                    url: getDocUrl(docPath),
                    methods: this.buildInterfaceMethods(manager),
                    properties: [],
                    implementers: this.getImplementers(manager),
                    description: manager.getMarkdown(manager.getHeading(1), x => x.type === 'heading'),
                    availableSince: manager.getAvailableSince(manager.getHeading(1), x => x.type === 'heading')
                } as RokuInterface;

                manager.setDeprecatedData(iface, manager.getHeading(1), manager.getHeading(2));

                //if there is a custom handler for this doc, call it
                if (this[name]) {
                    console.log(`calling custom handler for ${name}`);
                    this[name](iface, document);
                }

                this.result.interfaces[name?.toLowerCase()] = iface as any;
            } catch (e) {
                console.error(`Error processing interface ${docApiUrl}`, e);
            }
        }
    }

    private async buildEvents() {
        const eventDocs = this.references.BrightScript.Events;
        const count = Object.values(eventDocs).length;
        let i = 1;
        for (const name in eventDocs) {
            console.log(`Processing event ${i++} of ${count}`);
            const docPath = eventDocs[name];
            const docApiUrl = this.getDocApiUrl(docPath);
            const manager = await new TokenManager().process(docApiUrl);

            try {
                const evt = {
                    name: name,
                    url: getDocUrl(docPath),
                    methods: this.buildInterfaceMethods(manager),
                    properties: [],
                    implementers: this.getImplementers(manager),
                    description: manager.getMarkdown(manager.getHeading(1), x => x.type === 'heading'),
                    availableSince: manager.getAvailableSince(manager.getHeading(1), x => x.type === 'heading')
                } as RokuEvent;

                manager.setDeprecatedData(evt, manager.getHeading(1), manager.getHeading(2));

                //if there is a custom handler for this doc, call it
                if (this[name]) {
                    console.log(`calling custom handler for ${name}`);
                    this[name](evt, document);
                }

                this.result.events[name?.toLowerCase()] = evt as any;
            } catch (e) {
                console.error(`Error processing interface ${docApiUrl}`, e);
            }
        }
    }

    private flatten(object, parentKey?: string) {
        const result = [] as Array<{ name: string; path: string; categoryName: string }>;
        for (const key in object) {
            const value = object[key];
            if (typeof value === 'string') {
                result.push({
                    name: key,
                    path: value,
                    categoryName: parentKey
                });
            } else if (typeof value === 'object') {
                result.push(
                    ...this.flatten(value, key)
                );
            }
        }
        return result;
    }

    private async buildNodes() {
        const docs = this.flatten(this.references.SceneGraph);

        for (let i = 0; i < docs.length; i++) {
            const doc = docs[i];
            //skip non-component pages
            if (/(component\s*functions)|(xml\s*elements)/i.exec(doc?.categoryName) || doc?.name?.toLowerCase() === 'overview') {
                continue;
            }
            console.log(`Processing node ${i} of ${docs.length}`);

            const docApiUrl = this.getDocApiUrl(doc.path);
            const manager = await new TokenManager().process(docApiUrl);

            try {

                const node = {
                    name: manager.getHeading(1).text,
                    url: getDocUrl(doc.path),
                    extends: manager.getExtendsRef(),
                    description: manager.getMarkdown(manager.getHeading(1), x => x.type === 'heading'),
                    availableSince: manager.getAvailableSince(manager.getHeading(1), x => x.type === 'heading'),
                    fields: this.getNodeFields(manager),
                    events: [],
                    interfaces: []
                } as SceneGraphNode;

                //hydrate the `Node` node with roSGNode component info
                if (node.name === 'Node') {
                    const roSGNode = this.result.components['rosgnode'];
                    node.events = roSGNode.events ?? [];
                    node.interfaces = roSGNode.interfaces ?? [];
                }

                //if there is a custom handler for this doc, call it
                if (this[node.name]) {
                    console.log(`calling custom handler for ${name}`);
                    this[node.name](node, document);
                }

                this.result.nodes[node.name?.toLowerCase()] = node as any;
            } catch (e) {
                console.error(`Error processing interface ${docApiUrl}`, e);
            }
        }
    }

    private getNodeFields(manager: TokenManager) {
        const result = [] as SceneGraphNodeField[];
        const tableHeadingMatcher = (headingToken) => {
            return (headingToken as marked.Tokens.Heading)?.text?.toLowerCase() === 'fields';
        };
        const tables = [
            ...manager.getAllTablesByHeaders(['field', 'type', 'default', 'access permission', 'description']),
            ...manager.getAllTablesByHeaders(['field', 'type', 'default', 'description'], null, null, tableHeadingMatcher),
            ...manager.getAllTablesByHeaders(['field', 'type', 'description'], null, null, tableHeadingMatcher)
        ];
        for (const table of tables) {
            const rows = manager.tableToObjects(table);
            const descriptionIndex = table.header.findIndex(header => header.text.toLowerCase() === 'description');
            for (let i = 0; i < rows.length; i++) {
                const row = rows[i];
                let description = table.rows[i][descriptionIndex].text;
                //the turndown plugin doesn't convert inner html tables, so turn that into markdown too
                description = turndownService.turndown(description);

                if (!row.field) {
                    continue;
                }

                result.push({
                    name: this.sanitizeMarkdownSymbol(row.field),
                    type: this.sanitizeMarkdownSymbol(row.type, { allowSquareBrackets: true, allowSpaces: true }),
                    default: (row.default !== undefined) ? this.sanitizeMarkdownSymbol(row.default, { allowSquareBrackets: true, allowSpaces: true }) : null,
                    accessPermission: row['access permission'] ? this.sanitizeMarkdownSymbol(row['access permission'], { allowSpaces: true }) : 'READ_WRITE',
                    //grab all the markdown from the 4th column (description)
                    description: description
                });
            }
        }
        return result;
    }

    private getImplementers(manager: TokenManager) {
        const result = [] as Implementer[];

        //try to find a table from multiple different locations, keep the first one found
        const table = [
            manager.getHeading(2, 'implemented by'),
            //some roku docs incorrectly have the table nested inside the `Description` block instead
            manager.getHeading(2, 'description'),
            manager.getHeading(1)
        ].map(token => manager.getTableByHeaders(
            ['name', 'description'],
            token,
            x => x.type === 'heading' && x.depth === 2
        )).find(x => !!x);

        //some docs have the "implemented by" table in the "Description heading instead"
        if (!table) { }
        if (table?.type === 'table') {
            for (const row of table?.rows ?? []) {
                const firstTokenInRow = row?.[0]?.tokens[0];
                //find the link, or default to the cell itself (assume it's a text node?)
                const token = deepSearch(firstTokenInRow, 'type', (key, value) => value === 'link') ?? firstTokenInRow;
                result.push({
                    name: token.text,
                    description: he.decode(row?.[1].text ?? '') || undefined,
                    //if this is not a link, we'll just get back `undefined`, and we will repair this link at the end of the script
                    url: getDocUrl(token?.href)
                });
            }
        }
        return result;
    }

    /**
     * ContentNode fields are a special case because the fields are listed in a different markdown file:
     * https://developer.roku.com/docs/developer-program/getting-started/architecture/content-metadata.md
     */
    private async buildContentNodeFields() {
        const manager = await new TokenManager().process(this.getContentNodeDocApiUrl());

        const fields: SceneGraphNodeField[] = [
            ...this.getContentNodeFields(manager, ['attributes', 'type', 'values', 'example'], 2),
            ...this.getContentNodeFields(manager, ['attribute', 'type', 'values', 'example'], 2),
            ...this.getContentNodeFields(manager, ['attribute', 'type', 'values', 'description'], 3)

        ];
        this.result.nodes['contentnode'].fields = fields;

        //add any missing fields
        function addIfMissing(newFields: SceneGraphNodeField[]) {
            for (const field of newFields) {
                const existingField = fields.find(x => x.name === field.name);
                if (!existingField) {
                    fields.push(field);
                }
            }
        }

        addIfMissing([{
            name: 'action',
            type: 'string',
            accessPermission: 'READ_WRITE',
            default: '',
            description: 'For upgrades/downgrades only. Set this to "Upgrade" or "Downgrade" to change the subscription plan from a previous purchase (for example, myOrder.action = "Upgrade"). The required values are case-sensitive; do not pass "upgrade" or "downgrade". See On-device upgrade and downgrade for more information.'
        }, {
            name: 'priceDisplay',
            type: 'string',
            accessPermission: 'READ_WRITE',
            default: '',
            description: 'The original price of the product. Do not include a currency symbol (for example, set this to "3.99" instead of "$3.99").'
        }, {
            name: 'price',
            type: 'string',
            accessPermission: 'READ_WRITE',
            default: '',
            description: 'The original price of the product. Do not include a currency symbol (for example, set this to "3.99" instead of "$3.99").'
        }, {
            name: 'couponCode',
            type: 'string',
            accessPermission: 'READ_WRITE',
            default: '',
            description: 'An alphanumeric string entered by the customer to receive a discounted price on the product.'
        }, {
            name: 'contentKey',
            type: 'string',
            accessPermission: 'READ_WRITE',
            default: '',
            description: 'The publisher-specific SKU (or other unique identifier) for the product.'
        }, {
            name: 'orderId',
            type: 'string',
            accessPermission: 'READ_WRITE',
            default: '',
            description: 'The orderID returned by Roku in the RequestPartnerOrderStatus content node.'
        }, {
            name: 'drmParams',
            type: 'string',
            accessPermission: 'READ_WRITE',
            default: 'invalid',
            description: 'The original price of the product. Do not include a currency symbol (for example, set this to "3.99" instead of "$3.99").'
        }]);
    }

    private getContentNodeFields(manager: TokenManager, searchHeaders: string[], descriptionIndex: number, propertyMap?: { name?: string; type?: string }) {
        const tables = manager.getAllTablesByHeaders(searchHeaders);
        const fields = [] as SceneGraphNodeField[];
        const nameKey = propertyMap?.name ?? searchHeaders[0];
        const typeKey = propertyMap?.type ?? 'type';

        for (const table of tables) {
            const rows = manager.tableToObjects(table);
            for (let i = 0; i < rows.length; i++) {
                const row = rows[i];
                let description = table.rows[i][descriptionIndex].text;
                //the turndown plugin doesn't convert inner html tables, so turn that into markdown too
                description = turndownService.turndown(description);
                fields.push({
                    name: this.sanitizeMarkdownSymbol(row[nameKey]),
                    type: this.sanitizeMarkdownSymbol(row[typeKey], { allowSquareBrackets: true, allowSpaces: true }).split(':')?.[0],
                    default: 'not specified',
                    accessPermission: 'READ_WRITE',
                    //grab all the markdown from the 4th column (description)
                    description: description
                });
            }
        }
        return fields;
    }


    private isTable(element) {
        return element?.nodeName?.toLowerCase() === 'table';
    }

    private reduceSignatures(signatures: Array<Signature>) {
        //remove duplicate signatures
        const keys = {};
        for (let i = signatures.length - 1; i >= 0; i--) {
            const signature = signatures[i];
            const paramKeys = signature.params.map(x => `${x.name}-${x.type}-${x.default}-${x.isRequired}`);
            const key = `${signature.returnType}-${paramKeys.join('-')}`;
            //if we already have this key, remove this signature from the list
            if (keys[key]) {
                signatures.splice(i, 1);
            } else {
                keys[key] = true;
            }
        }
    }

    /**
     * Custom handler for roAppManager
     * create a new interface called `AppManagerTheme`
     */
    private roAppManager(component: BrightScriptComponent, manager: TokenManager) {
        const iface = {
            name: 'AppManagerTheme',
            properties: [],
            implementers: [],
            methods: [],
            url: undefined
        } as RokuInterface;
        const table = manager.getTableByHeaders(
            ['attribute', 'screen types', 'values', 'example', 'version']
        );
        for (const row of manager.tableToObjects(table)) {
            iface.properties.push({
                name: this.sanitizeMarkdownSymbol(row.attribute),
                description: `${row.values}. Screen types: ${row['screen types']}. Example: ${row.example}`,
                default: 'invalid',
                type: 'string'
            });
        }
        this.result.interfaces[iface.name] = iface;
    }

    private getTableByHeaders(document: Document, searchHeaders: string[], exclusive = false) {
        //find the attributes table
        return [...document.getElementsByTagName('table')].find(x => {
            const headerNames = [...x.getElementsByTagName('tr')?.[0].getElementsByTagName('th') ?? []].map(x => x.innerHTML.toLowerCase());

            //match all of the headers provided
            for (const searchHeader of searchHeaders) {
                if (!headerNames.includes(searchHeader)) {
                    return false;
                }
            }
            //enforce that the table ONLY has these headers
            if (exclusive) {
                for (const tableHeader of headerNames) {
                    if (!searchHeaders.includes(tableHeader)) {
                        return false;
                    }
                }
            }
            return true;
        });
    }

    private buildInterfaceMethods(manager: TokenManager) {
        const result = [] as Func[];
        //find every h3
        const methodHeaders = manager.getByType<marked.Tokens.Heading>('heading').filter(x => x.depth === 3);
        for (let i = 0; i < methodHeaders.length; i++) {
            const methodHeader = methodHeaders[i];
            const nextMethodHeader = methodHeaders[i + 1];
            const method = this.getMethod(methodHeader.text);
            if (method) {
                manager.setDeprecatedData(method, methodHeader, nextMethodHeader);

                method.description = (
                    manager.find(x => {
                        if (x === methodHeader || /^\**description/i.exec(x?.text) || /^_?available\s*since/i.exec(x?.text)) {
                            return false;
                        }
                        return x.type === 'paragraph';
                    }, methodHeader, nextMethodHeader) as marked.Tokens.Paragraph)?.text;

                if (!method.description) {
                    method.description = manager.getNextToken<marked.Tokens.Paragraph>(methodHeader)?.text;
                }

                method.returnDescription = manager.getNextToken<marked.Tokens.Paragraph>(
                    manager.find(x => !!/return\s*value/i.exec(x?.text), methodHeader, nextMethodHeader)
                )?.text;

                //augment parameter info from optional parameters table
                const parameterObjects = manager.tableToObjects(
                    manager.getTableByHeaders(['name', 'type', 'description'], methodHeader, x => x === nextMethodHeader)
                );
                for (const row of parameterObjects ?? []) {
                    // Some docs have invalid param names
                    const rowNameSanitized = this.sanitizeMarkdownSymbol(row.name).toLowerCase();

                    const methodParam = method.params.find(p => p?.name && p.name?.toLowerCase() === rowNameSanitized);
                    if (methodParam) {
                        methodParam.type = chooseMoreSpecificType(methodParam.type, row.type);
                        methodParam.description = convertHTMLTable(row.description ?? methodParam.description);
                    }
                }

                result.push(method);
            }
        }
        return result;
    }

    private sanitizeMarkdownSymbol(symbolName: string, opts?: { allowSquareBrackets?: boolean; allowSpaces?: boolean }) {
        let result = symbolName;
        if (opts?.allowSquareBrackets) {
            result = result?.replaceAll(/[\\]/g, '');
        } else {
            result = result?.replaceAll(/[\[\]\\]/g, '');
        }
        if (!opts?.allowSpaces) {
            result = result?.split(' ')?.[0];
<<<<<<< HEAD
        }
        if (foundTypesTranslation[result.toLowerCase()]) {
            result = foundTypesTranslation[result.toLowerCase()];
=======
>>>>>>> 890855f9
        }
        return result;
    }


    private fixFunctionParams(text: string): string {
        return text.replace(/to as /ig, 'toValue as ')
            .replace(/as\s+int\s*$/ig, 'as integer')
            .replace(/as\s+int\s*,/ig, 'as integer,')
            .replace(/as\s+int\s*\)\s*/ig, 'as integer)')
            .replace(/as\s+bool\s*$/ig, 'as boolean')
            .replace(/as\s+bool\s*,/ig, 'as boolean,')
            .replace(/as\s+bool\s*\)/ig, 'as boolean)');
    }

    private getMethod(text: string) {
        // var state = new TranspileState(new BrsFile({ srcPath: '', destPath: '', program: new Program({})});
        let functionSignatureToParse = `function ${this.fixFunctionParams(this.sanitizeMarkdownSymbol(text, { allowSpaces: true }))}\nend function`;
        const variadicRegex = new RegExp(/,?\s*\.\.\.\s*\)/, 'g'); // looks for  " ...)"
        const variadicMatch = functionSignatureToParse.match(variadicRegex);
        if (variadicMatch) {
            functionSignatureToParse = functionSignatureToParse.replace(variadicRegex, ')');
        }

        const { ast } = Parser.parse(functionSignatureToParse);
        const statements = ast.statements;
        let returnTypeString = 'Void';
        const lastParenIndex = functionSignatureToParse.lastIndexOf(')');
        const lastAsIndex = functionSignatureToParse.indexOf('as', lastParenIndex);
        if (lastAsIndex >= 0) {
            returnTypeString = functionSignatureToParse.substring(lastAsIndex + 2)?.split('\n')?.[0]?.trim();
        }
        if (statements.length > 0) {
            const func = statements[0] as FunctionStatement;
            const signature = {
                name: func.tokens.name?.text,
                params: [],
                returnType: func.func.returnTypeExpression?.getType({ flags: SymbolTypeFlag.typetime })?.toTypeString() ?? returnTypeString ?? 'Void'
            } as Func;

            if (variadicMatch) {
                signature.isVariadic = true;
            }


            const paramsRegex = /\((.*?)\)/g;
            let match = paramsRegex.exec(text);
            if (match[1]) {
                const foundParamTexts = match[1].split(',').map(x => x.replace(/['"]+/g, '').trim());
                for (let i = 0; i < foundParamTexts.length; i++) {
                    const foundParam = foundParamTexts[i];
                    if (foundParam === '...') {
                        break;
                    }
                    signature.params.push(this.getParamFromMarkdown(foundParam, `param${i}`));
                }
            }
            return signature;
        } else {
            console.error('Could not parse method', functionSignatureToParse);
        }

    }

    private getDocApiUrl(docRelativePath: string) {
        return `https://developer.roku.com/api/v1/get-dev-cms-doc?locale=en-us&filePath=${docRelativePath.replace(/^\/docs\//, '')}`;
    }


    private getContentNodeDocApiUrl() {
        return this.getDocApiUrl('developer-program/getting-started/architecture/content-metadata.md');
    }

    private async loadReferences() {
        const response = await getJson('https://developer.roku.com/api/v1/get-dev-cms-doc?filePath=left-nav%2Freferences.json&locale=en-us');
        this.references = JSON.parse(response.content);
    }

    /**
     * Merge hand-written overrides to the Roku docs. This is for missing items or fixing incorrect info
     */
    private mergeOverrides() {
        const docMerges = {
            nodes: {
                rsgpalette: {
                    availableSince: '9.4',
                    description: 'Extends [Node](https://developer.roku.com/docs/references/scenegraph/node.md\n\nThe **RSGPalette** node allows developers to specify a named set of color values that can be shared among nodes that support RSGPalette colors.\n\nNodes that support RSGPalette colors include a **palette** field, which can be set to an **RSGPalette** node to override the default colors used by the node. The specific palette values used by those nodes are defined in each node\'s documentation.\n\nIf a node that supports a palette does not set its **palette** filed, the RSGPalette is inherited from ancestor nodes in the scene graph. Specifically, the node looks up the scene graph until it finds a **PaletteGroup** node with its **palette** field set. This may be found in the **Scene** itself.\n\nIf no node in the scene graph has its **palette** field set, the keyboard uses the default palette (gray background/white text).\n\nCurrently, the **RSGPalette** node is typically used in channels that customize the colors of the dynamic keyboard nodes. In this case, the channel assigns the RSGPalette node to the **palette** field of the [DynamicKeyboardBase](https://developer.roku.com/docs/references/scenegraph/dynamic-voice-keyboard-nodes/dynamic-keyboard-base.md\"DynamicKeyboardBase\") node and lets the keyboard\'s **DynamicKeyGrid** and **VoiceTextEditBox** inherit that RSGPalette.\n\n> The colors in the RSGPalette do not cascade. If a child node overrides its parent\'s RSGPalette node, that RSGPalette should specify values for all the colors used by the node. Unspecified values will use the system default colors.',
                    events: [],
                    extends: {
                        name: 'Node',
                        url: 'https://developer.roku.com/docs/references/scenegraph/node.md'
                    },
                    fields: [
                        {
                            accessPermission: 'READ_WRITE',
                            default: 'not specified',
                            description: 'Specifies an associative array of color name/color key-value pairs. For example: \\`\\`\\` { PrimaryTextColor: 0x111111FF, FocusColor: 0x0000FFFF } \\`\\`\\` .',
                            name: 'colors',
                            type: 'associative array'
                        }
                    ],
                    interfaces: [],
                    name: 'RSGPalette',
                    url: 'https://developer.roku.com/en-ca/docs/references/scenegraph/scene.md'
                },
                contentnode: {
                    fields: [
                        {
                            accessPermission: 'READ_WRITE',
                            default: 'not specified',
                            description: 'The image file for the channel logo or for an icon that appears beside the program title. See: TimeGrid',
                            name: 'HDSmallIconUrl',
                            type: 'uri'
                        },
                        {
                            accessPermission: 'READ_WRITE',
                            default: 'not specified',
                            description: 'The image file for the item poster when the screen resolution is set to HD. HDGRIDPOSTERURL is used if non-empty. HDPOSTERURL is used otherwise. See: PosterGrid',
                            name: 'HDGridPosterUrl',
                            type: 'uri'
                        },
                        {
                            accessPermission: 'READ_WRITE',
                            default: 'not specified',
                            description: 'The image file for the item poster when the screen resolution is set to HD. HDGRIDPOSTERURL is used if non-empty. HDPOSTERURL is used otherwise. See: PosterGrid',
                            name: 'HDPosterUrl',
                            type: 'uri'
                        },
                        {
                            accessPermission: 'READ_WRITE',
                            default: 'not specified',
                            description: 'The image file for the item poster when the screen resolution is set to HD. SDGRIDPOSTERURL is used if non-empty. SDPOSTERURL is used otherwise. See: PosterGrid',
                            name: 'SDGridPosterUrl',
                            type: 'uri'
                        },
                        {
                            accessPermission: 'READ_WRITE',
                            default: 'not specified',
                            description: 'The image file for the item poster when the screen resolution is set to SD. SDGRIDPOSTERURL is used if non-empty. SDPOSTERURL is used otherwise. See: PosterGrid',
                            name: 'SDPosterUrl',
                            type: 'uri'
                        },
                        {
                            accessPermission: 'READ_WRITE',
                            default: 'not specified',
                            description: 'The image file for the item poster when the screen resolution is set to SD. SDGRIDPOSTERURL is used if non-empty. SDPOSTERURL is used otherwise. See: PosterGrid',
                            name: 'SDPosterUrl',
                            type: 'uri'
                        },
                        {
                            accessPermission: 'READ_WRITE',
                            default: 'not specified',
                            description: 'The text for the first grid item caption.',
                            name: 'ShortDescriptionLine1',
                            type: 'uri'
                        },
                        {
                            accessPermission: 'READ_WRITE',
                            default: 'not specified',
                            description: 'The text for the second grid item caption.',
                            name: 'ShortDescriptionLine2',
                            type: 'uri'
                        },
                        {
                            accessPermission: 'READ_WRITE',
                            default: 'not specified',
                            description: 'When the fixedLayout field is set to true, this specifies the first row of the grid occupied by this item, where 0 refers to the first row. Note that there can be more rows in the data than visible rows, where the number of visible rows is specified by the numRows field.\nFor example, if the data model contains enough data to fill 12 rows, X would be set to a value from 0 to 11.',
                            name: 'X',
                            type: 'integer'
                        },
                        {
                            accessPermission: 'READ_WRITE',
                            default: 'not specified',
                            description: 'When the fixedLayout field is set to true, this specifies the first column of the grid occupied by this item, where 0 refers to the first column. Note that the number of columns is always specified by the numColumns field, regardless of how many items are in the data model.\nFor example, if the numColumns field is set to 3, Y would be set to 0, 1 or 2.',
                            name: 'Y',
                            type: 'integer'
                        },
                        {
                            accessPermission: 'READ_WRITE',
                            default: 'not specified',
                            description: 'When the fixedLayout field is set to true, this specifies how many columns the grid item occupies. If not specified, the default value of 1 is used.\nFor example, if the numColumns field were set to 3 and a grid item is to occupy the rightmost two columns, X would be set to 1 and W would be set to 2.',
                            name: 'W',
                            type: 'integer'
                        },
                        {
                            accessPermission: 'READ_WRITE',
                            default: 'not specified',
                            description: 'When the fixedLayout field is set to true, this specifies how many rows the grid item occupies. If not specified, the default value of 1 is used.\nFor example, if a grid item is to occupy the the third, fourth and fifth rows, Y would be set to 2 and H would be set to 3.',
                            name: 'H',
                            type: 'integer'
                        },
                        {
                            accessPermission: 'READ_WRITE',
                            default: 'not specified',
                            description: 'Overrides the `caption1NumLines` field for this section of the grid, allowing different sections to display different caption layouts. If not specified, the value of the `caption1NumLines` field is used.',
                            name: 'GridCaption1NumLines',
                            type: 'integer'
                        },
                        {
                            accessPermission: 'READ_WRITE',
                            default: 'not specified',
                            description: 'Overrides the `caption2NumLines` field for this section of the grid, allowing different sections to display different caption layouts. If not specified, the value of the `caption2NumLines` field is used.',
                            name: 'GridCaption1NumLines',
                            type: 'integer'
                        },
                        {
                            accessPermission: 'READ_WRITE',
                            default: 'not specified',
                            description: 'The image file for the icon to be displayed to the left of the list item label when the list item is not focused',
                            name: 'HDListItemIconURL',
                            type: 'uri'
                        },
                        {
                            accessPermission: 'READ_WRITE',
                            default: 'not specified',
                            description: 'The image file for the icon to be displayed to the left of the list item label when the list item is focused',
                            name: 'HDListItemIconSelectedURL',
                            type: 'uri'
                        },
                        {
                            accessPermission: 'READ_WRITE',
                            default: 'not specified',
                            description: 'When set to true, the default, the list item displays the checkbox icon, reflecting the item\'s current selection state. When set to false, no checkbox icon is displayed, allowing the list to contain a mix of checkbox and regular list items.',
                            name: 'HideIcon',
                            type: 'boolean'
                        }
                    ]
                },
                bifdisplay: {
                    description: 'Component that displays BIFs and allows navigation.',
                    events: [],
                    extends: {
                        name: 'Node',
                        url: 'https://developer.roku.com/docs/references/scenegraph/node.md'
                    },
                    fields: [
                        {
                            accessPermission: 'READ_WRITE',
                            default: '0xFFFFFFFF',
                            description: 'A color to be blended with the image displayed behind individual BIF images displayed on the screen. The blending is performed by multiplying this value with each pixel in the image. If not changed from the default value, no blending will take place.',
                            name: 'frameBgBlendColor',
                            type: 'color'
                        },
                        {
                            accessPermission: 'READ_WRITE',
                            default: '""',
                            description: 'The URI of an image to be displayed behind individual frames on the screen. The actual frame image is displayed opaquely on top of this background, so only the outer edges of this image are visible. Because of that, this background image typically appears as a border around the video frame. If the frameBgBlendColor field is set to a value other than the default, that color will be blended with the background image.',
                            name: 'frameBgImageUri',
                            type: 'uri'
                        },
                        {
                            accessPermission: 'WRITE_ONLY',
                            default: 'invalid',
                            description: 'Requests the nearest BIF to the time specified. This would normally be an offset from the current playback position. The getNearestFrame request is passed to the BifCache which uses the getNearestFrame() method implemented on all BIF storage classes. Existing BifCache functionality is then used to retrieve the bitmap data and load it into the texture manager.',
                            name: 'getNearestFrame',
                            type: 'time'
                        },
                        {
                            accessPermission: 'READ_ONLY',
                            default: 'invalid',
                            description: 'Contains the URI of the requested BIF. The returned URIs will be of the form `memory://BIF%d%d`. These URIs can then be used directly in the `uri` field of a Poster SGN (or similar).',
                            name: 'nearestFrame',
                            type: 'string'
                        }
                    ],
                    interfaces: [],
                    name: 'BifDisplay',
                    url: 'https://developer.roku.com/en-ca/docs/references/scenegraph/media-playback-nodes/video.md#ui-fields'
                },
                trickplaybar: {
                    description: 'The visible TrickPlayBar node.',
                    events: [],
                    extends: {
                        name: 'Node',
                        url: 'https://developer.roku.com/docs/references/scenegraph/node.md'
                    },
                    fields: [
                        {
                            accessPermission: 'READ_WRITE',
                            default: '0xFFFFFFFF',
                            description: 'This is blended with the marker for the current playback position. This is typically a small vertical bar displayed in the TrickPlayBar node when the user is fast-forwarding or rewinding through the video.',
                            name: 'currentTimeMarkerBlendColor',
                            type: 'color'
                        },
                        {
                            accessPermission: 'READ_WRITE',
                            default: 'system default',
                            description: 'Sets the color of the text next to the trickPlayBar node indicating the time elapsed/remaining.',
                            name: 'textColor',
                            type: 'color'
                        },
                        {
                            accessPermission: 'READ_WRITE',
                            default: '0xFFFFFFFF',
                            description: 'Sets the blend color of the square image in the trickPlayBar node that shows the current position, with the current direction arrows or pause icon on top. The blending is performed by multiplying this value with each pixel in the image. If not changed from the default value, no blending will take place.',
                            name: 'thumbBlendColor',
                            type: 'color'
                        },
                        {
                            accessPermission: 'READ_WRITE',
                            default: '0xFFFFFFFF',
                            description: 'This color will be blended with the graphical image specified in the `filledBarImageUri` field. The blending is performed by multiplying this value with each pixel in the image. If not changed from the default value, no blending will take place.',
                            name: 'filledBarBlendColor',
                            type: 'color'
                        },
                        {
                            accessPermission: 'READ_WRITE',
                            default: '0xFFFFFFFF',
                            description: 'The color of the trickplay progress bar to be blended with the `filledBarImageUri` for live linear streams.',
                            name: 'liveFilledBarBlendColor',
                            type: 'color'
                        },
                        {
                            accessPermission: 'READ_WRITE',
                            default: '""',
                            description: 'A 9-patch or ordinary PNG of the bar that represents the completed portion of the work represented by this ProgressBar node. This is typically displayed on the left side of the track. This will be blended with the color specified by the `filledBarBlendColor` field, if set to a non-default value.',
                            name: 'filledBarImageUri',
                            type: 'uri'
                        },
                        {
                            accessPermission: 'READ_WRITE',
                            default: '0xFFFFFFFF',
                            description: 'This color is blended with the graphical image specified by `trackImageUri` field. The blending is performed by multiplying this value with each pixel in the image. If not changed from the default value, no blending will take place.',
                            name: 'trackBlendColor',
                            type: 'color'
                        },
                        {
                            accessPermission: 'READ_WRITE',
                            default: '""',
                            description: 'A 9-patch or ordinary PNG of the track of the progress bar, which surrounds the filled and empty bars. This will be blended with the color specified by the `trackBlendColor` field, if set to a non-default value.',
                            name: 'trackImageUri',
                            type: 'uri'
                        }
                    ],
                    interfaces: [],
                    name: 'TrickPlayBar',
                    url: 'https://developer.roku.com/en-ca/docs/references/scenegraph/media-playback-nodes/video.md#ui-fields'
                },
                progressbar: {
                    description: 'Component that shows the progress of re-buffering, after video playback has started.',
                    events: [],
                    extends: {
                        name: 'Node',
                        url: 'https://developer.roku.com/docs/references/scenegraph/node.md'
                    },
                    fields: [
                        {
                            accessPermission: 'READ_WRITE',
                            default: 'system default',
                            description: 'Sets a custom width for an instance of the ProgressBar node.',
                            name: 'width',
                            type: 'float'
                        },
                        {
                            accessPermission: 'READ_WRITE',
                            default: 'system default',
                            description: 'Sets a custom width for an instance of the ProgressBar node.',
                            name: 'height',
                            type: 'float'
                        },
                        {
                            accessPermission: 'READ_WRITE',
                            default: '0xFFFFFFFF',
                            description: 'A color to be blended with the graphical image specified in the `emptyBarImageUri` field. The blending is performed by multiplying this value with each pixel in the image. If not changed from the default value, no blending will take place.',
                            name: 'emptyBarBlendColor',
                            type: 'color'
                        },
                        {
                            accessPermission: 'READ_WRITE',
                            default: '""',
                            description: 'A 9-patch or ordinary PNG of the bar presenting the remaining work to be done. This is typically displayed on the right side of the track, and is blended with the color specified in the `emptyBarBlendColor` field, if set to a non-default value.',
                            name: 'emptyBarImageUri',
                            type: 'uri'
                        },
                        {
                            accessPermission: 'READ_WRITE',
                            default: '0xFFFFFFFF',
                            description: 'This color will be blended with the graphical image specified in the `filledBarImageUri` field. The blending is performed by multiplying this value with each pixel in the image. If not changed from the default value, no blending will take place.',
                            name: 'filledBarBlendColor',
                            type: 'color'
                        },
                        {
                            accessPermission: 'READ_WRITE',
                            default: '""',
                            description: 'A 9-patch or ordinary PNG of the bar that represents the completed portion of the work represented by this ProgressBar node. This is typically displayed on the left side of the track. This will be blended with the color specified by the `filledBarBlendColor` field, if set to a non-default value.',
                            name: 'filledBarImageUri',
                            type: 'uri'
                        },
                        {
                            accessPermission: 'READ_WRITE',
                            default: '0xFFFFFFFF',
                            description: 'This color is blended with the graphical image specified by `trackImageUri` field. The blending is performed by multiplying this value with each pixel in the image. If not changed from the default value, no blending will take place.',
                            name: 'trackBlendColor',
                            type: 'color'
                        },
                        {
                            accessPermission: 'READ_WRITE',
                            default: '""',
                            description: 'A 9-patch or ordinary PNG of the track of the progress bar, which surrounds the filled and empty bars. This will be blended with the color specified by the `trackBlendColor` field, if set to a non-default value.',
                            name: 'trackImageUri',
                            type: 'uri'
                        },
                        {
                            accessPermission: 'READ_WRITE',
                            default: 'not specified',
                            description: 'A 9-patch or ordinary PNG of the track of the progress bar, which surrounds the filled and empty bars. This will be blended with the color specified by the `trackBlendColor` field, if set to a non-default value.',
                            name: 'percentage',
                            type: 'integer'
                        }
                    ],
                    interfaces: [],
                    name: 'ProgressBar',
                    url: 'https://developer.roku.com/en-ca/docs/references/scenegraph/media-playback-nodes/video.md#ui-fields'
                },
                texteditbox: {
                    fields: [
                        {
                            accessPermission: 'READ_WRITE',
                            default: 'not specified',
                            description: 'Specifies the size of the font in points for the text shown in the box (undocumented).',
                            name: 'fontSize',
                            type: 'integer'
                        },
                        {
                            accessPermission: 'READ_WRITE',
                            default: '""',
                            description: 'Specifies the URI of a TrueType or OpenType font file to be used for the text shown in the box (undocumented).',
                            name: 'fontUri',
                            type: 'string'
                        }
                    ]
                },
                dialogbase: {
                    name: 'DialogBase',
<<<<<<< HEAD
                    description: 'The base dialog component....blablabla',
=======
                    description: 'The base dialog component.',
>>>>>>> 890855f9
                    extends: {
                        name: 'Group',
                        url: 'https://developer.roku.com/docs/references/scenegraph/layout-group-nodes/group.md'
                    },
                    fields: [
                        {
                            name: 'backExitsDialog',
                            accessPermission: 'READ_WRITE',
                            type: 'boolean',
                            default: 'true',
                            description: 'When set to `true`, dialog will close on back button press'
                        },
                        {
                            name: 'buttonFocused',
                            type: 'int',
                            accessPermission: 'READ_ONLY',
                            default: '0',
                            description: 'Indicates the index of the button that gained focus when the user moved the focus onto one of the buttons in the button area.'
                        },
                        {
                            name: 'buttonSelected',
                            accessPermission: 'READ_ONLY',
                            default: '0',
                            description: 'Indicates the index of the selected button when the user selects one of the buttons in the button area.',
                            type: 'int'
                        },
                        {
                            name: 'close',
                            accessPermission: 'WRITE_ONLY',
                            default: 'false',
                            description: 'Dismisses the dialog. The dialog is dismissed whenever the close field is set, regardless of whether the field is set to true or false.',
                            type: 'boolean'
                        },
                        {
                            name: 'homeExitsDialog',
                            accessPermission: 'READ_WRITE',
                            type: 'boolean',
                            default: 'true',
                            description: 'When set to `true`, dialog will close on back button press'
                        },
                        {
                            name: 'optionsDialog',
                            accessPermission: 'READ_WRITE',
                            default: 'false',
                            description: 'If set to true, the dialog is automatically dismissed when the Options key is pressed',
                            type: 'Boolean'
                        },
                        {
                            name: 'palette',
                            accessPermission: 'READ_WRITE',
                            default: 'not set',
                            description: 'Sets the color palette for the dialog\'s background, text, buttons, and other elements. By default, no palette is specified; therefore, the dialog inherits the color palette from the nodes higher in the scene graph (typically, from the dialog\'s \\[Scene\\](https://developer.roku.com/docs/references/scenegraph/scene.md node, which has a \\*\\*palette\\*\\* field that can be used to consistently color the standard dialogs and keyboards in the app). The RSGPalette color values used by the StandardDialog node are as follows:\n\n| Palette Color Name | Usages |\n| --- | --- |\n| DialogBackgroundColor | Blend color for dialog\'s background bitmap. |\n| DialogItemColor | Blend color for the following items:    *   [StdDlgProgressItem\'s](https://developer.roku.com/docs/references/scenegraph/standard-dialog-framework-nodes/std-dlg-progress-item.md spinner bitmap *   [StdDlgDeterminateProgressItem\'s](https://developer.roku.com/docs/references/scenegraph/standard-dialog-framework-nodes/std-dlg-determinate-progress-item.md graphic   |\n| DialogTextColor | Color for the text in the following items:    *   [StdDlgTextItem](https://developer.roku.com/docs/references/scenegraph/standard-dialog-framework-nodes/std-dlg-text-item.md and [StdDlgGraphicItem](https://developer.roku.com/docs/references/scenegraph/standard-dialog-framework-nodes/std-dlg-graphic-item.md if the **namedTextStyle** field is set to "normal" or "bold". *   All [content area items](https://developer.roku.com/docs/references/scenegraph/standard-dialog-framework-nodes/std-dlg-item-base.md, except for [StdDlgTextItem](https://developer.roku.com/docs/references/scenegraph/standard-dialog-framework-nodes/std-dlg-text-item.md and [StdDlgGraphicItem](https://developer.roku.com/docs/references/scenegraph/standard-dialog-framework-nodes/std-dlg-graphic-item.md. *   [Title area](https://developer.roku.com/docs/references/scenegraph/standard-dialog-framework-nodes/std-dlg-title-area.mdfields). Unfocused button.   |\n| DialogFocusColor | Blend color for the following:    *   The [button area](https://developer.roku.com/docs/references/scenegraph/standard-dialog-framework-nodes/std-dlg-button-area.mdfields) focus bitmap. *   The focused scrollbar thumb.   |\n| DialogFocusItemColor | Color for the text of the focused button. |\n| DialogSecondaryTextColor | Color for the text of in the following items:    *   [StdDlgTextItem](https://developer.roku.com/docs/references/scenegraph/standard-dialog-framework-nodes/std-dlg-text-item.md and [StdDlgGraphicItem](https://developer.roku.com/docs/references/scenegraph/standard-dialog-framework-nodes/std-dlg-graphic-item.md if the **namedTextStyle** field is set to "secondary". *   Disabled button.   |\n| DialogSecondaryItemColor | Color for the following items:    *   The divider displayed below the title area. *   The unfilled portion of the [StdDlgDeterminateProgressItem\'s](https://developer.roku.com/docs/references/scenegraph/standard-dialog-framework-nodes/std-dlg-determinate-progress-item.md graphic.   |\n| DialogInputFieldColor | The blend color for the text edit box background bitmap for keyboards used inside dialogs. |\n| DialogKeyboardColor | The blend color for the keyboard background bitmap for keyboards used inside dialogs |\n| DialogFootprintColor | The blend color for the following items:    *   The button focus footprint bitmap that is displayed when the [button area](https://developer.roku.com/docs/references/scenegraph/standard-dialog-framework-nodes/std-dlg-button-area.mdfields) does not have focus. *   Unfocused scrollbar thumb and scrollbar track.   |',
                            type: 'RSGPalette node'
                        },
                        {
                            name: 'title',
                            accessPermission: 'READ_WRITE',
                            default: '""',
                            description: 'The title to be displayed at the top of the dialog.',
                            type: 'string'
                        },
                        {
                            name: 'wasClosed',
                            accessPermission: 'READ_WRITE',
                            default: 'N/A',
                            description: 'Set when the dialog has been closed. The field is set when the dialog close field is set, when the Back or Home key has been pressed, when the Options key has been pressed if the optionsDialog field is set to true, and when the dialog is dismissed because another dialog was displayed',
                            type: 'Event'
                        },
                        {
                            name: 'width',
                            accessPermission: 'READ_WRITE',
                            default: '-1.0',
                            description: 'Specifies the width of the dialog. By default, this value is pulled from the system theme',
                            type: 'float'
                        }
                    ]
                },
                arraygrid: {
                    fields: [
                        {
                            accessPermission: 'READ_ONLY',
                            default: 'false',
                            description: 'When the list or grid is scrolling, is set to true (undocumented).',
                            name: 'scrollingStatus',
                            type: 'boolean'
                        }
                    ]
                },
                dialog: {
                    extends: {
                        name: 'DialogBase'
                    }
                },
                standarddialog: {
                    extends: {
                        name: 'DialogBase'
                    }
                }
            },
            components: {
                rourltransfer: {
<<<<<<< HEAD
=======
                    name: 'roUrlTransfer',
>>>>>>> 890855f9
                    methods: [{
                        description: 'Sets the roMessagePort to be used to receive events',
                        isDeprecated: true,
                        deprecatedDescription: 'Use .SetMessagePort instead. Some legacy objects still implement the older `SetPort` function, but apps should not be using it.',
                        name: 'SetPort',
                        params: [
                            {
                                'default': null,
                                'description': 'The port to be used to receive events.',
                                'isRequired': true,
                                'name': 'port',
                                'type': 'Object'
                            }
                        ],
                        returnType: 'Void',
                        returnDescription: undefined
                    }]
                },
                roregion: {
<<<<<<< HEAD
=======
                    name: 'roRegion',
>>>>>>> 890855f9
                    interfaces: [{
                        name: 'ifDraw2D',
                        url: 'https://developer.roku.com/docs/references/brightscript/interfaces/ifdraw2d.md'
                    }]
<<<<<<< HEAD
                }
            } as Record<string, Partial<BrightScriptComponent>>,
=======
                },
                routils: {
                    name: 'roUtils',
                    methods: [{
                        name: 'DeepCopy',
                        description: 'Performs a deep copy of the source node object (it copies the obejct and all of its nested objects). If the source object contains items that are not copyable, they are skipped.',
                        params: [
                            {
                                name: 'data',
                                default: null,
                                description: 'The object to be copied',
                                isRequired: true,
                                type: 'Object'
                            }
                        ],
                        returnType: 'Object',
                        returnDescription: 'This function returns a copy of the specified object.'
                    }, {
                        name: 'IsSameObject',
                        description: 'Checks whether two BrightScript objects refer to the same instance and returns a flag indicating the result.',
                        params: [
                            {
                                name: 'data1',
                                default: null,
                                description: 'First object',
                                isRequired: true,
                                type: 'Object'
                            },
                            {
                                name: 'data2',
                                default: null,
                                description: 'Second object',
                                isRequired: true,
                                type: 'Object'
                            }
                        ],
                        returnType: 'Boolean',
                        returnDescription: 'Returns true if data1 and data2 reference the same object; otherwise, this returns false.'
                    }],
                    interfaces: []
                },
                rorenderthreadqueue: {
                    name: 'roRenderThreadQueue',
                    methods: [{
                        name: 'AddMessageHandler',
                        description: 'Registers a handler for messages received on the async message channel with the given message ID. The handler is called on the render thread for each message received. You can register multiple handlers for a single ID. In this case, the handlers are called in the order they were registered. This function can only be called on the render thread.',
                        params: [
                            {
                                name: 'message_id',
                                default: null,
                                description: 'The ID of the message channel to which this handler should be registered.',
                                isRequired: true,
                                type: 'string'
                            },
                            {
                                name: 'handler',
                                default: null,
                                description: 'The name of the handler function to be called for each message received.',
                                isRequired: true,
                                type: 'string'
                            }
                        ],
                        returnType: 'Object',
                        returnDescription: 'Returns an object that can be used to unregister the handler, if required, by calling `handle.unregister()`'
                    }, {
                        name: 'PostMessage',
                        description: 'Post a message to the queue. The data is moved and becomes unavailable to the calling thread. The call returns immediately and does not block the calling thread. This function may be called from any thread.',
                        params: [
                            {
                                name: 'message_id',
                                default: null,
                                description: 'The ID of the channel to which this message should be posted.',
                                isRequired: true,
                                type: 'String'
                            },
                            {
                                name: 'data',
                                default: null,
                                description: 'The contents of the message to be passed to any registered handlers. This must be recursively copyable. Non-copyable objects are silently ignored. Copyable objects include:\n - roAssociativeArray\n - roArray\n - integer, long integer\n - string\n - bool\n - float, double\n - invalid\n - roSGNode',
                                isRequired: true,
                                type: 'Object'
                            }
                        ],
                        returnType: 'Void',
                        returnDescription: undefined
                    }, {
                        name: 'CopyMessage',
                        description: 'Copy a message to the queue. The call returns immediately and does not block the calling thread. This function is similar to the `PostMessage()` function, but it copies data instead of moving it.',
                        params: [
                            {
                                name: 'message_id',
                                default: null,
                                description: 'The ID of the channel to which this message should be posted.',
                                isRequired: true,
                                type: 'String'
                            },
                            {
                                name: 'data',
                                default: null,
                                description: 'The contents of the message to be passed to any registered handlers. This must be recursively copyable. Non-copyable objects are silently ignored. Copyable objects include:\n - roAssociativeArray\n - roArray\n - integer, long integer\n - string\n - bool\n - float, double\n - invalid\n - roSGNode',
                                isRequired: true,
                                type: 'Object'
                            }
                        ],
                        returnType: 'Void',
                        returnDescription: undefined
                    }, {
                        name: 'NumCopies',
                        description: 'Returns the total number of objects for the channel that were copied by the PostMessage() function instead of being moved.',
                        params: [],
                        returnType: 'Integer',
                        returnDescription: undefined
                    }],
                    interfaces: []
                }
            } as Record<string, Partial<BrightScriptComponent> & { name: string }>,
>>>>>>> 890855f9
            events: {},
            interfaces: {
                ifsgnodechildren: {
                    methods: [{
                        name: 'update',
                        description: 'Each roAssociativeArray in the roArray is mapped to a node in the `children` field name of the calling node.',
                        params: [{
                            default: null,
                            description: 'Array of key-value pairs corresponding to the node fields to be set',
                            isRequired: true,
                            name: 'fields',
                            type: 'roArray'
                        }, {
                            default: false,
                            description: 'optional (default = false). If true, new nodes will be added to the `children` field',
                            isRequired: false,
                            name: 'addFields',
                            type: 'Boolean'
                        }],
                        returnType: 'Void'
                    }]
                },
                ifsocketasync: {
                    methods: [{

                        description: 'Returns the message port (if any) currently associated with the object',
                        name: 'GetMessagePort',
                        params: [],
                        returnDescription: 'The message port.',
                        returnType: 'Object'

                    }, {
                        description: 'Sets the roMessagePort to be used to receive events.',
                        name: 'SetMessagePort',
                        params: [
                            {
                                default: null,
                                description: 'The port to be used to receive events.',
                                isRequired: true,
                                name: 'port',
                                type: 'Object'
                            }
                        ],
                        returnType: 'Void'
                    }]
                },
                ifsystemlog: {
                    methods: [{
                        description: 'Returns the message port (if any) currently associated with the object',
                        name: 'GetMessagePort',
                        params: [],
                        returnDescription: 'The message port.',
                        returnType: 'Object'
                    }, {
                        description: 'Sets the roMessagePort to be used to receive events.',
                        name: 'SetMessagePort',
                        params: [
                            {
                                default: null,
                                description: 'The port to be used to receive events.',
                                isRequired: true,
                                name: 'port',
                                type: 'Object'
                            }
                        ],
                        returnType: 'Void'
                    }]
                },
                ifarrayslice: {
                    methods: [{
                        description: 'Returns a new array object with a shallow copy of the specified portion of the array.\n\nThe **start_pos** and **end_pos** fields specify the 0-based indices of items in the array, where the **end_pos** field represents the position **past** the last element to be copied.',
                        name: 'Slice',
                        params: [
                            {
                                default: null,
                                description: 'The 0-based index of first element to copy. A negative index specifies an offset from the end of the array. The default value is 0.',
                                isRequired: false,
                                name: 'start_pos',
                                type: 'integer'
                            },
                            {
                                default: null,
                                description: 'The 0-based index past last element to copy. A negative index indicates an offset from the end of the array. The default value is the array length.',
                                isRequired: false,
                                name: 'end_pos',
                                type: 'integer'
                            }
                        ],
                        returnDescription: 'Shallow copy of specified portion of the array',
                        returnType: 'Object'
                    }]
                }
            }
        };

        const nodeChanges = Object.keys(docMerges.nodes);
        const componentChanges = Object.keys(docMerges.components);
        const interfaceChanges = Object.keys(docMerges.interfaces);
        const eventChanges = Object.keys(docMerges.events);

        console.log('Merging in doc changes for nodes: ', nodeChanges.join(', '));
        console.log('Merging in doc changes for components: ', componentChanges.join(', '));
        console.log('Merging in doc changes for interfaces: ', interfaceChanges.join(', '));
        console.log('Merging in doc changes for events: ', eventChanges.join(', '));
        this.result = deepmerge(this.result, docMerges);

        fixFieldByName(this.result.nodes.vector2dfieldinterpolator, 'keyValue', { type: 'array of vector2d' });

        // fix all overloaded methods in interfaces
        for (const ifaceKey in this.result.interfaces) {
            const iface = this.result.interfaces[ifaceKey];
            const overloadedMethods = new Set<string>();
            const methodDefs = new Set<string>();
            for (const method of iface.methods) {
                const lowerMethodName = method.name.toLowerCase();
                if (methodDefs.has(lowerMethodName)) {
                    overloadedMethods.add(lowerMethodName);
                } else {
                    methodDefs.add(lowerMethodName);
                }
            }

            for (const methodName of overloadedMethods) {
                fixOverloadedMethod(iface, methodName);
            }

        }

        //fix roSGNodeContentNode overloads
        fixOverloadedField(this.result.nodes.contentnode, 'actors');
        fixOverloadedField(this.result.nodes.contentnode, 'categories');
    }
}

function fixFieldByName(component: SceneGraphNode, fieldName: string, override: Partial<SceneGraphNodeField>) {
    let fieldToChangeIndex = component.fields.findIndex((field) => {
        return field.name.toLowerCase() === fieldName.toLowerCase();
    });
    if (fieldToChangeIndex >= 0) {
        component.fields[fieldToChangeIndex] = deepmerge(component.fields[fieldToChangeIndex], override);
    }
}

function fixOverloadedMethod(iface: RokuInterface, funcName: string) {
    const originalOverloads = iface.methods.filter(method => method.name.toLowerCase() === funcName.toLowerCase());
    if (originalOverloads.length === 0) {
        console.error('Could not fix overloaded method - no methods', funcName);
        return;
    } else if (originalOverloads.length === 1) {
        console.log('No need to fix overloaded method - just one method', funcName);
        return;
    }

    const descriptions: string[] = [];
    const returnDescriptions: string[] = [];
    const returnTypes: string[] = [];
    for (const originalOverload of originalOverloads) {
        if (!descriptions.includes(originalOverload.description)) {
            descriptions.push(originalOverload.description);
        }
        if (!returnDescriptions.includes(originalOverload.returnDescription)) {
            returnDescriptions.push(originalOverload.returnDescription);
        }
        if (!returnTypes.includes(originalOverload.returnType)) {
            returnTypes.push(originalOverload.returnType);
        }
    }
    const mergedFunc: Func = {
        name: originalOverloads[0].name,
        params: [],
        description: `**OVERLOADED METHOD**\n\n` + descriptions.join('\n\n or \n\n'),
        returnType: returnTypes.length > 0 ? returnTypes.join(' or ') : '',
        returnDescription: returnDescriptions.length > 0 ? returnDescriptions.join('\n\n or \n\n') : ''
    };

    const maxParamsInAnyOverload = Math.max(...originalOverloads.map(x => x.params.length));
    for (let i = 0; i < maxParamsInAnyOverload; i++) {
        const paramNames: string[] = [];
        let paramIsRequired = true;
        const paramDescriptions: string[] = [];
        const paramDefaults: string[] = [];
        const paramTypes: string[] = [];

        for (const originalMethod of originalOverloads) {
            let p = originalMethod.params[i];
            if (p) {
                if (!paramNames.includes(p.name)) {
                    paramNames.push(p.name);
                }
                if (!paramDescriptions.includes(p.description)) {
                    paramDescriptions.push(p.description);
                }
                if (p.default && !paramDefaults.includes(p.default)) {
                    paramDefaults.push(p.default);
                }
                const pTypes = Array.isArray(p.type) ? p.type : [p.type];
                for (const pType of pTypes) {
                    if (!paramTypes.includes(pType)) {
                        paramTypes.push(pType);
                    }
                }
                paramIsRequired = paramIsRequired && p.isRequired;
            } else {
                paramIsRequired = false;
            }
        }
        // camelCase param names
        let mergedParamName = paramNames.map((name, index) => {
            return index === 0 ? name : name.charAt(0).toUpperCase() + name.slice(1);
        }).join('Or');

        mergedFunc.params.push({
            name: mergedParamName,
            description: paramDescriptions.join(' OR '),
            default: paramDefaults.length > 0 ? paramDefaults.join(' or ') : null,
            isRequired: paramIsRequired,
            type: paramTypes.join(' or ')
        });
    }
    // remove existing
    iface.methods = iface.methods.filter(method => method.name.toLowerCase() !== funcName.toLowerCase());
    // add to list
    iface.methods.push(mergedFunc);
    console.log('Fixed overloaded method', `${iface.name}.${funcName}`);
}

function fixOverloadedField(node: SceneGraphNode, fieldName: string) {
    const fieldsWithName = node.fields.filter(f => f.name.toLowerCase() === fieldName.toLowerCase());
    if (fieldsWithName.length < 2) {
        return;
    }
    const filteredFields = node.fields.filter(f => f.name.toLowerCase() !== fieldName.toLowerCase());

    const unionfield = fieldsWithName[0];

    for (let i = 1; i < fieldsWithName.length; i++) {
        unionfield.description += ` or ${fieldsWithName[i].description}`;
        unionfield.type += ` or ${fieldsWithName[i].type}`;
    }
    filteredFields.push(unionfield);

    node.fields = filteredFields;
}


function fixMethod(iface: RokuInterface, funcName: string, mergeData: Func) {
    const index = iface?.methods.findIndex(method => method.name.toLowerCase() === funcName.toLowerCase());
    if (index >= 0) {
        iface.methods[index] = deepmerge(iface.methods[index], mergeData);
    } else {
        console.error('Could not fix method', funcName);
    }
}

let cache: Record<string, string>;
function loadCache() {
    const cachePath = s`${__dirname}/.cache.json`;
    if (fsExtra.pathExistsSync(cachePath)) {
        cache = fsExtra.readJsonSync(cachePath);
    } else {
        cache = {};
    }
}

function saveCache() {
    fsExtra.writeJsonSync(s`${__dirname}/.cache.json`, cache);
}

async function getJson(url: string) {
    if (!cache[url]) {
        console.log('Fetching from web', url);
        cache[url] = (await phin({
            url: url,
            headers: {
                'User-Agent': 'Mozilla/5.0 (Windows NT 10.0; Win64; x64) AppleWebKit/537.36 (KHTML, like Gecko) Chrome/114.0.0.0 Safari/537.36'
            }
        })).body.toString();
        saveCache();
    } else {
        console.log('Fetching from cache', url);
    }
    return JSON.parse(cache[url]);
}

function getDocUrl(docRelativePath: string) {
    if (docRelativePath) {
        return `https://developer.roku.com${docRelativePath}`;
    }
}

function deepSearch<T = any>(object, key, predicate): T {
    if (object.hasOwnProperty(key) && predicate(key, object[key]) === true) {
        return object;
    }

    // eslint-disable-next-line @typescript-eslint/prefer-for-of
    for (let i = 0; i < Object.keys(object).length; i++) {
        let value = object[Object.keys(object)[i]];
        if (typeof value === 'object' && value) {
            let o = deepSearch(object[Object.keys(object)[i]], key, predicate);
            if (o) {
                return o;
            }
        }
    }
    return null;
}

function repairMarkdownLinks(text: string) {
    if (typeof text !== 'string') {
        return text;
    }
    const regexp = /\((\/docs\/references\/.*?.md)/g;
    let match: RegExpExecArray;
    const matches = [] as RegExpExecArray[];
    while (match = regexp.exec(text)) {
        matches.push(match);
    }

    //process the matches in reverse to preserve string indexes
    for (const match of matches.reverse()) {
        //+1 to step past the opening paren
        text = text.substring(0, match.index + 1) + getDocUrl(match[1]) + text.substring(match.index + 1 + match[0].length);
    }
    return text;
}

/**
 * Replacer function for JSON.Stringify to sort keys in objects
 * Note - this ignores the top level properties
 * from: https://gist.github.com/davidfurlong/463a83a33b70a3b6618e97ec9679e490
 */
function objectKeySorter(key, value) {
    return (value instanceof Object && !(value instanceof Array)) && !!key
        ? Object.keys(value)
            .sort()
            .reduce((sorted, key) => {
                sorted[key] = value[key];
                return sorted;
            }, {})
        : value;
}

/**
 * For two types (or arrays of types), chooses the group that's "more specific"
 *
 * @param typeOne  the first type group or string
 * @param typeTwo the first type group or string
 * @returns a type (or group of types) that is more specific
 */
function chooseMoreSpecificType(typeOne: string | string[] = 'dynamic', typeTwo: string | string[] = 'dynamic'): string | string[] {

    // deals with issue where it says "roScreen or roBitmap', etc
    // also when there is a problematic space, eg "roAssoc Array"
    const splitRegex = /,|\sor\s/;
    if (typeof typeOne === 'string') {
        typeOne = typeOne.split(splitRegex);
    }
    if (typeof typeTwo === 'string') {
        typeTwo = typeTwo.split(splitRegex);
    }
    const typeOneArray = typeOne.map(paramType => foundTypesTranslation[paramType.toLowerCase()] || paramType);
    const typeTwoArray = typeTwo.map(paramType => foundTypesTranslation[paramType.toLowerCase()] || paramType);

    function getSingle(strArray: string[]): string | string[] {
        return strArray.length === 1 ? strArray[0] : strArray;
    }

    if (typeTwo.map(a => a.toLowerCase()).includes('dynamic')) {
        // the second group has "dynamic" in it, so prefer the first group
        return getSingle(typeOneArray);
    } else if (typeOne.map(a => a.toLowerCase()).includes('dynamic')) {
        // second group does not have dynamic, but first does, so 2nd group is more specific
        return getSingle(typeTwoArray);
    } else if (typeOneArray.length > typeTwoArray.length) {
        // first group has more types
        return getSingle(typeOneArray);
    } else if (typeTwoArray.length > typeOneArray.length) {
        // 2nd group has more types
        return getSingle(typeTwoArray);
    } else if (typeOneArray.length === 1 && typeTwoArray.length === 1) {
        // both have one type
        if (typeOneArray[0].toLowerCase() === 'object' && typeTwoArray[0].toLowerCase().startsWith('ro')) {
            // the first type is "Object', but is more specific in second type
            return getSingle(typeTwoArray);
        }
        if (typeTwoArray[0].toLowerCase() === 'object') {
            // Second type is Object ... so prefer the 1st, which usually comes from a code line
            return getSingle(typeOneArray);
        }
    }
    return getSingle(typeOneArray);
}


function convertHTMLTable(description: string): string {
    return description.replace(/\<table\>.*\<\/table\>/g, (match) => {
        return '\n' + NodeHtmlMarkdown.translate(match, {}) + '\n';
    });
}

/**
 * A class to help manage the parsed markdown tokens
 */
class TokenManager {
    public html: string;
    public markdown: string;
    public tokens: marked.TokensList;

    public async process(url: string) {
        try {
            this.html = (await getJson(url)).content;
            this.markdown = turndownService.turndown(this.html);
            this.tokens = marked.lexer(this.markdown);
        } catch (e) {
            console.error('Unable to process url: ', url);
        }
        return this;
    }

    /**
     * Find a heading tag
     */
    public getHeading(depth: number, text?: string) {
        for (const token of this.tokens) {
            if (token?.type === 'heading' && token?.depth === depth) {
                //if we have a text filter, and the text does not match, then skip
                if (text && token?.text?.toLowerCase() !== text) {
                    continue;
                }
                return token;
            }
        }
    }

    /**
     * Scan the tokens and find the first the top-level table based on the header names
     */
    public getTableByHeaders(searchHeaders: string[], startAt?: Token, endTokenMatcher?: TokenMatcher): TableEnhanced {
        let startIndex = this.tokens.indexOf(startAt);
        startIndex = startIndex > -1 ? startIndex : 0;

        for (let i = startIndex + 1; i < this.tokens.length; i++) {
            const token = this.tokens[i];
            if (token?.type === 'table') {
                const headers = token?.header?.map(x => x.text.toLowerCase());
                if (
                    headers.every(x => searchHeaders.includes(x)) &&
                    searchHeaders.every(x => headers.includes(x))
                ) {
                    return token as TableEnhanced;
                }
            }
            if (endTokenMatcher?.(token) === true) {
                break;
            }
        }
    }

    /**
     * Scan the tokens and find the all top-level tables based on the header names
     */
    public getAllTablesByHeaders(searchHeaders: string[], startAt?: Token, endTokenMatcher?: TokenMatcher, headingMatcher?: TokenMatcher): TableEnhanced[] {
        let startIndex = this.tokens.indexOf(startAt);
        startIndex = startIndex > -1 ? startIndex : 0;
        const tables = [];
        let lastHeading: Token;
        for (let i = startIndex + 1; i < this.tokens.length; i++) {
            const token = this.tokens[i];
            if (token.type === 'heading') {
                lastHeading = token;
            }
            if (token?.type === 'table') {
                if (headingMatcher) {
                    if (!headingMatcher(lastHeading)) {
                        continue;
                    }
                }
                const headers = token?.header?.map(x => x.text.toLowerCase());
                if (
                    headers.every(x => searchHeaders.includes(x)) &&
                    searchHeaders.every(x => headers.includes(x))
                ) {
                    tables.push(token as TableEnhanced);
                }
            }
            if (endTokenMatcher?.(token) === true) {
                break;
            }
        }
        return tables;
    }

    /**
     * Convert a markdown table token into an array of objects with the headers as keys, and the cell values as values
     */
    public tableToObjects(table: marked.Tokens.Table) {
        const result = [] as Record<string, string>[];
        const headers = table?.header?.map(x => x.text.toLowerCase());
        for (const row of table?.rows ?? []) {
            const data = {} as Record<string, string>;
            for (let i = 0; i < headers.length; i++) {
                data[headers[i]] = row[i].text;
            }
            result.push(data);
        }
        return result;
    }

    /**
     * Get a list of `Reference` objects from a markdown list found immediately after a header
     */
    public getListReferences(headerText: string) {
        const result = [] as Reference[];
        const headerIndex = this.tokens.indexOf(
            this.tokens.find(x => (x as any).text?.toLowerCase() === headerText)
        );
        if (headerIndex > -1) {
            //the next token should be the list
            const list = this.tokens[headerIndex + 1];
            if (list?.type === 'list') {
                for (const item of list?.items ?? []) {
                    //find the link
                    const link = deepSearch(item, 'type', (key, value) => value === 'link');
                    result.push({
                        name: link.text,
                        url: getDocUrl(link.href)
                    });
                }
            }
        }
        return result;
    }

    /**
     * Get all tokens of the specified type from the top-level tokens list
     */
    public getByType<T extends Token>(type: Token['type']): T[] {
        const result = [] as T[];
        for (const token of this.tokens) {
            if (token.type === type) {
                result.push(token as T);
            }
        }
        return result;
    }

    /**
     * Find a token that matches, starting and stopping at given tokens if specified
     */
    public find<T extends Token = Token>(func: (x: any) => boolean | undefined, startAt?: Token, stopAt?: Token) {
        let startIndex = this.tokens.indexOf(startAt);
        startIndex = startIndex > -1 ? startIndex : 0;

        let stopIndex = this.tokens.indexOf(stopAt);
        stopIndex = stopIndex > -1 ? stopIndex : this.tokens.length;

        for (let i = startIndex; i < stopIndex; i++) {
            const token = this.tokens[i];
            if (func(token) === true) {
                return token as T;
            }
        }
    }

    /**
     * Get the token directly after the given token
     */
    public getNextToken<T extends Token = Token>(currentToken: Token) {
        let idx = this.tokens.indexOf(currentToken);
        if (idx > -1) {
            return this.tokens[idx + 1] as T;
        }
    }

    /**
     * Get all text found between the start token and the matched end token
     */
    public getTokensBetween(startToken: Token, endTokenMatcher: TokenMatcher) {
        let startIndex = this.tokens.indexOf(startToken);
        startIndex = startIndex > -1 ? startIndex : 0;

        const result = [] as Token[];

        for (let i = startIndex + 1; i < this.tokens.length; i++) {
            const token = this.tokens[i];
            //stop collecting tokens once the matcher returns true
            if (endTokenMatcher(token) === true) {
                break;
            } else {
                result.push(token);
            }
        }
        return result;
    }

    /**
     * Get join all markdown between the specified items
     */
    public getMarkdown(startToken: Token, endTokenMatcher: TokenMatcher) {
        return this.getTokensBetween(startToken, endTokenMatcher).map(x => x.raw).join('')?.trim() || undefined;
    }

    /**
     * Find any `available since` text between the specified items
     */
    public getAvailableSince(startToken: Token, endTokenMatcher: TokenMatcher) {
        const markdown = this.getMarkdown(startToken, endTokenMatcher);
        const match = /available\s+since\s?(?:roku\s*os\s*)?([\d\.]+)/i.exec(markdown);
        if (match) {
            return match[1];
        }
    }

    /**
     * Find any `is deprecated` text between the specified items
     */
    public getDeprecatedDescription(startToken: Token, endToken: Token) {
        const deprecatedDescription = this.find<marked.Tokens.Text>(x => !!/is\s*deprecated/i.exec(x?.text), startToken, endToken)?.text;
        return deprecatedDescription;
    }

    /**
     * Sets `deprecatedDescription` and `isDeprecated` on passed in entity if `deprecated` is mentioned between the two tokens
     */
    public setDeprecatedData(entity: PossiblyDeprecated, startToken: Token, endToken: Token) {
        entity.deprecatedDescription = this.getDeprecatedDescription(startToken, endToken);
        if (entity.deprecatedDescription) {
            entity.isDeprecated = true;
        }
    }

    /**
     * Search for `Extends [SomeComponentName](some_url)` in the top-level description
     */
    public getExtendsRef() {
        const extendsToken = this.getTokensBetween(
            this.getHeading(1),
            x => x.type === 'heading'
        )?.find(
            x => x.raw?.toLowerCase().startsWith('extends')
        ) as any;
        //assume the second token is the link
        const link = extendsToken?.tokens[1];
        if (link) {
            return {
                name: link?.text?.replace(/^\*\*/, '').replace(/\*\*$/, ''),
                url: getDocUrl(link?.href)
            } as Reference;
        }
    }
}

type TokenMatcher = (t: Token) => boolean | undefined;


interface TableEnhanced extends marked.Tokens.Table {
    tokens: {
        header: Array<Array<marked.TokensList>>;
        rows: Array<Array<marked.TokensList>>;
    };
}

interface PossiblyDeprecated {
    isDeprecated?: boolean;
    deprecatedDescription?: string;
}

interface BrightScriptComponent extends PossiblyDeprecated {
    name: string;
    url: string;
    availableSince: string;
    description: string;
    constructors: Array<Signature>;
    interfaces: Reference[];
    /**
     * Most components only get their methods from interfaces, but occasionally we need to attach one
     */
    methods: Func[];
    events: Reference[];
}

interface Reference {
    name: string;
    url: string;
}

interface Implementer extends Reference {
    /**
     * A description of that this interface implementer does (i.e. describes a component)
     */
    description: string;
}

interface RokuInterface extends PossiblyDeprecated {
    availableSince: string;
    name: string;
    url: string;
    /**
     * Standard roku interfaces don't have properties, but we occasionally need to store properties
     * for complicated parameter values for certain methods
     */
    properties: Prop[];
    methods: Func[];
    implementers: Implementer[];
}

interface RokuEvent extends PossiblyDeprecated {
    availableSince: string;
    name: string;
    url: string;
    description: string;
    /**
     * Standard roku interfaces don't have properties, but we occasionally need to store properties
     * for complicated parameter values for certain methods
     */
    properties: Prop[];
    methods: Func[];
    implementers: Implementer[];
}

interface SceneGraphNode {
    name: string;
    url: string;
    /**
     * The parent node this node extends
     */
    extends?: Reference;
    availableSince: string;
    description: string;
    interfaces: Reference[];
    events: Reference[];
    fields: SceneGraphNodeField[];
    methods: Func[];
}

interface SceneGraphNodeField {
    name: string;
    type: string;
    default: string;
    accessPermission: string;
    /**
     * The markdown description of this field
     */
    description: string;
}

interface Func extends Signature, PossiblyDeprecated {
    name: string;
    description: string;
}
interface Param {
    name: string;
    isRequired: boolean;
    description: string;
    default: string;
    type: string | string[];
}
interface Prop {
    name: string;
    description: string;
    type: string;
    default: string;
}
interface Signature {
    params: Param[];
    returnType: string;
    returnDescription: string;
    isVariadic?: boolean;
}
interface ElementFilter {
    id?: string;
    text?: string;
    type?: string;
    class?: string;
}

//run the builder
new Runner().run().catch((e) => console.error(e));<|MERGE_RESOLUTION|>--- conflicted
+++ resolved
@@ -18,12 +18,9 @@
 import { NodeHtmlMarkdown } from 'node-html-markdown';
 import { isVariableExpression } from '../src/astUtils/reflection';
 import { SymbolTable } from '../src/SymbolTable';
-<<<<<<< HEAD
 import { SymbolTypeFlag } from '../src/SymbolTypeFlag';
 import { referenceTypeFactory } from '../src/types/ReferenceType';
 import { unionTypeFactory } from '../src/types/UnionType';
-=======
->>>>>>> 890855f9
 
 
 type Token = marked.Token;
@@ -58,11 +55,8 @@
     public async run() {
         const outPath = s`${__dirname}/../src/roku-types/data.json`;
 
-<<<<<<< HEAD
         SymbolTable.referenceTypeFactory = referenceTypeFactory;
         SymbolTable.unionTypeFactory = unionTypeFactory;
-=======
->>>>>>> 890855f9
         loadCache();
         //load the base level roku docs data
         await this.loadReferences();
@@ -245,11 +239,7 @@
             component.events ??= [];
             component.events.sort(nameComparer);
 
-<<<<<<< HEAD
-            component.interfaces.sort(nameComparer);
-=======
             component.interfaces ??= [];
->>>>>>> 890855f9
             component.interfaces.sort(nameComparer);
         }
 
@@ -897,12 +887,9 @@
         }
         if (!opts?.allowSpaces) {
             result = result?.split(' ')?.[0];
-<<<<<<< HEAD
         }
         if (foundTypesTranslation[result.toLowerCase()]) {
             result = foundTypesTranslation[result.toLowerCase()];
-=======
->>>>>>> 890855f9
         }
         return result;
     }
@@ -1337,11 +1324,7 @@
                 },
                 dialogbase: {
                     name: 'DialogBase',
-<<<<<<< HEAD
-                    description: 'The base dialog component....blablabla',
-=======
                     description: 'The base dialog component.',
->>>>>>> 890855f9
                     extends: {
                         name: 'Group',
                         url: 'https://developer.roku.com/docs/references/scenegraph/layout-group-nodes/group.md'
@@ -1443,10 +1426,7 @@
             },
             components: {
                 rourltransfer: {
-<<<<<<< HEAD
-=======
                     name: 'roUrlTransfer',
->>>>>>> 890855f9
                     methods: [{
                         description: 'Sets the roMessagePort to be used to receive events',
                         isDeprecated: true,
@@ -1466,18 +1446,11 @@
                     }]
                 },
                 roregion: {
-<<<<<<< HEAD
-=======
                     name: 'roRegion',
->>>>>>> 890855f9
                     interfaces: [{
                         name: 'ifDraw2D',
                         url: 'https://developer.roku.com/docs/references/brightscript/interfaces/ifdraw2d.md'
                     }]
-<<<<<<< HEAD
-                }
-            } as Record<string, Partial<BrightScriptComponent>>,
-=======
                 },
                 routils: {
                     name: 'roUtils',
@@ -1594,7 +1567,6 @@
                     interfaces: []
                 }
             } as Record<string, Partial<BrightScriptComponent> & { name: string }>,
->>>>>>> 890855f9
             events: {},
             interfaces: {
                 ifsgnodechildren: {
