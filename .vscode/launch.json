--- conflicted
+++ resolved
@@ -1,9 +1,5 @@
 {
-<<<<<<< HEAD
-    "version": "0.1.0",
-=======
     "version": "0.2.0",
->>>>>>> f6185a9b
     "configurations": [
         {
             "name": "Launch Program",
@@ -27,12 +23,7 @@
             "name": "Debug Tests (Current file)",
             "type": "node",
             "request": "launch",
-<<<<<<< HEAD
-            "smartStep": false,
-=======
-            // "preLaunchTask": "build",
             "smartStep": true,
->>>>>>> f6185a9b
             "program": "${workspaceFolder}/node_modules/mocha/bin/_mocha",
             "sourceMaps": true,
             "args": [
