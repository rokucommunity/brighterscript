{
<<<<<<< HEAD
  "files.exclude": {
      "**/.git": true,
      "**/.svn": true,
      "**/.hg": true,
      "**/CVS": true,
      "**/.DS_Store": true,
      "**/node_modules": true,
      "**/.nyc_output": true,
      "**/coverage": true,
      "**/dist": true
  },
  "search.exclude": {
      "**/node_modules": true,
      "**/bower_components": true,
      "**/dist": true
  },
  "mocha.logVerbose": true,
  "mocha.files.glob": "src/**/*.ts",
  "mocha.requires": [
      "ts-node/register"
  ],
  "mocha.env": {
      "TS_NODE_TYPE_CHECK": false
  }
=======
    "files.exclude": {
        "**/.git": true,
        "**/.svn": true,
        "**/.hg": true,
        "**/CVS": true,
        "**/.DS_Store": true,
        "**/node_modules": true,
        "**/.nyc_output": true,
        "**/coverage": true,
        "**/dist": true
    },
    "search.exclude": {
        "**/node_modules": true,
        "**/bower_components": true,
        "**/dist": true
    },
    "mocha.logVerbose": true,
    "mocha.files.glob": "src/**/*.ts",
    "mocha.requires": [
        "ts-node/register"
    ],
    "mocha.env": {
        "TS_NODE_TYPE_CHECK": false
    },
    "files.trimTrailingWhitespace": true
>>>>>>> 031f14c0
}<|MERGE_RESOLUTION|>--- conflicted
+++ resolved
@@ -1,30 +1,4 @@
 {
-<<<<<<< HEAD
-  "files.exclude": {
-      "**/.git": true,
-      "**/.svn": true,
-      "**/.hg": true,
-      "**/CVS": true,
-      "**/.DS_Store": true,
-      "**/node_modules": true,
-      "**/.nyc_output": true,
-      "**/coverage": true,
-      "**/dist": true
-  },
-  "search.exclude": {
-      "**/node_modules": true,
-      "**/bower_components": true,
-      "**/dist": true
-  },
-  "mocha.logVerbose": true,
-  "mocha.files.glob": "src/**/*.ts",
-  "mocha.requires": [
-      "ts-node/register"
-  ],
-  "mocha.env": {
-      "TS_NODE_TYPE_CHECK": false
-  }
-=======
     "files.exclude": {
         "**/.git": true,
         "**/.svn": true,
@@ -50,5 +24,4 @@
         "TS_NODE_TYPE_CHECK": false
     },
     "files.trimTrailingWhitespace": true
->>>>>>> 031f14c0
 }