--- conflicted
+++ resolved
@@ -10,16 +10,6 @@
         "**/coverage": true,
         "**/dist": true
     },
-<<<<<<< HEAD
-    "mocha.logVerbose": true,
-    "mocha.files.glob": "src/**/*.ts",
-    "mocha.requires": [
-        "ts-node/register"
-    ],
-    "mocha.env": {
-        "TS_NODE_TYPE_CHECK": false
-    },
-=======
     "search.exclude": {
         "**/node_modules": true,
         "**/bower_components": true,
@@ -28,6 +18,5 @@
     "editor.tabSize": 4,
     "editor.insertSpaces": true,
     "typescript.format.insertSpaceAfterFunctionKeywordForAnonymousFunctions": true,
->>>>>>> 93323445
     "files.trimTrailingWhitespace": true
 }