<<<<<<< HEAD
name: build
on: [push, pull_request]

jobs:
  ci:
    runs-on: ${{ matrix.os }}
    env:
      #hardcode the coveralls token...it's not overly important to protect, and github actions won't allow forks to work with coveralls otherwise
      COVERALLS_REPO_TOKEN: "kVPcGJfehOArEQnHb8BT3KS72xbUQCoxI"
    strategy:
      matrix:
        os: [ubuntu-18.04, macos-11, windows-2019]
    steps:
      - uses: actions/checkout@master
      - uses: actions/setup-node@master
        with:
          node-version: "10.19.0"
      - run: npm ci
      - run: npm run build
      - run: npm run lint
      - run: npm run test
      - run: npm run publish-coverage
  npm-release:
    #only run this task if a tag starting with 'v' was used to trigger this (i.e. a tagged release)
    if: startsWith(github.ref, 'refs/tags/v')
    needs: ci
    runs-on: ubuntu-18.04
    env:
      NPM_TOKEN: ${{ secrets.NPM_TOKEN }}
    steps:
      - uses: actions/checkout@master
      - uses: actions/setup-node@master
        with:
          node-version: "10.19.0"
      - run: echo "//registry.npmjs.org/:_authToken=${NPM_TOKEN}" > ./.npmrc
      - run: npm ci
      - run: npm run build
      #create npm package
      - run: npm pack
      - run: npm run test-related-projects

      #create GitHub release
      - name: Create GitHub Release
        id: create_release
        uses: actions/create-release@latest
        env:
          GITHUB_TOKEN: ${{ secrets.GITHUB_TOKEN }}
        with:
          tag_name: ${{ github.ref }}
          release_name: ${{ github.ref }}
          draft: false
          prerelease: false #contains(github.ref, '-beta.') == true

      #upload package to GitHub release
      - name: Upload GitHub Release Assets
        uses: alexellis/upload-assets@0.2.3
        env:
          GITHUB_TOKEN: ${{ secrets.GITHUB_TOKEN }}
        with:
          asset_paths: '["./*.tgz"]'

      #If there's a dash followed by an alpha character, this is a prerelease and should be tagged "next". Otherwise tag as "latest"
      - run: if [[ "${{ github.ref }}" =~ -[a-zA-Z] ]]; then echo "DIST_TAG=next" >> $GITHUB_ENV; else echo "DIST_TAG=latest" >> $GITHUB_ENV; fi
      #upload to npm
      - run: npm publish --tag ${{env.DIST_TAG}}
=======
name: build
on: [push, pull_request]

jobs:
  ci:
    runs-on: ${{ matrix.os }}
    env:
      #hardcode the coveralls token...it's not overly important to protect, and github actions won't allow forks to work with coveralls otherwise
      COVERALLS_REPO_TOKEN: "kVPcGJfehOArEQnHb8BT3KS72xbUQCoxI"
    strategy:
      matrix:
        os: [ubuntu-18.04, macos-10.15, windows-2019]
    steps:
      - uses: actions/checkout@master
      - uses: actions/setup-node@master
        with:
          node-version: "12.22.7"
      - run: npm ci
      - run: npm run build
      - run: npm run lint
      - run: npm run test
      - run: npm run publish-coverage
      - run: npm run test-related-projects
  npm-release:
    #only run this task if a tag starting with 'v' was used to trigger this (i.e. a tagged release)
    if: startsWith(github.ref, 'refs/tags/v')
    needs: ci
    runs-on: ubuntu-18.04
    env:
      NPM_TOKEN: ${{ secrets.NPM_TOKEN }}
    steps:
      - uses: actions/checkout@master
      - uses: actions/setup-node@master
        with:
          node-version: "10.19.0"
      - run: echo "//registry.npmjs.org/:_authToken=${NPM_TOKEN}" > ./.npmrc
      - run: npm ci
      - run: npm run build
      #create npm package
      - run: npm pack

      #create GitHub release
      - name: Create GitHub Release
        id: create_release
        uses: actions/create-release@latest
        env:
          GITHUB_TOKEN: ${{ secrets.GITHUB_TOKEN }}
        with:
          tag_name: ${{ github.ref }}
          release_name: ${{ github.ref }}
          draft: false
          prerelease: false #contains(github.ref, '-beta.') == true

      #upload package to GitHub release
      - name: Upload GitHub Release Assets
        uses: alexellis/upload-assets@0.2.3
        env:
          GITHUB_TOKEN: ${{ secrets.GITHUB_TOKEN }}
        with:
          asset_paths: '["./*.tgz"]'

      #upload to npm
      - run: npm publish
>>>>>>> 638fde47
<|MERGE_RESOLUTION|>--- conflicted
+++ resolved
@@ -1,4 +1,3 @@
-<<<<<<< HEAD
 name: build
 on: [push, pull_request]
 
@@ -10,17 +9,18 @@
       COVERALLS_REPO_TOKEN: "kVPcGJfehOArEQnHb8BT3KS72xbUQCoxI"
     strategy:
       matrix:
-        os: [ubuntu-18.04, macos-11, windows-2019]
+        os: [ubuntu-18.04, macos-10.15, windows-2019]
     steps:
       - uses: actions/checkout@master
       - uses: actions/setup-node@master
         with:
-          node-version: "10.19.0"
+          node-version: "12.22.7"
       - run: npm ci
       - run: npm run build
       - run: npm run lint
       - run: npm run test
       - run: npm run publish-coverage
+      - run: npm run test-related-projects
   npm-release:
     #only run this task if a tag starting with 'v' was used to trigger this (i.e. a tagged release)
     if: startsWith(github.ref, 'refs/tags/v')
@@ -63,69 +63,4 @@
       #If there's a dash followed by an alpha character, this is a prerelease and should be tagged "next". Otherwise tag as "latest"
       - run: if [[ "${{ github.ref }}" =~ -[a-zA-Z] ]]; then echo "DIST_TAG=next" >> $GITHUB_ENV; else echo "DIST_TAG=latest" >> $GITHUB_ENV; fi
       #upload to npm
-      - run: npm publish --tag ${{env.DIST_TAG}}
-=======
-name: build
-on: [push, pull_request]
-
-jobs:
-  ci:
-    runs-on: ${{ matrix.os }}
-    env:
-      #hardcode the coveralls token...it's not overly important to protect, and github actions won't allow forks to work with coveralls otherwise
-      COVERALLS_REPO_TOKEN: "kVPcGJfehOArEQnHb8BT3KS72xbUQCoxI"
-    strategy:
-      matrix:
-        os: [ubuntu-18.04, macos-10.15, windows-2019]
-    steps:
-      - uses: actions/checkout@master
-      - uses: actions/setup-node@master
-        with:
-          node-version: "12.22.7"
-      - run: npm ci
-      - run: npm run build
-      - run: npm run lint
-      - run: npm run test
-      - run: npm run publish-coverage
-      - run: npm run test-related-projects
-  npm-release:
-    #only run this task if a tag starting with 'v' was used to trigger this (i.e. a tagged release)
-    if: startsWith(github.ref, 'refs/tags/v')
-    needs: ci
-    runs-on: ubuntu-18.04
-    env:
-      NPM_TOKEN: ${{ secrets.NPM_TOKEN }}
-    steps:
-      - uses: actions/checkout@master
-      - uses: actions/setup-node@master
-        with:
-          node-version: "10.19.0"
-      - run: echo "//registry.npmjs.org/:_authToken=${NPM_TOKEN}" > ./.npmrc
-      - run: npm ci
-      - run: npm run build
-      #create npm package
-      - run: npm pack
-
-      #create GitHub release
-      - name: Create GitHub Release
-        id: create_release
-        uses: actions/create-release@latest
-        env:
-          GITHUB_TOKEN: ${{ secrets.GITHUB_TOKEN }}
-        with:
-          tag_name: ${{ github.ref }}
-          release_name: ${{ github.ref }}
-          draft: false
-          prerelease: false #contains(github.ref, '-beta.') == true
-
-      #upload package to GitHub release
-      - name: Upload GitHub Release Assets
-        uses: alexellis/upload-assets@0.2.3
-        env:
-          GITHUB_TOKEN: ${{ secrets.GITHUB_TOKEN }}
-        with:
-          asset_paths: '["./*.tgz"]'
-
-      #upload to npm
-      - run: npm publish
->>>>>>> 638fde47
+      - run: npm publish --tag ${{env.DIST_TAG}}