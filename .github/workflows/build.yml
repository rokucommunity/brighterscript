--- conflicted
+++ resolved
@@ -20,12 +20,8 @@
       - uses: actions/checkout@master
       - uses: actions/setup-node@master
         with:
-<<<<<<< HEAD
-          node-version: "16.20.2"
-=======
           node-version: "14.18.1"
           architecture: 'x64' # fix for macos-latest
->>>>>>> fd977fd0
       - run: npm ci
       - run: npm run build
       - run: npm run lint
@@ -43,12 +39,8 @@
       - uses: actions/checkout@master
       - uses: actions/setup-node@master
         with:
-<<<<<<< HEAD
-          node-version: "16.20.2"
-=======
           node-version: "14.18.1"
           architecture: 'x64' # fix for macos-latest
->>>>>>> fd977fd0
       - run: echo "//registry.npmjs.org/:_authToken=${NPM_TOKEN}" > ./.npmrc
       - run: npm ci
       - run: npm run build
