--- conflicted
+++ resolved
@@ -120,10 +120,7 @@
 ```BrightScript
 
 ```
-<<<<<<< HEAD
 
-=======
->>>>>>> d07de5ce
 </details>
 
 ## Optional members
@@ -136,7 +133,6 @@
     length as float
     optional subtitleUrl as string
     optional rating as string
-<<<<<<< HEAD
     optional genre as string[]
 end interface
 ```
@@ -148,7 +144,18 @@
 
 ```
 
-=======
+</details>
+
+## Optional members
+
+Interfaces can include optional members. Optional members are denoted with the keyword `optional` before the name of fields, or before the `function` or `sub` keyword for methods. Interfaces with optional members will not incur a validation diagnostic if an object that is missing that member is passed to it, yet optional members will be included in completion results, and if referenced, they are inferred to be their declared type.
+
+```brighterscript
+interface Video
+    url as string
+    length as float
+    optional subtitleUrl as string
+    optional rating as string
     optional genre as string
 end interface
 ```
@@ -160,5 +167,4 @@
 
 ```
 
->>>>>>> d07de5ce
 </details>