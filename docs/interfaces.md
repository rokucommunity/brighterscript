# Interfaces
Interfaces are a way to describe properties and methods on an object.

## Simple example
Interfaces can have both properties and methods.

```BrighterScript
interface Person
    name as string
    function getName() as string
end interface

sub test(bob as Person)
    print bob.name, bob.getName()
end sub
```

transpiles to

```BrightScript
sub test(bob as dynamic)
    print bob.name, bob.getName()
end sub
```

## Use in functions
Interfaces can be used as function parameter types and return types. These types will be converted into `dynamic` when the project is transpiled.
```brighterscript
interface Dog
    name as string
    function walk()
end interface

sub walkThePuppy(puppy as Dog) as Dog
    puppy.walk()
    return puppy
end sub
```

<details>
  <summary>View the transpiled BrightScript code</summary>

```BrightScript
sub walkThePuppy(puppy as dynamic) as dynamic
    puppy.walk()
    return puppy
end sub
```
</details>

## Namespaces
Interfaces can also be defined inside namespaces

```BrighterScript
namespace humanoids
    interface Person
        name as string
        function getName() as string
    end interface
end namespace

sub test(bob as humanoids.Person)
    print bob.name, bob.getName()
end sub
```

transpiles to

```BrightScript
sub test(bob as dynamic)
    print bob.name, bob.getName()
end sub
```

## Advanced types
Interface member types can be defined as any valid brighterscript type, and even reference themselves.
```brighterscript
interface Dog
    owner as Human
end interface

interface Human
    pet as Dog
    mother as Human
end interface
```

<details>
  <summary>View the transpiled BrightScript code</summary>

```BrightScript

```
</details>

<<<<<<< HEAD
=======
</details>

>>>>>>> 157fc2ee
## Methods
Interfaces can describe complex methods as well
```brighterscript
interface Dog
    sub barkAt(nemesis as Cat)
end interface
```

<details>
  <summary>View the transpiled BrightScript code</summary>

```BrightScript
<<<<<<< HEAD

=======
>>>>>>> 157fc2ee
```
</details><|MERGE_RESOLUTION|>--- conflicted
+++ resolved
@@ -93,11 +93,8 @@
 ```
 </details>
 
-<<<<<<< HEAD
-=======
 </details>
 
->>>>>>> 157fc2ee
 ## Methods
 Interfaces can describe complex methods as well
 ```brighterscript
@@ -110,9 +107,5 @@
   <summary>View the transpiled BrightScript code</summary>
 
 ```BrightScript
-<<<<<<< HEAD
-
-=======
->>>>>>> 157fc2ee
 ```
 </details>