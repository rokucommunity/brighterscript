--- conflicted
+++ resolved
@@ -233,6 +233,7 @@
     afterScopeDispose?(event: AfterScopeDisposeEvent): any;
 
     beforeScopeValidate?(event: BeforeScopeValidateEvent): any;
+
     /**
      * Called before the `provideDefinition` hook
      */
@@ -248,23 +249,6 @@
      */
     afterProvideDefinition?(event: AfterProvideDefinitionEvent): any;
 
-<<<<<<< HEAD
-=======
-    /**
-     * Called before the `provideDefinition` hook
-     */
-    beforeProvideDefinition?(event: BeforeProvideDefinitionEvent): any;
-    /**
-     * Provide one or more `Location`s where the symbol at the given position was originally defined
-     * @param event
-     */
-    provideDefinition?(event: ProvideDefinitionEvent): any;
-    /**
-     * Called after `provideDefinition`. Use this if you want to intercept or sanitize the definition data provided by bsc or other plugins
-     * @param event
-     */
-    afterProvideDefinition?(event: AfterProvideDefinitionEvent): any;
-
 
     /**
      * Called before the `provideReferences` hook
@@ -283,7 +267,6 @@
 
 
     onGetSemanticTokens?: PluginHandler<OnGetSemanticTokensEvent>;
->>>>>>> 54cdd426
     //scope events
     onScopeValidate?(event: OnScopeValidateEvent): any;
     afterScopeValidate?(event: BeforeScopeValidateEvent): any;
