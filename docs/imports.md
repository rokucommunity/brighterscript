--- conflicted
+++ resolved
@@ -8,7 +8,6 @@
 import "pkg:/source/lib.bs"
 
 function Init()
-<<<<<<< HEAD
     SomeFunctionFromLib()
 end function
 ```
@@ -19,25 +18,10 @@
 'import "pkg:/source/lib.bs"
 
 function Init()
-=======
->>>>>>> 2fa020cb
     SomeFunctionFromLib()
 end function
 ```
 
-<<<<<<< HEAD
-=======
-transpiles to
-**pkg:/components/Widget.brs**
-```BrightScript
-'import "pkg:/source/lib.bs"
-
-function Init()
-    SomeFunctionFromLib()
-end function
-```
-
->>>>>>> 2fa020cb
 **pkg:/components/Widget.xml**
 ```xml
 <?xml version="1.0" encoding="utf-8" ?>
