--- conflicted
+++ resolved
@@ -169,7 +169,6 @@
 ```
 </details>
 
-<<<<<<< HEAD
 ## Calling parent namespace functions
 
 Brighterscript does not support accessing a function (or other entity) of a parent namespace without fully qualifying the name of the function.
@@ -200,7 +199,6 @@
 end sub
 ```
 </details>
-=======
 
 ## Caveats
 ### ObserveField and ObserveFieldScoped
@@ -214,5 +212,4 @@
 
 'you need to do this instead
 m.top.observeField("someField", "Vertibrates_Birds_Quack")
-```
->>>>>>> bb02a8d5
+```