--- conflicted
+++ resolved
@@ -13,10 +13,7 @@
 import { firstBy } from 'thenby';
 import undent from 'undent';
 import type { File } from './files/File';
-<<<<<<< HEAD
-=======
 import type { BscType } from './types/BscType';
->>>>>>> be2236d5
 
 export const tempDir = s`${__dirname}/../.tmp`;
 export const rootDir = s`${tempDir}/rootDir`;
@@ -261,22 +258,15 @@
     action: (file: File) => Promise<{ code: string; map?: string }>,
     scopeGetter: () => [program: Program, rootDir: string]
 ) {
-<<<<<<< HEAD
-    return async function testFileAction(source: string | File, expected?: string, formatType: 'trim' | 'none' = 'trim', destPath = 'source/main.bs', failOnDiagnostic = true) {
+    return async function testFileAction<TFile extends File = File>(source: string | File, expected?: string, formatType: 'trim' | 'none' = 'trim', destPath = 'source/main.bs', failOnDiagnostic = true) {
         let [program, rootDir] = scopeGetter();
         let file: File;
         if (typeof source === 'string') {
             expected = expected ? expected : source;
-            file = program.setFile<BrsFile>({ src: s`${rootDir}/${destPath}`, dest: destPath }, source);
+            file = program.setFile<TFile>({ src: s`${rootDir}/${destPath}`, dest: destPath }, source);
         } else {
             file = source;
         }
-=======
-    return async function testFileAction<TFile extends File = File>(source: string, expected?: string, formatType: 'trim' | 'none' = 'trim', destPath = 'source/main.bs', failOnDiagnostic = true) {
-        let [program, rootDir] = scopeGetter();
-        expected = expected ? expected : source;
-        let file = program.setFile<TFile>({ src: s`${rootDir}/${destPath}`, dest: destPath }, source);
->>>>>>> be2236d5
         program.validate();
         if (failOnDiagnostic !== false) {
             expectZeroDiagnostics(program);
