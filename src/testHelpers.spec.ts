import type { BsDiagnostic } from './interfaces';
import * as assert from 'assert';
import chalk from 'chalk';
<<<<<<< HEAD
import type { CodeDescription, CompletionItem, Diagnostic, DiagnosticRelatedInformation, DiagnosticSeverity, DiagnosticTag, Range } from 'vscode-languageserver';
=======
import type { CodeDescription, CompletionItem, DiagnosticRelatedInformation, DiagnosticSeverity, DiagnosticTag, integer, Location } from 'vscode-languageserver';
>>>>>>> 353f4638
import { createSandbox } from 'sinon';
import { expect } from './chai-config.spec';
import type { CodeActionShorthand } from './CodeActionUtil';
import { codeActionUtil } from './CodeActionUtil';
import type { BrsFile } from './files/BrsFile';
import type { Program } from './Program';
import { standardizePath as s } from './util';
import { getDiagnosticLine } from './diagnosticUtils';
import { firstBy } from 'thenby';
import undent from 'undent';
import type { BscFile } from './files/BscFile';
import type { BscType } from './types/BscType';

export const tempDir = s`${__dirname}/../.tmp`;
export const rootDir = s`${tempDir}/rootDir`;
export const stagingDir = s`${tempDir}/stagingDir`;

export const trim = undent;

type DiagnosticCollection = { getDiagnostics(): Array<BsDiagnostic>; getFile?: (path: string, normalize: boolean) => BscFile } | { diagnostics?: BsDiagnostic[] } | BsDiagnostic[];

function getDiagnostics(arg: DiagnosticCollection): BsDiagnostic[] {
    if (Array.isArray(arg)) {
        return arg as BsDiagnostic[];
    } else if ((arg as any).getDiagnostics) {
        return (arg as any).getDiagnostics();
    } else if ((arg as any).diagnostics) {
        return (arg as any).diagnostics;
    } else {
        throw new Error('Cannot derive a list of diagnostics from ' + JSON.stringify(arg));
    }
}

function sortDiagnostics(diagnostics: BsDiagnostic[]) {
    return diagnostics.sort(
        firstBy<BsDiagnostic>('code')
            .thenBy<BsDiagnostic>('message')
            .thenBy<BsDiagnostic>((a, b) => (a.location?.range?.start?.line ?? 0) - (b.location?.range?.start?.line ?? 0))
            .thenBy<BsDiagnostic>((a, b) => (a.location?.range?.start?.character ?? 0) - (b.location?.range?.start?.character ?? 0))
            .thenBy<BsDiagnostic>((a, b) => (a.location?.range?.end?.line ?? 0) - (b.location?.range?.end?.line ?? 0))
            .thenBy<BsDiagnostic>((a, b) => (a.location?.range?.end?.character ?? 0) - (b.location?.range?.end?.character ?? 0))
    );
}

function cloneObject<TOriginal, TTemplate>(original: TOriginal, template: TTemplate, defaultKeys: Array<keyof TOriginal>) {
    const clone = {} as Partial<TOriginal>;
    let keys = Object.keys(template ?? {}) as Array<keyof TOriginal>;
    //if there were no keys provided, use some sane defaults
    keys = keys.length > 0 ? keys : defaultKeys;

    //copy only compare the specified keys from actualDiagnostic
    for (const key of keys) {
        clone[key] = original[key];
    }
    return clone;
}

interface PartialDiagnostic {
    location?: Partial<Location>;
    severity?: DiagnosticSeverity;
    code?: number | string;
    codeDescription?: Partial<CodeDescription>;
    source?: string;
    message?: string;
    tags?: Partial<DiagnosticTag>[];
    relatedInformation?: Partial<DiagnosticRelatedInformation>[];
    data?: unknown;
    file?: Partial<BscFile>;
    legacyCode?: number | string;
}

/**
 *  Helper function to clone a Diagnostic so it will give partial data that has the same properties as the expected
 */
function cloneDiagnostic(actualDiagnosticInput: BsDiagnostic, expectedDiagnostic: BsDiagnostic) {
    const actualDiagnostic = cloneObject(
        actualDiagnosticInput,
        expectedDiagnostic,
<<<<<<< HEAD
        ['message', 'code', 'range', 'severity', 'relatedInformation', 'legacyCode']
=======
        ['message', 'code', 'severity', 'relatedInformation']
>>>>>>> 353f4638
    );
    //clone Location if available
    if (expectedDiagnostic.location) {
        actualDiagnostic.location = cloneObject(actualDiagnosticInput.location, expectedDiagnostic.location, ['uri', 'range']) as any;
    }
    //deep clone relatedInformation if available
    if (actualDiagnostic.relatedInformation) {
        for (let j = 0; j < actualDiagnostic.relatedInformation.length; j++) {
            actualDiagnostic.relatedInformation[j] = cloneObject(
                actualDiagnostic.relatedInformation[j],
                expectedDiagnostic?.relatedInformation?.[j],
                ['location', 'message']
            ) as any;
        }
    }
    return actualDiagnostic;
}


/**
 * Ensure the DiagnosticCollection exactly contains the data from expected list.
 * @param arg - any object that contains diagnostics (such as `Program`, `Scope`, or even an array of diagnostics)
 * @param expected an array of expected diagnostics. if it's a string, assume that's a diagnostic error message
 */
export function expectDiagnostics(arg: DiagnosticCollection, expected: Array<PartialDiagnostic | string | number>) {
    const actualDiagnostics = sortDiagnostics(
        getDiagnostics(arg)
    );
    const expectedDiagnostics = sortDiagnostics(
        expected.map(x => {
            let result = x;
            if (typeof x === 'string') {
                if (!x.includes(' ') && x.toLowerCase() === x) {
                    // it's all lowercase and there's no spaces, so probably a code
                    result = { code: x };
                } else {
                    result = { message: x };
                }
            } else if (typeof x === 'number') {
                result = { legacyCode: x };
            }
            return result as unknown as BsDiagnostic;
        })
    );

    const actual = [] as BsDiagnostic[];
    for (let i = 0; i < actualDiagnostics.length; i++) {
        const expectedDiagnostic = expectedDiagnostics[i];
        const actualDiagnostic = cloneDiagnostic(actualDiagnostics[i], expectedDiagnostic);
        actual.push(actualDiagnostic as any);
    }
    const sortedActual = sortDiagnostics(actual);
    expect(sortedActual).to.eql(expectedDiagnostics);
}

/**
 * Ensure the DiagnosticCollection includes data from expected list (note - order does not matter).
 * @param arg - any object that contains diagnostics (such as `Program`, `Scope`, or even an array of diagnostics)
 * @param expected an array of expected diagnostics. if it's a string, assume that's a diagnostic error message
 */
export function expectDiagnosticsIncludes(arg: DiagnosticCollection, expected: PartialDiagnostic | string | number | Array<PartialDiagnostic | string | number>) {
    let actualExpected = Array.isArray(expected) ? expected : [expected];
    const actualDiagnostics = getDiagnostics(arg);
    const expectedDiagnostics =
        actualExpected.map(x => {
            let result = x;
            if (typeof x === 'string') {
                if (!x.includes(' ') && x.toLowerCase() === x) {
                    // it's all lowercase and there's no spaces, so probably a code
                    result = { code: x };
                } else {
                    result = { message: x };
                }
            } else if (typeof x === 'number') {
                result = { legacyCode: x };
            }
            return result as unknown as BsDiagnostic;
        });


    const foundDiagnostics: PartialDiagnostic | string | number | Array<PartialDiagnostic | string | number> = [];
    for (const expectedDiagnostic of expectedDiagnostics) {
        actualDiagnostics.find((actualDiag) => {
            const actualDiagnosticClone = cloneDiagnostic(actualDiag, expectedDiagnostic);
            if (JSON.stringify(actualDiagnosticClone) === JSON.stringify(expectedDiagnostic)) {
                foundDiagnostics.push(actualDiagnosticClone);
                return true;
            }
            return false;
        });
    }
    expect(foundDiagnostics).to.eql(expectedDiagnostics);
}

/**
 * Test that the given object has zero diagnostics. If diagnostics are found, they are printed to the console in a pretty fashion.
 */
export function expectZeroDiagnostics(arg: DiagnosticCollection) {
    const diagnostics = getDiagnostics(arg);
    if (diagnostics.length > 0) {
        let message = `Expected 0 diagnostics, but instead found ${diagnostics.length}:`;
        for (const diagnostic of diagnostics) {
            //escape any newlines
            diagnostic.message = diagnostic.message.replace(/\r/g, '\\r').replace(/\n/g, '\\n');
            message += `\n        • bs${diagnostic.code} "${diagnostic.message}" at ${diagnostic.location?.uri ?? ''}#(${diagnostic.location.range?.start.line}:${diagnostic.location.range?.start.character})-(${diagnostic.location.range?.end.line}:${diagnostic.location.range?.end.character})`;
            //print the line containing the error (if we can find it)srcPath
            const file = (arg as any).getFile(diagnostic.location.uri);

            const line = (file as BrsFile)?.fileContents?.split(/\r?\n/g)?.[diagnostic.location.range?.start.line];
            if (line) {
                message += '\n' + getDiagnosticLine(diagnostic, line, chalk.red);
            }
        }
        assert.fail(message);
    }
}

/**
 * Test if the arg has any diagnostics. This just checks the count, nothing more.
 * @param diagnosticsCollection a collection of diagnostics
 * @param length if specified, checks the diagnostic count is exactly that amount. If omitted, the collection is just verified as non-empty
 */
export function expectHasDiagnostics(diagnosticsCollection: DiagnosticCollection, length: number | null = null) {
    const diagnostics = getDiagnostics(diagnosticsCollection);
    if (length) {
        expect(diagnostics).lengthOf(length);
    } else {
        expect(diagnostics).not.empty;
    }
}

/**
 * Remove sourcemap information at the end of the source
 */
export function trimMap(source: string) {
    return source.replace(/('|<!--)\/\/# sourceMappingURL=.*$/m, '').trimEnd();
}

export function expectCodeActions(test: () => any, expected: CodeActionShorthand[]) {
    const sinon = createSandbox();
    const stub = sinon.stub(codeActionUtil, 'createCodeAction');
    try {
        test();
    } finally {
        sinon.restore();
    }

    const args = stub.getCalls().map(x => x.args[0]);
    //delete any `diagnostics` arrays to help with testing performance (since it's circular...causes all sorts of issues)
    for (let arg of args) {
        delete arg.diagnostics;
    }
    expect(args).to.eql(expected);
}

export function expectInstanceOf<T>(items: any[], constructors: Array<new (...args: any[]) => T>) {
    for (let i = 0; i < items.length; i++) {
        const item = items[i];
        const constructor = constructors[i];
        if (!(item instanceof constructor)) {
            throw new Error(`Expected index ${i} to be instanceof ${constructor.name} but instead found ${item.constructor?.name}`);
        }
    }
}

export function getTestTranspile(scopeGetter: () => [program: Program, rootDir: string]) {
    return getTestFileAction((file) => {
        return (file as BrsFile).program.getTranspiledFileContents(file.srcPath);
    }, scopeGetter);
}

export function getTestGetTypedef(scopeGetter: () => [program: Program, rootDir: string]) {
    return getTestFileAction(async (file) => {
        const program = (file as BrsFile).program;
        program.options.emitDefinitions = true;
        const result = await program.getTranspiledFileContents(file.srcPath);
        return {
            code: result.typedef,
            map: undefined
        };
    }, scopeGetter);
}

function getTestFileAction(
    action: (file: BscFile) => Promise<{ code: string; map?: string }>,
    scopeGetter: () => [program: Program, rootDir: string]
) {
    return async function testFileAction<TFile extends BscFile = BscFile>(sourceOrFile: string | TFile, expected?: string, formatType: 'trim' | 'none' = 'trim', destPath = 'source/main.bs', failOnDiagnostic = true) {
        let [program, rootDir] = scopeGetter();
        let file: TFile;
        if (typeof sourceOrFile === 'string') {
            expected = expected ? expected : sourceOrFile;
            file = program.setFile<TFile>({ src: s`${rootDir}/${destPath}`, dest: destPath }, sourceOrFile);
        } else {
            file = sourceOrFile;
            if (!expected) {
                throw new Error('`expected` is required when passing a file');
            }
        }
        program.validate();
        if (failOnDiagnostic !== false) {
            expectZeroDiagnostics(program);
        }
        let codeWithMap = await action(file);

        let sources = [trimMap(codeWithMap.code), expected];

        for (let i = 0; i < sources.length; i++) {
            if (formatType === 'trim') {
                sources[i] = trim(sources[i]);
            }
        }

        expect(sources[0]).to.equal(sources[1]);
        return {
            file: file,
            source: sourceOrFile,
            expected: expected,
            actual: codeWithMap.code,
            map: codeWithMap.map
        };
    };
}

/**
 * Create a new object based on the keys from another object
 */
function pick<T extends Record<string, any>>(example: T, subject: Record<string, any>): T {
    if (!subject) {
        return subject as T;
    }
    const result = {};
    for (const key of Object.keys(example)) {
        result[key] = subject?.[key];
    }
    return result as T;
}

/**
 * Test a set of completions includes the provided items
 */
export function expectCompletionsIncludes(completions: CompletionItem[], expectedItems: Array<string | Partial<CompletionItem>>) {
    for (const expectedItem of expectedItems) {
        if (typeof expectedItem === 'string') {
            expect(completions.map(x => x.label)).includes(expectedItem);
        } else {
            //match all existing properties of the expectedItem
            let actualItem = pick(
                expectedItem,
                completions.find(x => x.label === expectedItem.label)!
            );
            expect(actualItem).to.eql(expectedItem);
        }
    }
}

/**
 * Expect that the completions list does not include the provided items
 */
export function expectCompletionsExcludes(completions: CompletionItem[], expectedItems: Array<string | Partial<CompletionItem>>) {
    for (const expectedItem of expectedItems) {
        if (typeof expectedItem === 'string') {
            expect(completions.map(x => x.label)).not.includes(expectedItem);
        } else {
            //match all existing properties of the expectedItem
            let actualItem = pick(
                expectedItem,
                completions.find(x => x.label === expectedItem.label)!
            );
            expect(actualItem).to.not.eql(expectedItem);
        }
    }
}

export function expectThrows(callback: () => any, expectedMessage: string | undefined = undefined, failedTestMessage = 'Expected to throw but did not') {
    let wasExceptionThrown = false;
    try {
        callback();
    } catch (e) {
        wasExceptionThrown = true;
        if (expectedMessage) {
            expect((e as any).message).to.eql(expectedMessage);
        }
    }
    if (wasExceptionThrown === false) {
        throw new Error(failedTestMessage);
    }
}

export function objectToMap<T>(obj: Record<string, T>) {
    const result = new Map<string, T>();
    for (let key in obj) {
        result.set(key, obj[key]);
    }
    return result;
}

export function mapToObject<T>(map: Map<any, T>) {
    const result = {} as Record<string, T>;
    for (let [key, value] of map) {
        result[key] = value;
    }
    return result;
}

/**
 * Test that a type is what was expected
 */
export function expectTypeToBe(someType: BscType, expectedTypeClass: any) {
    expect(someType?.constructor?.name).to.eq(expectedTypeClass.name);
}

export function stripConsoleColors(inputString) {
    // Regular expression to match ANSI escape codes for colors
    // eslint-disable-next-line no-control-regex
    const colorPattern = /\u001b\[(?:\d*;){0,5}\d*m/g;

    // Remove all occurrences of ANSI escape codes
    return inputString.replace(colorPattern, '');
}<|MERGE_RESOLUTION|>--- conflicted
+++ resolved
@@ -1,11 +1,7 @@
 import type { BsDiagnostic } from './interfaces';
 import * as assert from 'assert';
 import chalk from 'chalk';
-<<<<<<< HEAD
-import type { CodeDescription, CompletionItem, Diagnostic, DiagnosticRelatedInformation, DiagnosticSeverity, DiagnosticTag, Range } from 'vscode-languageserver';
-=======
-import type { CodeDescription, CompletionItem, DiagnosticRelatedInformation, DiagnosticSeverity, DiagnosticTag, integer, Location } from 'vscode-languageserver';
->>>>>>> 353f4638
+import type { CodeDescription, CompletionItem, DiagnosticRelatedInformation, DiagnosticSeverity, DiagnosticTag, Location } from 'vscode-languageserver';
 import { createSandbox } from 'sinon';
 import { expect } from './chai-config.spec';
 import type { CodeActionShorthand } from './CodeActionUtil';
@@ -84,11 +80,7 @@
     const actualDiagnostic = cloneObject(
         actualDiagnosticInput,
         expectedDiagnostic,
-<<<<<<< HEAD
-        ['message', 'code', 'range', 'severity', 'relatedInformation', 'legacyCode']
-=======
-        ['message', 'code', 'severity', 'relatedInformation']
->>>>>>> 353f4638
+        ['message', 'code', 'severity', 'relatedInformation', 'legacyCode']
     );
     //clone Location if available
     if (expectedDiagnostic.location) {
