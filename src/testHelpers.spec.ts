--- conflicted
+++ resolved
@@ -1,11 +1,7 @@
 import type { BscFile, BsDiagnostic } from './interfaces';
 import * as assert from 'assert';
-<<<<<<< HEAD
-import type { Diagnostic, Range } from 'vscode-languageserver';
-=======
 import chalk from 'chalk';
 import type { Diagnostic } from 'vscode-languageserver';
->>>>>>> 538db24a
 import { createSandbox } from 'sinon';
 import { expect } from 'chai';
 import type { CodeActionShorthand } from './CodeActionUtil';
@@ -86,16 +82,12 @@
         for (const diagnostic of diagnostics) {
             //escape any newlines
             diagnostic.message = diagnostic.message.replace(/\r/g, '\\r').replace(/\n/g, '\\n');
-<<<<<<< HEAD
             message += `\n        • bs${diagnostic.code} "${diagnostic.message}" at ${diagnostic.file?.srcPath ?? ''}#(${diagnostic.range.start.line}:${diagnostic.range.start.character})-(${diagnostic.range.end.line}:${diagnostic.range.end.character})`;
-=======
-            message += `\n        • bs${diagnostic.code} "${diagnostic.message}" at ${diagnostic.file?.pathAbsolute ?? ''}#(${diagnostic.range.start.line}:${diagnostic.range.start.character})-(${diagnostic.range.end.line}:${diagnostic.range.end.character})`;
             //print the line containing the error (if we can find it)
             const line = diagnostic.file?.fileContents?.split(/\r?\n/g)?.[diagnostic.range.start.line];
             if (line) {
                 message += '\n' + getDiagnosticLine(diagnostic, line, chalk.red);
             }
->>>>>>> 538db24a
         }
         assert.fail(message);
     }
