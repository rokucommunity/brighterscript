--- conflicted
+++ resolved
@@ -179,11 +179,7 @@
             diagnostic.message = diagnostic.message.replace(/\r/g, '\\r').replace(/\n/g, '\\n');
             message += `\n        • bs${diagnostic.code} "${diagnostic.message}" at ${diagnostic.file?.srcPath ?? ''}#(${diagnostic.range?.start.line}:${diagnostic.range?.start.character})-(${diagnostic.range?.end.line}:${diagnostic.range?.end.character})`;
             //print the line containing the error (if we can find it)srcPath
-<<<<<<< HEAD
-            const line = (diagnostic.file as BrsFile)?.fileContents?.split(/\r?\n/g)?.[diagnostic.range.start.line];
-=======
-            const line = diagnostic.file?.fileContents?.split(/\r?\n/g)?.[diagnostic.range?.start.line];
->>>>>>> 54cdd426
+            const line = (diagnostic.file as BrsFile)?.fileContents?.split(/\r?\n/g)?.[diagnostic.range?.start.line];
             if (line) {
                 message += '\n' + getDiagnosticLine(diagnostic, line, chalk.red);
             }
