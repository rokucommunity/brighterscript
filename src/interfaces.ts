<<<<<<< HEAD
import { Range, Diagnostic } from 'vscode-languageserver';

import { Scope } from './Scope';
import { BrsFile } from './files/BrsFile';
import { XmlFile } from './files/XmlFile';
import { FunctionScope } from './FunctionScope';
import { BrsType } from './types/BrsType';
import { FunctionType } from './types/FunctionType';
import { ParseMode } from './parser/Parser';
import { FunctionStatement } from './parser';
import { Program, SourceObj, TranspileObj } from './Program';
import { ProgramBuilder } from './ProgramBuilder';
=======
import type { Range, Diagnostic } from 'vscode-languageserver';

import type { Scope } from './Scope';
import type { BrsFile } from './files/BrsFile';
import type { XmlFile } from './files/XmlFile';
import type { FunctionScope } from './FunctionScope';
import type { BrsType } from './types/BrsType';
import type { FunctionType } from './types/FunctionType';
import type { ParseMode } from './parser/Parser';
import type { Program, SourceObj, TranspileObj } from './Program';
import type { ProgramBuilder } from './ProgramBuilder';
>>>>>>> 1cfdd944

export interface BsDiagnostic extends Diagnostic {
    file: File;
}

export type BscFile = BrsFile | XmlFile;

export interface Callable {
    file: BscFile;
    name: string;
    /**
     * Is the callable declared as "sub". If falsey, assumed declared as "function"
     */
    isSub: boolean;
    type: FunctionType;
    /**
     * A short description of the callable. Should be a short sentence.
     */
    shortDescription?: string;
    /**
     * A more lengthy explanation of the callable. This is parsed as markdown
     */
    documentation?: string;
    params: CallableParam[];
    /**
     * The full range of the function or sub.
     */
    range: Range;
    /**
     * The range of the name of this callable
     */
    nameRange?: Range;
    isDeprecated?: boolean;
    getName: (parseMode: ParseMode) => string;
    /**
     * Indicates whether or not this callable has an associated namespace
     */
    hasNamespace: boolean;
    /**
     * Gives access to the whole statement if you need more data than provided by the interface
     */
    functionStatement: FunctionStatement;
}

export interface FunctionCall {
    /**
     * The full range of this function call (from the start of the function name to its closing paren)
     */
    range: Range;
    functionScope: FunctionScope;
    file: File;
    name: string;
    args: CallableArg[];
    nameRange: Range;
}

/**
 * An argument for an expression call.
 */
export interface CallableArg {
    text: string;
    type: BrsType;
    range: Range;
}

export interface CallableParam {
    name: string;
    type: BrsType;
    isOptional?: boolean;
    /**
     * Indicates that an unlimited number of arguments can be passed in
     */
    isRestArgument?: boolean;
}

export interface FileObj {
    src: string;
    dest: string;
}

/**
 * Represents a file import in a component <script> tag
 */
export interface FileReference {
    /**
     * The pkgPath to the referenced file.
     */
    pkgPath: string;
    text: string;
    /**
     * The file that is doing the import. Note this is NOT the file the pkgPath points to.
     */
    sourceFile: XmlFile | BrsFile;
    /**
     * The full range of this file reference.
     * Keep in mind that file references can come from xml script tags
     * as well as bs file import statements.
     * If the range is null, then this import is derived so skip any location-based logic
     */
    filePathRange?: Range;
}

export interface File {
    /**
     * The absolute path to the file, relative to the pkg
     */
    pkgPath: string;
    pathAbsolute: string;
    getDiagnostics(): BsDiagnostic[];
}

export interface VariableDeclaration {
    name: string;
    type: BrsType;
    /**
     * The range for the variable name
     */
    nameRange: Range;
    /**
     * Since only one variable can be declared at a time,
     * we only need to know the line index
     */
    lineIndex: number;
}

//copied from brs (since it's not exported from there)
export enum ValueKind {
    Invalid = 0,
    Boolean = 1,
    String = 2,
    Int32 = 3,
    Int64 = 4,
    Float = 5,
    Double = 6,
    Callable = 7,
    Uninitialized = 8,
    Dynamic = 9,
    Void = 10,
    Object = 11
}

/**
 * A wrapper around a callable to provide more information about where it came from
 */
export interface CallableContainer {
    callable: Callable;
    scope: Scope;
}

export type CallableContainerMap = Record<string, CallableContainer[]>;

export interface CommentFlag {
    file: BrsFile;
    /**
     * The location of the ignore comment.
     */
    range: Range;
    /**
     * The range that this flag applies to (i.e. the lines that should be suppressed/re-enabled)
     */
    affectedRange: Range;
    codes: number[] | null;
}

type ValidateHandler = (scope: Scope, files: BscFile[], callables: CallableContainerMap) => void;

export interface CompilerPlugin {
    name: string;
    beforeProgramCreate?: (builder: ProgramBuilder) => void;
    beforePrepublish?: (builder: ProgramBuilder, files: FileObj[]) => void;
    afterPrepublish?: (builder: ProgramBuilder, files: FileObj[]) => void;
    beforePublish?: (builder: ProgramBuilder, files: FileObj[]) => void;
    afterPublish?: (builder: ProgramBuilder, files: FileObj[]) => void;
    afterProgramCreate?: (program: Program) => void;
    beforeProgramValidate?: (program: Program) => void;
    afterProgramValidate?: (program: Program) => void;
    beforeProgramTranspile?: (program: Program, entries: TranspileObj[]) => void;
    afterProgramTranspile?: (program: Program, entries: TranspileObj[]) => void;
    afterScopeCreate?: (scope: Scope) => void;
    beforeScopeDispose?: (scope: Scope) => void;
    afterScopeDispose?: (scope: Scope) => void;
    beforeScopeValidate?: ValidateHandler;
    afterScopeValidate?: ValidateHandler;
    beforeFileParse?: (source: SourceObj) => void;
    afterFileParse?: (file: BscFile) => void;
    afterFileValidate?: (file: BscFile) => void;
    beforeFileTranspile?: (entry: TranspileObj) => void;
    afterFileTranspile?: (entry: TranspileObj) => void;
    beforeFileDispose?: (file: BscFile) => void;
    afterFileDispose?: (file: BscFile) => void;
}<|MERGE_RESOLUTION|>--- conflicted
+++ resolved
@@ -1,17 +1,3 @@
-<<<<<<< HEAD
-import { Range, Diagnostic } from 'vscode-languageserver';
-
-import { Scope } from './Scope';
-import { BrsFile } from './files/BrsFile';
-import { XmlFile } from './files/XmlFile';
-import { FunctionScope } from './FunctionScope';
-import { BrsType } from './types/BrsType';
-import { FunctionType } from './types/FunctionType';
-import { ParseMode } from './parser/Parser';
-import { FunctionStatement } from './parser';
-import { Program, SourceObj, TranspileObj } from './Program';
-import { ProgramBuilder } from './ProgramBuilder';
-=======
 import type { Range, Diagnostic } from 'vscode-languageserver';
 
 import type { Scope } from './Scope';
@@ -23,7 +9,6 @@
 import type { ParseMode } from './parser/Parser';
 import type { Program, SourceObj, TranspileObj } from './Program';
 import type { ProgramBuilder } from './ProgramBuilder';
->>>>>>> 1cfdd944
 
 export interface BsDiagnostic extends Diagnostic {
     file: File;
