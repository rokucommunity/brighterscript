--- conflicted
+++ resolved
@@ -13,12 +13,8 @@
 import type { BscType, SymbolContainer } from './types/BscType';
 import type { Token } from './lexer/Token';
 import type { AstEditor } from './astUtils/AstEditor';
-<<<<<<< HEAD
 import type { CustomType } from './types/CustomType';
 import type { InterfaceType } from './types/InterfaceType';
-=======
-import type { Token } from './lexer/Token';
->>>>>>> 1715af22
 
 export interface BsDiagnostic extends Diagnostic {
     file: BscFile;
@@ -192,23 +188,10 @@
     beforePublish?: PluginHandler<BeforePublishEvent>;
     afterPublish?: PluginHandler<AfterPublishEvent>;
     //program events
-<<<<<<< HEAD
     beforeProgramValidate?: PluginHandler<BeforeProgramValidateEvent>;
     afterProgramValidate?: PluginHandler<AfterProgramValidateEvent>;
     beforeProgramTranspile?: PluginHandler<BeforeProgramTranspileEvent>;
     afterProgramTranspile?: PluginHandler<AfterProgramTranspileEvent>;
-=======
-    beforeProgramCreate?: (builder: ProgramBuilder) => void;
-    beforePrepublish?: (builder: ProgramBuilder, files: FileObj[]) => void;
-    afterPrepublish?: (builder: ProgramBuilder, files: FileObj[]) => void;
-    beforePublish?: (builder: ProgramBuilder, files: FileObj[]) => void;
-    afterPublish?: (builder: ProgramBuilder, files: FileObj[]) => void;
-    afterProgramCreate?: (program: Program) => void;
-    beforeProgramValidate?: (program: Program) => void;
-    afterProgramValidate?: (program: Program) => void;
-    beforeProgramTranspile?: (program: Program, entries: TranspileObj[], editor: AstEditor) => void;
-    afterProgramTranspile?: (program: Program, entries: TranspileObj[], editor: AstEditor) => void;
->>>>>>> 1715af22
     onGetCodeActions?: PluginHandler<OnGetCodeActionsEvent>;
     onGetSemanticTokens?: PluginHandler<OnGetSemanticTokensEvent>;
     //scope events
@@ -276,10 +259,12 @@
 export interface BeforeProgramTranspileEvent {
     program: Program;
     entries: TranspileEntry[];
+    editor: AstEditor;
 }
 export interface AfterProgramTranspileEvent {
     program: Program;
     entries: TranspileEntry[];
+    editor: AstEditor;
 }
 export interface OnGetCodeActionsEvent {
     program: Program;
