--- conflicted
+++ resolved
@@ -1,8 +1,4 @@
-<<<<<<< HEAD
-import type { Range, Diagnostic, CodeAction, SemanticTokenTypes, SemanticTokenModifiers, Position, CompletionItem, Location, Disposable } from 'vscode-languageserver';
-=======
-import type { Range, Diagnostic, CodeAction, SemanticTokenTypes, SemanticTokenModifiers, Position, CompletionItem, Location, DocumentSymbol } from 'vscode-languageserver';
->>>>>>> a3c2ecd5
+import type { Range, Diagnostic, CodeAction, SemanticTokenTypes, SemanticTokenModifiers, Position, CompletionItem, Location, DocumentSymbol, Disposable } from 'vscode-languageserver-protocol';
 import type { Scope } from './Scope';
 import type { BrsFile } from './files/BrsFile';
 import type { XmlFile } from './files/XmlFile';
