import { Range, Diagnostic } from 'vscode-languageserver';

import { Scope } from './Scope';
import { BrsFile } from './files/BrsFile';
import { XmlFile } from './files/XmlFile';
import { FunctionScope } from './FunctionScope';
import { BrsType } from './types/BrsType';
import { FunctionType } from './types/FunctionType';
import { ParseMode } from './parser/Parser';
import { Program, SourceObj, TranspileObj } from './Program';
import { ProgramBuilder } from './ProgramBuilder';
import { SourceNode } from 'source-map';
import { TranspileState } from './parser/TranspileState';

export interface BsDiagnostic extends Diagnostic {
    file: File;
}

export type BscFile = BrsFile | XmlFile;

export interface Callable {
    file: BscFile;
    name: string;
    /**
     * Is the callable declared as "sub". If falsey, assumed declared as "function"
     */
    isSub: boolean;
    type: FunctionType;
    /**
     * A short description of the callable. Should be a short sentence.
     */
    shortDescription?: string;
    /**
     * A more lengthy explanation of the callable. This is parsed as markdown
     */
    documentation?: string;
    params: CallableParam[];
    /**
     * The full range of the function or sub.
     */
    range: Range;
    /**
     * The range of the name of this callable
     */
    nameRange?: Range;
    isDeprecated?: boolean;
    getName: (parseMode: ParseMode) => string;
    /**
     * Indicates whether or not this callable has an associated namespace
     */
    hasNamespace: boolean;
}

export interface FunctionCall {
    /**
     * The full range of this function call (from the start of the function name to its closing paren)
     */
    range: Range;
    functionScope: FunctionScope;
    file: File;
    name: string;
    args: CallableArg[];
    nameRange: Range;
}

/**
 * An argument for an expression call.
 */
export interface CallableArg {
    text: string;
    type: BrsType;
    range: Range;
}

export interface CallableParam {
    name: string;
    type: BrsType;
    isOptional?: boolean;
    /**
     * Indicates that an unlimited number of arguments can be passed in
     */
    isRestArgument?: boolean;
}

export interface FileObj {
    src: string;
    dest: string;
}

/**
 * Represents a file import in a component <script> tag
 */
export interface FileReference {
    /**
     * The pkgPath to the referenced file.
     */
    pkgPath: string;
    text: string;
    /**
     * The file that is doing the import. Note this is NOT the file the pkgPath points to.
     */
    sourceFile: XmlFile | BrsFile;
    /**
     * The full range of this file reference.
     * Keep in mind that file references can come from xml script tags
     * as well as bs file import statements.
     * If the range is null, then this import is derived so skip any location-based logic
     */
    filePathRange?: Range;
}

export interface File {
    /**
     * The absolute path to the file, relative to the pkg
     */
    pkgPath: string;
    pathAbsolute: string;
    getDiagnostics(): BsDiagnostic[];
}

export interface VariableDeclaration {
    name: string;
    type: BrsType;
    /**
     * The range for the variable name
     */
    nameRange: Range;
    /**
     * Since only one variable can be declared at a time,
     * we only need to know the line index
     */
    lineIndex: number;
}

//copied from brs (since it's not exported from there)
export enum ValueKind {
    Invalid = 0,
    Boolean = 1,
    String = 2,
    Int32 = 3,
    Int64 = 4,
    Float = 5,
    Double = 6,
    Callable = 7,
    Uninitialized = 8,
    Dynamic = 9,
    Void = 10,
    Object = 11
}

/**
 * A wrapper around a callable to provide more information about where it came from
 */
export interface CallableContainer {
    callable: Callable;
    scope: Scope;
}

export interface CallableContainerMap {
    [name: string]: CallableContainer[];
}

export interface CommentFlag {
    file: BrsFile;
    /**
     * The location of the ignore comment.
     */
    range: Range;
    /**
     * The range that this flag applies to (i.e. the lines that should be suppressed/re-enabled)
     */
    affectedRange: Range;
    codes: number[] | null;
}

type ValidateHandler = (scope: Scope, files: BscFile[], callables: CallableContainerMap) => void;

export interface CompilerPlugin {
    name: string;
    beforeProgramCreate?: (builder: ProgramBuilder) => void;
    beforePrepublish?: (builder: ProgramBuilder, files: FileObj[]) => void;
    afterPrepublish?: (builder: ProgramBuilder, files: FileObj[]) => void;
    beforePublish?: (builder: ProgramBuilder, files: FileObj[]) => void;
    afterPublish?: (builder: ProgramBuilder, files: FileObj[]) => void;
    afterProgramCreate?: (program: Program) => void;
    beforeProgramValidate?: (program: Program) => void;
    afterProgramValidate?: (program: Program) => void;
    beforeProgramTranspile?: (program: Program, entries: TranspileObj[]) => void;
    afterProgramTranspile?: (program: Program, entries: TranspileObj[]) => void;
    afterScopeCreate?: (scope: Scope) => void;
    beforeScopeDispose?: (scope: Scope) => void;
    afterScopeDispose?: (scope: Scope) => void;
    beforeScopeValidate?: ValidateHandler;
    afterScopeValidate?: ValidateHandler;
    beforeFileParse?: (source: SourceObj) => void;
    afterFileParse?: (file: BscFile) => void;
    afterFileValidate?: (file: BscFile) => void;
    beforeFileTranspile?: (entry: TranspileObj) => void;
    afterFileTranspile?: (entry: TranspileObj) => void;
<<<<<<< HEAD
    beforeFileDispose?: (file: (BrsFile | XmlFile)) => void;
    afterFileDispose?: (file: (BrsFile | XmlFile)) => void;
}

export interface TypedefProvider {
    getTypedef(state: TranspileState): Array<SourceNode | string>;
=======
    beforeFileDispose?: (file: BscFile) => void;
    afterFileDispose?: (file: BscFile) => void;
>>>>>>> 6b7ba1fd
}<|MERGE_RESOLUTION|>--- conflicted
+++ resolved
@@ -197,15 +197,10 @@
     afterFileValidate?: (file: BscFile) => void;
     beforeFileTranspile?: (entry: TranspileObj) => void;
     afterFileTranspile?: (entry: TranspileObj) => void;
-<<<<<<< HEAD
-    beforeFileDispose?: (file: (BrsFile | XmlFile)) => void;
-    afterFileDispose?: (file: (BrsFile | XmlFile)) => void;
+    beforeFileDispose?: (file: BscFile) => void;
+    afterFileDispose?: (file: BscFile) => void;
 }
 
 export interface TypedefProvider {
     getTypedef(state: TranspileState): Array<SourceNode | string>;
-=======
-    beforeFileDispose?: (file: BscFile) => void;
-    afterFileDispose?: (file: BscFile) => void;
->>>>>>> 6b7ba1fd
 }