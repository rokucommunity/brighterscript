import type { Range, Diagnostic, CodeAction, SemanticTokenTypes, SemanticTokenModifiers, Position, CompletionItem } from 'vscode-languageserver';
import type { Scope } from './Scope';
import type { BrsFile } from './files/BrsFile';
import type { XmlFile } from './files/XmlFile';
import type { FunctionScope } from './FunctionScope';
import type { TypedFunctionType } from './types/TypedFunctionType';
import type { ParseMode } from './parser/Parser';
import type { Program } from './Program';
import type { ProgramBuilder } from './ProgramBuilder';
import type { ClassStatement, ConstStatement, EnumStatement, FunctionStatement, NamespaceStatement } from './parser/Statement';
import type { AstNode, Expression, Statement } from './parser/AstNode';
import type { TranspileState } from './parser/TranspileState';
import type { SourceNode } from 'source-map';
import type { BscType } from './types/BscType';
import type { Editor } from './astUtils/Editor';
<<<<<<< HEAD
import type { Token } from './lexer/Token';
import type { File } from './files/File';
import type { FileFactory } from './files/Factory';
import type { LazyFileData } from './files/LazyFileData';
=======
import type { Identifier, Token } from './lexer/Token';
import type { File } from './files/File';
import type { FileFactory } from './files/Factory';
import type { LazyFileData } from './files/LazyFileData';
import type { SymbolTable, SymbolTypeFlag } from './SymbolTable';
import type { CallExpression } from './parser/Expression';
import { createToken } from './astUtils/creators';
import { TokenKind } from './lexer/TokenKind';
>>>>>>> be2236d5

export interface BsDiagnostic extends Diagnostic {
    file: File;
    /**
     * A generic data container where additional details of the diagnostic can be stored. These are stripped out before being sent to a languageclient, and not printed to the console.
     */
    data?: any;
}

<<<<<<< HEAD
=======
export enum DiagnosticOrigin {
    Program = 'Program',
    Scope = 'Scope',
    File = 'File',
    ASTSegment = 'AstSegment'
}

export interface BsDiagnosticWithOrigin extends BsDiagnostic {
    origin: DiagnosticOrigin;
    astSegment?: AstNode;
}

>>>>>>> be2236d5
export interface Callable {
    file: File;
    name: string;
    /**
     * Is the callable declared as "sub". If falsey, assumed declared as "function"
     */
    isSub: boolean;
    type: TypedFunctionType;
    /**
     * A short description of the callable. Should be a short sentence.
     */
    shortDescription?: string;
    /**
     * A more lengthy explanation of the callable. This is parsed as markdown
     */
    documentation?: string;
    params: CallableParam[];
    /**
     * The full range of the function or sub.
     */
    range: Range;
    /**
     * The range of the name of this callable
     */
    nameRange?: Range;
    isDeprecated?: boolean;
    getName: (parseMode: ParseMode) => string;
    /**
     * Indicates whether or not this callable has an associated namespace
     */
    hasNamespace: boolean;
    /**
     * Gives access to the whole statement if you need more data than provided by the interface
     */
    functionStatement: FunctionStatement;
}

export interface FunctionCall {
    /**
     * The full range of this function call (from the start of the function name to its closing paren)
     */
    range: Range;
    expression: CallExpression;
    functionScope: FunctionScope;
    file: File;
    name: string;
    args: CallableArg[];
    nameRange: Range;
}

/**
 * An argument for an expression call.
 */
export interface CallableArg {
    text: string;
    type: BscType;
    typeToken: Token;
    range: Range;
    expression: Expression;
}

export interface CallableParam {
    name: string;
    type: BscType;
    /**
     * Is this parameter required or optional?
     */
    isOptional: boolean;
    /**
     * Indicates that an unlimited number of arguments can be passed in
     */
    isRestArgument?: boolean;
}

export interface FileObj {
    src: string;
    dest: string;
}

/**
 * Represents a file import in a component <script> tag
 */
export interface FileReference {
    /**
     * The destPath for the referenced file.
     */
    destPath: string;
    text: string;
    /**
     * The file that is doing the import. Note this is NOT the file the destPath points to.
     */
    sourceFile: XmlFile | BrsFile;
    /**
     * The full range of this file reference.
     * Keep in mind that file references can come from xml script tags
     * as well as bs file import statements.
     * If the range is null, then this import is derived so skip any location-based logic
     */
    filePathRange?: Range;
}

export interface VariableDeclaration {
    name: string;
    getType: () => BscType;
    /**
     * The range for the variable name
     */
    nameRange: Range;
    /**
     * Since only one variable can be declared at a time,
     * we only need to know the line index
     */
    lineIndex: number;
}

export interface LabelDeclaration {
    name: string;
    /**
     * The range for the label name
     */
    nameRange: Range;
    /**
     * The line of the label
     */
    lineIndex: number;
}

/**
 * A wrapper around a callable to provide more information about where it came from
 */
export interface CallableContainer {
    callable: Callable;
    scope: Scope;
}

export type CallableContainerMap = Map<string, CallableContainer[]>;

export interface CommentFlag {
    file: File;
    /**
     * The location of the ignore comment.
     */
    range: Range;
    /**
     * The range that this flag applies to (i.e. the lines that should be suppressed/re-enabled)
     */
    affectedRange: Range;
    codes: DiagnosticCode[] | null;
}

<<<<<<< HEAD
type ValidateHandler = (scope: Scope, files: File[], callables: CallableContainerMap) => void;

=======
>>>>>>> be2236d5
export type CompilerPluginFactory = () => CompilerPlugin;

export interface CompilerPlugin {
    name: string;
    /**
     * Called before a new program is created
     */
<<<<<<< HEAD
    beforeProgramCreate?: (builder: ProgramBuilder) => void;
    /**
     * Called after a new program is created
     */
    afterProgramCreate?: (program: Program) => void;


    /**
     * @deprecated use beforePrepareProgram
     */
    beforePrepublish?: (builder: ProgramBuilder, files: FileObj[]) => void;
    /**
     * @deprecated use afterProgramBuild
     */
    afterPrepublish?: (builder: ProgramBuilder, files: FileObj[]) => void;
=======
    beforeProgramCreate?: PluginHandler<BeforeProgramCreateEvent>;
    /**
     * Called after a new program is created
     */
    afterProgramCreate?: PluginHandler<AfterProgramCreateEvent>;
>>>>>>> be2236d5


    /**
     * Called before the program gets prepared for building
     */
    beforePrepareProgram?: PluginHandler<BeforePrepareProgramEvent>;
    /**
     * Called when the program gets prepared for building
     */
    prepareProgram?: PluginHandler<PrepareProgramEvent>;
    /**
     * Called after the program gets prepared for building
     */
    afterPrepareProgram?: PluginHandler<AfterPrepareProgramEvent>;


    /**
<<<<<<< HEAD
     * @deprecated use `beforeBuildProgram`
     */
    beforePublish?: (builder: ProgramBuilder, files: FileObj[]) => void;
    /**
     * @deprecated use `afterBuildProgram`
     */
    afterPublish?: (builder: ProgramBuilder, files: FileObj[]) => void;


    /**
     * Called before the entire program is validated
     */
    beforeProgramValidate?: (program: Program) => void;
    /**
     * Called after the program has been validated
     */
    afterProgramValidate?: (program: Program) => void;

    /**
     * @deprecated use `beforeProgramBuild` instead
     */
    beforeProgramTranspile?: (program: Program, entries: TranspileObj[], editor: Editor) => void;
    /**
     * @deprecated use `afterProgramBuild` instead
     */
    afterProgramTranspile?: (program: Program, entries: TranspileObj[], editor: Editor) => void;

=======
     * Called before the entire program is validated
     */
    beforeProgramValidate?: PluginHandler<BeforeProgramValidateEvent>;
    /**
     * Called before the entire program is validated
     */
    onProgramValidate?: PluginHandler<OnProgramValidateEvent>;
    /**
     * Called after the program has been validated
     */
    afterProgramValidate?: PluginHandler<AfterProgramValidateEvent>;

    /**
     * Called right before the program is disposed/destroyed
     */
    beforeProgramDispose?: PluginHandler<BeforeProgramDisposeEvent>;
>>>>>>> be2236d5

    /**
     * Emitted before the program starts collecting completions
     */
    beforeProvideCompletions?: PluginHandler<BeforeProvideCompletionsEvent>;
    /**
     * Use this event to contribute completions
     */
    provideCompletions?: PluginHandler<ProvideCompletionsEvent>;
    /**
     * Emitted after the program has finished collecting completions, but before they are sent to the client
     */
    afterProvideCompletions?: PluginHandler<AfterProvideCompletionsEvent>;


    /**
     * Called before the `provideHover` hook. Use this if you need to prepare any of the in-memory objects before the `provideHover` gets called
     */
    beforeProvideHover?: PluginHandler<BeforeProvideHoverEvent>;
    /**
     * Called when bsc looks for hover information. Use this if your plugin wants to contribute hover information.
     */
    provideHover?: PluginHandler<ProvideHoverEvent>;
    /**
     * Called after the `provideHover` hook. Use this if you want to intercept or sanitize the hover data (even from other plugins) before it gets sent to the client.
     */
    afterProvideHover?: PluginHandler<AfterProvideHoverEvent>;

<<<<<<< HEAD

    afterScopeCreate?: (scope: Scope) => void;

    beforeScopeDispose?: (scope: Scope) => void;
    afterScopeDispose?: (scope: Scope) => void;

    beforeScopeValidate?: ValidateHandler;
    onScopeValidate?: PluginHandler<OnScopeValidateEvent>;
    afterScopeValidate?: ValidateHandler;
=======
    /**
     * Called after a scope was created
     */
    afterScopeCreate?: PluginHandler<AfterScopeCreateEvent>;

    beforeScopeDispose?: PluginHandler<BeforeScopeDisposeEvent>;
    onScopeDispose?: PluginHandler<OnScopeDisposeEvent>;
    afterScopeDispose?: PluginHandler<AfterScopeDisposeEvent>;

    beforeScopeValidate?: PluginHandler<BeforeScopeValidateEvent>;
    onScopeValidate?: PluginHandler<OnScopeValidateEvent>;
    afterScopeValidate?: PluginHandler<BeforeScopeValidateEvent>;
>>>>>>> be2236d5

    onGetCodeActions?: PluginHandler<OnGetCodeActionsEvent>;
    onGetSemanticTokens?: PluginHandler<OnGetSemanticTokensEvent>;


    /**
     * Called before plugins are asked to provide files to the program. (excludes virtual files produced by `provideFile` events).
     * Call the `setFileData()` method to override the file contents.
     */
    beforeProvideFile?: PluginHandler<BeforeProvideFileEvent>;
    /**
     * Give plugins the opportunity to handle processing a file. (excludes virtual files produced by `provideFile` events)
     */
    provideFile?: PluginHandler<ProvideFileEvent>;
    /**
     * Called after a file was added to the program. (excludes virtual files produced by `provideFile` events)
     */
    afterProvideFile?: PluginHandler<AfterProvideFileEvent>;


    /**
     * Called before a file is added to the program.
     * Includes physical files as well as any virtual files produced by `provideFile` events
     */
    beforeFileAdd?: PluginHandler<BeforeFileAddEvent>;
    /**
     * Called after a file has been added to the program.
     * Includes physical files as well as any virtual files produced by `provideFile` events
     */
    afterFileAdd?: PluginHandler<AfterFileAddEvent>;

    /**
     * Called before a file is removed from the program. This includes physical and virtual files
     */
    beforeFileRemove?: PluginHandler<BeforeFileRemoveEvent>;
    /**
     * Called after a file has been removed from the program. This includes physical and virtual files
     */
    afterFileRemove?: PluginHandler<AfterFileRemoveEvent>;

<<<<<<< HEAD
    /**
     * Called before parsing a file. This is an opportunity to manipulate or replace the source code before the file is parsed.
     * NOTE: this only applies to .brs, .bs, .d.bs files, or .xml files located within the pkg:/components folder
     * @deprecated To override file contents, use the `setData()` method in the `beforeProvideFile` event instead
     */
    beforeFileParse?: PluginHandler<BeforeFileParseEvent>;
    /**
     * Called after a file has been parsed.
     * @deprecated use `afterFileAdd` instead
     */
    afterFileParse?: (file: File) => void;

=======
>>>>>>> be2236d5

    /**
     * Called before each file is validated
     */
    beforeFileValidate?: PluginHandler<BeforeFileValidateEvent>;
    /**
     * Called during the file validation process. If your plugin contributes file validations, this is a good place to contribute them.
     */
    onFileValidate?: PluginHandler<OnFileValidateEvent>;
    /**
     * Called after each file is validated
     */
<<<<<<< HEAD
    afterFileValidate?: (file: File) => void;


    beforeFileTranspile?: PluginHandler<BeforeFileTranspileEvent>;
    afterFileTranspile?: PluginHandler<AfterFileTranspileEvent>;
=======
    afterFileValidate?: PluginHandler<AfterFileValidateEvent>;
>>>>>>> be2236d5


    /**
     * Called right before the program builds (i.e. generates the code and puts it in the stagingDir
     */
    beforeBuildProgram?: PluginHandler<BeforeBuildProgramEvent>;
    /**
     * Called right after the program builds (i.e. generates the code and puts it in the stagingDir
     */
    afterBuildProgram?: PluginHandler<AfterBuildProgramEvent>;


    /**
     * Before preparing the file for building
     */
    beforePrepareFile?: PluginHandler<BeforePrepareFileEvent>;
    /**
     * Prepare the file for building
     */
    prepareFile?: PluginHandler<PrepareFileEvent>;
    /**
     * After preparing the file for building
     */
    afterPrepareFile?: PluginHandler<AfterPrepareFileEvent>;


    /**
     * Before the program turns all file objects into their final buffers
     */
    beforeSerializeProgram?: PluginHandler<BeforeSerializeProgramEvent>;
    /**
<<<<<<< HEAD
=======
     * Emitted right at the start of the program turning all file objects into their final buffers
     */
    onSerializeProgram?: PluginHandler<OnSerializeProgramEvent>;
    /**
>>>>>>> be2236d5
     * After the program turns all file objects into their final buffers
     */
    afterSerializeProgram?: PluginHandler<AfterSerializeProgramEvent>;


    /**
     * Before turning the file into its final contents
     */
    beforeSerializeFile?: PluginHandler<BeforeSerializeFileEvent>;
    /**
     * Turn the file into its final contents (i.e. transpile a bs file, compress a jpeg, etc)
     */
    serializeFile?: PluginHandler<SerializeFileEvent>;
    /**
     * After turning the file into its final contents
     */
    afterSerializeFile?: PluginHandler<AfterSerializeFileEvent>;


    /**
     * Called before any files are written
     */
    beforeWriteProgram?: PluginHandler<BeforeWriteProgramEvent>;
    /**
     * Called after all files are written
     */
    afterWriteProgram?: PluginHandler<AfterWriteProgramEvent>;


    /**
     * Before a file is written to disk. These are raw files that contain the final output. One `File` may produce several of these
     */
    beforeWriteFile?: PluginHandler<BeforeWriteFileEvent>;
    /**
     * Called when a file should be persisted (usually writing to storage). These are raw files that contain the final output. One `File` may produce several of these.
     * When a plugin has handled a file, it should be pushed to the `handledFiles` set so future plugins don't write the file multiple times
     */
    writeFile?: PluginHandler<WriteFileEvent>;
    /**
     * Before a file is written to disk. These are raw files that contain the final output. One `File` may produce several of these
     */
    afterWriteFile?: PluginHandler<AfterWriteFileEvent>;
<<<<<<< HEAD


    /**
     * Called before a file is removed from the program.
     * @deprecated use `beforeFileRemove` instead
     */
    beforeFileDispose?: (file: File) => void;
    /**
     * Called after a file is removed.
     * @deprecated use `afterFileRemove` instead
     */
    afterFileDispose?: (file: File) => void;
=======
>>>>>>> be2236d5
}
export type PluginHandler<T, R = void> = (event: T) => R;

export interface OnGetCodeActionsEvent<TFile extends File = File> {
    program: Program;
    file: TFile;
    range: Range;
    scopes: Scope[];
    diagnostics: BsDiagnostic[];
    codeActions: CodeAction[];
}

<<<<<<< HEAD
=======
export interface BeforeProgramCreateEvent {
    builder: ProgramBuilder;
}
export interface AfterProgramCreateEvent {
    builder: ProgramBuilder;
    program: Program;
}

export interface BeforeProgramValidateEvent {
    program: Program;
}
export type OnProgramValidateEvent = BeforeProgramValidateEvent;
export type AfterProgramValidateEvent = BeforeProgramValidateEvent;


>>>>>>> be2236d5
export interface ProvideCompletionsEvent<TFile extends File = File> {
    program: Program;
    file: TFile;
    scopes: Scope[];
    position: Position;
    completions: CompletionItem[];
}
export type BeforeProvideCompletionsEvent<TFile extends File = File> = ProvideCompletionsEvent<TFile>;
export type AfterProvideCompletionsEvent<TFile extends File = File> = ProvideCompletionsEvent<TFile>;

export interface BeforeBuildProgramEvent {
    program: Program;
    files: File[];
    editor: Editor;
}
export type AfterBuildProgramEvent = BeforeBuildProgramEvent;

export interface ProvideHoverEvent {
    program: Program;
    file: File;
    position: Position;
    scopes: Scope[];
    hovers: Hover[];
}
export interface Hover {
    /**
     * The contents of the hover, written in markdown. If you want to display code in the hover, use code blocks, like this:
     * ```text
     *      ```brighterscript
     *      some = "code" + "here"
     *      ```
     * ```
     */
    contents: string | string[];
    /**
     * An optional range
     */
    range?: Range;
}
export type BeforeProvideHoverEvent = ProvideHoverEvent;
export type AfterProvideHoverEvent = ProvideHoverEvent;

<<<<<<< HEAD
=======
export interface AfterScopeCreateEvent {
    program: Program;
    scope: Scope;
}
export interface BeforeScopeDisposeEvent {
    program: Program;
    scope: Scope;
}
export interface OnScopeDisposeEvent {
    program: Program;
    scope: Scope;
}
export interface AfterScopeDisposeEvent {
    program: Program;
    scope: Scope;
}
export interface BeforeScopeValidateEvent {
    program: Program;
    scope: Scope;
}
export type AfterScopeValidateEvent = BeforeScopeValidateEvent;

export interface BeforeFileParseEvent {
    program: Program;
    srcPath: string;
    source: string;
}
export interface OnFileParseEvent {
    program: Program;
    srcPath: string;
    source: string;
}
export interface AfterFileParseEvent {
    program: Program;
    file: File;
}

>>>>>>> be2236d5
export interface OnGetSemanticTokensEvent<T extends File = File> {
    /**
     * The program this file is from
     */
    program: Program;
    /**
     * The file to get semantic tokens for
     */
    file: T;
    /**
     * The list of scopes that this file is a member of
     */
    scopes: Scope[];
    /**
     * The list of semantic tokens being produced during this event.
     */
    semanticTokens: SemanticToken[];
}

<<<<<<< HEAD
export interface BeforeFileValidateEvent<T extends File = File> {
=======
export type BeforeFileValidateEvent = OnFileValidateEvent;
export interface OnFileValidateEvent<T extends File = File> {
>>>>>>> be2236d5
    program: Program;
    file: T;
}
export type AfterFileValidateEvent = OnFileValidateEvent;

export interface OnFileValidateEvent<T extends File = File> {
    program: Program;
    file: T;
}
export interface TranspileEntry {
    file: File;
    outputPath: string;
}

<<<<<<< HEAD
export interface BeforeFileTranspileEvent<TFile extends File = File> {
=======
export interface ScopeValidationOptions {
    changedFiles?: File[];
    changedSymbols?: Map<SymbolTypeFlag, Set<string>>;
    force?: boolean;
}

export interface OnScopeValidateEvent {
>>>>>>> be2236d5
    program: Program;
    scope: Scope;
    changedFiles?: File[];
    changedSymbols?: Map<SymbolTypeFlag, Set<string>>;
}

export interface AfterFileTranspileEvent<TFile extends File = File> {
    /**
     * The program this event was triggered for
     */
    program: Program;
    file: TFile;
    outputPath: string;
    /**
     * The resulting transpiled file contents
     */
    code: string;
    /**
     * The sourceMaps for the generated code (if emitting source maps is enabled)
     */
    map?: string;
    /**
     * The generated type definition file contents (if emitting type definitions are enabled)
     */
    typedef?: string;
}

export type BeforeProvideFileEvent<TFile extends File = File> = ProvideFileEvent<TFile>;
export interface ProvideFileEvent<TFile extends File = File> {
    /**
     * The lower-case file extension for the srcPath. (i.e. ".brs", ".xml")
     */
    srcExtension: string;
    /**
     * The srcPath for the file. (i.e. `/user/bob/projects/VideoApp/source/main.bs`)
     */
    srcPath: string;
    /**
     * The destPath for the file. (i.e. for `/user/bob/projects/VideoApp/source/main.bs`, destPath would be `source/main.bs`)
     */
    destPath: string;

    /**
     * A lazy-loading container for this file's data. Call `.get()` to lazy load the data, and `.set()` to override file contents
     */
    data: LazyFileData;

    /**
     * An array of files that should be added to the program as a result of this event
     */
    files: TFile[];
    /**
     * The program for this event
     */
    program: Program;
    /**
     * A factory used to create new instances of the BrighterScript built-in file types. This mitigates the issue
     * of a plugin's version of a File not being the same as the LanguageServer or CLI version of BrighterScript
     * (due to npm installing multiple versions of brighterscript)
     */
    fileFactory: FileFactory;
}
export type AfterProvideFileEvent<TFile extends File = File> = ProvideFileEvent<TFile>;

export interface BeforeFileAddEvent<TFile extends File = File> {
    file: TFile;
    program: Program;
}
export type AfterFileAddEvent<TFile extends File = File> = BeforeFileAddEvent<TFile>;

export interface BeforeFileRemoveEvent<TFile extends File = File> {
    file: TFile;
    program: Program;
}
export type AfterFileRemoveEvent<TFile extends File = File> = BeforeFileRemoveEvent<TFile>;

export type BeforePrepareProgramEvent = PrepareProgramEvent;
/**
 * Event for when the program prepares itself for building
 */
export interface PrepareProgramEvent {
    program: Program;
    editor: Editor;
}
export type AfterPrepareProgramEvent = PrepareProgramEvent;


export type BeforePrepareFileEvent<TFile extends File = File> = PrepareFileEvent<TFile>;
/**
 * Prepare the file for building
 */
export interface PrepareFileEvent<TFile extends File = File> {
    program: Program;
    file: TFile;
    editor: Editor;
}
<<<<<<< HEAD
=======
export type OnPrepareFileEvent<TFile extends File = File> = PrepareFileEvent<TFile>;
>>>>>>> be2236d5
export type AfterPrepareFileEvent<TFile extends File = File> = PrepareFileEvent<TFile>;


/**
 * A container that holds the code, map, and typedef for serialized code files.
 */
export interface SerializedCodeFile {
    code?: string;
    map?: string;
    typedef?: string;
}

export interface BeforeSerializeProgramEvent {
    program: Program;
    files: File[];
    result: Map<File, SerializedFile[]>;
}
<<<<<<< HEAD
=======
export type OnSerializeProgramEvent = BeforeSerializeProgramEvent;
>>>>>>> be2236d5
export type AfterSerializeProgramEvent = BeforeSerializeProgramEvent;

/**
 * During the `SerializeFile` events, this is how plugins will contribute file data for a specific file
 */
export interface SerializedFile {
    /**
     * The raw data for this file (i.e. a binary buffer for a .jpeg file, or the transpiled code for a .bs file)
     */
    data: Buffer;
    /**
     * The pkgPath for this chunk of data.
     */
    pkgPath: string;
}

export type BeforeSerializeFileEvent<TFile extends File = File> = SerializeFileEvent<TFile>;
export interface SerializeFileEvent<TFile extends File = File> {
    program: Program;
    file: TFile;
    /**
     * The list of all files created across all the `SerializeFile` events.
     * The key is the pkgPath of the file, and the
     */
    result: Map<TFile, SerializedFile[]>;
}
export type AfterSerializeFileEvent<TFile extends File = File> = SerializeFileEvent<TFile>;


export interface BeforeWriteProgramEvent {
    program: Program;
    stagingDir: string;
    files: Map<File, SerializedFile[]>;
}
export type AfterWriteProgramEvent = BeforeWriteProgramEvent;


export type BeforeWriteFileEvent = WriteFileEvent;
export interface WriteFileEvent {
    program: Program;
    file: SerializedFile;
    /**
     * The full path to where the file was (or will be) written to.
     */
    outputPath: string;
    /**
     * A set of all files that have been properly written. Plugins should add any handled files to this list so future plugins don't write then again
     */
    processedFiles: Set<SerializedFile>;
}
export type AfterWriteFileEvent = BeforeWriteFileEvent;

export interface TranspileObj {
    file: File;
    /**
     * The absolute path to where the file should be written during build. (i.e. somewhere inside the stagingDir)
     */
    outputPath: string;
}

<<<<<<< HEAD
export interface BeforeFileParseEvent {
    srcPath: string;
    /**
     * @deprecated use `srcPath` instead
     */
    pathAbsolute: string;
    source: string;
}

export type SourceObj = BeforeFileParseEvent;

=======
export interface BeforeFileDisposeEvent {
    program: Program;
    file: File;
}
export type AfterFileDisposeEvent = BeforeFileDisposeEvent;
export interface BeforeProgramDisposeEvent {
    program: Program;
}
>>>>>>> be2236d5

export interface SemanticToken {
    range: Range;
    tokenType: SemanticTokenTypes;
    /**
     * An optional array of modifiers for this token
     */
    tokenModifiers?: SemanticTokenModifiers[];
}

export interface TypedefProvider {
    getTypedef(state: TranspileState): Array<SourceNode | string>;
}

export type TranspileResult = Array<(string | SourceNode)>;

export type FileResolver = (srcPath: string) => string | Buffer | undefined | Thenable<string | Buffer | undefined> | void;

export interface ExpressionInfo {
    expressions: Expression[];
    varExpressions: Expression[];
    uniqueVarNames: string[];
}

export type DiagnosticCode = number | string;

export interface FileLink<T> {
    item: T;
    file: BrsFile;
}

export interface ExtraSymbolData {
    definingNode?: AstNode;
    description?: string;
    completionPriority?: number; // the higher the number, the lower the priority
    flags?: SymbolTypeFlag;
}

export interface GetTypeOptions {
    flags: SymbolTypeFlag;
    typeChain?: TypeChainEntry[];
    data?: ExtraSymbolData;
    ignoreCall?: boolean; // get the type of this expression, NOT it's return type
    onlyCacheResolvedTypes?: boolean;
}

export class TypeChainEntry {
    constructor(public name: string, public type: BscType, public flags: SymbolTypeFlag, public range: Range, public separatorToken: Token = createToken(TokenKind.Dot)) {
    }
    get isResolved() {
        return this.type?.isResolvable();
    }
}

export interface TypeChainProcessResult {
    itemName: string;
    itemParentTypeName: string;
    fullNameOfItem: string;
    fullChainName: string;
    range: Range;
    containsDynamic: boolean;
}

export interface TypeCompatibilityData {
    missingFields?: { name: string; expectedType: BscType }[];
    fieldMismatches?: { name: string; expectedType: BscType; actualType: BscType }[];
    depth?: number;
}

export interface NamespaceContainer {
    file: File;
    fullName: string;
    fullNameLower: string;
    parentNameLower: string;
    nameParts: Identifier[];
    nameRange: Range;
    lastPartName: string;
    lastPartNameLower: string;
    functionStatements: Map<string, FunctionStatement>;
    isTopLevel: boolean;
    namespaceStatements?: NamespaceStatement[];
    statements?: Statement[];
    classStatements?: Map<string, ClassStatement>;
    enumStatements?: Map<string, EnumStatement>;
    constStatements?: Map<string, ConstStatement>;
    namespaces?: Map<string, NamespaceContainer>;
    symbolTable: SymbolTable;
}<|MERGE_RESOLUTION|>--- conflicted
+++ resolved
@@ -13,12 +13,6 @@
 import type { SourceNode } from 'source-map';
 import type { BscType } from './types/BscType';
 import type { Editor } from './astUtils/Editor';
-<<<<<<< HEAD
-import type { Token } from './lexer/Token';
-import type { File } from './files/File';
-import type { FileFactory } from './files/Factory';
-import type { LazyFileData } from './files/LazyFileData';
-=======
 import type { Identifier, Token } from './lexer/Token';
 import type { File } from './files/File';
 import type { FileFactory } from './files/Factory';
@@ -27,7 +21,6 @@
 import type { CallExpression } from './parser/Expression';
 import { createToken } from './astUtils/creators';
 import { TokenKind } from './lexer/TokenKind';
->>>>>>> be2236d5
 
 export interface BsDiagnostic extends Diagnostic {
     file: File;
@@ -37,8 +30,6 @@
     data?: any;
 }
 
-<<<<<<< HEAD
-=======
 export enum DiagnosticOrigin {
     Program = 'Program',
     Scope = 'Scope',
@@ -51,7 +42,6 @@
     astSegment?: AstNode;
 }
 
->>>>>>> be2236d5
 export interface Callable {
     file: File;
     name: string;
@@ -202,11 +192,6 @@
     codes: DiagnosticCode[] | null;
 }
 
-<<<<<<< HEAD
-type ValidateHandler = (scope: Scope, files: File[], callables: CallableContainerMap) => void;
-
-=======
->>>>>>> be2236d5
 export type CompilerPluginFactory = () => CompilerPlugin;
 
 export interface CompilerPlugin {
@@ -214,29 +199,11 @@
     /**
      * Called before a new program is created
      */
-<<<<<<< HEAD
-    beforeProgramCreate?: (builder: ProgramBuilder) => void;
+    beforeProgramCreate?: PluginHandler<BeforeProgramCreateEvent>;
     /**
      * Called after a new program is created
      */
-    afterProgramCreate?: (program: Program) => void;
-
-
-    /**
-     * @deprecated use beforePrepareProgram
-     */
-    beforePrepublish?: (builder: ProgramBuilder, files: FileObj[]) => void;
-    /**
-     * @deprecated use afterProgramBuild
-     */
-    afterPrepublish?: (builder: ProgramBuilder, files: FileObj[]) => void;
-=======
-    beforeProgramCreate?: PluginHandler<BeforeProgramCreateEvent>;
-    /**
-     * Called after a new program is created
-     */
     afterProgramCreate?: PluginHandler<AfterProgramCreateEvent>;
->>>>>>> be2236d5
 
 
     /**
@@ -254,52 +221,22 @@
 
 
     /**
-<<<<<<< HEAD
-     * @deprecated use `beforeBuildProgram`
-     */
-    beforePublish?: (builder: ProgramBuilder, files: FileObj[]) => void;
-    /**
-     * @deprecated use `afterBuildProgram`
-     */
-    afterPublish?: (builder: ProgramBuilder, files: FileObj[]) => void;
-
-
-    /**
      * Called before the entire program is validated
      */
-    beforeProgramValidate?: (program: Program) => void;
+    beforeProgramValidate?: PluginHandler<BeforeProgramValidateEvent>;
+    /**
+     * Called before the entire program is validated
+     */
+    onProgramValidate?: PluginHandler<OnProgramValidateEvent>;
     /**
      * Called after the program has been validated
      */
-    afterProgramValidate?: (program: Program) => void;
-
-    /**
-     * @deprecated use `beforeProgramBuild` instead
-     */
-    beforeProgramTranspile?: (program: Program, entries: TranspileObj[], editor: Editor) => void;
-    /**
-     * @deprecated use `afterProgramBuild` instead
-     */
-    afterProgramTranspile?: (program: Program, entries: TranspileObj[], editor: Editor) => void;
-
-=======
-     * Called before the entire program is validated
-     */
-    beforeProgramValidate?: PluginHandler<BeforeProgramValidateEvent>;
-    /**
-     * Called before the entire program is validated
-     */
-    onProgramValidate?: PluginHandler<OnProgramValidateEvent>;
-    /**
-     * Called after the program has been validated
-     */
     afterProgramValidate?: PluginHandler<AfterProgramValidateEvent>;
 
     /**
      * Called right before the program is disposed/destroyed
      */
     beforeProgramDispose?: PluginHandler<BeforeProgramDisposeEvent>;
->>>>>>> be2236d5
 
     /**
      * Emitted before the program starts collecting completions
@@ -328,17 +265,6 @@
      */
     afterProvideHover?: PluginHandler<AfterProvideHoverEvent>;
 
-<<<<<<< HEAD
-
-    afterScopeCreate?: (scope: Scope) => void;
-
-    beforeScopeDispose?: (scope: Scope) => void;
-    afterScopeDispose?: (scope: Scope) => void;
-
-    beforeScopeValidate?: ValidateHandler;
-    onScopeValidate?: PluginHandler<OnScopeValidateEvent>;
-    afterScopeValidate?: ValidateHandler;
-=======
     /**
      * Called after a scope was created
      */
@@ -351,7 +277,6 @@
     beforeScopeValidate?: PluginHandler<BeforeScopeValidateEvent>;
     onScopeValidate?: PluginHandler<OnScopeValidateEvent>;
     afterScopeValidate?: PluginHandler<BeforeScopeValidateEvent>;
->>>>>>> be2236d5
 
     onGetCodeActions?: PluginHandler<OnGetCodeActionsEvent>;
     onGetSemanticTokens?: PluginHandler<OnGetSemanticTokensEvent>;
@@ -392,21 +317,6 @@
      */
     afterFileRemove?: PluginHandler<AfterFileRemoveEvent>;
 
-<<<<<<< HEAD
-    /**
-     * Called before parsing a file. This is an opportunity to manipulate or replace the source code before the file is parsed.
-     * NOTE: this only applies to .brs, .bs, .d.bs files, or .xml files located within the pkg:/components folder
-     * @deprecated To override file contents, use the `setData()` method in the `beforeProvideFile` event instead
-     */
-    beforeFileParse?: PluginHandler<BeforeFileParseEvent>;
-    /**
-     * Called after a file has been parsed.
-     * @deprecated use `afterFileAdd` instead
-     */
-    afterFileParse?: (file: File) => void;
-
-=======
->>>>>>> be2236d5
 
     /**
      * Called before each file is validated
@@ -419,15 +329,7 @@
     /**
      * Called after each file is validated
      */
-<<<<<<< HEAD
-    afterFileValidate?: (file: File) => void;
-
-
-    beforeFileTranspile?: PluginHandler<BeforeFileTranspileEvent>;
-    afterFileTranspile?: PluginHandler<AfterFileTranspileEvent>;
-=======
     afterFileValidate?: PluginHandler<AfterFileValidateEvent>;
->>>>>>> be2236d5
 
 
     /**
@@ -459,13 +361,10 @@
      */
     beforeSerializeProgram?: PluginHandler<BeforeSerializeProgramEvent>;
     /**
-<<<<<<< HEAD
-=======
      * Emitted right at the start of the program turning all file objects into their final buffers
      */
     onSerializeProgram?: PluginHandler<OnSerializeProgramEvent>;
     /**
->>>>>>> be2236d5
      * After the program turns all file objects into their final buffers
      */
     afterSerializeProgram?: PluginHandler<AfterSerializeProgramEvent>;
@@ -508,21 +407,6 @@
      * Before a file is written to disk. These are raw files that contain the final output. One `File` may produce several of these
      */
     afterWriteFile?: PluginHandler<AfterWriteFileEvent>;
-<<<<<<< HEAD
-
-
-    /**
-     * Called before a file is removed from the program.
-     * @deprecated use `beforeFileRemove` instead
-     */
-    beforeFileDispose?: (file: File) => void;
-    /**
-     * Called after a file is removed.
-     * @deprecated use `afterFileRemove` instead
-     */
-    afterFileDispose?: (file: File) => void;
-=======
->>>>>>> be2236d5
 }
 export type PluginHandler<T, R = void> = (event: T) => R;
 
@@ -535,8 +419,6 @@
     codeActions: CodeAction[];
 }
 
-<<<<<<< HEAD
-=======
 export interface BeforeProgramCreateEvent {
     builder: ProgramBuilder;
 }
@@ -552,7 +434,6 @@
 export type AfterProgramValidateEvent = BeforeProgramValidateEvent;
 
 
->>>>>>> be2236d5
 export interface ProvideCompletionsEvent<TFile extends File = File> {
     program: Program;
     file: TFile;
@@ -595,8 +476,6 @@
 export type BeforeProvideHoverEvent = ProvideHoverEvent;
 export type AfterProvideHoverEvent = ProvideHoverEvent;
 
-<<<<<<< HEAD
-=======
 export interface AfterScopeCreateEvent {
     program: Program;
     scope: Scope;
@@ -634,7 +513,6 @@
     file: File;
 }
 
->>>>>>> be2236d5
 export interface OnGetSemanticTokensEvent<T extends File = File> {
     /**
      * The program this file is from
@@ -654,12 +532,8 @@
     semanticTokens: SemanticToken[];
 }
 
-<<<<<<< HEAD
-export interface BeforeFileValidateEvent<T extends File = File> {
-=======
 export type BeforeFileValidateEvent = OnFileValidateEvent;
 export interface OnFileValidateEvent<T extends File = File> {
->>>>>>> be2236d5
     program: Program;
     file: T;
 }
@@ -674,9 +548,6 @@
     outputPath: string;
 }
 
-<<<<<<< HEAD
-export interface BeforeFileTranspileEvent<TFile extends File = File> {
-=======
 export interface ScopeValidationOptions {
     changedFiles?: File[];
     changedSymbols?: Map<SymbolTypeFlag, Set<string>>;
@@ -684,7 +555,6 @@
 }
 
 export interface OnScopeValidateEvent {
->>>>>>> be2236d5
     program: Program;
     scope: Scope;
     changedFiles?: File[];
@@ -781,10 +651,7 @@
     file: TFile;
     editor: Editor;
 }
-<<<<<<< HEAD
-=======
 export type OnPrepareFileEvent<TFile extends File = File> = PrepareFileEvent<TFile>;
->>>>>>> be2236d5
 export type AfterPrepareFileEvent<TFile extends File = File> = PrepareFileEvent<TFile>;
 
 
@@ -802,10 +669,7 @@
     files: File[];
     result: Map<File, SerializedFile[]>;
 }
-<<<<<<< HEAD
-=======
 export type OnSerializeProgramEvent = BeforeSerializeProgramEvent;
->>>>>>> be2236d5
 export type AfterSerializeProgramEvent = BeforeSerializeProgramEvent;
 
 /**
@@ -866,19 +730,6 @@
     outputPath: string;
 }
 
-<<<<<<< HEAD
-export interface BeforeFileParseEvent {
-    srcPath: string;
-    /**
-     * @deprecated use `srcPath` instead
-     */
-    pathAbsolute: string;
-    source: string;
-}
-
-export type SourceObj = BeforeFileParseEvent;
-
-=======
 export interface BeforeFileDisposeEvent {
     program: Program;
     file: File;
@@ -887,7 +738,6 @@
 export interface BeforeProgramDisposeEvent {
     program: Program;
 }
->>>>>>> be2236d5
 
 export interface SemanticToken {
     range: Range;
