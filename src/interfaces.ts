--- conflicted
+++ resolved
@@ -1,28 +1,14 @@
-<<<<<<< HEAD
-import { Range, Diagnostic } from 'vscode-languageserver';
-
-import { Scope } from './Scope';
-import { BrsFile } from './files/BrsFile';
-import { XmlFile } from './files/XmlFile';
-import { FunctionScope } from './FunctionScope';
-import { BscType } from './types/BscType';
-import { FunctionType } from './types/FunctionType';
-import { ParseMode } from './parser/Parser';
-import { Program, SourceObj, TranspileObj } from './Program';
-import { ProgramBuilder } from './ProgramBuilder';
-=======
 import type { Range, Diagnostic } from 'vscode-languageserver';
 
 import type { Scope } from './Scope';
 import type { BrsFile } from './files/BrsFile';
 import type { XmlFile } from './files/XmlFile';
 import type { FunctionScope } from './FunctionScope';
-import type { BrsType } from './types/BrsType';
 import type { FunctionType } from './types/FunctionType';
 import type { ParseMode } from './parser/Parser';
 import type { Program, SourceObj, TranspileObj } from './Program';
 import type { ProgramBuilder } from './ProgramBuilder';
->>>>>>> 5367b57c
+import type { BscType } from './types/BscType';
 
 export interface BsDiagnostic extends Diagnostic {
     file: File;
