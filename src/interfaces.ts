import type { Range, Diagnostic, CodeAction, SemanticTokenTypes, SemanticTokenModifiers, Position, CompletionItem } from 'vscode-languageserver';
import type { Scope } from './Scope';
import type { BrsFile } from './files/BrsFile';
import type { XmlFile } from './files/XmlFile';
import type { FunctionScope } from './FunctionScope';
import type { TypedFunctionType } from './types/TypedFunctionType';
import type { ParseMode } from './parser/Parser';
import type { Program } from './Program';
import type { ProgramBuilder } from './ProgramBuilder';
import type { FunctionStatement } from './parser/Statement';
import type { AstNode, Expression } from './parser/AstNode';
import type { TranspileState } from './parser/TranspileState';
import type { SourceNode } from 'source-map';
import type { BscType } from './types/BscType';
import type { Editor } from './astUtils/Editor';
import type { Token } from './lexer/Token';
<<<<<<< HEAD
import type { File } from './files/File';
import type { FileFactory } from './files/Factory';
import type { LazyFileData } from './files/LazyFileData';
=======
import type { SymbolTypeFlag } from './SymbolTable';
import type { CallExpression } from './parser/Expression';
>>>>>>> 69d3037e

export interface BsDiagnostic extends Diagnostic {
    file: File;
    /**
     * A generic data container where additional details of the diagnostic can be stored. These are stripped out before being sent to a languageclient, and not printed to the console.
     */
    data?: any;
}

export interface Callable {
    file: File;
    name: string;
    /**
     * Is the callable declared as "sub". If falsey, assumed declared as "function"
     */
    isSub: boolean;
    type: TypedFunctionType;
    /**
     * A short description of the callable. Should be a short sentence.
     */
    shortDescription?: string;
    /**
     * A more lengthy explanation of the callable. This is parsed as markdown
     */
    documentation?: string;
    params: CallableParam[];
    /**
     * The full range of the function or sub.
     */
    range: Range;
    /**
     * The range of the name of this callable
     */
    nameRange?: Range;
    isDeprecated?: boolean;
    getName: (parseMode: ParseMode) => string;
    /**
     * Indicates whether or not this callable has an associated namespace
     */
    hasNamespace: boolean;
    /**
     * Gives access to the whole statement if you need more data than provided by the interface
     */
    functionStatement: FunctionStatement;
}

export interface FunctionCall {
    /**
     * The full range of this function call (from the start of the function name to its closing paren)
     */
    range: Range;
    expression: CallExpression;
    functionScope: FunctionScope;
    file: File;
    name: string;
    args: CallableArg[];
    nameRange: Range;
}

/**
 * An argument for an expression call.
 */
export interface CallableArg {
    text: string;
    type: BscType;
    typeToken: Token;
    range: Range;
    expression: Expression;
}

export interface CallableParam {
    name: string;
    type: BscType;
    /**
     * Is this parameter required or optional?
     */
    isOptional: boolean;
    /**
     * Indicates that an unlimited number of arguments can be passed in
     */
    isRestArgument?: boolean;
}

export interface FileObj {
    src: string;
    dest: string;
}

/**
 * Represents a file import in a component <script> tag
 */
export interface FileReference {
    /**
     * The destPath for the referenced file.
     */
    destPath: string;
    text: string;
    /**
     * The file that is doing the import. Note this is NOT the file the destPath points to.
     */
    sourceFile: XmlFile | BrsFile;
    /**
     * The full range of this file reference.
     * Keep in mind that file references can come from xml script tags
     * as well as bs file import statements.
     * If the range is null, then this import is derived so skip any location-based logic
     */
    filePathRange?: Range;
}

export interface VariableDeclaration {
    name: string;
    getType: () => BscType;
    /**
     * The range for the variable name
     */
    nameRange: Range;
    /**
     * Since only one variable can be declared at a time,
     * we only need to know the line index
     */
    lineIndex: number;
}

export interface LabelDeclaration {
    name: string;
    /**
     * The range for the label name
     */
    nameRange: Range;
    /**
     * The line of the label
     */
    lineIndex: number;
}

/**
 * A wrapper around a callable to provide more information about where it came from
 */
export interface CallableContainer {
    callable: Callable;
    scope: Scope;
}

export type CallableContainerMap = Map<string, CallableContainer[]>;

export interface CommentFlag {
    file: File;
    /**
     * The location of the ignore comment.
     */
    range: Range;
    /**
     * The range that this flag applies to (i.e. the lines that should be suppressed/re-enabled)
     */
    affectedRange: Range;
    codes: DiagnosticCode[] | null;
}

<<<<<<< HEAD
type ValidateHandler = (scope: Scope, files: File[], callables: CallableContainerMap) => void;

=======
>>>>>>> 69d3037e
export type CompilerPluginFactory = () => CompilerPlugin;

export interface CompilerPlugin {
    name: string;
<<<<<<< HEAD
    /**
     * Called before a new program is created
     */
    beforeProgramCreate?: (builder: ProgramBuilder) => void;
    /**
     * Called after a new program is created
     */
    afterProgramCreate?: (program: Program) => void;


    /**
     * @deprecated use beforePrepareProgram
     */
    beforePrepublish?: (builder: ProgramBuilder, files: FileObj[]) => void;
    /**
     * @deprecated use afterProgramBuild
     */
    afterPrepublish?: (builder: ProgramBuilder, files: FileObj[]) => void;


    /**
     * Called before the program gets prepared for building
     */
    beforePrepareProgram?: PluginHandler<BeforePrepareProgramEvent>;
    /**
     * Called when the program gets prepared for building
     */
    prepareProgram?: PluginHandler<PrepareProgramEvent>;
    /**
     * Called after the program gets prepared for building
     */
    afterPrepareProgram?: PluginHandler<AfterPrepareProgramEvent>;


    /**
     * @deprecated use `beforeBuildProgram`
     */
    beforePublish?: (builder: ProgramBuilder, files: FileObj[]) => void;
    /**
     * @deprecated use `afterBuildProgram`
     */
    afterPublish?: (builder: ProgramBuilder, files: FileObj[]) => void;


    /**
     * Called before the entire program is validated
     */
    beforeProgramValidate?: (program: Program) => void;
    /**
     * Called after the program has been validated
     */
    afterProgramValidate?: (program: Program) => void;

    /**
     * @deprecated use `beforeProgramBuild` instead
     */
    beforeProgramTranspile?: (program: Program, entries: TranspileObj[], editor: Editor) => void;
    /**
     * @deprecated use `afterProgramBuild` instead
     */
    afterProgramTranspile?: (program: Program, entries: TranspileObj[], editor: Editor) => void;

=======
    //program events
    beforeProgramCreate?: PluginHandler<BeforeProgramCreateEvent>;
    afterProgramCreate?: PluginHandler<AfterProgramCreateEvent>;
    beforePrepublish?: PluginHandler<BeforePrepublishEvent>;
    afterPrepublish?: PluginHandler<AfterPrepublishEvent>;
    beforePublish?: PluginHandler<BeforePublishEvent>;
    afterPublish?: PluginHandler<AfterPublishEvent>;
    beforeProgramValidate?: PluginHandler<BeforeProgramValidateEvent>;
    afterProgramValidate?: PluginHandler<AfterProgramValidateEvent>;
    beforeProgramTranspile?: PluginHandler<BeforeProgramTranspileEvent>;
    afterProgramTranspile?: PluginHandler<AfterProgramTranspileEvent>;
    beforeProgramDispose?: PluginHandler<BeforeProgramDisposeEvent>;
    onGetCodeActions?: PluginHandler<OnGetCodeActionsEvent>;
>>>>>>> 69d3037e

    /**
     * Emitted before the program starts collecting completions
     */
    beforeProvideCompletions?: PluginHandler<BeforeProvideCompletionsEvent>;
    /**
     * Use this event to contribute completions
     */
    provideCompletions?: PluginHandler<ProvideCompletionsEvent>;
    /**
     * Emitted after the program has finished collecting completions, but before they are sent to the client
     */
    afterProvideCompletions?: PluginHandler<AfterProvideCompletionsEvent>;


    /**
     * Called before the `provideHover` hook. Use this if you need to prepare any of the in-memory objects before the `provideHover` gets called
     */
    beforeProvideHover?: PluginHandler<BeforeProvideHoverEvent>;
    /**
     * Called when bsc looks for hover information. Use this if your plugin wants to contribute hover information.
     */
    provideHover?: PluginHandler<ProvideHoverEvent>;
    /**
     * Called after the `provideHover` hook. Use this if you want to intercept or sanitize the hover data (even from other plugins) before it gets sent to the client.
     */
    afterProvideHover?: PluginHandler<AfterProvideHoverEvent>;

<<<<<<< HEAD

    afterScopeCreate?: (scope: Scope) => void;

    beforeScopeDispose?: (scope: Scope) => void;
    afterScopeDispose?: (scope: Scope) => void;

    beforeScopeValidate?: ValidateHandler;
    onScopeValidate?: PluginHandler<OnScopeValidateEvent>;
    afterScopeValidate?: ValidateHandler;

    onGetCodeActions?: PluginHandler<OnGetCodeActionsEvent>;
    onGetSemanticTokens?: PluginHandler<OnGetSemanticTokensEvent>;


    /**
     * Called before plugins are asked to provide files to the program. (excludes virtual files produced by `provideFile` events).
     * Call the `setFileData()` method to override the file contents.
     */
    beforeProvideFile?: PluginHandler<BeforeProvideFileEvent>;
    /**
     * Give plugins the opportunity to handle processing a file. (excludes virtual files produced by `provideFile` events)
     */
    provideFile?: PluginHandler<ProvideFileEvent>;
    /**
     * Called after a file was added to the program. (excludes virtual files produced by `provideFile` events)
     */
    afterProvideFile?: PluginHandler<AfterProvideFileEvent>;


    /**
     * Called before a file is added to the program.
     * Includes physical files as well as any virtual files produced by `provideFile` events
     */
    beforeFileAdd?: PluginHandler<BeforeFileAddEvent>;
    /**
     * Called after a file has been added to the program.
     * Includes physical files as well as any virtual files produced by `provideFile` events
     */
    afterFileAdd?: PluginHandler<AfterFileAddEvent>;

    /**
     * Called before a file is removed from the program. This includes physical and virtual files
     */
    beforeFileRemove?: PluginHandler<BeforeFileRemoveEvent>;
    /**
     * Called after a file has been removed from the program. This includes physical and virtual files
     */
    afterFileRemove?: PluginHandler<AfterFileRemoveEvent>;

    /**
     * Called before parsing a file. This is an opportunity to manipulate or replace the source code before the file is parsed.
     * NOTE: this only applies to .brs, .bs, .d.bs files, or .xml files located within the pkg:/components folder
     * @deprecated To override file contents, use the `setData()` method in the `beforeProvideFile` event instead
     */
    beforeFileParse?: PluginHandler<BeforeFileParseEvent>;
    /**
     * Called after a file has been parsed.
     * @deprecated use `afterFileAdd` instead
     */
    afterFileParse?: (file: File) => void;


=======
    onGetSemanticTokens?: PluginHandler<OnGetSemanticTokensEvent>;
    //scope events
    afterScopeCreate?: PluginHandler<AfterScopeCreateEvent>;
    beforeScopeDispose?: PluginHandler<BeforeScopeDisposeEvent>;
    afterScopeDispose?: PluginHandler<AfterScopeDisposeEvent>;
    beforeScopeValidate?: PluginHandler<BeforeScopeValidateEvent>;
    onScopeValidate?: PluginHandler<OnScopeValidateEvent>;
    afterScopeValidate?: PluginHandler<BeforeScopeValidateEvent>;
    //file events
    beforeFileParse?: PluginHandler<BeforeFileParseEvent>;
    afterFileParse?: PluginHandler<AfterFileParseEvent>;
>>>>>>> 69d3037e
    /**
     * Called before each file is validated
     */
    beforeFileValidate?: PluginHandler<BeforeFileValidateEvent>;
    /**
     * Called during the file validation process. If your plugin contributes file validations, this is a good place to contribute them.
     */
    onFileValidate?: PluginHandler<OnFileValidateEvent>;
    /**
     * Called after each file is validated
     */
<<<<<<< HEAD
    afterFileValidate?: (file: File) => void;


    beforeFileTranspile?: PluginHandler<BeforeFileTranspileEvent>;
    afterFileTranspile?: PluginHandler<AfterFileTranspileEvent>;


    /**
     * Called right before the program builds (i.e. generates the code and puts it in the stagingDir
     */
    beforeBuildProgram?: PluginHandler<BeforeBuildProgramEvent>;
    /**
     * Called right after the program builds (i.e. generates the code and puts it in the stagingDir
     */
    afterBuildProgram?: PluginHandler<AfterBuildProgramEvent>;


    /**
     * Before preparing the file for building
     */
    beforePrepareFile?: PluginHandler<BeforePrepareFileEvent>;
    /**
     * Prepare the file for building
     */
    prepareFile?: PluginHandler<PrepareFileEvent>;
    /**
     * After preparing the file for building
     */
    afterPrepareFile?: PluginHandler<AfterPrepareFileEvent>;


    /**
     * Before the program turns all file objects into their final buffers
     */
    beforeSerializeProgram?: PluginHandler<BeforeSerializeProgramEvent>;
    /**
     * After the program turns all file objects into their final buffers
     */
    afterSerializeProgram?: PluginHandler<AfterSerializeProgramEvent>;


    /**
     * Before turning the file into its final contents
     */
    beforeSerializeFile?: PluginHandler<BeforeSerializeFileEvent>;
    /**
     * Turn the file into its final contents (i.e. transpile a bs file, compress a jpeg, etc)
     */
    serializeFile?: PluginHandler<SerializeFileEvent>;
    /**
     * After turning the file into its final contents
     */
    afterSerializeFile?: PluginHandler<AfterSerializeFileEvent>;


    /**
     * Called before any files are written
     */
    beforeWriteProgram?: PluginHandler<BeforeWriteProgramEvent>;
    /**
     * Called after all files are written
     */
    afterWriteProgram?: PluginHandler<AfterWriteProgramEvent>;


    /**
     * Before a file is written to disk. These are raw files that contain the final output. One `File` may produce several of these
     */
    beforeWriteFile?: PluginHandler<BeforeWriteFileEvent>;
    /**
     * Called when a file should be persisted (usually writing to storage). These are raw files that contain the final output. One `File` may produce several of these.
     * When a plugin has handled a file, it should be pushed to the `handledFiles` set so future plugins don't write the file multiple times
     */
    writeFile?: PluginHandler<WriteFileEvent>;
    /**
     * Before a file is written to disk. These are raw files that contain the final output. One `File` may produce several of these
     */
    afterWriteFile?: PluginHandler<AfterWriteFileEvent>;


    /**
     * Called before a file is removed from the program.
     * @deprecated use `beforeFileRemove` instead
     */
    beforeFileDispose?: (file: File) => void;
    /**
     * Called after a file is removed.
     * @deprecated use `afterFileRemove` instead
     */
    afterFileDispose?: (file: File) => void;
}
export type PluginHandler<T, R = void> = (event: T) => R;

export interface OnGetCodeActionsEvent<TFile extends File = File> {
=======
    afterFileValidate?: PluginHandler<AfterFileValidateEvent>;
    beforeFileTranspile?: PluginHandler<BeforeFileTranspileEvent>;
    afterFileTranspile?: PluginHandler<AfterFileTranspileEvent>;
    beforeFileDispose?: PluginHandler<BeforeFileDisposeEvent>;
    afterFileDispose?: PluginHandler<AfterFileDisposeEvent>;
}
export type PluginHandler<T, R = void> = (event: T) => R;

export interface BeforeProgramCreateEvent {
    builder: ProgramBuilder;
}
export interface AfterProgramCreateEvent {
    builder: ProgramBuilder;
    program: Program;
}
export interface BeforePrepublishEvent {
    builder: ProgramBuilder;
    program: Program;
    files: FileObj[];
}
export type AfterPrepublishEvent = BeforePrepublishEvent;

export interface BeforePublishEvent {
    builder: ProgramBuilder;
    program: Program;
    files: FileObj[];
}
export type AfterPublishEvent = BeforePublishEvent;
export interface BeforeProgramValidateEvent {
    program: Program;
}
export type AfterProgramValidateEvent = BeforeProgramValidateEvent;

export interface BeforeProgramTranspileEvent {
    program: Program;
    entries: TranspileEntry[];
    editor: AstEditor;
}
export type AfterProgramTranspileEvent = BeforeProgramTranspileEvent;

export interface OnGetCodeActionsEvent {
>>>>>>> 69d3037e
    program: Program;
    file: TFile;
    range: Range;
    scopes: Scope[];
    diagnostics: BsDiagnostic[];
    codeActions: CodeAction[];
}

export interface ProvideCompletionsEvent<TFile extends File = File> {
    program: Program;
    file: TFile;
    scopes: Scope[];
    position: Position;
    completions: CompletionItem[];
}
export type BeforeProvideCompletionsEvent<TFile extends File = File> = ProvideCompletionsEvent<TFile>;
export type AfterProvideCompletionsEvent<TFile extends File = File> = ProvideCompletionsEvent<TFile>;

export interface BeforeBuildProgramEvent {
    program: Program;
    files: File[];
    editor: Editor;
}
export type AfterBuildProgramEvent = BeforeBuildProgramEvent;

export interface ProvideHoverEvent {
    program: Program;
    file: File;
    position: Position;
    scopes: Scope[];
    hovers: Hover[];
}
export interface Hover {
    /**
     * The contents of the hover, written in markdown. If you want to display code in the hover, use code blocks, like this:
     * ```text
     *      ```brighterscript
     *      some = "code" + "here"
     *      ```
     * ```
     */
    contents: string | string[];
    /**
     * An optional range
     */
    range?: Range;
}
export type BeforeProvideHoverEvent = ProvideHoverEvent;
export type AfterProvideHoverEvent = ProvideHoverEvent;

<<<<<<< HEAD
export interface OnGetSemanticTokensEvent<T extends File = File> {
=======
export interface AfterScopeCreateEvent {
    program: Program;
    scope: Scope;
}
export interface BeforeScopeDisposeEvent {
    program: Program;
    scope: Scope;
}
export interface AfterScopeDisposeEvent {
    program: Program;
    scope: Scope;
}
export interface BeforeScopeValidateEvent {
    program: Program;
    scope: Scope;
}
export type AfterScopeValidateEvent = BeforeScopeValidateEvent;

export interface BeforeFileParseEvent {
    program: Program;
    srcPath: string;
    source: string;
}
export interface AfterFileParseEvent {
    program: Program;
    file: BscFile;
}

export interface OnGetSemanticTokensEvent<T extends BscFile = BscFile> {
>>>>>>> 69d3037e
    /**
     * The program this file is from
     */
    program: Program;
    /**
     * The file to get semantic tokens for
     */
    file: T;
    /**
     * The list of scopes that this file is a member of
     */
    scopes: Scope[];
    /**
     * The list of semantic tokens being produced during this event.
     */
    semanticTokens: SemanticToken[];
}

<<<<<<< HEAD
export interface BeforeFileValidateEvent<T extends File = File> {
=======
export type BeforeFileValidateEvent = OnFileValidateEvent;
export interface OnFileValidateEvent<T extends BscFile = BscFile> {
>>>>>>> 69d3037e
    program: Program;
    file: T;
}
export type AfterFileValidateEvent = OnFileValidateEvent;

<<<<<<< HEAD
export interface OnFileValidateEvent<T extends File = File> {
    program: Program;
    file: T;
=======
export interface TranspileEntry {
    file: BscFile;
    outputPath: string;
>>>>>>> 69d3037e
}

export interface OnScopeValidateEvent {
    program: Program;
    scope: Scope;
}

export interface BeforeFileTranspileEvent<TFile extends File = File> {
    program: Program;
    file: TFile;
    outputPath: string;
    /**
     * An editor that can be used to transform properties or arrays. Once the `afterFileTranspile` event has fired, these changes will be reverted,
     * restoring the objects to their prior state. This is useful for changing code right before a file gets transpiled, but when you don't want
     * the changes to persist in the in-memory file.
     */
    editor: Editor;
}

export interface AfterFileTranspileEvent<TFile extends File = File> {
    /**
     * The program this event was triggered for
     */
    program: Program;
    file: TFile;
    outputPath: string;
    /**
     * The resulting transpiled file contents
     */
    code: string;
    /**
     * The sourceMaps for the generated code (if emitting source maps is enabled)
     */
    map?: string;
    /**
     * The generated type definition file contents (if emitting type definitions are enabled)
     */
    typedef?: string;
}

export type BeforeProvideFileEvent<TFile extends File = File> = ProvideFileEvent<TFile>;
export interface ProvideFileEvent<TFile extends File = File> {
    /**
     * The lower-case file extension for the srcPath. (i.e. ".brs", ".xml")
     */
    srcExtension: string;
    /**
     * The srcPath for the file. (i.e. `/user/bob/projects/VideoApp/source/main.bs`)
     */
    srcPath: string;
    /**
     * The destPath for the file. (i.e. for `/user/bob/projects/VideoApp/source/main.bs`, destPath would be `source/main.bs`)
     */
    destPath: string;

    /**
     * A lazy-loading container for this file's data. Call `.get()` to lazy load the data, and `.set()` to override file contents
     */
    data: LazyFileData;

    /**
     * An array of files that should be added to the program as a result of this event
     */
    files: TFile[];
    /**
     * The program for this event
     */
    program: Program;
    /**
     * A factory used to create new instances of the BrighterScript built-in file types. This mitigates the issue
     * of a plugin's version of a File not being the same as the LanguageServer or CLI version of BrighterScript
     * (due to npm installing multiple versions of brighterscript)
     */
    fileFactory: FileFactory;
}
export type AfterProvideFileEvent<TFile extends File = File> = ProvideFileEvent<TFile>;

export interface BeforeFileAddEvent<TFile extends File = File> {
    file: TFile;
    program: Program;
}
export type AfterFileAddEvent<TFile extends File = File> = BeforeFileAddEvent<TFile>;

export interface BeforeFileRemoveEvent<TFile extends File = File> {
    file: TFile;
    program: Program;
}
export type AfterFileRemoveEvent<TFile extends File = File> = BeforeFileRemoveEvent<TFile>;

export type BeforePrepareProgramEvent = PrepareProgramEvent;
/**
 * Event for when the program prepares itself for building
 */
export interface PrepareProgramEvent {
    program: Program;
    editor: Editor;
}
export type AfterPrepareProgramEvent = PrepareProgramEvent;


export type BeforePrepareFileEvent<TFile extends File = File> = PrepareFileEvent<TFile>;
/**
 * Prepare the file for building
 */
export interface PrepareFileEvent<TFile extends File = File> {
    program: Program;
    file: TFile;
    editor: Editor;
}
export type AfterPrepareFileEvent<TFile extends File = File> = PrepareFileEvent<TFile>;


/**
 * A container that holds the code, map, and typedef for serialized code files.
 */
export interface SerializedCodeFile {
    code?: string;
    map?: string;
    typedef?: string;
}

export interface BeforeSerializeProgramEvent {
    program: Program;
    files: File[];
    result: Map<File, SerializedFile[]>;
}
export type AfterSerializeProgramEvent = BeforeSerializeProgramEvent;

/**
 * During the `SerializeFile` events, this is how plugins will contribute file data for a specific file
 */
export interface SerializedFile {
    /**
     * The raw data for this file (i.e. a binary buffer for a .jpeg file, or the transpiled code for a .bs file)
     */
    data: Buffer;
    /**
     * The pkgPath for this chunk of data.
     */
    pkgPath: string;
}

export type BeforeSerializeFileEvent<TFile extends File = File> = SerializeFileEvent<TFile>;
export interface SerializeFileEvent<TFile extends File = File> {
    program: Program;
    file: TFile;
    /**
     * The list of all files created across all the `SerializeFile` events.
     * The key is the pkgPath of the file, and the
     */
    result: Map<TFile, SerializedFile[]>;
}
export type AfterSerializeFileEvent<TFile extends File = File> = SerializeFileEvent<TFile>;


export interface BeforeWriteProgramEvent {
    program: Program;
    stagingDir: string;
    files: Map<File, SerializedFile[]>;
}
export type AfterWriteProgramEvent = BeforeWriteProgramEvent;


export type BeforeWriteFileEvent = WriteFileEvent;
export interface WriteFileEvent {
    program: Program;
    file: SerializedFile;
    /**
     * The full path to where the file was (or will be) written to.
     */
    outputPath: string;
    /**
     * A set of all files that have been properly written. Plugins should add any handled files to this list so future plugins don't write then again
     */
    processedFiles: Set<SerializedFile>;
}
export type AfterWriteFileEvent = BeforeWriteFileEvent;

export interface TranspileObj {
    file: File;
    /**
     * The absolute path to where the file should be written during build. (i.e. somewhere inside the stagingDir)
     */
    outputPath: string;
}

export interface BeforeFileParseEvent {
    srcPath: string;
    /**
     * @deprecated use `srcPath` instead
     */
    pathAbsolute: string;
    source: string;
}

export type SourceObj = BeforeFileParseEvent;


export interface BeforeFileDisposeEvent {
    program: Program;
    file: BscFile;
}
export type AfterFileDisposeEvent = BeforeFileDisposeEvent;
export interface BeforeProgramDisposeEvent {
    program: Program;
}

export interface SemanticToken {
    range: Range;
    tokenType: SemanticTokenTypes;
    /**
     * An optional array of modifiers for this token
     */
    tokenModifiers?: SemanticTokenModifiers[];
}
export interface TypedefProvider {
    getTypedef(state: TranspileState): Array<SourceNode | string>;
}

export type TranspileResult = Array<(string | SourceNode)>;

export type FileResolver = (srcPath: string) => string | Buffer | undefined | Thenable<string | Buffer | undefined> | void;

export interface ExpressionInfo {
    expressions: Expression[];
    varExpressions: Expression[];
    uniqueVarNames: string[];
}

export type DiagnosticCode = number | string;

export interface FileLink<T> {
    item: T;
    file: BrsFile;
}

export interface ExtraSymbolData {
    definingNode?: AstNode;
    description?: string;
    completionPriority?: number; // teh higher the number, the lower the priority
}

export interface GetTypeOptions {
    flags: SymbolTypeFlag;
    typeChain?: TypeChainEntry[];
    data?: ExtraSymbolData;
}

export class TypeChainEntry {
    constructor(public name: string, public type: BscType, public range: Range) {
    }
    get isResolved() {
        return this.type?.isResolvable();
    }
}

export interface TypeChainProcessResult {
    itemName: string;
    itemParentTypeName: string;
    fullNameOfItem: string;
    fullChainName: string;
    range: Range;
    containsDynamic: boolean;
}
<|MERGE_RESOLUTION|>--- conflicted
+++ resolved
@@ -14,14 +14,11 @@
 import type { BscType } from './types/BscType';
 import type { Editor } from './astUtils/Editor';
 import type { Token } from './lexer/Token';
-<<<<<<< HEAD
 import type { File } from './files/File';
 import type { FileFactory } from './files/Factory';
 import type { LazyFileData } from './files/LazyFileData';
-=======
 import type { SymbolTypeFlag } from './SymbolTable';
 import type { CallExpression } from './parser/Expression';
->>>>>>> 69d3037e
 
 export interface BsDiagnostic extends Diagnostic {
     file: File;
@@ -181,34 +178,18 @@
     codes: DiagnosticCode[] | null;
 }
 
-<<<<<<< HEAD
-type ValidateHandler = (scope: Scope, files: File[], callables: CallableContainerMap) => void;
-
-=======
->>>>>>> 69d3037e
 export type CompilerPluginFactory = () => CompilerPlugin;
 
 export interface CompilerPlugin {
     name: string;
-<<<<<<< HEAD
     /**
      * Called before a new program is created
      */
-    beforeProgramCreate?: (builder: ProgramBuilder) => void;
+    beforeProgramCreate?: PluginHandler<BeforeProgramCreateEvent>;
     /**
      * Called after a new program is created
      */
-    afterProgramCreate?: (program: Program) => void;
-
-
-    /**
-     * @deprecated use beforePrepareProgram
-     */
-    beforePrepublish?: (builder: ProgramBuilder, files: FileObj[]) => void;
-    /**
-     * @deprecated use afterProgramBuild
-     */
-    afterPrepublish?: (builder: ProgramBuilder, files: FileObj[]) => void;
+    afterProgramCreate?: PluginHandler<AfterProgramCreateEvent>;
 
 
     /**
@@ -226,48 +207,22 @@
 
 
     /**
-     * @deprecated use `beforeBuildProgram`
-     */
-    beforePublish?: (builder: ProgramBuilder, files: FileObj[]) => void;
-    /**
-     * @deprecated use `afterBuildProgram`
-     */
-    afterPublish?: (builder: ProgramBuilder, files: FileObj[]) => void;
-
-
-    /**
      * Called before the entire program is validated
      */
-    beforeProgramValidate?: (program: Program) => void;
+    beforeProgramValidate?: PluginHandler<BeforeProgramValidateEvent>;
+    /**
+     * Called before the entire program is validated
+     */
+    onProgramValidate?: PluginHandler<OnProgramValidateEvent>;
     /**
      * Called after the program has been validated
      */
-    afterProgramValidate?: (program: Program) => void;
-
-    /**
-     * @deprecated use `beforeProgramBuild` instead
-     */
-    beforeProgramTranspile?: (program: Program, entries: TranspileObj[], editor: Editor) => void;
-    /**
-     * @deprecated use `afterProgramBuild` instead
-     */
-    afterProgramTranspile?: (program: Program, entries: TranspileObj[], editor: Editor) => void;
-
-=======
-    //program events
-    beforeProgramCreate?: PluginHandler<BeforeProgramCreateEvent>;
-    afterProgramCreate?: PluginHandler<AfterProgramCreateEvent>;
-    beforePrepublish?: PluginHandler<BeforePrepublishEvent>;
-    afterPrepublish?: PluginHandler<AfterPrepublishEvent>;
-    beforePublish?: PluginHandler<BeforePublishEvent>;
-    afterPublish?: PluginHandler<AfterPublishEvent>;
-    beforeProgramValidate?: PluginHandler<BeforeProgramValidateEvent>;
     afterProgramValidate?: PluginHandler<AfterProgramValidateEvent>;
-    beforeProgramTranspile?: PluginHandler<BeforeProgramTranspileEvent>;
-    afterProgramTranspile?: PluginHandler<AfterProgramTranspileEvent>;
+
+    /**
+     * Called right before the program is disposed/destroyed
+     */
     beforeProgramDispose?: PluginHandler<BeforeProgramDisposeEvent>;
-    onGetCodeActions?: PluginHandler<OnGetCodeActionsEvent>;
->>>>>>> 69d3037e
 
     /**
      * Emitted before the program starts collecting completions
@@ -296,82 +251,59 @@
      */
     afterProvideHover?: PluginHandler<AfterProvideHoverEvent>;
 
-<<<<<<< HEAD
-
-    afterScopeCreate?: (scope: Scope) => void;
-
-    beforeScopeDispose?: (scope: Scope) => void;
-    afterScopeDispose?: (scope: Scope) => void;
-
-    beforeScopeValidate?: ValidateHandler;
-    onScopeValidate?: PluginHandler<OnScopeValidateEvent>;
-    afterScopeValidate?: ValidateHandler;
-
-    onGetCodeActions?: PluginHandler<OnGetCodeActionsEvent>;
-    onGetSemanticTokens?: PluginHandler<OnGetSemanticTokensEvent>;
-
-
-    /**
-     * Called before plugins are asked to provide files to the program. (excludes virtual files produced by `provideFile` events).
-     * Call the `setFileData()` method to override the file contents.
-     */
-    beforeProvideFile?: PluginHandler<BeforeProvideFileEvent>;
-    /**
-     * Give plugins the opportunity to handle processing a file. (excludes virtual files produced by `provideFile` events)
-     */
-    provideFile?: PluginHandler<ProvideFileEvent>;
-    /**
-     * Called after a file was added to the program. (excludes virtual files produced by `provideFile` events)
-     */
-    afterProvideFile?: PluginHandler<AfterProvideFileEvent>;
-
-
-    /**
-     * Called before a file is added to the program.
-     * Includes physical files as well as any virtual files produced by `provideFile` events
-     */
-    beforeFileAdd?: PluginHandler<BeforeFileAddEvent>;
-    /**
-     * Called after a file has been added to the program.
-     * Includes physical files as well as any virtual files produced by `provideFile` events
-     */
-    afterFileAdd?: PluginHandler<AfterFileAddEvent>;
-
-    /**
-     * Called before a file is removed from the program. This includes physical and virtual files
-     */
-    beforeFileRemove?: PluginHandler<BeforeFileRemoveEvent>;
-    /**
-     * Called after a file has been removed from the program. This includes physical and virtual files
-     */
-    afterFileRemove?: PluginHandler<AfterFileRemoveEvent>;
-
-    /**
-     * Called before parsing a file. This is an opportunity to manipulate or replace the source code before the file is parsed.
-     * NOTE: this only applies to .brs, .bs, .d.bs files, or .xml files located within the pkg:/components folder
-     * @deprecated To override file contents, use the `setData()` method in the `beforeProvideFile` event instead
-     */
-    beforeFileParse?: PluginHandler<BeforeFileParseEvent>;
-    /**
-     * Called after a file has been parsed.
-     * @deprecated use `afterFileAdd` instead
-     */
-    afterFileParse?: (file: File) => void;
-
-
-=======
-    onGetSemanticTokens?: PluginHandler<OnGetSemanticTokensEvent>;
-    //scope events
+    /**
+     * Called after a scope was created
+     */
     afterScopeCreate?: PluginHandler<AfterScopeCreateEvent>;
+
     beforeScopeDispose?: PluginHandler<BeforeScopeDisposeEvent>;
+    onScopeDispose?: PluginHandler<OnScopeDisposeEvent>;
     afterScopeDispose?: PluginHandler<AfterScopeDisposeEvent>;
+
     beforeScopeValidate?: PluginHandler<BeforeScopeValidateEvent>;
     onScopeValidate?: PluginHandler<OnScopeValidateEvent>;
     afterScopeValidate?: PluginHandler<BeforeScopeValidateEvent>;
-    //file events
-    beforeFileParse?: PluginHandler<BeforeFileParseEvent>;
-    afterFileParse?: PluginHandler<AfterFileParseEvent>;
->>>>>>> 69d3037e
+
+    onGetCodeActions?: PluginHandler<OnGetCodeActionsEvent>;
+    onGetSemanticTokens?: PluginHandler<OnGetSemanticTokensEvent>;
+
+
+    /**
+     * Called before plugins are asked to provide files to the program. (excludes virtual files produced by `provideFile` events).
+     * Call the `setFileData()` method to override the file contents.
+     */
+    beforeProvideFile?: PluginHandler<BeforeProvideFileEvent>;
+    /**
+     * Give plugins the opportunity to handle processing a file. (excludes virtual files produced by `provideFile` events)
+     */
+    provideFile?: PluginHandler<ProvideFileEvent>;
+    /**
+     * Called after a file was added to the program. (excludes virtual files produced by `provideFile` events)
+     */
+    afterProvideFile?: PluginHandler<AfterProvideFileEvent>;
+
+
+    /**
+     * Called before a file is added to the program.
+     * Includes physical files as well as any virtual files produced by `provideFile` events
+     */
+    beforeFileAdd?: PluginHandler<BeforeFileAddEvent>;
+    /**
+     * Called after a file has been added to the program.
+     * Includes physical files as well as any virtual files produced by `provideFile` events
+     */
+    afterFileAdd?: PluginHandler<AfterFileAddEvent>;
+
+    /**
+     * Called before a file is removed from the program. This includes physical and virtual files
+     */
+    beforeFileRemove?: PluginHandler<BeforeFileRemoveEvent>;
+    /**
+     * Called after a file has been removed from the program. This includes physical and virtual files
+     */
+    afterFileRemove?: PluginHandler<AfterFileRemoveEvent>;
+
+
     /**
      * Called before each file is validated
      */
@@ -383,12 +315,7 @@
     /**
      * Called after each file is validated
      */
-<<<<<<< HEAD
-    afterFileValidate?: (file: File) => void;
-
-
-    beforeFileTranspile?: PluginHandler<BeforeFileTranspileEvent>;
-    afterFileTranspile?: PluginHandler<AfterFileTranspileEvent>;
+    afterFileValidate?: PluginHandler<AfterFileValidateEvent>;
 
 
     /**
@@ -419,6 +346,10 @@
      * Before the program turns all file objects into their final buffers
      */
     beforeSerializeProgram?: PluginHandler<BeforeSerializeProgramEvent>;
+    /**
+     * Emitted right at the start of the program turning all file objects into their final buffers
+     */
+    onSerializeProgram?: PluginHandler<OnSerializeProgramEvent>;
     /**
      * After the program turns all file objects into their final buffers
      */
@@ -462,65 +393,10 @@
      * Before a file is written to disk. These are raw files that contain the final output. One `File` may produce several of these
      */
     afterWriteFile?: PluginHandler<AfterWriteFileEvent>;
-
-
-    /**
-     * Called before a file is removed from the program.
-     * @deprecated use `beforeFileRemove` instead
-     */
-    beforeFileDispose?: (file: File) => void;
-    /**
-     * Called after a file is removed.
-     * @deprecated use `afterFileRemove` instead
-     */
-    afterFileDispose?: (file: File) => void;
 }
 export type PluginHandler<T, R = void> = (event: T) => R;
 
 export interface OnGetCodeActionsEvent<TFile extends File = File> {
-=======
-    afterFileValidate?: PluginHandler<AfterFileValidateEvent>;
-    beforeFileTranspile?: PluginHandler<BeforeFileTranspileEvent>;
-    afterFileTranspile?: PluginHandler<AfterFileTranspileEvent>;
-    beforeFileDispose?: PluginHandler<BeforeFileDisposeEvent>;
-    afterFileDispose?: PluginHandler<AfterFileDisposeEvent>;
-}
-export type PluginHandler<T, R = void> = (event: T) => R;
-
-export interface BeforeProgramCreateEvent {
-    builder: ProgramBuilder;
-}
-export interface AfterProgramCreateEvent {
-    builder: ProgramBuilder;
-    program: Program;
-}
-export interface BeforePrepublishEvent {
-    builder: ProgramBuilder;
-    program: Program;
-    files: FileObj[];
-}
-export type AfterPrepublishEvent = BeforePrepublishEvent;
-
-export interface BeforePublishEvent {
-    builder: ProgramBuilder;
-    program: Program;
-    files: FileObj[];
-}
-export type AfterPublishEvent = BeforePublishEvent;
-export interface BeforeProgramValidateEvent {
-    program: Program;
-}
-export type AfterProgramValidateEvent = BeforeProgramValidateEvent;
-
-export interface BeforeProgramTranspileEvent {
-    program: Program;
-    entries: TranspileEntry[];
-    editor: AstEditor;
-}
-export type AfterProgramTranspileEvent = BeforeProgramTranspileEvent;
-
-export interface OnGetCodeActionsEvent {
->>>>>>> 69d3037e
     program: Program;
     file: TFile;
     range: Range;
@@ -528,6 +404,21 @@
     diagnostics: BsDiagnostic[];
     codeActions: CodeAction[];
 }
+
+export interface BeforeProgramCreateEvent {
+    builder: ProgramBuilder;
+}
+export interface AfterProgramCreateEvent {
+    builder: ProgramBuilder;
+    program: Program;
+}
+
+export interface BeforeProgramValidateEvent {
+    program: Program;
+}
+export type OnProgramValidateEvent = BeforeProgramValidateEvent;
+export type AfterProgramValidateEvent = BeforeProgramValidateEvent;
+
 
 export interface ProvideCompletionsEvent<TFile extends File = File> {
     program: Program;
@@ -571,14 +462,15 @@
 export type BeforeProvideHoverEvent = ProvideHoverEvent;
 export type AfterProvideHoverEvent = ProvideHoverEvent;
 
-<<<<<<< HEAD
-export interface OnGetSemanticTokensEvent<T extends File = File> {
-=======
 export interface AfterScopeCreateEvent {
     program: Program;
     scope: Scope;
 }
 export interface BeforeScopeDisposeEvent {
+    program: Program;
+    scope: Scope;
+}
+export interface OnScopeDisposeEvent {
     program: Program;
     scope: Scope;
 }
@@ -597,13 +489,17 @@
     srcPath: string;
     source: string;
 }
+export interface OnFileParseEvent {
+    program: Program;
+    srcPath: string;
+    source: string;
+}
 export interface AfterFileParseEvent {
     program: Program;
-    file: BscFile;
-}
-
-export interface OnGetSemanticTokensEvent<T extends BscFile = BscFile> {
->>>>>>> 69d3037e
+    file: File;
+}
+
+export interface OnGetSemanticTokensEvent<T extends File = File> {
     /**
      * The program this file is from
      */
@@ -622,43 +518,25 @@
     semanticTokens: SemanticToken[];
 }
 
-<<<<<<< HEAD
-export interface BeforeFileValidateEvent<T extends File = File> {
-=======
 export type BeforeFileValidateEvent = OnFileValidateEvent;
-export interface OnFileValidateEvent<T extends BscFile = BscFile> {
->>>>>>> 69d3037e
+export interface OnFileValidateEvent<T extends File = File> {
     program: Program;
     file: T;
 }
 export type AfterFileValidateEvent = OnFileValidateEvent;
 
-<<<<<<< HEAD
 export interface OnFileValidateEvent<T extends File = File> {
     program: Program;
     file: T;
-=======
+}
 export interface TranspileEntry {
-    file: BscFile;
+    file: File;
     outputPath: string;
->>>>>>> 69d3037e
 }
 
 export interface OnScopeValidateEvent {
     program: Program;
     scope: Scope;
-}
-
-export interface BeforeFileTranspileEvent<TFile extends File = File> {
-    program: Program;
-    file: TFile;
-    outputPath: string;
-    /**
-     * An editor that can be used to transform properties or arrays. Once the `afterFileTranspile` event has fired, these changes will be reverted,
-     * restoring the objects to their prior state. This is useful for changing code right before a file gets transpiled, but when you don't want
-     * the changes to persist in the in-memory file.
-     */
-    editor: Editor;
 }
 
 export interface AfterFileTranspileEvent<TFile extends File = File> {
@@ -751,6 +629,7 @@
     file: TFile;
     editor: Editor;
 }
+export type OnPrepareFileEvent<TFile extends File = File> = PrepareFileEvent<TFile>;
 export type AfterPrepareFileEvent<TFile extends File = File> = PrepareFileEvent<TFile>;
 
 
@@ -768,6 +647,7 @@
     files: File[];
     result: Map<File, SerializedFile[]>;
 }
+export type OnSerializeProgramEvent = BeforeSerializeProgramEvent;
 export type AfterSerializeProgramEvent = BeforeSerializeProgramEvent;
 
 /**
@@ -828,21 +708,9 @@
     outputPath: string;
 }
 
-export interface BeforeFileParseEvent {
-    srcPath: string;
-    /**
-     * @deprecated use `srcPath` instead
-     */
-    pathAbsolute: string;
-    source: string;
-}
-
-export type SourceObj = BeforeFileParseEvent;
-
-
 export interface BeforeFileDisposeEvent {
     program: Program;
-    file: BscFile;
+    file: File;
 }
 export type AfterFileDisposeEvent = BeforeFileDisposeEvent;
 export interface BeforeProgramDisposeEvent {
@@ -857,6 +725,7 @@
      */
     tokenModifiers?: SemanticTokenModifiers[];
 }
+
 export interface TypedefProvider {
     getTypedef(state: TranspileState): Array<SourceNode | string>;
 }
@@ -881,7 +750,7 @@
 export interface ExtraSymbolData {
     definingNode?: AstNode;
     description?: string;
-    completionPriority?: number; // teh higher the number, the lower the priority
+    completionPriority?: number; // the higher the number, the lower the priority
 }
 
 export interface GetTypeOptions {
