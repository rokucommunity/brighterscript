--- conflicted
+++ resolved
@@ -1010,15 +1010,13 @@
      */
     isBuiltIn?: boolean;
     /**
-<<<<<<< HEAD
+     * Was this a result of a callfunc?
+     */
+    isFromCallFunc?: boolean;
+    /**
      * Name of plugin that defined this symbol
      */
     pluginName?: string;
-=======
-     * Was this a result of a callfunc?
-     */
-    isFromCallFunc?: boolean;
->>>>>>> 4915dffa
 }
 
 export interface GetTypeOptions {
