--- conflicted
+++ resolved
@@ -333,11 +333,6 @@
     file: T;
 }
 
-<<<<<<< HEAD
-=======
-export type Editor = Pick<AstEditor, 'addToArray' | 'hasChanges' | 'removeFromArray' | 'setArrayValue' | 'setProperty' | 'overrideTranspileResult' | 'arrayPop' | 'arrayPush' | 'arrayShift' | 'arraySplice' | 'arrayUnshift' | 'removeProperty' | 'edit'>;
-
->>>>>>> 638fde47
 export interface BeforeFileTranspileEvent<TFile extends BscFile = BscFile> {
     program: Program;
     file: TFile;
@@ -405,7 +400,7 @@
     scope: Scope;
 }
 
-export type Editor = Pick<AstEditor, 'addToArray' | 'hasChanges' | 'removeFromArray' | 'setArrayValue' | 'setProperty' | 'overrideTranspileResult'>;
+export type Editor = Pick<AstEditor, 'addToArray' | 'hasChanges' | 'removeFromArray' | 'setArrayValue' | 'setProperty' | 'overrideTranspileResult' | 'arrayPop' | 'arrayPush' | 'arrayShift' | 'arraySplice' | 'arrayUnshift' | 'removeProperty' | 'edit'>;
 
 export interface SemanticToken {
     range: Range;
