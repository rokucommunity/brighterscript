--- conflicted
+++ resolved
@@ -8,12 +8,9 @@
 import type { ParseMode } from './parser/Parser';
 import type { Program, SourceObj, TranspileObj } from './Program';
 import type { ProgramBuilder } from './ProgramBuilder';
-<<<<<<< HEAD
 import type { FunctionStatement } from './parser';
-=======
 import type { TranspileState } from './parser/TranspileState';
 import type { SourceNode } from 'source-map';
->>>>>>> f6185a9b
 
 export interface BsDiagnostic extends Diagnostic {
     file: File;
