--- conflicted
+++ resolved
@@ -1026,18 +1026,11 @@
         severity: DiagnosticSeverity.Error,
         code: 'inconsistent-conditional-compile-nesting'
     }),
-<<<<<<< HEAD
     returnTypeCoercionMismatch: (returnType = 'string') => ({
         message: `Function has no return statement and will return 'invalid': '${returnType}' cannot be coerced into 'invalid'`,
-        code: 1155,
-        severity: DiagnosticSeverity.Error
-=======
-    expectedReturnStatement: () => ({
-        message: `Expected return statement in function`,
         legacyCode: 1151,
         severity: DiagnosticSeverity.Error,
-        code: 'expected-return-statement'
->>>>>>> 5426a5a7
+       code: 'return-type-coercion-mismatch'
     })
 };
 export const defaultMaximumTruncationLength = 160;
