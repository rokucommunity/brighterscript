import type { Position } from 'vscode-languageserver';
import { DiagnosticSeverity } from 'vscode-languageserver';
import type { BsDiagnostic, TypeCompatibilityData } from './interfaces';
import { TokenKind } from './lexer/TokenKind';
import util from './util';
import { SymbolTypeFlag } from './SymbolTypeFlag';


export const DiagnosticCodeRegex = /^[a-z](?:[a-z0-9]*(?:-[a-z0-9]+)*)*$/;

/**
 * An object that keeps track of all possible error messages.
 */
export let DiagnosticMessages = {
    //this one won't be used much, we just need a catchall object for the code since we pass through the message from the parser
    genericParserMessage: (message: string) => ({
        message: message,
        legacyCode: 1000,
        severity: DiagnosticSeverity.Error,
        code: 'generic-parser-message'
    }),
    /**
     *
     * @param name for local vars, it's the var name. for namespaced parts, it's the specific part that's unknown (`alpha.beta.charlie` would result in "cannot find name 'charlie')
     * @param fullName if a namespaced name, this is the full name `alpha.beta.charlie`, otherwise it's the same as `name`
     * @param typeName if 'name' refers to a member, what is the the type it is a member of?
     * @param typeDescriptor defaults to 'type' ... could also be 'namespace', etc.
     */
    cannotFindName: (name: string, fullName?: string, typeName?: string, typeDescriptor = 'type') => ({
        message: `Cannot find name '${name}'${typeName ? ` for ${typeDescriptor} '${typeName}'` : ''}`,
        legacyCode: 1001,
        data: {
            name: name,
            fullName: fullName ?? name,
            typeName: typeName ? typeName : undefined
        },
        severity: DiagnosticSeverity.Error,
        code: 'cannot-find-name'
    }),
    mismatchArgumentCount: (expectedCount: number | string, actualCount: number) => ({
        message: `Expected ${expectedCount} arguments, but got ${actualCount}.`,
        legacyCode: 1002,
        severity: DiagnosticSeverity.Error,
        code: 'incorrect-argument-count'
    }),
    duplicateFunctionImplementation: (functionName: string) => ({
        message: `Duplicate function implementation for '${functionName}'.`,
        legacyCode: 1003,
        severity: DiagnosticSeverity.Error,
        code: 'duplicate-function'
    }),
    referencedFileDoesNotExist: () => ({
        message: `Referenced file does not exist.`,
        legacyCode: 1004,
        severity: DiagnosticSeverity.Error,
        code: 'file-not-found'
    }),
    xmlComponentMissingComponentDeclaration: () => ({
        message: `Missing a component declaration.`,
        legacyCode: 1005,
        severity: DiagnosticSeverity.Error,
        code: 'missing-component-element'
    }),
    xmlComponentMissingNameAttribute: () => ({
        message: `Component must have a name attribute.`,
        legacyCode: 1006,
        severity: DiagnosticSeverity.Error,
        code: 'missing-name-attribute'
    }),
    xmlComponentMissingExtendsAttribute: () => ({
        message: `Component is mising "extends" attribute and will automatically extend "Group" by default`,
        legacyCode: 1007,
        severity: DiagnosticSeverity.Warning,
        code: 'missing-extends-attribute'
    }),
    syntaxError: (message: string) => ({
        //generic catchall xml parse error
        message: message,
        legacyCode: 1008,
        severity: DiagnosticSeverity.Error,
        code: 'syntax-error'
    }),
    unnecessaryScriptImportInChildFromParent: (parentComponentName: string) => ({
        message: `Unnecessary script import: Script is already imported in ancestor component '${parentComponentName}'.`,
        legacyCode: 1009,
        severity: DiagnosticSeverity.Warning,
        code: 'redundant-import'
    }),
    overridesAncestorFunction: (callableName: string, currentScopeName: string, parentFilePath: string, parentScopeName: string) => ({
        message: `Function '${callableName}' included in '${currentScopeName}' overrides function in '${parentFilePath}' included in '${parentScopeName}'.`,
        legacyCode: 1010,
        severity: DiagnosticSeverity.Hint,
        code: 'overrides-ancestor-function'
    }),
    localVarFunctionShadowsParentFunction: (scopeName: 'stdlib' | 'scope') => ({
        message: `Local variable function has same name as ${scopeName} function and will never be called.`,
        legacyCode: 1011,
        severity: DiagnosticSeverity.Warning,
        code: 'variable-shadows-function'
    }),
    scriptImportCaseMismatch: (correctFilePath: string) => ({
        message: `Script import path does not match casing of actual file path '${correctFilePath}'.`,
        legacyCode: 1012,
        severity: DiagnosticSeverity.Warning,
        code: 'import-case-mismatch'
    }),
    fileNotReferencedByAnyOtherFile: () => ({
        message: `This file is not referenced by any other file in the project.`,
        legacyCode: 1013,
        severity: DiagnosticSeverity.Warning,
        code: 'file-not-referenced'
    }),
    unknownDiagnosticCode: (theUnknownCode: number | string) => ({
        message: `Unknown diagnostic code ${theUnknownCode}`,
        legacyCode: 1014,
        severity: DiagnosticSeverity.Warning,
        code: 'unknown-diagnostic-code'
    }),
    scriptSrcCannotBeEmpty: () => ({
        message: `Script import cannot be empty or whitespace`,
        legacyCode: 1015,
        severity: DiagnosticSeverity.Error,
        code: 'invalid-import-path'
    }),
    expectedIdentifier: (preceedingTokenText?: string) => {
        let message = `Expected identifier`;
        if (preceedingTokenText) {
            message += ` after '${preceedingTokenText}'`;
        }
        return {
            message: message,
            legacyCode: 1016,
            severity: DiagnosticSeverity.Error,
            code: 'expected-identifier'
        };
    },
    missingCallableKeyword: () => ({
        message: `Expected 'function' or 'sub' to precede identifier`,
        legacyCode: 1017,
        severity: DiagnosticSeverity.Error,
        code: 'expected-leading-keyword'
    }),
    __unused12: () => ({
        message: `Expected valid type to follow 'as' keyword`,
        legacyCode: 1018,
        severity: DiagnosticSeverity.Error,
        code: 'expected-valid-type'
    }),
    bsFeatureNotSupportedInBrsFiles: (featureName) => ({
        message: `BrighterScript feature '${featureName}' is not supported in standard BrightScript files`,
        legacyCode: 1019,
        severity: DiagnosticSeverity.Error,
        code: 'bs-feature-not-supported'
    }),
    __ununsed12: () => ({
        message: `'brsconfig.json' is deprecated. Please rename to 'bsconfig.json'`,
        legacyCode: 1020,
        severity: DiagnosticSeverity.Warning,
        code: 'brsconfig-deprecated'
    }),
    bsConfigJsonHasSyntaxErrors: (message: string) => ({
        message: `Encountered syntax errors in bsconfig.json: ${message}`,
        legacyCode: 1021,
        severity: DiagnosticSeverity.Error,
        code: 'bsconfig-syntax-errors'
    }),
    itemIsDeprecated: (itemName?: string, deprecatedDescription?: string) => {
        itemName ??= 'Item';
        return {
            message: `${itemName} has been deprecated${deprecatedDescription ? ': ' + deprecatedDescription : ''} `,
            legacyCode: 1022,
            severity: DiagnosticSeverity.Hint,
            code: 'item-deprecated'
        };
    },
    cannotUseOverrideKeywordOnConstructorFunction: () => ({
        message: 'Override keyword is not allowed on class constructor method',
        legacyCode: 1023,
        severity: DiagnosticSeverity.Error,
        code: 'override-keyword-on-constructor'
    }),
    unexpectedStatementLocation: (statementKeyword: string, locationText: string) => ({
        message: `'${statementKeyword}' statement must be declared ${locationText}`,
        legacyCode: 1024,
        severity: DiagnosticSeverity.Error,
        code: 'unexpected-statement-location'
    }),
    __unused8: (methodName: string, className: string) => ({
        message: `Method '${methodName}' does not exist on type '${className}'`,
        legacyCode: 1025,
        severity: DiagnosticSeverity.Error
    }),
    duplicateIdentifier: (memberName: string) => ({
        message: `Duplicate identifier '${memberName}'`,
        legacyCode: 1026,
        severity: DiagnosticSeverity.Error,
        code: 'duplicate-identifier'
    }),
    missingOverrideKeyword: (ancestorClassName: string) => ({
        message: `Method has no override keyword but is declared in ancestor class '${ancestorClassName}'`,
        legacyCode: 1027,
        severity: DiagnosticSeverity.Error,
        code: 'missing-override-keyword'
    }),
    nameCollision: (thisThingKind: string, thatThingKind: string, thatThingName: string) => ({
        message: `${thisThingKind} has same name as ${thatThingKind} '${thatThingName}'`,
        legacyCode: 1028,
        severity: DiagnosticSeverity.Error,
        code: 'name-collision'
    }),
    __unused9: (className: string, scopeName: string) => ({
        message: `Class '${className}' could not be found when this file is included in scope '${scopeName}'`,
        legacyCode: 1029,
        severity: DiagnosticSeverity.Error,
        data: {
            className: className
        }
    }),
    __unused27: () => ({
        message: `Expected identifier in class body`,
        legacyCode: 1030,
        severity: DiagnosticSeverity.Error,
        code: 'expected-identifier-in-body'
    }),
    expressionIsNotConstructable: (expressionType: string) => ({
        message: `Cannot use the 'new' keyword here because '${expressionType}' is not a constructable type`,
        legacyCode: 1031,
        severity: DiagnosticSeverity.Error,
        code: 'not-constructable'
    }),
    expectedKeyword: (kind: TokenKind) => ({
        message: `Expected '${kind}' keyword`,
        legacyCode: 1032,
        severity: DiagnosticSeverity.Error,
        code: 'expected-keyword'
    }),
    __unused28: (callableType: string) => ({
        message: `Expected '(' after ${callableType}`,
        legacyCode: 1033,
        severity: DiagnosticSeverity.Error,
        code: 'expected-left-paren-after-callable'
    }),
    __unused29: (callableType: string) => ({
        message: `Expected ${callableType} name after '${callableType}' keyword`,
        legacyCode: 1034,
        severity: DiagnosticSeverity.Error,
        code: 'expected-name-after-callable'
    }),
    __unused30: (callableType: string) => ({
        message: `Expected '(' after ${callableType} name`,
        legacyCode: 1035,
        severity: DiagnosticSeverity.Error,
        code: 'expected-left-paren-after-callable-name'
    }),
    tooManyCallableParameters: (actual: number, max: number) => ({
        message: `Cannot have more than ${max} parameters but found ${actual})`,
        legacyCode: 1036,
        severity: DiagnosticSeverity.Error,
        code: 'exceeds-max-parameter-count'
    }),
    __unused: (typeText: string) => ({
        message: `Function return type '${typeText}' is invalid`,
        legacyCode: 1037,
        severity: DiagnosticSeverity.Error
    }),
    requiredParameterMayNotFollowOptionalParameter: (parameterName: string) => ({
        message: `Required parameter '${parameterName}' must be declared before any optional parameters`,
        legacyCode: 1038,
        severity: DiagnosticSeverity.Error,
        code: 'required-parameter-before-optional'
    }),
    expectedNewlineOrColon: () => ({
        message: `Expected newline or ':' at the end of a statement`,
        legacyCode: 1039,
        severity: DiagnosticSeverity.Error,
        code: 'expected-statement-separator'
    }),
    invalidIdentifier: (name: string, character: string) => ({
        message: `Identifier '${name}' may not contain the character '${character}'`,
        legacyCode: 1040,
        severity: DiagnosticSeverity.Error,
        code: 'invalid-identifier'
    }),
    __unused31: (callableType: string) => ({
        message: `Expected 'end ${callableType}' to terminate ${callableType} block`,
        legacyCode: 1041,
        severity: DiagnosticSeverity.Error,
        code: 'closing-keyword-mismatch'
    }),
    closingKeywordMismatch: (expectedCallableType: string, actualCallableType: string) => {
        let message = `Expected 'end ${expectedCallableType?.replace(/^end\s*/, '')}' to terminate ${expectedCallableType} block`;
        if (actualCallableType) {
            message += ` but found 'end ${actualCallableType?.replace(/^end\s*/, '')}' instead.`;
        }
        return {
            message: message,
            legacyCode: 1042,
            severity: DiagnosticSeverity.Error,
            code: 'closing-keyword'
        };
    },
    expectedParameterNameButFound: (text: string) => ({
        message: `Expected parameter name, but found '${text ?? ''}'`,
        legacyCode: 1043,
        severity: DiagnosticSeverity.Error,
        code: 'expected-parameter-name'
    }),
    __unused2: (parameterName: string, typeText: string) => ({
        message: `Function parameter '${parameterName}' is of invalid type '${typeText}'`,
        legacyCode: 1044,
        severity: DiagnosticSeverity.Error
    }),
    cannotUseReservedWordAsIdentifier: (name: string) => ({
        message: `Cannot use reserved word '${name}' as an identifier`,
        legacyCode: 1045,
        severity: DiagnosticSeverity.Error,
        code: 'cannot-use-reserved-word'
    }),
    expectedOperator: (operators: TokenKind[], name: string) => {
        operators = Array.isArray(operators) ? operators : [];
        let message = `Expected operator ('${operators.join(`', '`)}')`;
        if (name) {
            message += ` after idenfifier '${name}'`;
        }
        return {
            message: message,
            legacyCode: 1046,
            severity: DiagnosticSeverity.Error,
            code: 'expected-operator'
        };
    },
    expectedInlineIfStatement: () => ({
        message: `If/else statement within an inline if should be also inline`,
        legacyCode: 1047,
        severity: DiagnosticSeverity.Error,
        code: 'malformed-inline-if'
    }),
    expectedFinalNewline: () => ({
        message: `Expected newline at the end of an inline if statement`,
        legacyCode: 1048,
        severity: DiagnosticSeverity.Error,
        code: 'expected-final-newline'
    }),
    couldNotFindMatchingEndKeyword: (keyword: string) => ({
        message: `Could not find matching 'end ${keyword}'`,
        legacyCode: 1049,
        severity: DiagnosticSeverity.Error,
        code: 'expected-end-keyword'
    }),
    expectedCatchBlockInTryCatch: () => ({
        message: `Expected 'catch' block in 'try' statement`,
        legacyCode: 1050,
        severity: DiagnosticSeverity.Error,
        code: 'expected-catch'
    }),
    expectedEndForOrNextToTerminateForLoop: (forLoopNameText: string = TokenKind.For) => ({
        message: `Expected 'end for' or 'next' to terminate '${forLoopNameText}' loop`,
        legacyCode: 1051,
        severity: DiagnosticSeverity.Error,
        code: 'expected-loop-terminator'
    }),
    __unused32: (name: string) => ({
        message: `Expected 'in' after 'for each ${name}'`,
        legacyCode: 1052,
        severity: DiagnosticSeverity.Error,
        code: 'expected-in-for-each'
    }),
    expectedExpressionAfterForEachIn: () => ({
        message: `Expected expression after 'in' keyword from 'for each' statement`,
        legacyCode: 1053,
        severity: DiagnosticSeverity.Error,
        code: 'expected-loop-expression'
    }),
    unexpectedColonBeforeIfStatement: () => ({
        message: `Colon before 'if' statement is not allowed`,
        legacyCode: 1054,
        severity: DiagnosticSeverity.Error,
        code: 'unexpected-leading-colon'
    }),
    expectedStringLiteralAfterKeyword: (keyword: string) => ({
        message: `Expected string literal after '${keyword}' keyword`,
        legacyCode: 1055,
        severity: DiagnosticSeverity.Error,
        code: 'expected-string-literal'
    }),
    keywordMustBeDeclaredAtRootLevel: (keyword: string) => ({
        message: `${keyword} must be declared at the root level`,
        legacyCode: 1056,
        severity: DiagnosticSeverity.Error,
        code: 'keyword-must-be-root-level'
    }),
    __unused5: () => ({
        message: `'library' statement must be declared at the top of the file`,
        legacyCode: 1057,
        severity: DiagnosticSeverity.Error
    }),
    expectedTerminator: (expectedTerminators: string[] | string, statementType: string, blockDescriptor: 'block' | 'statement' = 'statement') => ({
        message: `Expected ${getPossibilitiesString(expectedTerminators)} to terminate '${statementType}' ${blockDescriptor}`,
        severity: DiagnosticSeverity.Error,
        code: 'expected-terminator'
    }),
    __unused14: () => ({
        message: `Expected 'end if', 'else if', or 'else' to terminate 'then' block`,
        legacyCode: 1058,
        severity: DiagnosticSeverity.Error,
        code: 'expected-terminator-on-then'
    }),
    __unused15: () => ({
        message: `Expected 'end try' to terminate 'try-catch' statement`,
        legacyCode: 1059,
        severity: DiagnosticSeverity.Error,
        code: 'expected-terminator-on-try-catch'
    }),
    __unused16: (startingPosition: Position) => ({
        message: `Expected 'end if' to close 'if' statement started at ${startingPosition?.line + 1}:${startingPosition?.character + 1} `,
        legacyCode: 1060,
        severity: DiagnosticSeverity.Error,
        code: 'expected-terminator-on-if'
    }),
    expectedStatement: (conditionType?: string, extraDetail?: string) => {
        let message = 'Expected statement';
        if (conditionType) {
            message += ` to follow '${conditionType?.toLowerCase()}'`;
        }
        if (extraDetail) {
            message += ` ${extraDetail}`;
        }
        return {
            message: message,
            severity: DiagnosticSeverity.Error,
            code: 'expected-statement'
        };
    },
    __unused18: (conditionType: string) => ({
        message: `Expected a statement to follow '${conditionType?.toLowerCase()} ...condition... then'`,
        legacyCode: 1061,
        severity: DiagnosticSeverity.Error,
        code: 'expected-statement-after-conditional'
    }),
    __unused19: () => ({
        message: `Expected a statement to follow 'else'`,
        legacyCode: 1062,
        severity: DiagnosticSeverity.Error,
        code: 'expected-statement-after-else'
    }),
    unexpectedOperator: () => ({
        message: `Unexpected operator`,
        legacyCode: 1063,
        severity: DiagnosticSeverity.Error,
        code: 'unexpected-operator'
    }),
    __unused13: () => ({
        message: `Increment / decrement operators are not allowed on function calls`,
        legacyCode: 1064,
        severity: DiagnosticSeverity.Error,
        code: 'increment-decrement-on-function-call'
    }),
    xmlUnexpectedTag: (tagName: string) => ({
        message: `Unexpected tag '${tagName}'`,
        legacyCode: 1065,
        severity: DiagnosticSeverity.Error,
        code: 'unexpected-tag'
    }),
    __unused20: () => ({
        message: `Expected statement or function call but instead found expression`,
        legacyCode: 1066,
        severity: DiagnosticSeverity.Error,
        code: 'expected-statement-not-expression'
    }),
    xmlFunctionNotFound: (name: string) => ({
        message: `Cannot find function with name '${name}' in component scope`,
        legacyCode: 1067,
        severity: DiagnosticSeverity.Error,
        code: 'function-not-found'
    }),
    xmlInvalidFieldType: (name: string) => ({
        message: `Invalid field type ${name}`,
        legacyCode: 1068,
        severity: DiagnosticSeverity.Error,
        code: 'invalid-field-type'
    }),
    xmlUnexpectedChildren: (tagName: string) => ({
        message: `Tag '${tagName}' should not have children`,
        legacyCode: 1069,
        severity: DiagnosticSeverity.Error,
        code: 'unexpected-children'
    }),
    xmlTagMissingAttribute: (tagName: string, attrName: string) => ({
        message: `Tag '${tagName}' must have a '${attrName}' attribute`,
        legacyCode: 1070,
        severity: DiagnosticSeverity.Error,
        code: 'expected-attribute'
    }),
    expectedLabelIdentifierAfterGotoKeyword: () => ({
        message: `Expected label identifier after 'goto' keyword`,
        legacyCode: 1071,
        severity: DiagnosticSeverity.Error,
        code: 'expected-label'
    }),
    __unused26: () => ({
        message: `Expected ']' after array or object index`,
        legacyCode: 1072,
        severity: DiagnosticSeverity.Error,
        code: 'expected-right-brace'
    }),
    __unused21: () => ({
        message: `Expected property name after '.'`,
        legacyCode: 1073,
        severity: DiagnosticSeverity.Error,
        code: 'expected-property-name'
    }),
    tooManyCallableArguments: (actual: number, max: number) => ({
        message: `Cannot have more than ${max} arguments but found ${actual} `,
        legacyCode: 1074,
        severity: DiagnosticSeverity.Error,
        code: 'exceeds-max-argument-count'
    }),
    /**
     * @param unmatchedToken Should be one of '(', '[', or '{'
     * @param afterDetail any additional message to describe what came before the unmatched token
     */
    unmatchedLeftToken: (unmatchedToken: string, afterDetail = '') => {
        let matchingToken = '';
        switch (unmatchedToken) {
            case '(':
                matchingToken = ')';
                break;
            case '[':
                matchingToken = ']';
                break;
            case '{':
                matchingToken = '}';
                break;
        }
        let message = `Unmatched '${unmatchedToken}'`;
        if (matchingToken) {
            message += `: expected '${matchingToken}'`;
        }
        if (afterDetail) {
            message += ` after ${afterDetail}`;
        }
        return {
            message: message,
            legacyCode: 1075,
            severity: DiagnosticSeverity.Error,
            code: 'unmatched-left-token'
        };
    },
    __unused23: () => ({
        message: `Unmatched '(': expected ')' after expression`,
        legacyCode: 1076,
        severity: DiagnosticSeverity.Error,
        code: 'unmatched-left-paren'
    }),
    __unused24: () => ({
        message: `Unmatched '[': expected ']' after array literal`,
        legacyCode: 1077,
        severity: DiagnosticSeverity.Error,
        code: 'unmatched-left-brace'
    }),
    unexpectedAAKey: () => ({
        message: `Expected identifier or string as associative array key`,
        legacyCode: 1078,
        severity: DiagnosticSeverity.Error,
        code: 'invalid-aa-key'
    }),
    expectedColonBetweenAAKeyAndvalue: () => ({
        message: `Expected ':' between associative array key and value`,
        legacyCode: 1079,
        severity: DiagnosticSeverity.Error,
        code: 'expected-aa-separator'
    }),
    __unused25: () => ({
        message: `Unmatched '{': expected '}' after associative array literal`,
        legacyCode: 1080,
        severity: DiagnosticSeverity.Error,
        code: 'unmatched-left-curly'
    }),
    unexpectedToken: (text: string) => ({
        message: `Unexpected token '${text}'`,
        legacyCode: 1081,
        severity: DiagnosticSeverity.Error,
        code: 'unexpected-token'
    }),
    /**
     * Used in the lexer anytime we encounter an unsupported character
     */
    unexpectedCharacter: (text: string) => ({
        message: `Unexpected character '${text}'(char code ${text?.charCodeAt(0)})`,
        legacyCode: 1082,
        severity: DiagnosticSeverity.Error,
        code: 'unexpected-character'
    }),
    unterminatedString: () => ({
        message: `Unterminated string literal`,
        legacyCode: 1083,
        severity: DiagnosticSeverity.Error,
        code: 'unterminated-string'
    }),
    __unused33: () => ({
        message: `Unterminated string at end of file`,
        legacyCode: 1084,
        severity: DiagnosticSeverity.Error,
        code: 'unterminated-string-at-end-of-file'
    }),
    __unused44: () => ({
        message: `Fractional hex literals are not supported`,
        legacyCode: 1085,
        severity: DiagnosticSeverity.Error,
        code: 'fractional-hex-literal'
    }),
    unexpectedConditionalCompilationString: () => ({
        message: `Unknown conditional compile keyword`,
        legacyCode: 1086,
        severity: DiagnosticSeverity.Error,
        code: 'unknown-conditional-compile-keyword'
    }),
    duplicateConstDeclaration: (name: string) => ({
        message: `Attempting to redeclare #const with name '${name}'`,
        legacyCode: 1087,
        severity: DiagnosticSeverity.Error,
        code: 'duplicate-const-declaration'
    }),
    __unused34: (name: string) => ({
        message: `Attempting to create #const alias of '${name}', but no such #const exists`,
        legacyCode: 1088,
        severity: DiagnosticSeverity.Error,
        code: 'const-alias-does-not-exist'
    }),
    invalidHashConstValue: () => ({
        message: '#const declarations can only have values of `true`, `false`, or other #const names',
        legacyCode: 1089,
        severity: DiagnosticSeverity.Error,
        code: 'invalid-hash-const-value'
    }),
    hashConstDoesNotExist: () => ({
        message: `Referenced #const does not exist`,
        legacyCode: 1090,
        severity: DiagnosticSeverity.Error,
        code: 'hash-const-does-not-exist'
    }),
    invalidHashIfValue: () => ({
        message: `#if conditionals can only be 'true', 'false', or other #const names`,
        legacyCode: 1091,
        severity: DiagnosticSeverity.Error,
        code: 'invalid-hash-if-value'
    }),
    /**
     * Treat #error directives like diagnostics, because the presence of `#error` even inside a runtime logical block that evaluates to false will 100% cause a compile error.
     */
    hashError: (message: string) => ({
        message: `#error ${message} `,
        legacyCode: 1092,
        severity: DiagnosticSeverity.Error,
        code: 'hash-error'
    }),
    __unused43: () => ({
        message: `Expected '=' after #const`,
        legacyCode: 1093,
        severity: DiagnosticSeverity.Error,
        code: 'expected-equal-after-hash-const'
    }),
    __unused17: (startingLine: number) => ({
        message: `Expected '#end if' to close '#if' conditional compilation statement starting on line ${startingLine} `,
        legacyCode: 1094,
        severity: DiagnosticSeverity.Error,
        code: 'expected-terminator-on-hash-if'
    }),
    __unused35: () => ({
        message: `#const name cannot be a reserved word`,
        legacyCode: 1095,
        severity: DiagnosticSeverity.Error,
        code: 'const-reservered-word'
    }),
    __unused22: () => ({
        message: `Expected identifier`,
        legacyCode: 1096,
        severity: DiagnosticSeverity.Error,
        code: 'expected-identifier'
    }),
    expectedAttributeNameAfterAtSymbol: () => ({
        message: `Expected xml attribute name after '@'`,
        legacyCode: 1097,
        severity: DiagnosticSeverity.Error,
        code: 'expected-attribute-name'
    }),
    childFieldTypeNotAssignableToBaseProperty: (childTypeName: string, baseTypeName: string, fieldName: string, childFieldType: string, parentFieldType: string) => ({
        message: `Field '${fieldName}' in class '${childTypeName}' is not assignable to the same field in base class '${baseTypeName}'.Type '${childFieldType}' is not assignable to type '${parentFieldType}'.`,
        legacyCode: 1098,
        severity: DiagnosticSeverity.Error,
        code: 'field-inheritance-mismatch'
    }),
    __unused36: (memberType: string, parentMemberType: string, parentClassName: string) => ({
        message: `Class member is a ${memberType} here but a ${parentMemberType} in ancestor class '${parentClassName}'`,
        legacyCode: 1099,
        severity: DiagnosticSeverity.Error,
        code: 'child-field-type-different'
    }),
    classConstructorMissingSuperCall: () => ({
        message: `Missing "super()" call in class constructor method.`,
        legacyCode: 1100,
        severity: DiagnosticSeverity.Error,
        code: 'expected-super-call'
    }),
    classConstructorIllegalUseOfMBeforeSuperCall: () => ({
        message: `Illegal use of "m" before calling "super()"`,
        legacyCode: 1101,
        severity: DiagnosticSeverity.Error,
        code: 'expected-super-before-statement'
    }),
    classFieldCannotBeOverridden: () => ({
        message: `Class field cannot be overridden`,
        legacyCode: 1102,
        severity: DiagnosticSeverity.Error,
        code: 'invalid-field-override'
    }),
    unusedAnnotation: () => ({
        message: `This annotation is not attached to any statement`,
        legacyCode: 1103,
        severity: DiagnosticSeverity.Error,
        code: 'unexpected-annotation'
    }),
    localVarShadowedByScopedFunction: () => ({
        message: `Declaring a local variable with same name as scoped function or class can result in unexpected behavior`,
        legacyCode: 1104,
        severity: DiagnosticSeverity.Error,
        code: 'var-shadows-function'
    }),
    scopeFunctionShadowedByBuiltInFunction: () => ({
        message: `Scope function will not be accessible because it has the same name as a built -in function`,
        legacyCode: 1105,
        severity: DiagnosticSeverity.Error,
        code: 'native-function-collision'
    }),
    __unused38: (className: string) => ({
        message: `Local variable has same name as class '${className}'`,
        legacyCode: 1106,
        severity: DiagnosticSeverity.Error,
        code: 'local-var-same-name-as-class'
    }),
    __unused45: () => ({
        message: `This import is unnecessary because compiler option 'autoImportComponentScript' is enabled`,
        legacyCode: 1107,
        severity: DiagnosticSeverity.Warning,
        code: 'unnecessary-import'
    }),
    __unused37: () => ({
        message: `Expected '(' to follow callfunc identifier`,
        legacyCode: 1108,
        severity: DiagnosticSeverity.Error,
        code: 'expected-left-paren-after-callfunc'
    }),
    expectedToken: (...tokenKinds: string[]) => ({
        message: `Expected token '${tokenKinds.join(`' or '`)}'`,
        legacyCode: 1109,
        severity: DiagnosticSeverity.Error,
        code: 'expected-token'
    }),
    __unused10: (paramName: string) => ({
        message: `Parameter '${paramName}' may not have the same name as namespace`,
        legacyCode: 1110,
        severity: DiagnosticSeverity.Error,
        code: 'parameter-same-name-as-namespace'
    }),
    __unused11: (variableName: string) => ({
        message: `Variable '${variableName}' may not have the same name as namespace`,
        legacyCode: 1111,
        severity: DiagnosticSeverity.Error,
        code: 'variable-same-name-as-namespace'
    }),
    unterminatedTemplateString: () => ({
        message: `Unterminated template string`,
        legacyCode: 1113,
        severity: DiagnosticSeverity.Error,
        code: 'unterminated-template-string'
    }),
    unterminatedTemplateExpression: () => ({
        message: `Unterminated template string expression. '\${' must be followed by expression, then '}'`,
        legacyCode: 1114,
        severity: DiagnosticSeverity.Error,
        code: 'unterminated-template-string-expression'
    }),
    duplicateComponentName: (componentName: string) => ({
        message: `There are multiple components with the name '${componentName}'`,
        legacyCode: 1115,
        severity: DiagnosticSeverity.Error,
        code: 'duplicate-component-name'
    }),
    __unused6: (className: string) => ({
        message: `Function has same name as class '${className}'`,
        legacyCode: 1116,
        severity: DiagnosticSeverity.Error
    }),
    expectedExceptionVarToFollowCatch: () => ({
        message: `Expected exception variable after 'catch' keyword`,
        legacyCode: 1117,
        severity: DiagnosticSeverity.Error,
        code: 'expected-exception-variable'
    }),
    missingExceptionExpressionAfterThrowKeyword: () => ({
        message: `Missing exception expression after 'throw' keyword`,
        legacyCode: 1118,
        severity: DiagnosticSeverity.Error,
        code: 'expected-throw-expression'
    }),
    __unused42: () => ({
        message: `Missing left square bracket after 'dim' identifier`,
        legacyCode: 1119,
        severity: DiagnosticSeverity.Error,
        code: 'expected-left-brace-after-dim'
    }),
    __unused39: () => ({
        message: `Missing right square bracket after 'dim' identifier`,
        legacyCode: 1120,
        severity: DiagnosticSeverity.Error,
        code: 'missing-right-brace-after-dim'
    }),
    missingExpressionsInDimStatement: () => ({
        message: `Missing expression(s) in 'dim' statement`,
        legacyCode: 1121,
        severity: DiagnosticSeverity.Error,
        code: 'expected-dim-expression'
    }),
    mismatchedOverriddenMemberVisibility: (childClassName: string, memberName: string, childAccessModifier: string, ancestorAccessModifier: string, ancestorClassName: string) => ({
        message: `Access modifier mismatch: '${memberName}' is ${childAccessModifier} in type '${childClassName}' but is ${ancestorAccessModifier} in base type '${ancestorClassName}'.`,
        legacyCode: 1122,
        severity: DiagnosticSeverity.Error,
        code: 'access-modifier-mismatch'
    }),
    __unused3: (typeName: string) => ({
        message: `Cannot find type with name '${typeName}'`,
        legacyCode: 1123,
        severity: DiagnosticSeverity.Error
    }),
    enumValueMustBeType: (expectedType: string) => ({
        message: `Enum value must be type '${expectedType}'`,
        legacyCode: 1124,
        severity: DiagnosticSeverity.Error,
        code: 'enum-type-mismatch'
    }),
    enumValueIsRequired: (expectedType: string) => ({
        message: `Value is required for ${expectedType} enum`,
        legacyCode: 1125,
        severity: DiagnosticSeverity.Error,
        code: 'expected-enum-value'
    }),
    __unused40: (name: string, enumName: string) => ({
        message: `Property '${name}' does not exist on enum '${enumName}'`,
        legacyCode: 1126,
        severity: DiagnosticSeverity.Error,
        code: 'unknown-enum-value'
    }),
    __unused7: (scopeName: string, enumName: string) => ({
        message: `Scope '${scopeName}' already contains an enum with name '${enumName}'`,
        legacyCode: 1127,
        severity: DiagnosticSeverity.Error
    }),
    unknownRoSGNode: (nodeName: string) => ({
        message: `Unknown roSGNode '${nodeName}'`,
        legacyCode: 1128,
        severity: DiagnosticSeverity.Error,
        code: 'unknown-rosgnode'
    }),
    unknownBrightScriptComponent: (componentName: string) => ({
        message: `Unknown BrightScript component '${componentName}'`,
        legacyCode: 1129,
        severity: DiagnosticSeverity.Error,
        code: 'unknown-brightscript-component'
    }),
    mismatchCreateObjectArgumentCount: (componentName: string, allowedArgCounts: number[], actualCount: number) => {
        const argCountArray = (allowedArgCounts || [1]).sort().filter((value, index, self) => self.indexOf(value) === index);
        return {
            message: `For ${componentName}, expected ${argCountArray.map(c => c.toString()).join(' or ')} total arguments, but got ${actualCount}.`,
            legacyCode: 1130,
            severity: DiagnosticSeverity.Error,
            code: 'incorrect-createobject-argument-count'
        };
    },
    __unused41: (componentName: string, deprecatedDescription?: string) => ({
        message: `${componentName} has been deprecated${deprecatedDescription ? ': ' + deprecatedDescription : ''} `,
        legacyCode: 1131,
        severity: DiagnosticSeverity.Error,
        code: 'deprecated-brightscript-component'
    }),
    circularReferenceDetected: (items: string[], scopeName: string) => ({
        message: `Circular inheritance detected between ${Array.isArray(items) ? items.join(' -> ') : ''} in scope '${scopeName}'`,
        legacyCode: 1132,
        severity: DiagnosticSeverity.Error,
        code: 'circular-inheritance'
    }),
    unexpectedStatementOutsideFunction: () => ({
        message: `Unexpected statement found outside of function body`,
        legacyCode: 1133,
        severity: DiagnosticSeverity.Error,
        code: 'unexpected-statement'
    }),
    detectedTooDeepFileSource: (numberOfParentDirectories: number) => ({
        message: `Expected directory depth no larger than 7, but found ${numberOfParentDirectories} `,
        legacyCode: 1134,
        severity: DiagnosticSeverity.Error,
        code: 'directory-depth'
    }),
    illegalContinueStatement: () => ({
        message: `Continue statement must be contained within a loop statement`,
        legacyCode: 1135,
        severity: DiagnosticSeverity.Error,
        code: 'unexpected-continue'
    }),
    keywordMustBeDeclaredAtNamespaceLevel: (keyword: string) => ({
        message: `${keyword} must be declared at the root level or within a namespace`,
        legacyCode: 1136,
        severity: DiagnosticSeverity.Error,
        code: 'invalid-declaration-location'
    }),
    itemCannotBeUsedAsVariable: (itemType: string) => ({
        message: `${itemType} cannot be used as a variable`,
        legacyCode: 1137,
        severity: DiagnosticSeverity.Error,
        code: 'type-not-variable'
    }),
    callfuncHasToManyArgs: (numberOfArgs: number) => ({
        message: `You can not have more than 5 arguments in a callFunc.${numberOfArgs} found.`,
        legacyCode: 1138,
        severity: DiagnosticSeverity.Error,
        code: 'exceeds-max-callfunc-arg-count'
    }),
    noOptionalChainingInLeftHandSideOfAssignment: () => ({
        message: `Optional chaining may not be used in the left-hand side of an assignment`,
        legacyCode: 1139,
        severity: DiagnosticSeverity.Error,
        code: 'unexpected-optional-chain'
    }),
    /**
     *
     * @param name for function calls where we can't find the name of the function
     * @param fullName if a namespaced name, this is the full name `alpha.beta.charlie`, otherwise it's the same as `name`
     * @param typeName if 'name' refers to a member, what is the the type it is a member of?
     * @param typeDescriptor defaults to 'type' ... could also be 'namespace', etc.
     */
    cannotFindFunction: (name: string, fullName?: string, typeName?: string, typeDescriptor = 'type') => ({
        message: `Cannot find function '${name}'${typeName ? ` for ${typeDescriptor} '${typeName}'` : ''} `,
        legacyCode: 1140,
        data: {
            name: name,
            fullName: fullName ?? name,
            typeName: typeName ? typeName : undefined
        },
        severity: DiagnosticSeverity.Error,
        code: 'cannot-find-function'
    }),
    argumentTypeMismatch: (actualTypeString: string, expectedTypeString: string, data?: TypeCompatibilityData) => ({
        message: `Argument of type '${actualTypeString}' is not compatible with parameter of type '${expectedTypeString}'${typeCompatibilityMessage(actualTypeString, expectedTypeString, data)} `,
        data: data,
        legacyCode: 1141,
        severity: DiagnosticSeverity.Error,
        code: 'argument-type-mismatch'
    }),
    returnTypeMismatch: (actualTypeString: string, expectedTypeString: string, data?: TypeCompatibilityData) => ({
        message: `Type '${actualTypeString}' is not compatible with declared return type '${expectedTypeString}'${typeCompatibilityMessage(actualTypeString, expectedTypeString, data)} '`,
        data: data,
        legacyCode: 1142,
        severity: DiagnosticSeverity.Error,
        code: 'return-type-mismatch'
    }),
    assignmentTypeMismatch: (actualTypeString: string, expectedTypeString: string, data?: TypeCompatibilityData) => ({
        message: `Type '${actualTypeString}' is not compatible with type '${expectedTypeString}'${typeCompatibilityMessage(actualTypeString, expectedTypeString, data)}`,
        data: data,
        legacyCode: 1143,
        severity: DiagnosticSeverity.Error,
        code: 'assignment-type-mismatch'
    }),
    operatorTypeMismatch: (operatorString: string, firstType: string, secondType = '') => ({
        message: `Operator '${operatorString}' cannot be applied to type${secondType ? 's' : ''} '${firstType}'${secondType ? ` and '${secondType}'` : ''}`,
        legacyCode: 1144,
        severity: DiagnosticSeverity.Error,
        code: 'operator-type-mismatch'
    }),
    incompatibleSymbolDefinition: (symbol: string, scopeName: string) => ({
        message: `'${symbol}' is incompatible across these scopes: ${scopeName}`,
        legacyCode: 1145,
        severity: DiagnosticSeverity.Error,
        code: 'incompatible-definition'
    }),
    memberAccessibilityMismatch: (memberName: string, accessModifierFlag: SymbolTypeFlag, definingClassName: string) => {
        let accessModName: string = TokenKind.Public;
        // eslint-disable-next-line no-bitwise
        if (accessModifierFlag & SymbolTypeFlag.private) {
            accessModName = TokenKind.Private;
            // eslint-disable-next-line no-bitwise
        } else if (accessModifierFlag & SymbolTypeFlag.protected) {
            accessModName = TokenKind.Protected;
        }
        accessModName = accessModName.toLowerCase();
        let accessAdditionalInfo = '';

        // eslint-disable-next-line no-bitwise
        if (accessModifierFlag & SymbolTypeFlag.private) {
            accessAdditionalInfo = ` and only accessible from within class '${definingClassName}'`;
            // eslint-disable-next-line no-bitwise
        } else if (accessModifierFlag & SymbolTypeFlag.protected) {
            accessAdditionalInfo = ` and only accessible from within class '${definingClassName}' and its subclasses`;
        }

        return {
            message: `Member '${memberName}' is ${accessModName}${accessAdditionalInfo}`, // TODO: Add scopes where it was defined
            legacyCode: 1146,
            severity: DiagnosticSeverity.Error,
            code: 'member-access-violation'
        };
    },
    invalidTypecastStatementApplication: (foundApplication: string) => ({
        message: `'typecast' statement can only be applied to 'm', but was applied to '${foundApplication}'`,
        legacyCode: 1148,
        severity: DiagnosticSeverity.Error,
        code: 'invalid-typecast-target'
    }),
    itemCannotBeUsedAsType: (typeText: string) => ({
        message: `'${typeText}' cannot be used as a type`,
        legacyCode: 1149,
        severity: DiagnosticSeverity.Error,
        code: 'invalid-type-reference'
    }),
    unsafeUnmatchedTerminatorInConditionalCompileBlock: (terminator: string) => ({
        message: `Unsafe unmatched terminator '${terminator}' in conditional compilation block`,
        legacyCode: 1150,
        severity: DiagnosticSeverity.Error,
        code: 'inconsistent-conditional-compile-nesting'
    }),
    returnTypeCoercionMismatch: (returnType = 'string') => ({
        message: `Function has no return statement and will return 'invalid': '${returnType}' cannot be coerced into 'invalid'`,
        legacyCode: 1151,
        severity: DiagnosticSeverity.Error,
        code: 'return-type-coercion-mismatch'
    }),
<<<<<<< HEAD
    cannotFindAnnotation: (name: string) => ({
        message: `Cannot find annotation '${name}' `,
        data: {
            name: name
        },
        severity: DiagnosticSeverity.Error,
        code: 'cannot-find-annotation'
    }),
    expectedLiteralValue: (context: string, value: string) => ({
        message: `Expected literal value ${context}, but found '${value}' `,
        severity: DiagnosticSeverity.Error,
        code: 'expected-literal-value'
=======
    cannotFindCallFuncFunction: (name: string, fullName: string, typeName: string) => ({
        message: `Cannot find callfunc function '${name}' for type '${typeName}'`,
        data: {
            name: name,
            fullName: fullName,
            typeName: typeName,
            isCallfunc: true
        },
        severity: DiagnosticSeverity.Error,
        code: 'cannot-find-callfunc'
>>>>>>> 4915dffa
    })
};
export const defaultMaximumTruncationLength = 160;

export function typeCompatibilityMessage(actualTypeString: string, expectedTypeString: string, data: TypeCompatibilityData) {
    let message = '';
    actualTypeString = data?.actualType?.toString() ?? actualTypeString;
    expectedTypeString = data?.expectedType?.toString() ?? expectedTypeString;

    if (data?.missingFields?.length > 0) {
        message = `\n    Type '${actualTypeString}' is missing the following members of type '${expectedTypeString}': ` + util.truncate({
            leadingText: ``,
            trailingText: '',
            itemSeparator: ', ',
            items: data.missingFields,
            partBuilder: (x) => x.name,
            maxLength: defaultMaximumTruncationLength
        });
    } else if (data?.fieldMismatches?.length > 0) {
        message = '. ' + util.truncate({
            leadingText: `Type '${actualTypeString}' has incompatible members:`,
            items: data.fieldMismatches,
            itemSeparator: '',
            partBuilder: (x) => `\n    member "${x.name}" should be '${x.expectedType}' but is '${x.actualType}'`,
            maxLength: defaultMaximumTruncationLength
        });
    }
    return message;
}

function getPossibilitiesString(possibilities: string[] | string) {
    if (!Array.isArray(possibilities)) {
        return `'${possibilities}'`;
    }
    if (possibilities.length === 1) {
        return `'${possibilities}'`;

    }
    let result = '';
    for (let i = 0; i < possibilities.length; i++) {
        result += `'${possibilities[i]}'`;
        if (i < possibilities.length - 2) {
            result += ', ';
        } else if (i < possibilities.length - 1) {
            result += ' or ';
        }
    }
    return result;
}

export const DiagnosticCodeMap = {} as Record<keyof (typeof DiagnosticMessages), string>;
export const DiagnosticLegacyCodeMap = {} as Record<keyof (typeof DiagnosticMessages), number>;
export let diagnosticCodes = [] as string[];
for (let key in DiagnosticMessages) {
    diagnosticCodes.push(DiagnosticMessages[key]().code);
    diagnosticCodes.push(DiagnosticMessages[key]().legacyCode);
    DiagnosticCodeMap[key] = DiagnosticMessages[key]().code;
    DiagnosticLegacyCodeMap[key] = DiagnosticMessages[key]().legacyCode;
}

export interface DiagnosticInfo {
    message: string;
    legacyCode: number;
    severity: DiagnosticSeverity;
}

/**
 * Provides easy type support for the return value of any DiagnosticMessage function.
 * The second type parameter is optional, but allows plugins to pass in their own
 * DiagnosticMessages-like object in order to get the same type support
 */
export type DiagnosticMessageType<K extends keyof D, D extends Record<string, (...args: any) => any> = typeof DiagnosticMessages> =
    ReturnType<D[K]> &
    //include the missing properties from BsDiagnostic
    Pick<BsDiagnostic, 'code' | 'location' | 'relatedInformation' | 'tags'>;<|MERGE_RESOLUTION|>--- conflicted
+++ resolved
@@ -1032,20 +1032,6 @@
         severity: DiagnosticSeverity.Error,
         code: 'return-type-coercion-mismatch'
     }),
-<<<<<<< HEAD
-    cannotFindAnnotation: (name: string) => ({
-        message: `Cannot find annotation '${name}' `,
-        data: {
-            name: name
-        },
-        severity: DiagnosticSeverity.Error,
-        code: 'cannot-find-annotation'
-    }),
-    expectedLiteralValue: (context: string, value: string) => ({
-        message: `Expected literal value ${context}, but found '${value}' `,
-        severity: DiagnosticSeverity.Error,
-        code: 'expected-literal-value'
-=======
     cannotFindCallFuncFunction: (name: string, fullName: string, typeName: string) => ({
         message: `Cannot find callfunc function '${name}' for type '${typeName}'`,
         data: {
@@ -1056,7 +1042,19 @@
         },
         severity: DiagnosticSeverity.Error,
         code: 'cannot-find-callfunc'
->>>>>>> 4915dffa
+    }),
+    cannotFindAnnotation: (name: string) => ({
+        message: `Cannot find annotation '${name}' `,
+        data: {
+            name: name
+        },
+        severity: DiagnosticSeverity.Error,
+        code: 'cannot-find-annotation'
+    }),
+    expectedLiteralValue: (context: string, value: string) => ({
+        message: `Expected literal value ${context}, but found '${value}' `,
+        severity: DiagnosticSeverity.Error,
+        code: 'expected-literal-value'
     })
 };
 export const defaultMaximumTruncationLength = 160;
