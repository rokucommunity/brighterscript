--- conflicted
+++ resolved
@@ -576,14 +576,6 @@
         code: 1111,
         severity: DiagnosticSeverity.Error
     }),
-<<<<<<< HEAD
-    malformedTernaryOperator: () => ({
-        message: `Ternary '?' operator must be of form: test ? true value : false value`,
-        code: 1058,
-        severity: DiagnosticSeverity.Error
-    }),
-
-=======
     unterminatedTemplateStringAtEndOfFile: () => ({
         message: `Unterminated template string at end of file`,
         code: 1113,
@@ -619,7 +611,6 @@
         code: 1119,
         severity: DiagnosticSeverity.Error
     })
->>>>>>> 66519979
 };
 
 let allCodes = [] as number[];
