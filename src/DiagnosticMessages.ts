--- conflicted
+++ resolved
@@ -795,11 +795,12 @@
         code: 1149,
         severity: DiagnosticSeverity.Error
     }),
-<<<<<<< HEAD
+
     duplicateSymbolInScope: (symbol: string, scopeName: string) => ({
         message: `'${symbol}' is defined multiple times in scope '${scopeName}'`,
         code: 1150,
-=======
+        severity: DiagnosticSeverity.Error
+    }),
     expectedNewlineInConditionalCompile: () => ({
         message: `Expected newline in conditional compilation statement`,
         code: 1151,
@@ -813,7 +814,6 @@
     unsafeUnmatchedTerminatorInConditionalCompileBlock: (terminator: string) => ({
         message: `Unsafe unmatched terminator '${terminator}' in conditional compilation block`,
         code: 1153,
->>>>>>> 94c671ec
         severity: DiagnosticSeverity.Error
     })
 };
