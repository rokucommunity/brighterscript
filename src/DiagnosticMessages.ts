import type { Position } from 'vscode-languageserver';
import { DiagnosticSeverity } from 'vscode-languageserver';
import type { BsDiagnostic } from './interfaces';
import type { TokenKind } from './lexer/TokenKind';

/**
 * An object that keeps track of all possible error messages.
 */
export let DiagnosticMessages = {
    //this one won't be used much, we just need a catchall object for the code since we pass through the message from the parser
    genericParserMessage: (message: string) => ({
        message: message,
        code: 1000,
        severity: DiagnosticSeverity.Error
    }),
    callToUnknownFunction: (name: string, scopeName: string) => ({
        message: `Cannot find function with name '${name}' when this file is included in scope '${scopeName}'`,
        code: 1001,
        data: {
            functionName: name
        },
        severity: DiagnosticSeverity.Error
    }),
    mismatchArgumentCount: (expectedCount: number | string, actualCount: number) => ({
        message: `Expected ${expectedCount} arguments, but got ${actualCount}.`,
        code: 1002,
        severity: DiagnosticSeverity.Error
    }),
    duplicateFunctionImplementation: (functionName: string, scopeName: string) => ({
        message: `Duplicate function implementation for '${functionName}' when this file is included in scope '${scopeName}'.`,
        code: 1003,
        severity: DiagnosticSeverity.Error
    }),
    referencedFileDoesNotExist: () => ({
        message: `Referenced file does not exist.`,
        code: 1004,
        severity: DiagnosticSeverity.Error
    }),
    xmlComponentMissingComponentDeclaration: () => ({
        message: `Missing a component declaration.`,
        code: 1005,
        severity: DiagnosticSeverity.Error
    }),
    xmlComponentMissingNameAttribute: () => ({
        message: `Component must have a name attribute.`,
        code: 1006,
        severity: DiagnosticSeverity.Error
    }),
    xmlComponentMissingExtendsAttribute: () => ({
        message: `Component is mising "extends" attribute and will automatically extend "Group" by default`,
        code: 1007,
        severity: DiagnosticSeverity.Warning
    }),
    xmlGenericParseError: (message: string) => ({
        //generic catchall xml parse error
        message: message,
        code: 1008,
        severity: DiagnosticSeverity.Error
    }),
    unnecessaryScriptImportInChildFromParent: (parentComponentName: string) => ({
        message: `Unnecessary script import: Script is already imported in ancestor component '${parentComponentName}'.`,
        code: 1009,
        severity: DiagnosticSeverity.Warning
    }),
    overridesAncestorFunction: (callableName: string, currentScopeName: string, parentFilePath: string, parentScopeName: string) => ({
        message: `Function '${callableName}' included in '${currentScopeName}' overrides function in '${parentFilePath}' included in '${parentScopeName}'.`,
        code: 1010,
        severity: DiagnosticSeverity.Hint
    }),
    localVarFunctionShadowsParentFunction: (scopeName: 'stdlib' | 'scope') => ({
        message: `Local variable function has same name as ${scopeName} function and will never be called.`,
        code: 1011,
        severity: DiagnosticSeverity.Warning
    }),
    scriptImportCaseMismatch: (correctFilePath: string) => ({
        message: `Script import path does not match casing of actual file path '${correctFilePath}'.`,
        code: 1012,
        severity: DiagnosticSeverity.Warning
    }),
    fileNotReferencedByAnyOtherFile: () => ({
        message: `This file is not referenced by any other file in the project.`,
        code: 1013,
        severity: DiagnosticSeverity.Warning
    }),
    unknownDiagnosticCode: (theUnknownCode: number) => ({
        message: `Unknown diagnostic code ${theUnknownCode}`,
        code: 1014,
        severity: DiagnosticSeverity.Warning
    }),
    scriptSrcCannotBeEmpty: () => ({
        message: `Script import cannot be empty or whitespace`,
        code: 1015,
        severity: DiagnosticSeverity.Error
    }),
    expectedIdentifierAfterKeyword: (keywordText: string) => ({
        message: `Expected identifier after '${keywordText}' keyword`,
        code: 1016,
        severity: DiagnosticSeverity.Error
    }),
    missingCallableKeyword: () => ({
        message: `Expected 'function' or 'sub' to preceed identifier`,
        code: 1017,
        severity: DiagnosticSeverity.Error
    }),
    expectedValidTypeToFollowAsKeyword: () => ({
        message: `Expected valid type to follow 'as' keyword`,
        code: 1018,
        severity: DiagnosticSeverity.Error
    }),
    bsFeatureNotSupportedInBrsFiles: (featureName) => ({
        message: `BrighterScript feature '${featureName}' is not supported in standard BrightScript files`,
        code: 1019,
        severity: DiagnosticSeverity.Error
    }),
    brsConfigJsonIsDeprecated: () => ({
        message: `'brsconfig.json' is deprecated. Please rename to 'bsconfig.json'`,
        code: 1020,
        severity: DiagnosticSeverity.Warning
    }),
    bsConfigJsonHasSyntaxErrors: (message: string) => ({
        message: `Encountered syntax errors in bsconfig.json: ${message}`,
        code: 1021,
        severity: DiagnosticSeverity.Error
    }),
    namespacedClassCannotShareNamewithNonNamespacedClass: (nonNamespacedClassName: string) => ({
        message: `Namespaced class cannot have the same name as a non-namespaced class '${nonNamespacedClassName}'`,
        code: 1022,
        severity: DiagnosticSeverity.Error
    }),
    cannotUseOverrideKeywordOnConstructorFunction: () => ({
        message: 'Override keyword is not allowed on class constructor method',
        code: 1023,
        severity: DiagnosticSeverity.Error
    }),
    importStatementMustBeDeclaredAtTopOfFile: () => ({
        message: `'import' statement must be declared at the top of the file`,
        code: 1024,
        severity: DiagnosticSeverity.Error
    }),
    methodDoesNotExistOnType: (methodName: string, className: string) => ({
        message: `Method '${methodName}' does not exist on type '${className}'`,
        code: 1025,
        severity: DiagnosticSeverity.Error
    }),
    duplicateIdentifier: (memberName: string) => ({
        message: `Duplicate identifier '${memberName}'`,
        code: 1026,
        severity: DiagnosticSeverity.Error
    }),
    missingOverrideKeyword: (ancestorClassName: string) => ({
        message: `Method has no override keyword but is declared in ancestor class '${ancestorClassName}'`,
        code: 1027,
        severity: DiagnosticSeverity.Error
    }),
    duplicateClassDeclaration: (scopeName: string, className: string) => ({
        message: `Scope '${scopeName}' already contains a class with name '${className}'`,
        code: 1028,
        severity: DiagnosticSeverity.Error
    }),
    classCouldNotBeFound: (className: string, scopeName: string) => ({
        message: `Class '${className}' could not be found when this file is included in scope '${scopeName}'`,
        code: 1029,
        severity: DiagnosticSeverity.Error,
        data: {
            className: className
        }
    }),
    expectedClassFieldIdentifier: () => ({
        message: `Expected identifier in class body`,
        code: 1030,
        severity: DiagnosticSeverity.Error
    }),
    expressionIsNotConstructable: (expressionType: string) => ({
        message: `Cannot use the 'new' keyword here because '${expressionType}' is not a constructable type`,
        code: 1031,
        severity: DiagnosticSeverity.Error
    }),
    expectedKeyword: (kind: TokenKind) => ({
        message: `Expected '${kind}' keyword`,
        code: 1032,
        severity: DiagnosticSeverity.Error
    }),
    expectedLeftParenAfterCallable: (callableType: string) => ({
        message: `Expected '(' after ${callableType}`,
        code: 1033,
        severity: DiagnosticSeverity.Error
    }),
    expectedNameAfterCallableKeyword: (callableType: string) => ({
        message: `Expected ${callableType} name after '${callableType}' keyword`,
        code: 1034,
        severity: DiagnosticSeverity.Error
    }),
    expectedLeftParenAfterCallableName: (callableType: string) => ({
        message: `Expected '(' after ${callableType} name`,
        code: 1035,
        severity: DiagnosticSeverity.Error
    }),
    tooManyCallableParameters: (actual: number, max: number) => ({
        message: `Cannot have more than ${max} parameters but found ${actual})`,
        code: 1036,
        severity: DiagnosticSeverity.Error
    }),
    invalidFunctionReturnType: (typeText: string) => ({
        message: `Function return type '${typeText}' is invalid`,
        code: 1037,
        severity: DiagnosticSeverity.Error
    }),
    requiredParameterMayNotFollowOptionalParameter: (parameterName: string) => ({
        message: `Required parameter '${parameterName}' must be declared before any optional parameters`,
        code: 1038,
        severity: DiagnosticSeverity.Error
    }),
    expectedNewlineOrColon: () => ({
        message: `Expected newline or ':' at the end of a statement`,
        code: 1039,
        severity: DiagnosticSeverity.Error
    }),
    functionNameCannotEndWithTypeDesignator: (callableType: string, name: string, designator: string) => ({
        message: `${callableType} name '${name}' cannot end with type designator '${designator}'`,
        code: 1040,
        severity: DiagnosticSeverity.Error
    }),
    callableBlockMissingEndKeyword: (callableType: string) => ({
        message: `Expected 'end ${callableType}' to terminate ${callableType} block`,
        code: 1041,
        severity: DiagnosticSeverity.Error
    }),
    mismatchedEndCallableKeyword: (expectedCallableType: string, actualCallableType: string) => ({
        message: `Expected 'end ${expectedCallableType}' to terminate ${expectedCallableType} block but found 'end ${actualCallableType}' instead.`,
        code: 1042,
        severity: DiagnosticSeverity.Error
    }),
    expectedParameterNameButFound: (text: string) => ({
        message: `Expected parameter name, but found '${text ?? ''}'`,
        code: 1043,
        severity: DiagnosticSeverity.Error
    }),
    functionParameterTypeIsInvalid: (parameterName: string, typeText: string) => ({
        message: `Function parameter '${parameterName}' is of invalid type '${typeText}'`,
        code: 1044,
        severity: DiagnosticSeverity.Error
    }),
    cannotUseReservedWordAsIdentifier: (name: string) => ({
        message: `Cannot use reserved word '${name}' as an identifier`,
        code: 1045,
        severity: DiagnosticSeverity.Error
    }),
    expectedOperatorAfterIdentifier: (operators: TokenKind[], name: string) => {
        operators = Array.isArray(operators) ? operators : [];
        return {
            message: `Expected operator ('${operators.join(`', '`)}') after idenfifier '${name}'`,
            code: 1046,
            severity: DiagnosticSeverity.Error
        };
    },
    expectedInlineIfStatement: () => ({
        message: `If/else statement within an inline if should be also inline`,
        code: 1047,
        severity: DiagnosticSeverity.Error
    }),
    expectedFinalNewline: () => ({
        message: `Expected newline at the end of an inline if statement`,
        code: 1048,
        severity: DiagnosticSeverity.Error
    }),
    couldNotFindMatchingEndKeyword: (keyword: string) => ({
        message: `Could not find matching 'end ${keyword}'`,
        code: 1049,
        severity: DiagnosticSeverity.Error
    }),
    expectedCatchBlockInTryCatch: () => ({
        message: `Expected 'catch' block in 'try' statement`,
        code: 1050,
        severity: DiagnosticSeverity.Error
    }),
    expectedEndForOrNextToTerminateForLoop: () => ({
        message: `Expected 'end for' or 'next' to terminate 'for' loop`,
        code: 1051,
        severity: DiagnosticSeverity.Error
    }),
    expectedInAfterForEach: (name: string) => ({
        message: `Expected 'in' after 'for each ${name}'`,
        code: 1052,
        severity: DiagnosticSeverity.Error
    }),
    expectedExpressionAfterForEachIn: () => ({
        message: `Expected expression after 'in' keyword from 'for each' statement`,
        code: 1053,
        severity: DiagnosticSeverity.Error
    }),
    unexpectedColonBeforeIfStatement: () => ({
        message: `Colon before 'if' statement is not allowed`,
        code: 1054,
        severity: DiagnosticSeverity.Error
    }),
    expectedStringLiteralAfterKeyword: (keyword: string) => ({
        message: `Missing string literal after '${keyword}' keyword`,
        code: 1055,
        severity: DiagnosticSeverity.Error
    }),
    keywordMustBeDeclaredAtRootLevel: (keyword: string) => ({
        message: `${keyword} must be declared at the root level`,
        code: 1056,
        severity: DiagnosticSeverity.Error
    }),
    libraryStatementMustBeDeclaredAtTopOfFile: () => ({
        message: `'library' statement must be declared at the top of the file`,
        code: 1057,
        severity: DiagnosticSeverity.Error
    }),
    expectedEndIfElseIfOrElseToTerminateThenBlock: () => ({
        message: `Expected 'end if', 'else if', or 'else' to terminate 'then' block`,
        code: 1058,
        severity: DiagnosticSeverity.Error
    }),
    expectedEndTryToTerminateTryCatch: () => ({
        message: `Expected 'end try' to terminate 'try-catch' statement`,
        code: 1059,
        severity: DiagnosticSeverity.Error
    }),
    expectedEndIfToCloseIfStatement: (startingPosition: Position) => ({
        message: `Expected 'end if' to close 'if' statement started at ${startingPosition?.line + 1}:${startingPosition?.character + 1}`,
        code: 1060,
        severity: DiagnosticSeverity.Error
    }),
    expectedStatementToFollowConditionalCondition: (conditionType: string) => ({
        message: `Expected a statement to follow '${conditionType?.toLowerCase()} ...condition... then'`,
        code: 1061,
        severity: DiagnosticSeverity.Error
    }),
    expectedStatementToFollowElse: () => ({
        message: `Expected a statement to follow 'else'`,
        code: 1062,
        severity: DiagnosticSeverity.Error
    }),
    consecutiveIncrementDecrementOperatorsAreNotAllowed: () => ({
        message: `Consecutive increment/decrement operators are not allowed`,
        code: 1063,
        severity: DiagnosticSeverity.Error
    }),
    incrementDecrementOperatorsAreNotAllowedAsResultOfFunctionCall: () => ({
        message: ``,
        code: 1064,
        severity: DiagnosticSeverity.Error
    }),
    xmlUnexpectedTag: (tagName: string) => ({
        message: `Unexpected tag '${tagName}'`,
        code: 1065,
        severity: DiagnosticSeverity.Error
    }),
    expectedStatementOrFunctionCallButReceivedExpression: () => ({
        message: `Expected statement or function call but instead found expression`,
        code: 1066,
        severity: DiagnosticSeverity.Error
    }),
    xmlFunctionNotFound: (name: string) => ({
        message: `Cannot find function with name '${name}' in component scope`,
        code: 1067,
        severity: DiagnosticSeverity.Error
    }),
    xmlInvalidFieldType: (name: string) => ({
        message: `Invalid field type ${name}`,
        code: 1068,
        severity: DiagnosticSeverity.Error
    }),
    xmlUnexpectedChildren: (tagName: string) => ({
        message: `Tag '${tagName}' should not have children`,
        code: 1069,
        severity: DiagnosticSeverity.Error
    }),
    xmlTagMissingAttribute: (tagName: string, attrName: string) => ({
        message: `Tag '${tagName}' must have a '${attrName}' attribute`,
        code: 1070,
        severity: DiagnosticSeverity.Error
    }),
    expectedLabelIdentifierAfterGotoKeyword: () => ({
        message: `Expected label identifier after 'goto' keyword`,
        code: 1071,
        severity: DiagnosticSeverity.Error
    }),
    expectedRightSquareBraceAfterArrayOrObjectIndex: () => ({
        message: `Expected ']' after array or object index`,
        code: 1072,
        severity: DiagnosticSeverity.Error
    }),
    expectedPropertyNameAfterPeriod: () => ({
        message: `Expected property name after '.'`,
        code: 1073,
        severity: DiagnosticSeverity.Error
    }),
    tooManyCallableArguments: (actual: number, max: number) => ({
        message: `Cannot have more than ${max} arguments but found ${actual}`,
        code: 1074,
        severity: DiagnosticSeverity.Error
    }),
    expectedRightParenAfterFunctionCallArguments: () => ({
        message: `Expected ')' after function call arguments`,
        code: 1075,
        severity: DiagnosticSeverity.Error
    }),
    unmatchedLeftParenAfterExpression: () => ({
        message: `Unmatched '(': expected ')' after expression`,
        code: 1076,
        severity: DiagnosticSeverity.Error
    }),
    unmatchedLeftSquareBraceAfterArrayLiteral: () => ({
        message: `Unmatched '[': expected ']' after array literal`,
        code: 1077,
        severity: DiagnosticSeverity.Error
    }),
    unexpectedAAKey: () => ({
        message: `Expected identifier or string as associative array key`,
        code: 1078,
        severity: DiagnosticSeverity.Error
    }),
    expectedColonBetweenAAKeyAndvalue: () => ({
        message: `Expected ':' between associative array key and value`,
        code: 1079,
        severity: DiagnosticSeverity.Error
    }),
    unmatchedLeftCurlyAfterAALiteral: () => ({
        message: `Unmatched '{': expected '}' after associative array literal`,
        code: 1080,
        severity: DiagnosticSeverity.Error
    }),
    unexpectedToken: (text: string) => ({
        message: `Unexpected token '${text}'`,
        code: 1081,
        severity: DiagnosticSeverity.Error
    }),
    /**
     * Used in the lexer anytime we encounter an unsupported character
     */
    unexpectedCharacter: (text: string) => ({
        message: `Unexpected character '${text}' (char code ${text?.charCodeAt(0)})`,
        code: 1082,
        severity: DiagnosticSeverity.Error
    }),
    unterminatedStringAtEndOfLine: () => ({
        message: `Unterminated string at end of line`,
        code: 1083,
        severity: DiagnosticSeverity.Error
    }),
    unterminatedStringAtEndOfFile: () => ({
        message: `Unterminated string at end of file`,
        code: 1084,
        severity: DiagnosticSeverity.Error
    }),
    fractionalHexLiteralsAreNotSupported: () => ({
        message: `Fractional hex literals are not supported`,
        code: 1085,
        severity: DiagnosticSeverity.Error
    }),
    unexpectedConditionalCompilationString: () => ({
        message: `Unexpected conditional-compilation string`,
        code: 1086,
        severity: DiagnosticSeverity.Error
    }),
    duplicateConstDeclaration: (name: string) => ({
        message: `Attempting to redeclare #const with name '${name}'`,
        code: 1087,
        severity: DiagnosticSeverity.Error
    }),
    constAliasDoesNotExist: (name: string) => ({
        message: `Attempting to create #const alias of '${name}', but no such #const exists`,
        code: 1088,
        severity: DiagnosticSeverity.Error
    }),
    invalidHashConstValue: () => ({
        message: '#const declarations can only have values of `true`, `false`, or other #const names',
        code: 1089,
        severity: DiagnosticSeverity.Error
    }),
    referencedConstDoesNotExist: () => ({
        message: `Referenced #const does not exist`,
        code: 1090,
        severity: DiagnosticSeverity.Error
    }),
    invalidHashIfValue: () => ({
        message: `#if conditionals can only be 'true', 'false', or other #const names`,
        code: 1091,
        severity: DiagnosticSeverity.Error
    }),
    hashError: (message: string) => ({
        message: `#error ${message}`,
        code: 1092,
        severity: DiagnosticSeverity.Error
    }),
    expectedEqualAfterConstName: () => ({
        message: `Expected '=' after #const`,
        code: 1093,
        severity: DiagnosticSeverity.Error
    }),
    expectedHashElseIfToCloseHashIf: (startingLine: number) => ({
        message: `Expected '#else if' to close '#if' conditional compilation statement starting on line ${startingLine}`,
        code: 1094,
        severity: DiagnosticSeverity.Error
    }),
    constNameCannotBeReservedWord: () => ({
        message: `#const name cannot be a reserved word`,
        code: 1095,
        severity: DiagnosticSeverity.Error
    }),
    expectedIdentifier: () => ({
        message: `Expected identifier`,
        code: 1096,
        severity: DiagnosticSeverity.Error
    }),
    expectedAttributeNameAfterAtSymbol: () => ({
        message: `Expected xml attribute name after '@'`,
        code: 1097,
        severity: DiagnosticSeverity.Error
    }),
    childFieldTypeNotAssignableToBaseProperty: (childTypeName: string, baseTypeName: string, fieldName: string, childFieldType: string, parentFieldType: string) => ({
        message: `Field '${fieldName}' in class '${childTypeName}' is not assignable to the same field in base class '${baseTypeName}'. Type '${childFieldType}' is not assignable to type '${parentFieldType}'.`,
        code: 1098,
        severity: DiagnosticSeverity.Error
    }),
    classChildMemberDifferentMemberTypeThanAncestor: (memberType: string, parentMemberType: string, parentClassName: string) => ({
        message: `Class member is a ${memberType} here but a ${parentMemberType} in ancestor class '${parentClassName}'`,
        code: 1099,
        severity: DiagnosticSeverity.Error
    }),
    classConstructorMissingSuperCall: () => ({
        message: `Missing "super()" call in class constructor method.`,
        code: 1100,
        severity: DiagnosticSeverity.Error
    }),
    classConstructorIllegalUseOfMBeforeSuperCall: () => ({
        message: `Illegal use of "m" before calling "super()"`,
        code: 1101,
        severity: DiagnosticSeverity.Error
    }),
    classFieldCannotBeOverridden: () => ({
        message: `Class field cannot be overridden`,
        code: 1102,
        severity: DiagnosticSeverity.Error
    }),
    unusedAnnotation: () => ({
        message: `This annotation is not attached to any statement`,
        code: 1103,
        severity: DiagnosticSeverity.Error
    }),
    localVarShadowedByScopedFunction: () => ({
        message: `Declaring a local variable with same name as scoped function can result in unexpected behavior`,
        code: 1104,
        severity: DiagnosticSeverity.Error
    }),
    scopeFunctionShadowedByBuiltInFunction: () => ({
        message: `Scope function will not be accessible because it has the same name as a built-in function`,
        code: 1105,
        severity: DiagnosticSeverity.Error
    }),
    localVarSameNameAsClass: (className: string) => ({
        message: `Local variable has same name as class '${className}'`,
        code: 1106,
        severity: DiagnosticSeverity.Error
    }),
    unnecessaryCodebehindScriptImport: () => ({
        message: `This import is unnecessary because compiler option 'autoImportComponentScript' is enabled`,
        code: 1107,
        severity: DiagnosticSeverity.Warning
    }),
    expectedOpenParenToFollowCallfuncIdentifier: () => ({
        message: `Expected '(' to follow callfunc identifier`,
        code: 1108,
        severity: DiagnosticSeverity.Error
    }),
    expectedToken: (tokenKind: string) => ({
        message: `Expected '${tokenKind}'`,
        code: 1109,
        severity: DiagnosticSeverity.Error
    }),
    parameterMayNotHaveSameNameAsNamespace: (paramName: string) => ({
        message: `Parameter '${paramName}' may not have the same name as namespace`,
        code: 1110,
        severity: DiagnosticSeverity.Error
    }),
    variableMayNotHaveSameNameAsNamespace: (variableName: string) => ({
        message: `Variable '${variableName}' may not have the same name as namespace`,
        code: 1111,
        severity: DiagnosticSeverity.Error
    }),
    unterminatedTemplateStringAtEndOfFile: () => ({
        message: `Unterminated template string at end of file`,
        code: 1113,
        severity: DiagnosticSeverity.Error
    }),
    unterminatedTemplateExpression: () => ({
        message: `Unterminated template string expression. '\${' must be followed by expression, then '}'`,
        code: 1114,
        severity: DiagnosticSeverity.Error
    }),
    duplicateComponentName: (componentName: string) => ({
        message: `There are multiple components with the name '${componentName}'`,
        code: 1115,
        severity: DiagnosticSeverity.Error
    }),
    functionCannotHaveSameNameAsClass: (className: string) => ({
        message: `Function has same name as class '${className}'`,
        code: 1116,
        severity: DiagnosticSeverity.Error
    }),
    missingExceptionVarToFollowCatch: () => ({
        message: `Missing exception variable after 'catch' keyword`,
        code: 1117,
        severity: DiagnosticSeverity.Error
    }),
    missingExceptionExpressionAfterThrowKeyword: () => ({
        message: `Missing exception expression after 'throw' keyword`,
        code: 1118,
        severity: DiagnosticSeverity.Error
    }),
    missingLeftSquareBracketAfterDimIdentifier: () => ({
        message: `Missing left square bracket after 'dim' identifier`,
        code: 1119,
        severity: DiagnosticSeverity.Error
    }),
    missingRightSquareBracketAfterDimIdentifier: () => ({
        message: `Missing right square bracket after 'dim' identifier`,
        code: 1120,
        severity: DiagnosticSeverity.Error
    }),
    missingExpressionsInDimStatement: () => ({
        message: `Missing expression(s) in 'dim' statement`,
        code: 1121,
        severity: DiagnosticSeverity.Error
    }),
    mismatchedOverriddenMemberVisibility: (childClassName: string, memberName: string, childAccessModifier: string, ancestorAccessModifier: string, ancestorClassName: string) => ({
        message: `Access modifier mismatch: '${memberName}' is ${childAccessModifier} in type '${childClassName}' but is ${ancestorAccessModifier} in base type '${ancestorClassName}'.`,
        code: 1122,
        severity: DiagnosticSeverity.Error
    }),
    cannotFindType: (typeName: string) => ({
        message: `Cannot find type with name '${typeName}'`,
        code: 1123,
        severity: DiagnosticSeverity.Error
    })
};

export const DiagnosticCodeMap = {} as Record<keyof (typeof DiagnosticMessages), number>;
export let diagnosticCodes = [] as number[];
for (let key in DiagnosticMessages) {
    diagnosticCodes.push(DiagnosticMessages[key]().code);
    DiagnosticCodeMap[key] = DiagnosticMessages[key]().code;
}

export interface DiagnosticInfo {
    message: string;
    code: number;
    severity: DiagnosticSeverity;
}

/**
 * Provides easy type support for the return value of any DiagnosticMessage function.
 * The second type parameter is optional, but allows plugins to pass in their own
 * DiagnosticMessages-like object in order to get the same type support
 */
<<<<<<< HEAD
export type DiagnosticMessageType<K extends keyof D, D extends Record<string, (...args: any) => any> = typeof DiagnosticMessages> = ReturnType<D[K]>;
=======
export type DiagnosticMessageType<K extends keyof D, D extends Record<string, (...args: any) => any> = typeof DiagnosticMessages> =
    ReturnType<D[K]> &
    //include the missing properties from BsDiagnostic
    Pick<BsDiagnostic, 'range' | 'file' | 'relatedInformation' | 'tags'>;
>>>>>>> 35ab28d0
<|MERGE_RESOLUTION|>--- conflicted
+++ resolved
@@ -656,11 +656,7 @@
  * The second type parameter is optional, but allows plugins to pass in their own
  * DiagnosticMessages-like object in order to get the same type support
  */
-<<<<<<< HEAD
-export type DiagnosticMessageType<K extends keyof D, D extends Record<string, (...args: any) => any> = typeof DiagnosticMessages> = ReturnType<D[K]>;
-=======
 export type DiagnosticMessageType<K extends keyof D, D extends Record<string, (...args: any) => any> = typeof DiagnosticMessages> =
     ReturnType<D[K]> &
     //include the missing properties from BsDiagnostic
-    Pick<BsDiagnostic, 'range' | 'file' | 'relatedInformation' | 'tags'>;
->>>>>>> 35ab28d0
+    Pick<BsDiagnostic, 'range' | 'file' | 'relatedInformation' | 'tags'>;