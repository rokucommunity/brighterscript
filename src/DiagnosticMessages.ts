--- conflicted
+++ resolved
@@ -626,14 +626,14 @@
         code: 1121,
         severity: DiagnosticSeverity.Error
     }),
-<<<<<<< HEAD
+    mismatchedOverriddenMemberVisibility: (childClassName: string, memberName: string, childAccessModifier: string, ancestorAccessModifier: string, ancestorClassName: string) => ({
+        message: `Access modifier mismatch: '${memberName}' is ${childAccessModifier} in type '${childClassName}' but is ${ancestorAccessModifier} in base type '${ancestorClassName}'.`,
+        code: 1122,
+        severity: DiagnosticSeverity.Error
+    }),
     cannotFindType: (typeName: string) => ({
         message: `Cannot find type with name '${typeName}'`,
-=======
-    mismatchedOverriddenMemberVisibility: (childClassName: string, memberName: string, childAccessModifier: string, ancestorAccessModifier: string, ancestorClassName: string) => ({
-        message: `Access modifier mismatch: '${memberName}' is ${childAccessModifier} in type '${childClassName}' but is ${ancestorAccessModifier} in base type '${ancestorClassName}'.`,
->>>>>>> cf19c70b
-        code: 1122,
+        code: 1123,
         severity: DiagnosticSeverity.Error
     })
 };
