import type { Position } from 'vscode-languageserver';
import { DiagnosticSeverity } from 'vscode-languageserver';
import type { BsDiagnostic } from './interfaces';
import type { TokenKind } from './lexer/TokenKind';

/**
 * An object that keeps track of all possible error messages.
 */
export let DiagnosticMessages = {
    //this one won't be used much, we just need a catchall object for the code since we pass through the message from the parser
    genericParserMessage: (message: string) => ({
        message: message,
        code: 1000,
        severity: DiagnosticSeverity.Error
    }),
    callToUnknownFunction: (name: string, scopeName: string) => ({
        message: `Cannot find function with name '${name}' when this file is included in scope '${scopeName}'`,
        code: 1001,
        data: {
            functionName: name
        },
        severity: DiagnosticSeverity.Error
    }),
    mismatchArgumentCount: (expectedCount: number | string, actualCount: number) => ({
        message: `Expected ${expectedCount} arguments, but got ${actualCount}.`,
        code: 1002,
        severity: DiagnosticSeverity.Error
    }),
    duplicateFunctionImplementation: (functionName: string, scopeName: string) => ({
        message: `Duplicate function implementation for '${functionName}' when this file is included in scope '${scopeName}'.`,
        code: 1003,
        severity: DiagnosticSeverity.Error
    }),
    referencedFileDoesNotExist: () => ({
        message: `Referenced file does not exist.`,
        code: 1004,
        severity: DiagnosticSeverity.Error
    }),
    xmlComponentMissingComponentDeclaration: () => ({
        message: `Missing a component declaration.`,
        code: 1005,
        severity: DiagnosticSeverity.Error
    }),
    xmlComponentMissingNameAttribute: () => ({
        message: `Component must have a name attribute.`,
        code: 1006,
        severity: DiagnosticSeverity.Error
    }),
    xmlComponentMissingExtendsAttribute: () => ({
        message: `Component is mising "extends" attribute and will automatically extend "Group" by default`,
        code: 1007,
        severity: DiagnosticSeverity.Warning
    }),
    xmlGenericParseError: (message: string) => ({
        //generic catchall xml parse error
        message: message,
        code: 1008,
        severity: DiagnosticSeverity.Error
    }),
    unnecessaryScriptImportInChildFromParent: (parentComponentName: string) => ({
        message: `Unnecessary script import: Script is already imported in ancestor component '${parentComponentName}'.`,
        code: 1009,
        severity: DiagnosticSeverity.Warning
    }),
    overridesAncestorFunction: (callableName: string, currentScopeName: string, parentFilePath: string, parentScopeName: string) => ({
        message: `Function '${callableName}' included in '${currentScopeName}' overrides function in '${parentFilePath}' included in '${parentScopeName}'.`,
        code: 1010,
        severity: DiagnosticSeverity.Hint
    }),
    localVarFunctionShadowsParentFunction: (scopeName: 'stdlib' | 'scope') => ({
        message: `Local variable function has same name as ${scopeName} function and will never be called.`,
        code: 1011,
        severity: DiagnosticSeverity.Warning
    }),
    scriptImportCaseMismatch: (correctFilePath: string) => ({
        message: `Script import path does not match casing of actual file path '${correctFilePath}'.`,
        code: 1012,
        severity: DiagnosticSeverity.Warning
    }),
    fileNotReferencedByAnyOtherFile: () => ({
        message: `This file is not referenced by any other file in the project.`,
        code: 1013,
        severity: DiagnosticSeverity.Warning
    }),
    unknownDiagnosticCode: (theUnknownCode: number) => ({
        message: `Unknown diagnostic code ${theUnknownCode}`,
        code: 1014,
        severity: DiagnosticSeverity.Warning
    }),
    scriptSrcCannotBeEmpty: () => ({
        message: `Script import cannot be empty or whitespace`,
        code: 1015,
        severity: DiagnosticSeverity.Error
    }),
    expectedIdentifierAfterKeyword: (keywordText: string) => ({
        message: `Expected identifier after '${keywordText}' keyword`,
        code: 1016,
        severity: DiagnosticSeverity.Error
    }),
    missingCallableKeyword: () => ({
        message: `Expected 'function' or 'sub' to preceed identifier`,
        code: 1017,
        severity: DiagnosticSeverity.Error
    }),
    expectedValidTypeToFollowAsKeyword: () => ({
        message: `Expected valid type to follow 'as' keyword`,
        code: 1018,
        severity: DiagnosticSeverity.Error
    }),
    bsFeatureNotSupportedInBrsFiles: (featureName) => ({
        message: `BrighterScript feature '${featureName}' is not supported in standard BrightScript files`,
        code: 1019,
        severity: DiagnosticSeverity.Error
    }),
    brsConfigJsonIsDeprecated: () => ({
        message: `'brsconfig.json' is deprecated. Please rename to 'bsconfig.json'`,
        code: 1020,
        severity: DiagnosticSeverity.Warning
    }),
    bsConfigJsonHasSyntaxErrors: (message: string) => ({
        message: `Encountered syntax errors in bsconfig.json: ${message}`,
        code: 1021,
        severity: DiagnosticSeverity.Error
    }),
    namespacedClassCannotShareNamewithNonNamespacedClass: (nonNamespacedClassName: string) => ({
        message: `Namespaced class cannot have the same name as a non-namespaced class '${nonNamespacedClassName}'`,
        code: 1022,
        severity: DiagnosticSeverity.Error
    }),
    cannotUseOverrideKeywordOnConstructorFunction: () => ({
        message: 'Override keyword is not allowed on class constructor method',
        code: 1023,
        severity: DiagnosticSeverity.Error
    }),
    importStatementMustBeDeclaredAtTopOfFile: () => ({
        message: `'import' statement must be declared at the top of the file`,
        code: 1024,
        severity: DiagnosticSeverity.Error
    }),
    methodDoesNotExistOnType: (methodName: string, className: string) => ({
        message: `Method '${methodName}' does not exist on type '${className}'`,
        code: 1025,
        severity: DiagnosticSeverity.Error
    }),
    duplicateIdentifier: (memberName: string) => ({
        message: `Duplicate identifier '${memberName}'`,
        code: 1026,
        severity: DiagnosticSeverity.Error
    }),
    missingOverrideKeyword: (ancestorClassName: string) => ({
        message: `Method has no override keyword but is declared in ancestor class '${ancestorClassName}'`,
        code: 1027,
        severity: DiagnosticSeverity.Error
    }),
    duplicateClassDeclaration: (scopeName: string, className: string) => ({
        message: `Scope '${scopeName}' already contains a class with name '${className}'`,
        code: 1028,
        severity: DiagnosticSeverity.Error
    }),
    classCouldNotBeFound: (className: string, scopeName: string) => ({
        message: `Class '${className}' could not be found when this file is included in scope '${scopeName}'`,
        code: 1029,
        severity: DiagnosticSeverity.Error,
        data: {
            className: className
        }
    }),
    expectedClassFieldIdentifier: () => ({
        message: `Expected identifier in class body`,
        code: 1030,
        severity: DiagnosticSeverity.Error
    }),
    expressionIsNotConstructable: (expressionType: string) => ({
        message: `Cannot use the 'new' keyword here because '${expressionType}' is not a constructable type`,
        code: 1031,
        severity: DiagnosticSeverity.Error
    }),
    expectedKeyword: (kind: TokenKind) => ({
        message: `Expected '${kind}' keyword`,
        code: 1032,
        severity: DiagnosticSeverity.Error
    }),
    expectedLeftParenAfterCallable: (callableType: string) => ({
        message: `Expected '(' after ${callableType}`,
        code: 1033,
        severity: DiagnosticSeverity.Error
    }),
    expectedNameAfterCallableKeyword: (callableType: string) => ({
        message: `Expected ${callableType} name after '${callableType}' keyword`,
        code: 1034,
        severity: DiagnosticSeverity.Error
    }),
    expectedLeftParenAfterCallableName: (callableType: string) => ({
        message: `Expected '(' after ${callableType} name`,
        code: 1035,
        severity: DiagnosticSeverity.Error
    }),
    tooManyCallableParameters: (actual: number, max: number) => ({
        message: `Cannot have more than ${max} parameters but found ${actual})`,
        code: 1036,
        severity: DiagnosticSeverity.Error
    }),
    invalidFunctionReturnType: (typeText: string) => ({
        message: `Function return type '${typeText}' is invalid`,
        code: 1037,
        severity: DiagnosticSeverity.Error
    }),
    requiredParameterMayNotFollowOptionalParameter: (parameterName: string) => ({
        message: `Required parameter '${parameterName}' must be declared before any optional parameters`,
        code: 1038,
        severity: DiagnosticSeverity.Error
    }),
    expectedNewlineOrColon: () => ({
        message: `Expected newline or ':' at the end of a statement`,
        code: 1039,
        severity: DiagnosticSeverity.Error
    }),
    functionNameCannotEndWithTypeDesignator: (callableType: string, name: string, designator: string) => ({
        message: `${callableType} name '${name}' cannot end with type designator '${designator}'`,
        code: 1040,
        severity: DiagnosticSeverity.Error
    }),
    callableBlockMissingEndKeyword: (callableType: string) => ({
        message: `Expected 'end ${callableType}' to terminate ${callableType} block`,
        code: 1041,
        severity: DiagnosticSeverity.Error
    }),
    mismatchedEndCallableKeyword: (expectedCallableType: string, actualCallableType: string) => ({
        message: `Expected 'end ${expectedCallableType}' to terminate ${expectedCallableType} block but found 'end ${actualCallableType}' instead.`,
        code: 1042,
        severity: DiagnosticSeverity.Error
    }),
    expectedParameterNameButFound: (text: string) => ({
        message: `Expected parameter name, but found '${text ?? ''}'`,
        code: 1043,
        severity: DiagnosticSeverity.Error
    }),
    functionParameterTypeIsInvalid: (parameterName: string, typeText: string) => ({
        message: `Function parameter '${parameterName}' is of invalid type '${typeText}'`,
        code: 1044,
        severity: DiagnosticSeverity.Error
    }),
    cannotUseReservedWordAsIdentifier: (name: string) => ({
        message: `Cannot use reserved word '${name}' as an identifier`,
        code: 1045,
        severity: DiagnosticSeverity.Error
    }),
    expectedOperatorAfterIdentifier: (operators: TokenKind[], name: string) => {
        operators = Array.isArray(operators) ? operators : [];
        return {
            message: `Expected operator ('${operators.join(`', '`)}') after idenfifier '${name}'`,
            code: 1046,
            severity: DiagnosticSeverity.Error
        };
    },
    expectedInlineIfStatement: () => ({
        message: `If/else statement within an inline if should be also inline`,
        code: 1047,
        severity: DiagnosticSeverity.Error
    }),
    expectedFinalNewline: () => ({
        message: `Expected newline at the end of an inline if statement`,
        code: 1048,
        severity: DiagnosticSeverity.Error
    }),
    couldNotFindMatchingEndKeyword: (keyword: string) => ({
        message: `Could not find matching 'end ${keyword}'`,
        code: 1049,
        severity: DiagnosticSeverity.Error
    }),
    expectedCatchBlockInTryCatch: () => ({
        message: `Expected 'catch' block in 'try' statement`,
        code: 1050,
        severity: DiagnosticSeverity.Error
    }),
    expectedEndForOrNextToTerminateForLoop: () => ({
        message: `Expected 'end for' or 'next' to terminate 'for' loop`,
        code: 1051,
        severity: DiagnosticSeverity.Error
    }),
    expectedInAfterForEach: (name: string) => ({
        message: `Expected 'in' after 'for each ${name}'`,
        code: 1052,
        severity: DiagnosticSeverity.Error
    }),
    expectedExpressionAfterForEachIn: () => ({
        message: `Expected expression after 'in' keyword from 'for each' statement`,
        code: 1053,
        severity: DiagnosticSeverity.Error
    }),
    unexpectedColonBeforeIfStatement: () => ({
        message: `Colon before 'if' statement is not allowed`,
        code: 1054,
        severity: DiagnosticSeverity.Error
    }),
    expectedStringLiteralAfterKeyword: (keyword: string) => ({
        message: `Missing string literal after '${keyword}' keyword`,
        code: 1055,
        severity: DiagnosticSeverity.Error
    }),
    keywordMustBeDeclaredAtRootLevel: (keyword: string) => ({
        message: `${keyword} must be declared at the root level`,
        code: 1056,
        severity: DiagnosticSeverity.Error
    }),
    libraryStatementMustBeDeclaredAtTopOfFile: () => ({
        message: `'library' statement must be declared at the top of the file`,
        code: 1057,
        severity: DiagnosticSeverity.Error
    }),
    expectedEndIfElseIfOrElseToTerminateThenBlock: () => ({
        message: `Expected 'end if', 'else if', or 'else' to terminate 'then' block`,
        code: 1058,
        severity: DiagnosticSeverity.Error
    }),
    expectedEndTryToTerminateTryCatch: () => ({
        message: `Expected 'end try' to terminate 'try-catch' statement`,
        code: 1059,
        severity: DiagnosticSeverity.Error
    }),
    expectedEndIfToCloseIfStatement: (startingPosition: Position) => ({
        message: `Expected 'end if' to close 'if' statement started at ${startingPosition?.line + 1}:${startingPosition?.character + 1}`,
        code: 1060,
        severity: DiagnosticSeverity.Error
    }),
    expectedStatementToFollowConditionalCondition: (conditionType: string) => ({
        message: `Expected a statement to follow '${conditionType?.toLowerCase()} ...condition... then'`,
        code: 1061,
        severity: DiagnosticSeverity.Error
    }),
    expectedStatementToFollowElse: () => ({
        message: `Expected a statement to follow 'else'`,
        code: 1062,
        severity: DiagnosticSeverity.Error
    }),
    consecutiveIncrementDecrementOperatorsAreNotAllowed: () => ({
        message: `Consecutive increment/decrement operators are not allowed`,
        code: 1063,
        severity: DiagnosticSeverity.Error
    }),
    incrementDecrementOperatorsAreNotAllowedAsResultOfFunctionCall: () => ({
        message: ``,
        code: 1064,
        severity: DiagnosticSeverity.Error
    }),
    xmlUnexpectedTag: (tagName: string) => ({
        message: `Unexpected tag '${tagName}'`,
        code: 1065,
        severity: DiagnosticSeverity.Error
    }),
    expectedStatementOrFunctionCallButReceivedExpression: () => ({
        message: `Expected statement or function call but instead found expression`,
        code: 1066,
        severity: DiagnosticSeverity.Error
    }),
    xmlFunctionNotFound: (name: string) => ({
        message: `Cannot find function with name '${name}' in component scope`,
        code: 1067,
        severity: DiagnosticSeverity.Error
    }),
    xmlInvalidFieldType: (name: string) => ({
        message: `Invalid field type ${name}`,
        code: 1068,
        severity: DiagnosticSeverity.Error
    }),
    xmlUnexpectedChildren: (tagName: string) => ({
        message: `Tag '${tagName}' should not have children`,
        code: 1069,
        severity: DiagnosticSeverity.Error
    }),
    xmlTagMissingAttribute: (tagName: string, attrName: string) => ({
        message: `Tag '${tagName}' must have a '${attrName}' attribute`,
        code: 1070,
        severity: DiagnosticSeverity.Error
    }),
    expectedLabelIdentifierAfterGotoKeyword: () => ({
        message: `Expected label identifier after 'goto' keyword`,
        code: 1071,
        severity: DiagnosticSeverity.Error
    }),
    expectedRightSquareBraceAfterArrayOrObjectIndex: () => ({
        message: `Expected ']' after array or object index`,
        code: 1072,
        severity: DiagnosticSeverity.Error
    }),
    expectedPropertyNameAfterPeriod: () => ({
        message: `Expected property name after '.'`,
        code: 1073,
        severity: DiagnosticSeverity.Error
    }),
    tooManyCallableArguments: (actual: number, max: number) => ({
        message: `Cannot have more than ${max} arguments but found ${actual}`,
        code: 1074,
        severity: DiagnosticSeverity.Error
    }),
    expectedRightParenAfterFunctionCallArguments: () => ({
        message: `Expected ')' after function call arguments`,
        code: 1075,
        severity: DiagnosticSeverity.Error
    }),
    unmatchedLeftParenAfterExpression: () => ({
        message: `Unmatched '(': expected ')' after expression`,
        code: 1076,
        severity: DiagnosticSeverity.Error
    }),
    unmatchedLeftSquareBraceAfterArrayLiteral: () => ({
        message: `Unmatched '[': expected ']' after array literal`,
        code: 1077,
        severity: DiagnosticSeverity.Error
    }),
    unexpectedAAKey: () => ({
        message: `Expected identifier or string as associative array key`,
        code: 1078,
        severity: DiagnosticSeverity.Error
    }),
    expectedColonBetweenAAKeyAndvalue: () => ({
        message: `Expected ':' between associative array key and value`,
        code: 1079,
        severity: DiagnosticSeverity.Error
    }),
    unmatchedLeftCurlyAfterAALiteral: () => ({
        message: `Unmatched '{': expected '}' after associative array literal`,
        code: 1080,
        severity: DiagnosticSeverity.Error
    }),
    unexpectedToken: (text: string) => ({
        message: `Unexpected token '${text}'`,
        code: 1081,
        severity: DiagnosticSeverity.Error
    }),
    /**
     * Used in the lexer anytime we encounter an unsupported character
     */
    unexpectedCharacter: (text: string) => ({
        message: `Unexpected character '${text}' (char code ${text?.charCodeAt(0)})`,
        code: 1082,
        severity: DiagnosticSeverity.Error
    }),
    unterminatedStringAtEndOfLine: () => ({
        message: `Unterminated string at end of line`,
        code: 1083,
        severity: DiagnosticSeverity.Error
    }),
    unterminatedStringAtEndOfFile: () => ({
        message: `Unterminated string at end of file`,
        code: 1084,
        severity: DiagnosticSeverity.Error
    }),
    fractionalHexLiteralsAreNotSupported: () => ({
        message: `Fractional hex literals are not supported`,
        code: 1085,
        severity: DiagnosticSeverity.Error
    }),
    unexpectedConditionalCompilationString: () => ({
        message: `Unexpected conditional-compilation string`,
        code: 1086,
        severity: DiagnosticSeverity.Error
    }),
    duplicateConstDeclaration: (name: string) => ({
        message: `Attempting to redeclare #const with name '${name}'`,
        code: 1087,
        severity: DiagnosticSeverity.Error
    }),
    constAliasDoesNotExist: (name: string) => ({
        message: `Attempting to create #const alias of '${name}', but no such #const exists`,
        code: 1088,
        severity: DiagnosticSeverity.Error
    }),
    invalidHashConstValue: () => ({
        message: '#const declarations can only have values of `true`, `false`, or other #const names',
        code: 1089,
        severity: DiagnosticSeverity.Error
    }),
    referencedConstDoesNotExist: () => ({
        message: `Referenced #const does not exist`,
        code: 1090,
        severity: DiagnosticSeverity.Error
    }),
    invalidHashIfValue: () => ({
        message: `#if conditionals can only be 'true', 'false', or other #const names`,
        code: 1091,
        severity: DiagnosticSeverity.Error
    }),
    hashError: (message: string) => ({
        message: `#error ${message}`,
        code: 1092,
        severity: DiagnosticSeverity.Error
    }),
    expectedEqualAfterConstName: () => ({
        message: `Expected '=' after #const`,
        code: 1093,
        severity: DiagnosticSeverity.Error
    }),
    expectedHashElseIfToCloseHashIf: (startingLine: number) => ({
        message: `Expected '#else if' to close '#if' conditional compilation statement starting on line ${startingLine}`,
        code: 1094,
        severity: DiagnosticSeverity.Error
    }),
    constNameCannotBeReservedWord: () => ({
        message: `#const name cannot be a reserved word`,
        code: 1095,
        severity: DiagnosticSeverity.Error
    }),
    expectedIdentifier: () => ({
        message: `Expected identifier`,
        code: 1096,
        severity: DiagnosticSeverity.Error
    }),
    expectedAttributeNameAfterAtSymbol: () => ({
        message: `Expected xml attribute name after '@'`,
        code: 1097,
        severity: DiagnosticSeverity.Error
    }),
    childFieldTypeNotAssignableToBaseProperty: (childTypeName: string, baseTypeName: string, fieldName: string, childFieldType: string, parentFieldType: string) => ({
        message: `Field '${fieldName}' in class '${childTypeName}' is not assignable to the same field in base class '${baseTypeName}'. Type '${childFieldType}' is not assignable to type '${parentFieldType}'.`,
        code: 1098,
        severity: DiagnosticSeverity.Error
    }),
    classChildMemberDifferentMemberTypeThanAncestor: (memberType: string, parentMemberType: string, parentClassName: string) => ({
        message: `Class member is a ${memberType} here but a ${parentMemberType} in ancestor class '${parentClassName}'`,
        code: 1099,
        severity: DiagnosticSeverity.Error
    }),
    classConstructorMissingSuperCall: () => ({
        message: `Missing "super()" call in class constructor method.`,
        code: 1100,
        severity: DiagnosticSeverity.Error
    }),
    classConstructorIllegalUseOfMBeforeSuperCall: () => ({
        message: `Illegal use of "m" before calling "super()"`,
        code: 1101,
        severity: DiagnosticSeverity.Error
    }),
    classFieldCannotBeOverridden: () => ({
        message: `Class field cannot be overridden`,
        code: 1102,
        severity: DiagnosticSeverity.Error
    }),
    unusedAnnotation: () => ({
        message: `This annotation is not attached to any statement`,
        code: 1103,
        severity: DiagnosticSeverity.Error
    }),
    localVarShadowedByScopedFunction: () => ({
        message: `Declaring a local variable with same name as scoped function can result in unexpected behavior`,
        code: 1104,
        severity: DiagnosticSeverity.Error
    }),
    scopeFunctionShadowedByBuiltInFunction: () => ({
        message: `Scope function will not be accessible because it has the same name as a built-in function`,
        code: 1105,
        severity: DiagnosticSeverity.Error
    }),
    localVarSameNameAsClass: (className: string) => ({
        message: `Local variable has same name as class '${className}'`,
        code: 1106,
        severity: DiagnosticSeverity.Error
    }),
    unnecessaryCodebehindScriptImport: () => ({
        message: `This import is unnecessary because compiler option 'autoImportComponentScript' is enabled`,
        code: 1107,
        severity: DiagnosticSeverity.Warning
    }),
    expectedOpenParenToFollowCallfuncIdentifier: () => ({
        message: `Expected '(' to follow callfunc identifier`,
        code: 1108,
        severity: DiagnosticSeverity.Error
    }),
    expectedToken: (tokenKind: string) => ({
        message: `Expected '${tokenKind}'`,
        code: 1109,
        severity: DiagnosticSeverity.Error
    }),
    parameterMayNotHaveSameNameAsNamespace: (paramName: string) => ({
        message: `Parameter '${paramName}' may not have the same name as namespace`,
        code: 1110,
        severity: DiagnosticSeverity.Error
    }),
    variableMayNotHaveSameNameAsNamespace: (variableName: string) => ({
        message: `Variable '${variableName}' may not have the same name as namespace`,
        code: 1111,
        severity: DiagnosticSeverity.Error
    }),
    unterminatedTemplateStringAtEndOfFile: () => ({
        message: `Unterminated template string at end of file`,
        code: 1113,
        severity: DiagnosticSeverity.Error
    }),
    unterminatedTemplateExpression: () => ({
        message: `Unterminated template string expression. '\${' must be followed by expression, then '}'`,
        code: 1114,
        severity: DiagnosticSeverity.Error
    }),
    duplicateComponentName: (componentName: string) => ({
        message: `There are multiple components with the name '${componentName}'`,
        code: 1115,
        severity: DiagnosticSeverity.Error
    }),
    functionCannotHaveSameNameAsClass: (className: string) => ({
        message: `Function has same name as class '${className}'`,
        code: 1116,
        severity: DiagnosticSeverity.Error
    }),
    missingExceptionVarToFollowCatch: () => ({
        message: `Missing exception variable after 'catch' keyword`,
        code: 1117,
        severity: DiagnosticSeverity.Error
    }),
    missingExceptionExpressionAfterThrowKeyword: () => ({
        message: `Missing exception expression after 'throw' keyword`,
        code: 1118,
        severity: DiagnosticSeverity.Error
    }),
    missingLeftSquareBracketAfterDimIdentifier: () => ({
        message: `Missing left square bracket after 'dim' identifier`,
        code: 1119,
        severity: DiagnosticSeverity.Error
    }),
    missingRightSquareBracketAfterDimIdentifier: () => ({
        message: `Missing right square bracket after 'dim' identifier`,
        code: 1120,
        severity: DiagnosticSeverity.Error
    }),
    missingExpressionsInDimStatement: () => ({
        message: `Missing expression(s) in 'dim' statement`,
        code: 1121,
        severity: DiagnosticSeverity.Error
    }),
<<<<<<< HEAD
    circularReferenceDetected: (items: string[], scopeName: string) => ({
        message: `Circular reference detected between ${Array.isArray(items) ? items.join(' -> ') : ''} in scope '${scopeName}'`,
        code: 1122,
        severity: DiagnosticSeverity.Error
=======
    mismatchedOverriddenMemberVisibility: (childClassName: string, memberName: string, childAccessModifier: string, ancestorAccessModifier: string, ancestorClassName: string) => ({
        message: `Access modifier mismatch: '${memberName}' is ${childAccessModifier} in type '${childClassName}' but is ${ancestorAccessModifier} in base type '${ancestorClassName}'.`,
        code: 1122,
        severity: DiagnosticSeverity.Error
    }),
    cannotFindType: (typeName: string) => ({
        message: `Cannot find type with name '${typeName}'`,
        code: 1123,
        severity: DiagnosticSeverity.Error
    }),
    enumValueMustBeType: (expectedType: string) => ({
        message: `Enum value must be type '${expectedType}'`,
        code: 1124,
        severity: DiagnosticSeverity.Error
    }),
    enumValueIsRequired: (expectedType: string) => ({
        message: `Value is required for ${expectedType} enum`,
        code: 1125,
        severity: DiagnosticSeverity.Error
    }),
    unknownEnumValue: (name: string, enumName: string) => ({
        message: `Property '${name}' does not exist on enum '${enumName}'`,
        code: 1126,
        severity: DiagnosticSeverity.Error
    }),
    duplicateEnumDeclaration: (scopeName: string, enumName: string) => ({
        message: `Scope '${scopeName}' already contains an enum with name '${enumName}'`,
        code: 1127,
        severity: DiagnosticSeverity.Error
    }),
    unknownRoSGNode: (nodeName: string) => ({
        message: `Unknown roSGNode '${nodeName}'`,
        code: 1128,
        severity: DiagnosticSeverity.Error
    }),
    unknownBrightScriptComponent: (componentName: string) => ({
        message: `Unknown BrightScript component '${componentName}'`,
        code: 1129,
        severity: DiagnosticSeverity.Error
    }),
    mismatchCreateObjectArgumentCount: (componentName: string, allowedArgCounts: number[], actualCount: number) => {
        const argCountArray = (allowedArgCounts || [1]).sort().filter((value, index, self) => self.indexOf(value) === index);
        return {
            message: `For ${componentName}, expected ${argCountArray.map(c => c.toString()).join(' or ')} total arguments, but got ${actualCount}.`,
            code: 1130,
            severity: DiagnosticSeverity.Error
        };
    },
    deprecatedBrightScriptComponent: (componentName: string, deprecatedDescription?: string) => ({
        message: `${componentName} has been deprecated${deprecatedDescription ? ': ' + deprecatedDescription : ''}`,
        code: 1131,
        severity: DiagnosticSeverity.Error
>>>>>>> b393ddf7
    })
};

export const DiagnosticCodeMap = {} as Record<keyof (typeof DiagnosticMessages), number>;
export let diagnosticCodes = [] as number[];
for (let key in DiagnosticMessages) {
    diagnosticCodes.push(DiagnosticMessages[key]().code);
    DiagnosticCodeMap[key] = DiagnosticMessages[key]().code;
}

export interface DiagnosticInfo {
    message: string;
    code: number;
    severity: DiagnosticSeverity;
}

/**
 * Provides easy type support for the return value of any DiagnosticMessage function.
 * The second type parameter is optional, but allows plugins to pass in their own
 * DiagnosticMessages-like object in order to get the same type support
 */
export type DiagnosticMessageType<K extends keyof D, D extends Record<string, (...args: any) => any> = typeof DiagnosticMessages> =
    ReturnType<D[K]> &
    //include the missing properties from BsDiagnostic
    Pick<BsDiagnostic, 'range' | 'file' | 'relatedInformation' | 'tags'>;<|MERGE_RESOLUTION|>--- conflicted
+++ resolved
@@ -626,12 +626,6 @@
         code: 1121,
         severity: DiagnosticSeverity.Error
     }),
-<<<<<<< HEAD
-    circularReferenceDetected: (items: string[], scopeName: string) => ({
-        message: `Circular reference detected between ${Array.isArray(items) ? items.join(' -> ') : ''} in scope '${scopeName}'`,
-        code: 1122,
-        severity: DiagnosticSeverity.Error
-=======
     mismatchedOverriddenMemberVisibility: (childClassName: string, memberName: string, childAccessModifier: string, ancestorAccessModifier: string, ancestorClassName: string) => ({
         message: `Access modifier mismatch: '${memberName}' is ${childAccessModifier} in type '${childClassName}' but is ${ancestorAccessModifier} in base type '${ancestorClassName}'.`,
         code: 1122,
@@ -684,7 +678,11 @@
         message: `${componentName} has been deprecated${deprecatedDescription ? ': ' + deprecatedDescription : ''}`,
         code: 1131,
         severity: DiagnosticSeverity.Error
->>>>>>> b393ddf7
+    }),
+    circularReferenceDetected: (items: string[], scopeName: string) => ({
+        message: `Circular reference detected between ${Array.isArray(items) ? items.join(' -> ') : ''} in scope '${scopeName}'`,
+        code: 1132,
+        severity: DiagnosticSeverity.Error
     })
 };
 
