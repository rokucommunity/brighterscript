import type { Position } from 'vscode-languageserver';
import { DiagnosticSeverity } from 'vscode-languageserver';
import type { BsDiagnostic, TypeCompatibilityData } from './interfaces';
import { TokenKind } from './lexer/TokenKind';
import util from './util';
import { SymbolTypeFlag } from './SymbolTypeFlag';

/**
 * An object that keeps track of all possible error messages.
 */
export let DiagnosticMessages = {
    //this one won't be used much, we just need a catchall object for the code since we pass through the message from the parser
    genericParserMessage: (message: string) => ({
        message: message,
        code: 1000,
        severity: DiagnosticSeverity.Error
    }),
    /**
     *
     * @param name for local vars, it's the var name. for namespaced parts, it's the specific part that's unknown (`alpha.beta.charlie` would result in "cannot find name 'charlie')
     * @param fullName if a namespaced name, this is the full name `alpha.beta.charlie`, otherwise it's the same as `name`
     */
    cannotFindName: (name: string, fullName?: string) => ({
        message: `Cannot find name '${name}'`,
        code: 1001,
        data: {
            name: name,
            fullName: fullName ?? name
        },
        severity: DiagnosticSeverity.Error
    }),
    mismatchArgumentCount: (expectedCount: number | string, actualCount: number) => ({
        message: `Expected ${expectedCount} arguments, but got ${actualCount}.`,
        code: 1002,
        severity: DiagnosticSeverity.Error
    }),
    duplicateFunctionImplementation: (functionName: string, scopeName: string) => ({
        message: `Duplicate function implementation for '${functionName}' when this file is included in scope '${scopeName}'.`,
        code: 1003,
        severity: DiagnosticSeverity.Error
    }),
    referencedFileDoesNotExist: () => ({
        message: `Referenced file does not exist.`,
        code: 1004,
        severity: DiagnosticSeverity.Error
    }),
    xmlComponentMissingComponentDeclaration: () => ({
        message: `Missing a component declaration.`,
        code: 1005,
        severity: DiagnosticSeverity.Error
    }),
    xmlComponentMissingNameAttribute: () => ({
        message: `Component must have a name attribute.`,
        code: 1006,
        severity: DiagnosticSeverity.Error
    }),
    xmlComponentMissingExtendsAttribute: () => ({
        message: `Component is mising "extends" attribute and will automatically extend "Group" by default`,
        code: 1007,
        severity: DiagnosticSeverity.Warning
    }),
    xmlGenericParseError: (message: string) => ({
        //generic catchall xml parse error
        message: message,
        code: 1008,
        severity: DiagnosticSeverity.Error
    }),
    unnecessaryScriptImportInChildFromParent: (parentComponentName: string) => ({
        message: `Unnecessary script import: Script is already imported in ancestor component '${parentComponentName}'.`,
        code: 1009,
        severity: DiagnosticSeverity.Warning
    }),
    overridesAncestorFunction: (callableName: string, currentScopeName: string, parentFilePath: string, parentScopeName: string) => ({
        message: `Function '${callableName}' included in '${currentScopeName}' overrides function in '${parentFilePath}' included in '${parentScopeName}'.`,
        code: 1010,
        severity: DiagnosticSeverity.Hint
    }),
    localVarFunctionShadowsParentFunction: (scopeName: 'stdlib' | 'scope') => ({
        message: `Local variable function has same name as ${scopeName} function and will never be called.`,
        code: 1011,
        severity: DiagnosticSeverity.Warning
    }),
    scriptImportCaseMismatch: (correctFilePath: string) => ({
        message: `Script import path does not match casing of actual file path '${correctFilePath}'.`,
        code: 1012,
        severity: DiagnosticSeverity.Warning
    }),
    fileNotReferencedByAnyOtherFile: () => ({
        message: `This file is not referenced by any other file in the project.`,
        code: 1013,
        severity: DiagnosticSeverity.Warning
    }),
    unknownDiagnosticCode: (theUnknownCode: number) => ({
        message: `Unknown diagnostic code ${theUnknownCode}`,
        code: 1014,
        severity: DiagnosticSeverity.Warning
    }),
    scriptSrcCannotBeEmpty: () => ({
        message: `Script import cannot be empty or whitespace`,
        code: 1015,
        severity: DiagnosticSeverity.Error
    }),
    expectedIdentifierAfterKeyword: (keywordText: string) => ({
        message: `Expected identifier after '${keywordText}' keyword`,
        code: 1016,
        severity: DiagnosticSeverity.Error
    }),
    missingCallableKeyword: () => ({
        message: `Expected 'function' or 'sub' to preceed identifier`,
        code: 1017,
        severity: DiagnosticSeverity.Error
    }),
    expectedValidTypeToFollowAsKeyword: () => ({
        message: `Expected valid type to follow 'as' keyword`,
        code: 1018,
        severity: DiagnosticSeverity.Error
    }),
    bsFeatureNotSupportedInBrsFiles: (featureName) => ({
        message: `BrighterScript feature '${featureName}' is not supported in standard BrightScript files`,
        code: 1019,
        severity: DiagnosticSeverity.Error
    }),
    brsConfigJsonIsDeprecated: () => ({
        message: `'brsconfig.json' is deprecated. Please rename to 'bsconfig.json'`,
        code: 1020,
        severity: DiagnosticSeverity.Warning
    }),
    bsConfigJsonHasSyntaxErrors: (message: string) => ({
        message: `Encountered syntax errors in bsconfig.json: ${message}`,
        code: 1021,
        severity: DiagnosticSeverity.Error
    }),
    __unused4: (nonNamespacedClassName: string) => ({
        message: `Namespaced class cannot have the same name as a non-namespaced class '${nonNamespacedClassName}'`,
        code: 1022,
        severity: DiagnosticSeverity.Error
    }),
    cannotUseOverrideKeywordOnConstructorFunction: () => ({
        message: 'Override keyword is not allowed on class constructor method',
        code: 1023,
        severity: DiagnosticSeverity.Error
    }),
    statementMustBeDeclaredAtTopOfFile: (statementKeyword: string) => ({
        message: `'${statementKeyword}' statement must be declared at the top of the file`,
        code: 1149,
        severity: DiagnosticSeverity.Error
    }),
    methodDoesNotExistOnType: (methodName: string, className: string) => ({
        message: `Method '${methodName}' does not exist on type '${className}'`,
        code: 1025,
        severity: DiagnosticSeverity.Error
    }),
    duplicateIdentifier: (memberName: string) => ({
        message: `Duplicate identifier '${memberName}'`,
        code: 1026,
        severity: DiagnosticSeverity.Error
    }),
    missingOverrideKeyword: (ancestorClassName: string) => ({
        message: `Method has no override keyword but is declared in ancestor class '${ancestorClassName}'`,
        code: 1027,
        severity: DiagnosticSeverity.Error
    }),
    nameCollision: (thisThingKind: string, thatThingKind: string, thatThingName: string) => ({
        message: `${thisThingKind} has same name as ${thatThingKind} '${thatThingName}'`,
        code: 1028,
        severity: DiagnosticSeverity.Error
    }),
    classCouldNotBeFound: (className: string, scopeName: string) => ({
        message: `Class '${className}' could not be found when this file is included in scope '${scopeName}'`,
        code: 1029,
        severity: DiagnosticSeverity.Error,
        data: {
            className: className
        }
    }),
    expectedClassFieldIdentifier: () => ({
        message: `Expected identifier in class body`,
        code: 1030,
        severity: DiagnosticSeverity.Error
    }),
    expressionIsNotConstructable: (expressionType: string) => ({
        message: `Cannot use the 'new' keyword here because '${expressionType}' is not a constructable type`,
        code: 1031,
        severity: DiagnosticSeverity.Error
    }),
    expectedKeyword: (kind: TokenKind) => ({
        message: `Expected '${kind}' keyword`,
        code: 1032,
        severity: DiagnosticSeverity.Error
    }),
    expectedLeftParenAfterCallable: (callableType: string) => ({
        message: `Expected '(' after ${callableType}`,
        code: 1033,
        severity: DiagnosticSeverity.Error
    }),
    expectedNameAfterCallableKeyword: (callableType: string) => ({
        message: `Expected ${callableType} name after '${callableType}' keyword`,
        code: 1034,
        severity: DiagnosticSeverity.Error
    }),
    expectedLeftParenAfterCallableName: (callableType: string) => ({
        message: `Expected '(' after ${callableType} name`,
        code: 1035,
        severity: DiagnosticSeverity.Error
    }),
    tooManyCallableParameters: (actual: number, max: number) => ({
        message: `Cannot have more than ${max} parameters but found ${actual})`,
        code: 1036,
        severity: DiagnosticSeverity.Error
    }),
    __unused: (typeText: string) => ({
        message: `Function return type '${typeText}' is invalid`,
        code: 1037,
        severity: DiagnosticSeverity.Error
    }),
    requiredParameterMayNotFollowOptionalParameter: (parameterName: string) => ({
        message: `Required parameter '${parameterName}' must be declared before any optional parameters`,
        code: 1038,
        severity: DiagnosticSeverity.Error
    }),
    expectedNewlineOrColon: () => ({
        message: `Expected newline or ':' at the end of a statement`,
        code: 1039,
        severity: DiagnosticSeverity.Error
    }),
    functionNameCannotEndWithTypeDesignator: (callableType: string, name: string, designator: string) => ({
        message: `${callableType} name '${name}' cannot end with type designator '${designator}'`,
        code: 1040,
        severity: DiagnosticSeverity.Error
    }),
    callableBlockMissingEndKeyword: (callableType: string) => ({
        message: `Expected 'end ${callableType}' to terminate ${callableType} block`,
        code: 1041,
        severity: DiagnosticSeverity.Error
    }),
    mismatchedEndCallableKeyword: (expectedCallableType: string, actualCallableType: string) => ({
        message: `Expected 'end ${expectedCallableType?.replace(/^end\s*/, '')}' to terminate ${expectedCallableType} block but found 'end ${actualCallableType?.replace(/^end\s*/, '')}' instead.`,
        code: 1042,
        severity: DiagnosticSeverity.Error
    }),
    expectedParameterNameButFound: (text: string) => ({
        message: `Expected parameter name, but found '${text ?? ''}'`,
        code: 1043,
        severity: DiagnosticSeverity.Error
    }),
    __unused2: (parameterName: string, typeText: string) => ({
        message: `Function parameter '${parameterName}' is of invalid type '${typeText}'`,
        code: 1044,
        severity: DiagnosticSeverity.Error
    }),
    cannotUseReservedWordAsIdentifier: (name: string) => ({
        message: `Cannot use reserved word '${name}' as an identifier`,
        code: 1045,
        severity: DiagnosticSeverity.Error
    }),
    expectedOperatorAfterIdentifier: (operators: TokenKind[], name: string) => {
        operators = Array.isArray(operators) ? operators : [];
        return {
            message: `Expected operator ('${operators.join(`', '`)}') after idenfifier '${name}'`,
            code: 1046,
            severity: DiagnosticSeverity.Error
        };
    },
    expectedInlineIfStatement: () => ({
        message: `If/else statement within an inline if should be also inline`,
        code: 1047,
        severity: DiagnosticSeverity.Error
    }),
    expectedFinalNewline: () => ({
        message: `Expected newline at the end of an inline if statement`,
        code: 1048,
        severity: DiagnosticSeverity.Error
    }),
    couldNotFindMatchingEndKeyword: (keyword: string) => ({
        message: `Could not find matching 'end ${keyword}'`,
        code: 1049,
        severity: DiagnosticSeverity.Error
    }),
    expectedCatchBlockInTryCatch: () => ({
        message: `Expected 'catch' block in 'try' statement`,
        code: 1050,
        severity: DiagnosticSeverity.Error
    }),
    expectedEndForOrNextToTerminateForLoop: () => ({
        message: `Expected 'end for' or 'next' to terminate 'for' loop`,
        code: 1051,
        severity: DiagnosticSeverity.Error
    }),
    expectedInAfterForEach: (name: string) => ({
        message: `Expected 'in' after 'for each ${name}'`,
        code: 1052,
        severity: DiagnosticSeverity.Error
    }),
    expectedExpressionAfterForEachIn: () => ({
        message: `Expected expression after 'in' keyword from 'for each' statement`,
        code: 1053,
        severity: DiagnosticSeverity.Error
    }),
    unexpectedColonBeforeIfStatement: () => ({
        message: `Colon before 'if' statement is not allowed`,
        code: 1054,
        severity: DiagnosticSeverity.Error
    }),
    expectedStringLiteralAfterKeyword: (keyword: string) => ({
        message: `Missing string literal after '${keyword}' keyword`,
        code: 1055,
        severity: DiagnosticSeverity.Error
    }),
    keywordMustBeDeclaredAtRootLevel: (keyword: string) => ({
        message: `${keyword} must be declared at the root level`,
        code: 1056,
        severity: DiagnosticSeverity.Error
    }),
    __unused5: () => ({
        message: `'library' statement must be declared at the top of the file`,
        code: 1057,
        severity: DiagnosticSeverity.Error
    }),
    expectedEndIfElseIfOrElseToTerminateThenBlock: () => ({
        message: `Expected 'end if', 'else if', or 'else' to terminate 'then' block`,
        code: 1058,
        severity: DiagnosticSeverity.Error
    }),
    expectedEndTryToTerminateTryCatch: () => ({
        message: `Expected 'end try' to terminate 'try-catch' statement`,
        code: 1059,
        severity: DiagnosticSeverity.Error
    }),
    expectedEndIfToCloseIfStatement: (startingPosition: Position) => ({
        message: `Expected 'end if' to close 'if' statement started at ${startingPosition?.line + 1}:${startingPosition?.character + 1}`,
        code: 1060,
        severity: DiagnosticSeverity.Error
    }),
    expectedStatementToFollowConditionalCondition: (conditionType: string) => ({
        message: `Expected a statement to follow '${conditionType?.toLowerCase()} ...condition... then'`,
        code: 1061,
        severity: DiagnosticSeverity.Error
    }),
    expectedStatementToFollowElse: () => ({
        message: `Expected a statement to follow 'else'`,
        code: 1062,
        severity: DiagnosticSeverity.Error
    }),
    consecutiveIncrementDecrementOperatorsAreNotAllowed: () => ({
        message: `Consecutive increment/decrement operators are not allowed`,
        code: 1063,
        severity: DiagnosticSeverity.Error
    }),
    incrementDecrementOperatorsAreNotAllowedAsResultOfFunctionCall: () => ({
        message: ``,
        code: 1064,
        severity: DiagnosticSeverity.Error
    }),
    xmlUnexpectedTag: (tagName: string) => ({
        message: `Unexpected tag '${tagName}'`,
        code: 1065,
        severity: DiagnosticSeverity.Error
    }),
    expectedStatementOrFunctionCallButReceivedExpression: () => ({
        message: `Expected statement or function call but instead found expression`,
        code: 1066,
        severity: DiagnosticSeverity.Error
    }),
    xmlFunctionNotFound: (name: string) => ({
        message: `Cannot find function with name '${name}' in component scope`,
        code: 1067,
        severity: DiagnosticSeverity.Error
    }),
    xmlInvalidFieldType: (name: string) => ({
        message: `Invalid field type ${name}`,
        code: 1068,
        severity: DiagnosticSeverity.Error
    }),
    xmlUnexpectedChildren: (tagName: string) => ({
        message: `Tag '${tagName}' should not have children`,
        code: 1069,
        severity: DiagnosticSeverity.Error
    }),
    xmlTagMissingAttribute: (tagName: string, attrName: string) => ({
        message: `Tag '${tagName}' must have a '${attrName}' attribute`,
        code: 1070,
        severity: DiagnosticSeverity.Error
    }),
    expectedLabelIdentifierAfterGotoKeyword: () => ({
        message: `Expected label identifier after 'goto' keyword`,
        code: 1071,
        severity: DiagnosticSeverity.Error
    }),
    expectedRightSquareBraceAfterArrayOrObjectIndex: () => ({
        message: `Expected ']' after array or object index`,
        code: 1072,
        severity: DiagnosticSeverity.Error
    }),
    expectedPropertyNameAfterPeriod: () => ({
        message: `Expected property name after '.'`,
        code: 1073,
        severity: DiagnosticSeverity.Error
    }),
    tooManyCallableArguments: (actual: number, max: number) => ({
        message: `Cannot have more than ${max} arguments but found ${actual}`,
        code: 1074,
        severity: DiagnosticSeverity.Error
    }),
    expectedRightParenAfterFunctionCallArguments: () => ({
        message: `Expected ')' after function call arguments`,
        code: 1075,
        severity: DiagnosticSeverity.Error
    }),
    unmatchedLeftParenAfterExpression: () => ({
        message: `Unmatched '(': expected ')' after expression`,
        code: 1076,
        severity: DiagnosticSeverity.Error
    }),
    unmatchedLeftSquareBraceAfterArrayLiteral: () => ({
        message: `Unmatched '[': expected ']' after array literal`,
        code: 1077,
        severity: DiagnosticSeverity.Error
    }),
    unexpectedAAKey: () => ({
        message: `Expected identifier or string as associative array key`,
        code: 1078,
        severity: DiagnosticSeverity.Error
    }),
    expectedColonBetweenAAKeyAndvalue: () => ({
        message: `Expected ':' between associative array key and value`,
        code: 1079,
        severity: DiagnosticSeverity.Error
    }),
    unmatchedLeftCurlyAfterAALiteral: () => ({
        message: `Unmatched '{': expected '}' after associative array literal`,
        code: 1080,
        severity: DiagnosticSeverity.Error
    }),
    unexpectedToken: (text: string) => ({
        message: `Unexpected token '${text}'`,
        code: 1081,
        severity: DiagnosticSeverity.Error
    }),
    /**
     * Used in the lexer anytime we encounter an unsupported character
     */
    unexpectedCharacter: (text: string) => ({
        message: `Unexpected character '${text}' (char code ${text?.charCodeAt(0)})`,
        code: 1082,
        severity: DiagnosticSeverity.Error
    }),
    unterminatedStringAtEndOfLine: () => ({
        message: `Unterminated string at end of line`,
        code: 1083,
        severity: DiagnosticSeverity.Error
    }),
    unterminatedStringAtEndOfFile: () => ({
        message: `Unterminated string at end of file`,
        code: 1084,
        severity: DiagnosticSeverity.Error
    }),
    fractionalHexLiteralsAreNotSupported: () => ({
        message: `Fractional hex literals are not supported`,
        code: 1085,
        severity: DiagnosticSeverity.Error
    }),
    unexpectedConditionalCompilationString: () => ({
        message: `Unexpected conditional-compilation string`,
        code: 1086,
        severity: DiagnosticSeverity.Error
    }),
    duplicateConstDeclaration: (name: string) => ({
        message: `Attempting to redeclare #const with name '${name}'`,
        code: 1087,
        severity: DiagnosticSeverity.Error
    }),
    constAliasDoesNotExist: (name: string) => ({
        message: `Attempting to create #const alias of '${name}', but no such #const exists`,
        code: 1088,
        severity: DiagnosticSeverity.Error
    }),
    invalidHashConstValue: () => ({
        message: '#const declarations can only have values of `true`, `false`, or other #const names',
        code: 1089,
        severity: DiagnosticSeverity.Error
    }),
    referencedConstDoesNotExist: () => ({
        message: `Referenced #const does not exist`,
        code: 1090,
        severity: DiagnosticSeverity.Error
    }),
    invalidHashIfValue: () => ({
        message: `#if conditionals can only be 'true', 'false', or other #const names`,
        code: 1091,
        severity: DiagnosticSeverity.Error
    }),
    hashError: (message: string) => ({
        message: `#error ${message}`,
        code: 1092,
        severity: DiagnosticSeverity.Error
    }),
    expectedEqualAfterConstName: () => ({
        message: `Expected '=' after #const`,
        code: 1093,
        severity: DiagnosticSeverity.Error
    }),
    expectedHashElseIfToCloseHashIf: (startingLine: number) => ({
        message: `Expected '#else if' to close '#if' conditional compilation statement starting on line ${startingLine}`,
        code: 1094,
        severity: DiagnosticSeverity.Error
    }),
    constNameCannotBeReservedWord: () => ({
        message: `#const name cannot be a reserved word`,
        code: 1095,
        severity: DiagnosticSeverity.Error
    }),
    expectedIdentifier: () => ({
        message: `Expected identifier`,
        code: 1096,
        severity: DiagnosticSeverity.Error
    }),
    expectedAttributeNameAfterAtSymbol: () => ({
        message: `Expected xml attribute name after '@'`,
        code: 1097,
        severity: DiagnosticSeverity.Error
    }),
    childFieldTypeNotAssignableToBaseProperty: (childTypeName: string, baseTypeName: string, fieldName: string, childFieldType: string, parentFieldType: string) => ({
        message: `Field '${fieldName}' in class '${childTypeName}' is not assignable to the same field in base class '${baseTypeName}'. Type '${childFieldType}' is not assignable to type '${parentFieldType}'.`,
        code: 1098,
        severity: DiagnosticSeverity.Error
    }),
    classChildMemberDifferentMemberTypeThanAncestor: (memberType: string, parentMemberType: string, parentClassName: string) => ({
        message: `Class member is a ${memberType} here but a ${parentMemberType} in ancestor class '${parentClassName}'`,
        code: 1099,
        severity: DiagnosticSeverity.Error
    }),
    classConstructorMissingSuperCall: () => ({
        message: `Missing "super()" call in class constructor method.`,
        code: 1100,
        severity: DiagnosticSeverity.Error
    }),
    classConstructorIllegalUseOfMBeforeSuperCall: () => ({
        message: `Illegal use of "m" before calling "super()"`,
        code: 1101,
        severity: DiagnosticSeverity.Error
    }),
    classFieldCannotBeOverridden: () => ({
        message: `Class field cannot be overridden`,
        code: 1102,
        severity: DiagnosticSeverity.Error
    }),
    unusedAnnotation: () => ({
        message: `This annotation is not attached to any statement`,
        code: 1103,
        severity: DiagnosticSeverity.Error
    }),
    localVarShadowedByScopedFunction: () => ({
        message: `Declaring a local variable with same name as scoped function can result in unexpected behavior`,
        code: 1104,
        severity: DiagnosticSeverity.Error
    }),
    scopeFunctionShadowedByBuiltInFunction: () => ({
        message: `Scope function will not be accessible because it has the same name as a built-in function`,
        code: 1105,
        severity: DiagnosticSeverity.Error
    }),
    localVarSameNameAsClass: (className: string) => ({
        message: `Local variable has same name as class '${className}'`,
        code: 1106,
        severity: DiagnosticSeverity.Error
    }),
    unnecessaryCodebehindScriptImport: () => ({
        message: `This import is unnecessary because compiler option 'autoImportComponentScript' is enabled`,
        code: 1107,
        severity: DiagnosticSeverity.Warning
    }),
    expectedOpenParenToFollowCallfuncIdentifier: () => ({
        message: `Expected '(' to follow callfunc identifier`,
        code: 1108,
        severity: DiagnosticSeverity.Error
    }),
    expectedToken: (...tokenKinds: string[]) => ({
        message: `Expected token '${tokenKinds.join(`' or '`)}'`,
        code: 1109,
        severity: DiagnosticSeverity.Error
    }),
    parameterMayNotHaveSameNameAsNamespace: (paramName: string) => ({
        message: `Parameter '${paramName}' may not have the same name as namespace`,
        code: 1110,
        severity: DiagnosticSeverity.Error
    }),
    variableMayNotHaveSameNameAsNamespace: (variableName: string) => ({
        message: `Variable '${variableName}' may not have the same name as namespace`,
        code: 1111,
        severity: DiagnosticSeverity.Error
    }),
    unterminatedTemplateStringAtEndOfFile: () => ({
        message: `Unterminated template string at end of file`,
        code: 1113,
        severity: DiagnosticSeverity.Error
    }),
    unterminatedTemplateExpression: () => ({
        message: `Unterminated template string expression. '\${' must be followed by expression, then '}'`,
        code: 1114,
        severity: DiagnosticSeverity.Error
    }),
    duplicateComponentName: (componentName: string) => ({
        message: `There are multiple components with the name '${componentName}'`,
        code: 1115,
        severity: DiagnosticSeverity.Error
    }),
    functionCannotHaveSameNameAsClass: (className: string) => ({
        message: `Function has same name as class '${className}'`,
        code: 1116,
        severity: DiagnosticSeverity.Error
    }),
    missingExceptionVarToFollowCatch: () => ({
        message: `Missing exception variable after 'catch' keyword`,
        code: 1117,
        severity: DiagnosticSeverity.Error
    }),
    missingExceptionExpressionAfterThrowKeyword: () => ({
        message: `Missing exception expression after 'throw' keyword`,
        code: 1118,
        severity: DiagnosticSeverity.Error
    }),
    missingLeftSquareBracketAfterDimIdentifier: () => ({
        message: `Missing left square bracket after 'dim' identifier`,
        code: 1119,
        severity: DiagnosticSeverity.Error
    }),
    missingRightSquareBracketAfterDimIdentifier: () => ({
        message: `Missing right square bracket after 'dim' identifier`,
        code: 1120,
        severity: DiagnosticSeverity.Error
    }),
    missingExpressionsInDimStatement: () => ({
        message: `Missing expression(s) in 'dim' statement`,
        code: 1121,
        severity: DiagnosticSeverity.Error
    }),
    mismatchedOverriddenMemberVisibility: (childClassName: string, memberName: string, childAccessModifier: string, ancestorAccessModifier: string, ancestorClassName: string) => ({
        message: `Access modifier mismatch: '${memberName}' is ${childAccessModifier} in type '${childClassName}' but is ${ancestorAccessModifier} in base type '${ancestorClassName}'.`,
        code: 1122,
        severity: DiagnosticSeverity.Error
    }),
    __unused3: (typeName: string) => ({
        message: `Cannot find type with name '${typeName}'`,
        code: 1123,
        severity: DiagnosticSeverity.Error
    }),
    enumValueMustBeType: (expectedType: string) => ({
        message: `Enum value must be type '${expectedType}'`,
        code: 1124,
        severity: DiagnosticSeverity.Error
    }),
    enumValueIsRequired: (expectedType: string) => ({
        message: `Value is required for ${expectedType} enum`,
        code: 1125,
        severity: DiagnosticSeverity.Error
    }),
    unknownEnumValue: (name: string, enumName: string) => ({
        message: `Property '${name}' does not exist on enum '${enumName}'`,
        code: 1126,
        severity: DiagnosticSeverity.Error
    }),
    duplicateEnumDeclaration: (scopeName: string, enumName: string) => ({
        message: `Scope '${scopeName}' already contains an enum with name '${enumName}'`,
        code: 1127,
        severity: DiagnosticSeverity.Error
    }),
    unknownRoSGNode: (nodeName: string) => ({
        message: `Unknown roSGNode '${nodeName}'`,
        code: 1128,
        severity: DiagnosticSeverity.Error
    }),
    unknownBrightScriptComponent: (componentName: string) => ({
        message: `Unknown BrightScript component '${componentName}'`,
        code: 1129,
        severity: DiagnosticSeverity.Error
    }),
    mismatchCreateObjectArgumentCount: (componentName: string, allowedArgCounts: number[], actualCount: number) => {
        const argCountArray = (allowedArgCounts || [1]).sort().filter((value, index, self) => self.indexOf(value) === index);
        return {
            message: `For ${componentName}, expected ${argCountArray.map(c => c.toString()).join(' or ')} total arguments, but got ${actualCount}.`,
            code: 1130,
            severity: DiagnosticSeverity.Error
        };
    },
    deprecatedBrightScriptComponent: (componentName: string, deprecatedDescription?: string) => ({
        message: `${componentName} has been deprecated${deprecatedDescription ? ': ' + deprecatedDescription : ''}`,
        code: 1131,
        severity: DiagnosticSeverity.Error
    }),
    circularReferenceDetected: (items: string[], scopeName: string) => ({
        message: `Circular reference detected between ${Array.isArray(items) ? items.join(' -> ') : ''} in scope '${scopeName}'`,
        code: 1132,
        severity: DiagnosticSeverity.Error
    }),
    unexpectedStatementOutsideFunction: () => ({
        message: `Unexpected statement found outside of function body`,
        code: 1133,
        severity: DiagnosticSeverity.Error
    }),
    detectedTooDeepFileSource: (numberOfParentDirectories: number) => ({
        message: `Expected directory depth no larger than 7, but found ${numberOfParentDirectories}`,
        code: 1134,
        severity: DiagnosticSeverity.Error
    }),
    illegalContinueStatement: () => ({
        message: `Continue statement must be contained within a loop statement`,
        code: 1135,
        severity: DiagnosticSeverity.Error
    }),
    keywordMustBeDeclaredAtNamespaceLevel: (keyword: string) => ({
        message: `${keyword} must be declared at the root level or within a namespace`,
        code: 1136,
        severity: DiagnosticSeverity.Error
    }),
    itemCannotBeUsedAsVariable: (itemType: string) => ({
        message: `${itemType} cannot be used as a variable`,
        code: 1137,
        severity: DiagnosticSeverity.Error
    }),
    callfuncHasToManyArgs: (numberOfArgs: number) => ({
        message: `You can not have more than 5 arguments in a callFunc. ${numberOfArgs} found.`,
        code: 1138,
        severity: DiagnosticSeverity.Error
    }),
    noOptionalChainingInLeftHandSideOfAssignment: () => ({
        message: `Optional chaining may not be used in the left-hand side of an assignment`,
        code: 1139,
        severity: DiagnosticSeverity.Error
    }),
    itemCannotBeUsedAsType: (typeText: string) => ({
        message: `'${typeText}' cannot be used as a type`,
        code: 1140,
        severity: DiagnosticSeverity.Error
    }),
    argumentTypeMismatch: (actualTypeString: string, expectedTypeString: string, data?: TypeCompatibilityData) => ({
        message: `Argument of type '${actualTypeString}' is not compatible with parameter of type '${expectedTypeString}'${typeCompatibilityMessage(actualTypeString, expectedTypeString, data)}`,
        data: data,
        code: 1141,
        severity: DiagnosticSeverity.Error
    }),
    returnTypeMismatch: (actualTypeString: string, expectedTypeString: string, data?: TypeCompatibilityData) => ({
        message: `Type '${actualTypeString}' is not compatible with declared return type '${expectedTypeString}'${typeCompatibilityMessage(actualTypeString, expectedTypeString, data)}'`,
        data: data,
        code: 1142,
        severity: DiagnosticSeverity.Error
    }),
    assignmentTypeMismatch: (actualTypeString: string, expectedTypeString: string, data?: TypeCompatibilityData) => ({
        message: `Type '${actualTypeString}' is not compatible with type '${expectedTypeString}'${typeCompatibilityMessage(actualTypeString, expectedTypeString, data)}`,
        data: data,
        code: 1143,
        severity: DiagnosticSeverity.Error
    }),
    operatorTypeMismatch: (operatorString: string, firstType: string, secondType = '') => ({
        message: `Operator '${operatorString}' cannot be applied to type${secondType ? 's' : ''} '${firstType}'${secondType ? ` and '${secondType}'` : ''}`,
        code: 1144,
        severity: DiagnosticSeverity.Error
    }),
    incompatibleSymbolDefinition: (symbol: string, scopeName: string) => ({
        message: `'${symbol}' is incompatible across these scopes: ${scopeName}`,
        code: 1145,
        severity: DiagnosticSeverity.Error
    }),
    memberAccessibilityMismatch: (memberName: string, accessModifierFlag: SymbolTypeFlag, definingClassName: string) => ({
        message: `Member '${memberName}' is ${accessModifierNameFromFlag(accessModifierFlag)}${accessModifierAdditionalInfo(accessModifierFlag, definingClassName)}`, // TODO: Add scopes where it was defined
        code: 1146,
        severity: DiagnosticSeverity.Error
    }),
<<<<<<< HEAD
    duplicateSymbolInScope: (symbol: string, scopeName: string) => ({
        message: `'${symbol}' is defined multiple times in scope '${scopeName}'`,
=======
    typecastStatementMustBeDeclaredAtStart: () => ({
        message: `'typecast' statement must be declared at the top of the file or beginning of function or namespace`,
        code: 1147,
        severity: DiagnosticSeverity.Error
    }),
    invalidTypecastStatementApplication: (foundApplication: string) => ({
        message: `'typecast' statement can only be applied to 'm', but was applied to '${foundApplication}'`,
>>>>>>> bb0d81d4
        code: 1148,
        severity: DiagnosticSeverity.Error
    })
};
export const defaultMaximumTruncationLength = 160;

export function typeCompatibilityMessage(actualTypeString: string, expectedTypeString: string, data: TypeCompatibilityData) {
    let message = '';
    if (data?.missingFields?.length > 0) {
        message = `\n    Type '${actualTypeString}' is missing the following members: ` + util.truncate({
            leadingText: ``,
            trailingText: '',
            itemSeparator: ', ',
            items: data.missingFields,
            partBuilder: (x) => x.name,
            maxLength: defaultMaximumTruncationLength
        });
    } else if (data?.fieldMismatches?.length > 0) {
        message = '. ' + util.truncate({
            leadingText: `Type '${actualTypeString}' has incompatible members:`,
            items: data.fieldMismatches,
            itemSeparator: '',
            partBuilder: (x) => `\n    member "${x.name}" should be '${x.expectedType}' but is '${x.actualType}'`,
            maxLength: defaultMaximumTruncationLength
        });
    }
    return message;
}

function accessModifierNameFromFlag(accessModifierFlag: SymbolTypeFlag) {
    let result = TokenKind.Public;
    // eslint-disable-next-line no-bitwise
    if (accessModifierFlag & SymbolTypeFlag.private) {
        result = TokenKind.Private;
        // eslint-disable-next-line no-bitwise
    } else if (accessModifierFlag & SymbolTypeFlag.protected) {
        result = TokenKind.Protected;
    }
    return result.toLowerCase();
}

function accessModifierAdditionalInfo(accessModifierFlag: SymbolTypeFlag, className: string) {
    // eslint-disable-next-line no-bitwise
    if (accessModifierFlag & SymbolTypeFlag.private) {
        return ` and only accessible from within class '${className}'`;
        // eslint-disable-next-line no-bitwise
    } else if (accessModifierFlag & SymbolTypeFlag.protected) {
        return ` and only accessible from within class '${className}' and its subclasses`;
    }
    return TokenKind.Public;
}

export const DiagnosticCodeMap = {} as Record<keyof (typeof DiagnosticMessages), number>;
export let diagnosticCodes = [] as number[];
for (let key in DiagnosticMessages) {
    diagnosticCodes.push(DiagnosticMessages[key]().code);
    DiagnosticCodeMap[key] = DiagnosticMessages[key]().code;
}

export interface DiagnosticInfo {
    message: string;
    code: number;
    severity: DiagnosticSeverity;
}

/**
 * Provides easy type support for the return value of any DiagnosticMessage function.
 * The second type parameter is optional, but allows plugins to pass in their own
 * DiagnosticMessages-like object in order to get the same type support
 */
export type DiagnosticMessageType<K extends keyof D, D extends Record<string, (...args: any) => any> = typeof DiagnosticMessages> =
    ReturnType<D[K]> &
    //include the missing properties from BsDiagnostic
    Pick<BsDiagnostic, 'range' | 'file' | 'relatedInformation' | 'tags'>;<|MERGE_RESOLUTION|>--- conflicted
+++ resolved
@@ -765,10 +765,6 @@
         code: 1146,
         severity: DiagnosticSeverity.Error
     }),
-<<<<<<< HEAD
-    duplicateSymbolInScope: (symbol: string, scopeName: string) => ({
-        message: `'${symbol}' is defined multiple times in scope '${scopeName}'`,
-=======
     typecastStatementMustBeDeclaredAtStart: () => ({
         message: `'typecast' statement must be declared at the top of the file or beginning of function or namespace`,
         code: 1147,
@@ -776,8 +772,12 @@
     }),
     invalidTypecastStatementApplication: (foundApplication: string) => ({
         message: `'typecast' statement can only be applied to 'm', but was applied to '${foundApplication}'`,
->>>>>>> bb0d81d4
         code: 1148,
+        severity: DiagnosticSeverity.Error
+    }),
+    duplicateSymbolInScope: (symbol: string, scopeName: string) => ({
+        message: `'${symbol}' is defined multiple times in scope '${scopeName}'`,
+        code: 1153,
         severity: DiagnosticSeverity.Error
     })
 };
