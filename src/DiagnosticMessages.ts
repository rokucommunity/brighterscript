import type { Position } from 'vscode-languageserver';
import { DiagnosticSeverity } from 'vscode-languageserver';
import type { BsDiagnostic, TypeCompatibilityData } from './interfaces';
import { TokenKind } from './lexer/TokenKind';
import util from './util';
import { SymbolTypeFlag } from './SymbolTypeFlag';

/**
 * An object that keeps track of all possible error messages.
 */
export let DiagnosticMessages = {
    //this one won't be used much, we just need a catchall object for the code since we pass through the message from the parser
    genericParserMessage: (message: string) => ({
        message: message,
        code: 1000,
        severity: DiagnosticSeverity.Error
    }),
    /**
     *
     * @param name for local vars, it's the var name. for namespaced parts, it's the specific part that's unknown (`alpha.beta.charlie` would result in "cannot find name 'charlie')
     * @param fullName if a namespaced name, this is the full name `alpha.beta.charlie`, otherwise it's the same as `name`
     * @param typeName if 'name' refers to a member, what is the the type it is a member of?
     * @param typeDescriptor defaults to 'type' ... could also be 'namespace', etc.
     */
    cannotFindName: (name: string, fullName?: string, typeName?: string, typeDescriptor = 'type') => ({
        message: `Cannot find name '${name}'${typeName ? ` for ${typeDescriptor} '${typeName}'` : ''}`,
        code: 1001,
        data: {
            name: name,
            fullName: fullName ?? name,
            typeName: typeName ? typeName : undefined
        },
        severity: DiagnosticSeverity.Error
    }),
    mismatchArgumentCount: (expectedCount: number | string, actualCount: number) => ({
        message: `Expected ${expectedCount} arguments, but got ${actualCount}.`,
        code: 1002,
        severity: DiagnosticSeverity.Error
    }),
    duplicateFunctionImplementation: (functionName: string, scopeName: string) => ({
        message: `Duplicate function implementation for '${functionName}' when this file is included in scope '${scopeName}'.`,
        code: 1003,
        severity: DiagnosticSeverity.Error
    }),
    referencedFileDoesNotExist: () => ({
        message: `Referenced file does not exist.`,
        code: 1004,
        severity: DiagnosticSeverity.Error
    }),
    xmlComponentMissingComponentDeclaration: () => ({
        message: `Missing a component declaration.`,
        code: 1005,
        severity: DiagnosticSeverity.Error
    }),
    xmlComponentMissingNameAttribute: () => ({
        message: `Component must have a name attribute.`,
        code: 1006,
        severity: DiagnosticSeverity.Error
    }),
    xmlComponentMissingExtendsAttribute: () => ({
        message: `Component is mising "extends" attribute and will automatically extend "Group" by default`,
        code: 1007,
        severity: DiagnosticSeverity.Warning
    }),
    xmlGenericParseError: (message: string) => ({
        //generic catchall xml parse error
        message: message,
        code: 1008,
        severity: DiagnosticSeverity.Error
    }),
    unnecessaryScriptImportInChildFromParent: (parentComponentName: string) => ({
        message: `Unnecessary script import: Script is already imported in ancestor component '${parentComponentName}'.`,
        code: 1009,
        severity: DiagnosticSeverity.Warning
    }),
    overridesAncestorFunction: (callableName: string, currentScopeName: string, parentFilePath: string, parentScopeName: string) => ({
        message: `Function '${callableName}' included in '${currentScopeName}' overrides function in '${parentFilePath}' included in '${parentScopeName}'.`,
        code: 1010,
        severity: DiagnosticSeverity.Hint
    }),
    localVarFunctionShadowsParentFunction: (scopeName: 'stdlib' | 'scope') => ({
        message: `Local variable function has same name as ${scopeName} function and will never be called.`,
        code: 1011,
        severity: DiagnosticSeverity.Warning
    }),
    scriptImportCaseMismatch: (correctFilePath: string) => ({
        message: `Script import path does not match casing of actual file path '${correctFilePath}'.`,
        code: 1012,
        severity: DiagnosticSeverity.Warning
    }),
    fileNotReferencedByAnyOtherFile: () => ({
        message: `This file is not referenced by any other file in the project.`,
        code: 1013,
        severity: DiagnosticSeverity.Warning
    }),
    unknownDiagnosticCode: (theUnknownCode: number) => ({
        message: `Unknown diagnostic code ${theUnknownCode}`,
        code: 1014,
        severity: DiagnosticSeverity.Warning
    }),
    scriptSrcCannotBeEmpty: () => ({
        message: `Script import cannot be empty or whitespace`,
        code: 1015,
        severity: DiagnosticSeverity.Error
    }),
    expectedIdentifierAfterKeyword: (keywordText: string) => ({
        message: `Expected identifier after '${keywordText}' keyword`,
        code: 1016,
        severity: DiagnosticSeverity.Error
    }),
    missingCallableKeyword: () => ({
        message: `Expected 'function' or 'sub' to preceed identifier`,
        code: 1017,
        severity: DiagnosticSeverity.Error
    }),
    expectedValidTypeToFollowAsKeyword: () => ({
        message: `Expected valid type to follow 'as' keyword`,
        code: 1018,
        severity: DiagnosticSeverity.Error
    }),
    bsFeatureNotSupportedInBrsFiles: (featureName) => ({
        message: `BrighterScript feature '${featureName}' is not supported in standard BrightScript files`,
        code: 1019,
        severity: DiagnosticSeverity.Error
    }),
    brsConfigJsonIsDeprecated: () => ({
        message: `'brsconfig.json' is deprecated. Please rename to 'bsconfig.json'`,
        code: 1020,
        severity: DiagnosticSeverity.Warning
    }),
    bsConfigJsonHasSyntaxErrors: (message: string) => ({
        message: `Encountered syntax errors in bsconfig.json: ${message}`,
        code: 1021,
        severity: DiagnosticSeverity.Error
    }),
    __unused4: (nonNamespacedClassName: string) => ({
        message: `Namespaced class cannot have the same name as a non-namespaced class '${nonNamespacedClassName}'`,
        code: 1022,
        severity: DiagnosticSeverity.Error
    }),
    cannotUseOverrideKeywordOnConstructorFunction: () => ({
        message: 'Override keyword is not allowed on class constructor method',
        code: 1023,
        severity: DiagnosticSeverity.Error
    }),
    statementMustBeDeclaredAtTopOfFile: (statementKeyword: string) => ({
        message: `'${statementKeyword}' statement must be declared at the top of the file`,
        code: 1024,
        severity: DiagnosticSeverity.Error
    }),
    methodDoesNotExistOnType: (methodName: string, className: string) => ({
        message: `Method '${methodName}' does not exist on type '${className}'`,
        code: 1025,
        severity: DiagnosticSeverity.Error
    }),
    duplicateIdentifier: (memberName: string) => ({
        message: `Duplicate identifier '${memberName}'`,
        code: 1026,
        severity: DiagnosticSeverity.Error
    }),
    missingOverrideKeyword: (ancestorClassName: string) => ({
        message: `Method has no override keyword but is declared in ancestor class '${ancestorClassName}'`,
        code: 1027,
        severity: DiagnosticSeverity.Error
    }),
    nameCollision: (thisThingKind: string, thatThingKind: string, thatThingName: string) => ({
        message: `${thisThingKind} has same name as ${thatThingKind} '${thatThingName}'`,
        code: 1028,
        severity: DiagnosticSeverity.Error
    }),
    classCouldNotBeFound: (className: string, scopeName: string) => ({
        message: `Class '${className}' could not be found when this file is included in scope '${scopeName}'`,
        code: 1029,
        severity: DiagnosticSeverity.Error,
        data: {
            className: className
        }
    }),
    expectedClassFieldIdentifier: () => ({
        message: `Expected identifier in class body`,
        code: 1030,
        severity: DiagnosticSeverity.Error
    }),
    expressionIsNotConstructable: (expressionType: string) => ({
        message: `Cannot use the 'new' keyword here because '${expressionType}' is not a constructable type`,
        code: 1031,
        severity: DiagnosticSeverity.Error
    }),
    expectedKeyword: (kind: TokenKind) => ({
        message: `Expected '${kind}' keyword`,
        code: 1032,
        severity: DiagnosticSeverity.Error
    }),
    expectedLeftParenAfterCallable: (callableType: string) => ({
        message: `Expected '(' after ${callableType}`,
        code: 1033,
        severity: DiagnosticSeverity.Error
    }),
    expectedNameAfterCallableKeyword: (callableType: string) => ({
        message: `Expected ${callableType} name after '${callableType}' keyword`,
        code: 1034,
        severity: DiagnosticSeverity.Error
    }),
    expectedLeftParenAfterCallableName: (callableType: string) => ({
        message: `Expected '(' after ${callableType} name`,
        code: 1035,
        severity: DiagnosticSeverity.Error
    }),
    tooManyCallableParameters: (actual: number, max: number) => ({
        message: `Cannot have more than ${max} parameters but found ${actual})`,
        code: 1036,
        severity: DiagnosticSeverity.Error
    }),
    __unused: (typeText: string) => ({
        message: `Function return type '${typeText}' is invalid`,
        code: 1037,
        severity: DiagnosticSeverity.Error
    }),
    requiredParameterMayNotFollowOptionalParameter: (parameterName: string) => ({
        message: `Required parameter '${parameterName}' must be declared before any optional parameters`,
        code: 1038,
        severity: DiagnosticSeverity.Error
    }),
    expectedNewlineOrColon: () => ({
        message: `Expected newline or ':' at the end of a statement`,
        code: 1039,
        severity: DiagnosticSeverity.Error
    }),
    functionNameCannotEndWithTypeDesignator: (callableType: string, name: string, designator: string) => ({
        message: `${callableType} name '${name}' cannot end with type designator '${designator}'`,
        code: 1040,
        severity: DiagnosticSeverity.Error
    }),
    callableBlockMissingEndKeyword: (callableType: string) => ({
        message: `Expected 'end ${callableType}' to terminate ${callableType} block`,
        code: 1041,
        severity: DiagnosticSeverity.Error
    }),
    mismatchedEndCallableKeyword: (expectedCallableType: string, actualCallableType: string) => ({
        message: `Expected 'end ${expectedCallableType?.replace(/^end\s*/, '')}' to terminate ${expectedCallableType} block but found 'end ${actualCallableType?.replace(/^end\s*/, '')}' instead.`,
        code: 1042,
        severity: DiagnosticSeverity.Error
    }),
    expectedParameterNameButFound: (text: string) => ({
        message: `Expected parameter name, but found '${text ?? ''}'`,
        code: 1043,
        severity: DiagnosticSeverity.Error
    }),
    __unused2: (parameterName: string, typeText: string) => ({
        message: `Function parameter '${parameterName}' is of invalid type '${typeText}'`,
        code: 1044,
        severity: DiagnosticSeverity.Error
    }),
    cannotUseReservedWordAsIdentifier: (name: string) => ({
        message: `Cannot use reserved word '${name}' as an identifier`,
        code: 1045,
        severity: DiagnosticSeverity.Error
    }),
    expectedOperatorAfterIdentifier: (operators: TokenKind[], name: string) => {
        operators = Array.isArray(operators) ? operators : [];
        return {
            message: `Expected operator ('${operators.join(`', '`)}') after idenfifier '${name}'`,
            code: 1046,
            severity: DiagnosticSeverity.Error
        };
    },
    expectedInlineIfStatement: () => ({
        message: `If/else statement within an inline if should be also inline`,
        code: 1047,
        severity: DiagnosticSeverity.Error
    }),
    expectedFinalNewline: () => ({
        message: `Expected newline at the end of an inline if statement`,
        code: 1048,
        severity: DiagnosticSeverity.Error
    }),
    couldNotFindMatchingEndKeyword: (keyword: string) => ({
        message: `Could not find matching 'end ${keyword}'`,
        code: 1049,
        severity: DiagnosticSeverity.Error
    }),
    expectedCatchBlockInTryCatch: () => ({
        message: `Expected 'catch' block in 'try' statement`,
        code: 1050,
        severity: DiagnosticSeverity.Error
    }),
    expectedEndForOrNextToTerminateForLoop: () => ({
        message: `Expected 'end for' or 'next' to terminate 'for' loop`,
        code: 1051,
        severity: DiagnosticSeverity.Error
    }),
    expectedInAfterForEach: (name: string) => ({
        message: `Expected 'in' after 'for each ${name}'`,
        code: 1052,
        severity: DiagnosticSeverity.Error
    }),
    expectedExpressionAfterForEachIn: () => ({
        message: `Expected expression after 'in' keyword from 'for each' statement`,
        code: 1053,
        severity: DiagnosticSeverity.Error
    }),
    unexpectedColonBeforeIfStatement: () => ({
        message: `Colon before 'if' statement is not allowed`,
        code: 1054,
        severity: DiagnosticSeverity.Error
    }),
    expectedStringLiteralAfterKeyword: (keyword: string) => ({
        message: `Missing string literal after '${keyword}' keyword`,
        code: 1055,
        severity: DiagnosticSeverity.Error
    }),
    keywordMustBeDeclaredAtRootLevel: (keyword: string) => ({
        message: `${keyword} must be declared at the root level`,
        code: 1056,
        severity: DiagnosticSeverity.Error
    }),
    __unused5: () => ({
        message: `'library' statement must be declared at the top of the file`,
        code: 1057,
        severity: DiagnosticSeverity.Error
    }),
    expectedEndIfElseIfOrElseToTerminateThenBlock: () => ({
        message: `Expected 'end if', 'else if', or 'else' to terminate 'then' block`,
        code: 1058,
        severity: DiagnosticSeverity.Error
    }),
    expectedEndTryToTerminateTryCatch: () => ({
        message: `Expected 'end try' to terminate 'try-catch' statement`,
        code: 1059,
        severity: DiagnosticSeverity.Error
    }),
    expectedEndIfToCloseIfStatement: (startingPosition: Position) => ({
        message: `Expected 'end if' to close 'if' statement started at ${startingPosition?.line + 1}:${startingPosition?.character + 1}`,
        code: 1060,
        severity: DiagnosticSeverity.Error
    }),
    expectedStatementToFollowConditionalCondition: (conditionType: string) => ({
        message: `Expected a statement to follow '${conditionType?.toLowerCase()} ...condition... then'`,
        code: 1061,
        severity: DiagnosticSeverity.Error
    }),
    expectedStatementToFollowElse: () => ({
        message: `Expected a statement to follow 'else'`,
        code: 1062,
        severity: DiagnosticSeverity.Error
    }),
    consecutiveIncrementDecrementOperatorsAreNotAllowed: () => ({
        message: `Consecutive increment/decrement operators are not allowed`,
        code: 1063,
        severity: DiagnosticSeverity.Error
    }),
    incrementDecrementOperatorsAreNotAllowedAsResultOfFunctionCall: () => ({
        message: ``,
        code: 1064,
        severity: DiagnosticSeverity.Error
    }),
    xmlUnexpectedTag: (tagName: string) => ({
        message: `Unexpected tag '${tagName}'`,
        code: 1065,
        severity: DiagnosticSeverity.Error
    }),
    expectedStatementOrFunctionCallButReceivedExpression: () => ({
        message: `Expected statement or function call but instead found expression`,
        code: 1066,
        severity: DiagnosticSeverity.Error
    }),
    xmlFunctionNotFound: (name: string) => ({
        message: `Cannot find function with name '${name}' in component scope`,
        code: 1067,
        severity: DiagnosticSeverity.Error
    }),
    xmlInvalidFieldType: (name: string) => ({
        message: `Invalid field type ${name}`,
        code: 1068,
        severity: DiagnosticSeverity.Error
    }),
    xmlUnexpectedChildren: (tagName: string) => ({
        message: `Tag '${tagName}' should not have children`,
        code: 1069,
        severity: DiagnosticSeverity.Error
    }),
    xmlTagMissingAttribute: (tagName: string, attrName: string) => ({
        message: `Tag '${tagName}' must have a '${attrName}' attribute`,
        code: 1070,
        severity: DiagnosticSeverity.Error
    }),
    expectedLabelIdentifierAfterGotoKeyword: () => ({
        message: `Expected label identifier after 'goto' keyword`,
        code: 1071,
        severity: DiagnosticSeverity.Error
    }),
    expectedRightSquareBraceAfterArrayOrObjectIndex: () => ({
        message: `Expected ']' after array or object index`,
        code: 1072,
        severity: DiagnosticSeverity.Error
    }),
    expectedPropertyNameAfterPeriod: () => ({
        message: `Expected property name after '.'`,
        code: 1073,
        severity: DiagnosticSeverity.Error
    }),
    tooManyCallableArguments: (actual: number, max: number) => ({
        message: `Cannot have more than ${max} arguments but found ${actual}`,
        code: 1074,
        severity: DiagnosticSeverity.Error
    }),
    expectedRightParenAfterFunctionCallArguments: () => ({
        message: `Expected ')' after function call arguments`,
        code: 1075,
        severity: DiagnosticSeverity.Error
    }),
    unmatchedLeftParenAfterExpression: () => ({
        message: `Unmatched '(': expected ')' after expression`,
        code: 1076,
        severity: DiagnosticSeverity.Error
    }),
    unmatchedLeftSquareBraceAfterArrayLiteral: () => ({
        message: `Unmatched '[': expected ']' after array literal`,
        code: 1077,
        severity: DiagnosticSeverity.Error
    }),
    unexpectedAAKey: () => ({
        message: `Expected identifier or string as associative array key`,
        code: 1078,
        severity: DiagnosticSeverity.Error
    }),
    expectedColonBetweenAAKeyAndvalue: () => ({
        message: `Expected ':' between associative array key and value`,
        code: 1079,
        severity: DiagnosticSeverity.Error
    }),
    unmatchedLeftCurlyAfterAALiteral: () => ({
        message: `Unmatched '{': expected '}' after associative array literal`,
        code: 1080,
        severity: DiagnosticSeverity.Error
    }),
    unexpectedToken: (text: string) => ({
        message: `Unexpected token '${text}'`,
        code: 1081,
        severity: DiagnosticSeverity.Error
    }),
    /**
     * Used in the lexer anytime we encounter an unsupported character
     */
    unexpectedCharacter: (text: string) => ({
        message: `Unexpected character '${text}' (char code ${text?.charCodeAt(0)})`,
        code: 1082,
        severity: DiagnosticSeverity.Error
    }),
    unterminatedStringAtEndOfLine: () => ({
        message: `Unterminated string at end of line`,
        code: 1083,
        severity: DiagnosticSeverity.Error
    }),
    unterminatedStringAtEndOfFile: () => ({
        message: `Unterminated string at end of file`,
        code: 1084,
        severity: DiagnosticSeverity.Error
    }),
    fractionalHexLiteralsAreNotSupported: () => ({
        message: `Fractional hex literals are not supported`,
        code: 1085,
        severity: DiagnosticSeverity.Error
    }),
    unexpectedConditionalCompilationString: () => ({
        message: `Unexpected conditional-compilation string`,
        code: 1086,
        severity: DiagnosticSeverity.Error
    }),
    duplicateConstDeclaration: (name: string) => ({
        message: `Attempting to redeclare #const with name '${name}'`,
        code: 1087,
        severity: DiagnosticSeverity.Error
    }),
    constAliasDoesNotExist: (name: string) => ({
        message: `Attempting to create #const alias of '${name}', but no such #const exists`,
        code: 1088,
        severity: DiagnosticSeverity.Error
    }),
    invalidHashConstValue: () => ({
        message: '#const declarations can only have values of `true`, `false`, or other #const names',
        code: 1089,
        severity: DiagnosticSeverity.Error
    }),
    referencedConstDoesNotExist: () => ({
        message: `Referenced #const does not exist`,
        code: 1090,
        severity: DiagnosticSeverity.Error
    }),
    invalidHashIfValue: () => ({
        message: `#if conditionals can only be 'true', 'false', or other #const names`,
        code: 1091,
        severity: DiagnosticSeverity.Error
    }),
    hashError: (message: string) => ({
        message: `#error ${message}`,
        code: 1092,
        severity: DiagnosticSeverity.Error
    }),
    expectedEqualAfterConstName: () => ({
        message: `Expected '=' after #const`,
        code: 1093,
        severity: DiagnosticSeverity.Error
    }),
    expectedHashElseIfToCloseHashIf: (startingLine: number) => ({
        message: `Expected '#else if' to close '#if' conditional compilation statement starting on line ${startingLine}`,
        code: 1094,
        severity: DiagnosticSeverity.Error
    }),
    constNameCannotBeReservedWord: () => ({
        message: `#const name cannot be a reserved word`,
        code: 1095,
        severity: DiagnosticSeverity.Error
    }),
    expectedIdentifier: () => ({
        message: `Expected identifier`,
        code: 1096,
        severity: DiagnosticSeverity.Error
    }),
    expectedAttributeNameAfterAtSymbol: () => ({
        message: `Expected xml attribute name after '@'`,
        code: 1097,
        severity: DiagnosticSeverity.Error
    }),
    childFieldTypeNotAssignableToBaseProperty: (childTypeName: string, baseTypeName: string, fieldName: string, childFieldType: string, parentFieldType: string) => ({
        message: `Field '${fieldName}' in class '${childTypeName}' is not assignable to the same field in base class '${baseTypeName}'. Type '${childFieldType}' is not assignable to type '${parentFieldType}'.`,
        code: 1098,
        severity: DiagnosticSeverity.Error
    }),
    classChildMemberDifferentMemberTypeThanAncestor: (memberType: string, parentMemberType: string, parentClassName: string) => ({
        message: `Class member is a ${memberType} here but a ${parentMemberType} in ancestor class '${parentClassName}'`,
        code: 1099,
        severity: DiagnosticSeverity.Error
    }),
    classConstructorMissingSuperCall: () => ({
        message: `Missing "super()" call in class constructor method.`,
        code: 1100,
        severity: DiagnosticSeverity.Error
    }),
    classConstructorIllegalUseOfMBeforeSuperCall: () => ({
        message: `Illegal use of "m" before calling "super()"`,
        code: 1101,
        severity: DiagnosticSeverity.Error
    }),
    classFieldCannotBeOverridden: () => ({
        message: `Class field cannot be overridden`,
        code: 1102,
        severity: DiagnosticSeverity.Error
    }),
    unusedAnnotation: () => ({
        message: `This annotation is not attached to any statement`,
        code: 1103,
        severity: DiagnosticSeverity.Error
    }),
    localVarShadowedByScopedFunction: () => ({
        message: `Declaring a local variable with same name as scoped function can result in unexpected behavior`,
        code: 1104,
        severity: DiagnosticSeverity.Error
    }),
    scopeFunctionShadowedByBuiltInFunction: () => ({
        message: `Scope function will not be accessible because it has the same name as a built-in function`,
        code: 1105,
        severity: DiagnosticSeverity.Error
    }),
    localVarSameNameAsClass: (className: string) => ({
        message: `Local variable has same name as class '${className}'`,
        code: 1106,
        severity: DiagnosticSeverity.Error
    }),
    unnecessaryCodebehindScriptImport: () => ({
        message: `This import is unnecessary because compiler option 'autoImportComponentScript' is enabled`,
        code: 1107,
        severity: DiagnosticSeverity.Warning
    }),
    expectedOpenParenToFollowCallfuncIdentifier: () => ({
        message: `Expected '(' to follow callfunc identifier`,
        code: 1108,
        severity: DiagnosticSeverity.Error
    }),
    expectedToken: (...tokenKinds: string[]) => ({
        message: `Expected token '${tokenKinds.join(`' or '`)}'`,
        code: 1109,
        severity: DiagnosticSeverity.Error
    }),
    parameterMayNotHaveSameNameAsNamespace: (paramName: string) => ({
        message: `Parameter '${paramName}' may not have the same name as namespace`,
        code: 1110,
        severity: DiagnosticSeverity.Error
    }),
    variableMayNotHaveSameNameAsNamespace: (variableName: string) => ({
        message: `Variable '${variableName}' may not have the same name as namespace`,
        code: 1111,
        severity: DiagnosticSeverity.Error
    }),
    unterminatedTemplateStringAtEndOfFile: () => ({
        message: `Unterminated template string at end of file`,
        code: 1113,
        severity: DiagnosticSeverity.Error
    }),
    unterminatedTemplateExpression: () => ({
        message: `Unterminated template string expression. '\${' must be followed by expression, then '}'`,
        code: 1114,
        severity: DiagnosticSeverity.Error
    }),
    duplicateComponentName: (componentName: string) => ({
        message: `There are multiple components with the name '${componentName}'`,
        code: 1115,
        severity: DiagnosticSeverity.Error
    }),
    functionCannotHaveSameNameAsClass: (className: string) => ({
        message: `Function has same name as class '${className}'`,
        code: 1116,
        severity: DiagnosticSeverity.Error
    }),
    missingExceptionVarToFollowCatch: () => ({
        message: `Missing exception variable after 'catch' keyword`,
        code: 1117,
        severity: DiagnosticSeverity.Error
    }),
    missingExceptionExpressionAfterThrowKeyword: () => ({
        message: `Missing exception expression after 'throw' keyword`,
        code: 1118,
        severity: DiagnosticSeverity.Error
    }),
    missingLeftSquareBracketAfterDimIdentifier: () => ({
        message: `Missing left square bracket after 'dim' identifier`,
        code: 1119,
        severity: DiagnosticSeverity.Error
    }),
    missingRightSquareBracketAfterDimIdentifier: () => ({
        message: `Missing right square bracket after 'dim' identifier`,
        code: 1120,
        severity: DiagnosticSeverity.Error
    }),
    missingExpressionsInDimStatement: () => ({
        message: `Missing expression(s) in 'dim' statement`,
        code: 1121,
        severity: DiagnosticSeverity.Error
    }),
    mismatchedOverriddenMemberVisibility: (childClassName: string, memberName: string, childAccessModifier: string, ancestorAccessModifier: string, ancestorClassName: string) => ({
        message: `Access modifier mismatch: '${memberName}' is ${childAccessModifier} in type '${childClassName}' but is ${ancestorAccessModifier} in base type '${ancestorClassName}'.`,
        code: 1122,
        severity: DiagnosticSeverity.Error
    }),
    __unused3: (typeName: string) => ({
        message: `Cannot find type with name '${typeName}'`,
        code: 1123,
        severity: DiagnosticSeverity.Error
    }),
    enumValueMustBeType: (expectedType: string) => ({
        message: `Enum value must be type '${expectedType}'`,
        code: 1124,
        severity: DiagnosticSeverity.Error
    }),
    enumValueIsRequired: (expectedType: string) => ({
        message: `Value is required for ${expectedType} enum`,
        code: 1125,
        severity: DiagnosticSeverity.Error
    }),
    unknownEnumValue: (name: string, enumName: string) => ({
        message: `Property '${name}' does not exist on enum '${enumName}'`,
        code: 1126,
        severity: DiagnosticSeverity.Error
    }),
    duplicateEnumDeclaration: (scopeName: string, enumName: string) => ({
        message: `Scope '${scopeName}' already contains an enum with name '${enumName}'`,
        code: 1127,
        severity: DiagnosticSeverity.Error
    }),
    unknownRoSGNode: (nodeName: string) => ({
        message: `Unknown roSGNode '${nodeName}'`,
        code: 1128,
        severity: DiagnosticSeverity.Error
    }),
    unknownBrightScriptComponent: (componentName: string) => ({
        message: `Unknown BrightScript component '${componentName}'`,
        code: 1129,
        severity: DiagnosticSeverity.Error
    }),
    mismatchCreateObjectArgumentCount: (componentName: string, allowedArgCounts: number[], actualCount: number) => {
        const argCountArray = (allowedArgCounts || [1]).sort().filter((value, index, self) => self.indexOf(value) === index);
        return {
            message: `For ${componentName}, expected ${argCountArray.map(c => c.toString()).join(' or ')} total arguments, but got ${actualCount}.`,
            code: 1130,
            severity: DiagnosticSeverity.Error
        };
    },
    deprecatedBrightScriptComponent: (componentName: string, deprecatedDescription?: string) => ({
        message: `${componentName} has been deprecated${deprecatedDescription ? ': ' + deprecatedDescription : ''}`,
        code: 1131,
        severity: DiagnosticSeverity.Error
    }),
    circularReferenceDetected: (items: string[], scopeName: string) => ({
        message: `Circular reference detected between ${Array.isArray(items) ? items.join(' -> ') : ''} in scope '${scopeName}'`,
        code: 1132,
        severity: DiagnosticSeverity.Error
    }),
    unexpectedStatementOutsideFunction: () => ({
        message: `Unexpected statement found outside of function body`,
        code: 1133,
        severity: DiagnosticSeverity.Error
    }),
    detectedTooDeepFileSource: (numberOfParentDirectories: number) => ({
        message: `Expected directory depth no larger than 7, but found ${numberOfParentDirectories}`,
        code: 1134,
        severity: DiagnosticSeverity.Error
    }),
    illegalContinueStatement: () => ({
        message: `Continue statement must be contained within a loop statement`,
        code: 1135,
        severity: DiagnosticSeverity.Error
    }),
    keywordMustBeDeclaredAtNamespaceLevel: (keyword: string) => ({
        message: `${keyword} must be declared at the root level or within a namespace`,
        code: 1136,
        severity: DiagnosticSeverity.Error
    }),
    itemCannotBeUsedAsVariable: (itemType: string) => ({
        message: `${itemType} cannot be used as a variable`,
        code: 1137,
        severity: DiagnosticSeverity.Error
    }),
    callfuncHasToManyArgs: (numberOfArgs: number) => ({
        message: `You can not have more than 5 arguments in a callFunc. ${numberOfArgs} found.`,
        code: 1138,
        severity: DiagnosticSeverity.Error
    }),
    noOptionalChainingInLeftHandSideOfAssignment: () => ({
        message: `Optional chaining may not be used in the left-hand side of an assignment`,
        code: 1139,
        severity: DiagnosticSeverity.Error
    }),
    /**
     *
     * @param name for function calls where we can't find the name of the function
     * @param fullName if a namespaced name, this is the full name `alpha.beta.charlie`, otherwise it's the same as `name`
     * @param typeName if 'name' refers to a member, what is the the type it is a member of?
     * @param typeDescriptor defaults to 'type' ... could also be 'namespace', etc.
     */
    cannotFindFunction: (name: string, fullName?: string, typeName?: string, typeDescriptor = 'type') => ({
        message: `Cannot find function '${name}'${typeName ? ` for ${typeDescriptor} '${typeName}'` : ''}`,
        code: 1140,
        data: {
            name: name,
            fullName: fullName ?? name,
            typeName: typeName ? typeName : undefined
        },
        severity: DiagnosticSeverity.Error
    }),
    argumentTypeMismatch: (actualTypeString: string, expectedTypeString: string, data?: TypeCompatibilityData) => ({
        message: `Argument of type '${actualTypeString}' is not compatible with parameter of type '${expectedTypeString}'${typeCompatibilityMessage(actualTypeString, expectedTypeString, data)}`,
        data: data,
        code: 1141,
        severity: DiagnosticSeverity.Error
    }),
    returnTypeMismatch: (actualTypeString: string, expectedTypeString: string, data?: TypeCompatibilityData) => ({
        message: `Type '${actualTypeString}' is not compatible with declared return type '${expectedTypeString}'${typeCompatibilityMessage(actualTypeString, expectedTypeString, data)}'`,
        data: data,
        code: 1142,
        severity: DiagnosticSeverity.Error
    }),
    assignmentTypeMismatch: (actualTypeString: string, expectedTypeString: string, data?: TypeCompatibilityData) => ({
        message: `Type '${actualTypeString}' is not compatible with type '${expectedTypeString}'${typeCompatibilityMessage(actualTypeString, expectedTypeString, data)}`,
        data: data,
        code: 1143,
        severity: DiagnosticSeverity.Error
    }),
    operatorTypeMismatch: (operatorString: string, firstType: string, secondType = '') => ({
        message: `Operator '${operatorString}' cannot be applied to type${secondType ? 's' : ''} '${firstType}'${secondType ? ` and '${secondType}'` : ''}`,
        code: 1144,
        severity: DiagnosticSeverity.Error
    }),
    incompatibleSymbolDefinition: (symbol: string, scopeName: string) => ({
        message: `'${symbol}' is incompatible across these scopes: ${scopeName}`,
        code: 1145,
        severity: DiagnosticSeverity.Error
    }),
    memberAccessibilityMismatch: (memberName: string, accessModifierFlag: SymbolTypeFlag, definingClassName: string) => ({
        message: `Member '${memberName}' is ${accessModifierNameFromFlag(accessModifierFlag)}${accessModifierAdditionalInfo(accessModifierFlag, definingClassName)}`, // TODO: Add scopes where it was defined
        code: 1146,
        severity: DiagnosticSeverity.Error
    }),
    typecastStatementMustBeDeclaredAtStart: () => ({
        message: `'typecast' statement must be declared at the top of the file or beginning of function or namespace`,
        code: 1147,
        severity: DiagnosticSeverity.Error
    }),
    invalidTypecastStatementApplication: (foundApplication: string) => ({
        message: `'typecast' statement can only be applied to 'm', but was applied to '${foundApplication}'`,
        code: 1148,
        severity: DiagnosticSeverity.Error
    }),
<<<<<<< HEAD
    duplicateSymbolInScope: (symbol: string, scopeName: string) => ({
        message: `'${symbol}' is defined multiple times in scope '${scopeName}'`,
        code: 1153,
=======
    itemCannotBeUsedAsType: (typeText: string) => ({
        message: `'${typeText}' cannot be used as a type`,
        code: 1149,
>>>>>>> 78d76a9d
        severity: DiagnosticSeverity.Error
    })
};
export const defaultMaximumTruncationLength = 160;

export function typeCompatibilityMessage(actualTypeString: string, expectedTypeString: string, data: TypeCompatibilityData) {
    let message = '';
    if (data?.missingFields?.length > 0) {
        message = `\n    Type '${actualTypeString}' is missing the following members: ` + util.truncate({
            leadingText: ``,
            trailingText: '',
            itemSeparator: ', ',
            items: data.missingFields,
            partBuilder: (x) => x.name,
            maxLength: defaultMaximumTruncationLength
        });
    } else if (data?.fieldMismatches?.length > 0) {
        message = '. ' + util.truncate({
            leadingText: `Type '${actualTypeString}' has incompatible members:`,
            items: data.fieldMismatches,
            itemSeparator: '',
            partBuilder: (x) => `\n    member "${x.name}" should be '${x.expectedType}' but is '${x.actualType}'`,
            maxLength: defaultMaximumTruncationLength
        });
    }
    return message;
}

function accessModifierNameFromFlag(accessModifierFlag: SymbolTypeFlag) {
    let result = TokenKind.Public;
    // eslint-disable-next-line no-bitwise
    if (accessModifierFlag & SymbolTypeFlag.private) {
        result = TokenKind.Private;
        // eslint-disable-next-line no-bitwise
    } else if (accessModifierFlag & SymbolTypeFlag.protected) {
        result = TokenKind.Protected;
    }
    return result.toLowerCase();
}

function accessModifierAdditionalInfo(accessModifierFlag: SymbolTypeFlag, className: string) {
    // eslint-disable-next-line no-bitwise
    if (accessModifierFlag & SymbolTypeFlag.private) {
        return ` and only accessible from within class '${className}'`;
        // eslint-disable-next-line no-bitwise
    } else if (accessModifierFlag & SymbolTypeFlag.protected) {
        return ` and only accessible from within class '${className}' and its subclasses`;
    }
    return TokenKind.Public;
}

export const DiagnosticCodeMap = {} as Record<keyof (typeof DiagnosticMessages), number>;
export let diagnosticCodes = [] as number[];
for (let key in DiagnosticMessages) {
    diagnosticCodes.push(DiagnosticMessages[key]().code);
    DiagnosticCodeMap[key] = DiagnosticMessages[key]().code;
}

export interface DiagnosticInfo {
    message: string;
    code: number;
    severity: DiagnosticSeverity;
}

/**
 * Provides easy type support for the return value of any DiagnosticMessage function.
 * The second type parameter is optional, but allows plugins to pass in their own
 * DiagnosticMessages-like object in order to get the same type support
 */
export type DiagnosticMessageType<K extends keyof D, D extends Record<string, (...args: any) => any> = typeof DiagnosticMessages> =
    ReturnType<D[K]> &
    //include the missing properties from BsDiagnostic
    Pick<BsDiagnostic, 'range' | 'file' | 'relatedInformation' | 'tags'>;<|MERGE_RESOLUTION|>--- conflicted
+++ resolved
@@ -790,15 +790,14 @@
         code: 1148,
         severity: DiagnosticSeverity.Error
     }),
-<<<<<<< HEAD
-    duplicateSymbolInScope: (symbol: string, scopeName: string) => ({
-        message: `'${symbol}' is defined multiple times in scope '${scopeName}'`,
-        code: 1153,
-=======
     itemCannotBeUsedAsType: (typeText: string) => ({
         message: `'${typeText}' cannot be used as a type`,
         code: 1149,
->>>>>>> 78d76a9d
+        severity: DiagnosticSeverity.Error
+    }),
+    duplicateSymbolInScope: (symbol: string, scopeName: string) => ({
+        message: `'${symbol}' is defined multiple times in scope '${scopeName}'`,
+        code: 1150,
         severity: DiagnosticSeverity.Error
     })
 };
