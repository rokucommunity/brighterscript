--- conflicted
+++ resolved
@@ -730,54 +730,6 @@
         code: 1139,
         severity: DiagnosticSeverity.Error
     }),
-<<<<<<< HEAD
-    itemCannotBeUsedAsType: (typeText: string) => ({
-        message: `'${typeText}' cannot be used as a type`,
-        code: 1140,
-        severity: DiagnosticSeverity.Error
-    }),
-    argumentTypeMismatch: (actualTypeString: string, expectedTypeString: string, data?: TypeCompatibilityData) => ({
-        message: `Argument of type '${actualTypeString}' is not compatible with parameter of type '${expectedTypeString}'${typeCompatibilityMessage(actualTypeString, expectedTypeString, data)}`,
-        data: data,
-        code: 1141,
-        severity: DiagnosticSeverity.Error
-    }),
-    returnTypeMismatch: (actualTypeString: string, expectedTypeString: string, data?: TypeCompatibilityData) => ({
-        message: `Type '${actualTypeString}' is not compatible with declared return type '${expectedTypeString}'${typeCompatibilityMessage(actualTypeString, expectedTypeString, data)}'`,
-        data: data,
-        code: 1142,
-        severity: DiagnosticSeverity.Error
-    }),
-    assignmentTypeMismatch: (actualTypeString: string, expectedTypeString: string, data?: TypeCompatibilityData) => ({
-        message: `Type '${actualTypeString}' is not compatible with type '${expectedTypeString}'${typeCompatibilityMessage(actualTypeString, expectedTypeString, data)}`,
-        data: data,
-        code: 1143,
-        severity: DiagnosticSeverity.Error
-    }),
-    operatorTypeMismatch: (operatorString: string, firstType: string, secondType = '') => ({
-        message: `Operator '${operatorString}' cannot be applied to type${secondType ? 's' : ''} '${firstType}'${secondType ? ` and '${secondType}'` : ''}`,
-        code: 1144,
-        severity: DiagnosticSeverity.Error
-    }),
-    incompatibleSymbolDefinition: (symbol: string, scopeName: string) => ({
-        message: `'${symbol}' is incompatible across scope group (${scopeName})`, // TODO: Add scopes where it was defined
-        code: 1145,
-        severity: DiagnosticSeverity.Error
-    }),
-    memberAccessibilityMismatch: (memberName: string, accessModifierFlag: SymbolTypeFlag, definingClassName: string) => ({
-        message: `Member '${memberName}' is ${accessModifierNameFromFlag(accessModifierFlag)}${accessModifierAdditionalInfo(accessModifierFlag, definingClassName)}`, // TODO: Add scopes where it was defined
-        code: 1146,
-        severity: DiagnosticSeverity.Error
-    }),
-    typecastStatementMustBeDeclaredAtStart: () => ({
-        message: `'typecast' statement must be declared at the top of the file or beginning of function or namespace`,
-        code: 1147,
-        severity: DiagnosticSeverity.Error
-    }),
-    invalidTypecastStatementApplication: (foundApplication: string) => ({
-        message: `'typecast' statement can only be applied to 'm', but was applied to '${foundApplication}'`,
-        code: 1148,
-=======
     /**
      *
      * @param name for function calls where we can't find the name of the function
@@ -790,7 +742,54 @@
             name: name,
             fullName: fullName ?? name
         },
->>>>>>> 2d77dc6b
+        severity: DiagnosticSeverity.Error
+    }),
+    argumentTypeMismatch: (actualTypeString: string, expectedTypeString: string, data?: TypeCompatibilityData) => ({
+        message: `Argument of type '${actualTypeString}' is not compatible with parameter of type '${expectedTypeString}'${typeCompatibilityMessage(actualTypeString, expectedTypeString, data)}`,
+        data: data,
+        code: 1141,
+        severity: DiagnosticSeverity.Error
+    }),
+    returnTypeMismatch: (actualTypeString: string, expectedTypeString: string, data?: TypeCompatibilityData) => ({
+        message: `Type '${actualTypeString}' is not compatible with declared return type '${expectedTypeString}'${typeCompatibilityMessage(actualTypeString, expectedTypeString, data)}'`,
+        data: data,
+        code: 1142,
+        severity: DiagnosticSeverity.Error
+    }),
+    assignmentTypeMismatch: (actualTypeString: string, expectedTypeString: string, data?: TypeCompatibilityData) => ({
+        message: `Type '${actualTypeString}' is not compatible with type '${expectedTypeString}'${typeCompatibilityMessage(actualTypeString, expectedTypeString, data)}`,
+        data: data,
+        code: 1143,
+        severity: DiagnosticSeverity.Error
+    }),
+    operatorTypeMismatch: (operatorString: string, firstType: string, secondType = '') => ({
+        message: `Operator '${operatorString}' cannot be applied to type${secondType ? 's' : ''} '${firstType}'${secondType ? ` and '${secondType}'` : ''}`,
+        code: 1144,
+        severity: DiagnosticSeverity.Error
+    }),
+    incompatibleSymbolDefinition: (symbol: string, scopeName: string) => ({
+        message: `'${symbol}' is incompatible across scope group (${scopeName})`, // TODO: Add scopes where it was defined
+        code: 1145,
+        severity: DiagnosticSeverity.Error
+    }),
+    memberAccessibilityMismatch: (memberName: string, accessModifierFlag: SymbolTypeFlag, definingClassName: string) => ({
+        message: `Member '${memberName}' is ${accessModifierNameFromFlag(accessModifierFlag)}${accessModifierAdditionalInfo(accessModifierFlag, definingClassName)}`, // TODO: Add scopes where it was defined
+        code: 1146,
+        severity: DiagnosticSeverity.Error
+    }),
+    typecastStatementMustBeDeclaredAtStart: () => ({
+        message: `'typecast' statement must be declared at the top of the file or beginning of function or namespace`,
+        code: 1147,
+        severity: DiagnosticSeverity.Error
+    }),
+    invalidTypecastStatementApplication: (foundApplication: string) => ({
+        message: `'typecast' statement can only be applied to 'm', but was applied to '${foundApplication}'`,
+        code: 1148,
+        severity: DiagnosticSeverity.Error
+    }),
+    itemCannotBeUsedAsType: (typeText: string) => ({
+        message: `'${typeText}' cannot be used as a type`,
+        code: 1149,
         severity: DiagnosticSeverity.Error
     })
 };
