import type { Position } from 'vscode-languageserver';
import { DiagnosticSeverity } from 'vscode-languageserver';
import type { BsDiagnostic, TypeCompatibilityData } from './interfaces';
import type { TokenKind } from './lexer/TokenKind';
import util from './util';

/**
 * An object that keeps track of all possible error messages.
 */
export let DiagnosticMessages = {
    //this one won't be used much, we just need a catchall object for the code since we pass through the message from the parser
    genericParserMessage: (message: string) => ({
        message: message,
        code: 1000,
        severity: DiagnosticSeverity.Error
    }),
    /**
     *
     * @param name for local vars, it's the var name. for namespaced parts, it's the specific part that's unknown (`alpha.beta.charlie` would result in "cannot find name 'charlie')
     * @param fullName if a namespaced name, this is the full name `alpha.beta.charlie`, otherwise it's the same as `name`
     */
    cannotFindName: (name: string, fullName?: string) => ({
        message: `Cannot find name '${name}'`,
        code: 1001,
        data: {
            name: name,
            fullName: fullName ?? name
        },
        severity: DiagnosticSeverity.Error
    }),
    mismatchArgumentCount: (expectedCount: number | string, actualCount: number) => ({
        message: `Expected ${expectedCount} arguments, but got ${actualCount}.`,
        code: 1002,
        severity: DiagnosticSeverity.Error
    }),
    duplicateFunctionImplementation: (functionName: string, scopeName: string) => ({
        message: `Duplicate function implementation for '${functionName}' when this file is included in scope '${scopeName}'.`,
        code: 1003,
        severity: DiagnosticSeverity.Error
    }),
    referencedFileDoesNotExist: () => ({
        message: `Referenced file does not exist.`,
        code: 1004,
        severity: DiagnosticSeverity.Error
    }),
    xmlComponentMissingComponentDeclaration: () => ({
        message: `Missing a component declaration.`,
        code: 1005,
        severity: DiagnosticSeverity.Error
    }),
    xmlComponentMissingNameAttribute: () => ({
        message: `Component must have a name attribute.`,
        code: 1006,
        severity: DiagnosticSeverity.Error
    }),
    xmlComponentMissingExtendsAttribute: () => ({
        message: `Component is mising "extends" attribute and will automatically extend "Group" by default`,
        code: 1007,
        severity: DiagnosticSeverity.Warning
    }),
    xmlGenericParseError: (message: string) => ({
        //generic catchall xml parse error
        message: message,
        code: 1008,
        severity: DiagnosticSeverity.Error
    }),
    unnecessaryScriptImportInChildFromParent: (parentComponentName: string) => ({
        message: `Unnecessary script import: Script is already imported in ancestor component '${parentComponentName}'.`,
        code: 1009,
        severity: DiagnosticSeverity.Warning
    }),
    overridesAncestorFunction: (callableName: string, currentScopeName: string, parentFilePath: string, parentScopeName: string) => ({
        message: `Function '${callableName}' included in '${currentScopeName}' overrides function in '${parentFilePath}' included in '${parentScopeName}'.`,
        code: 1010,
        severity: DiagnosticSeverity.Hint
    }),
    localVarFunctionShadowsParentFunction: (scopeName: 'stdlib' | 'scope') => ({
        message: `Local variable function has same name as ${scopeName} function and will never be called.`,
        code: 1011,
        severity: DiagnosticSeverity.Warning
    }),
    scriptImportCaseMismatch: (correctFilePath: string) => ({
        message: `Script import path does not match casing of actual file path '${correctFilePath}'.`,
        code: 1012,
        severity: DiagnosticSeverity.Warning
    }),
    fileNotReferencedByAnyOtherFile: () => ({
        message: `This file is not referenced by any other file in the project.`,
        code: 1013,
        severity: DiagnosticSeverity.Warning
    }),
    unknownDiagnosticCode: (theUnknownCode: number) => ({
        message: `Unknown diagnostic code ${theUnknownCode}`,
        code: 1014,
        severity: DiagnosticSeverity.Warning
    }),
    scriptSrcCannotBeEmpty: () => ({
        message: `Script import cannot be empty or whitespace`,
        code: 1015,
        severity: DiagnosticSeverity.Error
    }),
    expectedIdentifierAfterKeyword: (keywordText: string) => ({
        message: `Expected identifier after '${keywordText}' keyword`,
        code: 1016,
        severity: DiagnosticSeverity.Error
    }),
    missingCallableKeyword: () => ({
        message: `Expected 'function' or 'sub' to preceed identifier`,
        code: 1017,
        severity: DiagnosticSeverity.Error
    }),
    expectedValidTypeToFollowAsKeyword: () => ({
        message: `Expected valid type to follow 'as' keyword`,
        code: 1018,
        severity: DiagnosticSeverity.Error
    }),
    bsFeatureNotSupportedInBrsFiles: (featureName) => ({
        message: `BrighterScript feature '${featureName}' is not supported in standard BrightScript files`,
        code: 1019,
        severity: DiagnosticSeverity.Error
    }),
    brsConfigJsonIsDeprecated: () => ({
        message: `'brsconfig.json' is deprecated. Please rename to 'bsconfig.json'`,
        code: 1020,
        severity: DiagnosticSeverity.Warning
    }),
    bsConfigJsonHasSyntaxErrors: (message: string) => ({
        message: `Encountered syntax errors in bsconfig.json: ${message}`,
        code: 1021,
        severity: DiagnosticSeverity.Error
    }),
    namespacedClassCannotShareNamewithNonNamespacedClass: (nonNamespacedClassName: string) => ({
        message: `Namespaced class cannot have the same name as a non-namespaced class '${nonNamespacedClassName}'`,
        code: 1022,
        severity: DiagnosticSeverity.Error
    }),
    cannotUseOverrideKeywordOnConstructorFunction: () => ({
        message: 'Override keyword is not allowed on class constructor method',
        code: 1023,
        severity: DiagnosticSeverity.Error
    }),
    importStatementMustBeDeclaredAtTopOfFile: () => ({
        message: `'import' statement must be declared at the top of the file`,
        code: 1024,
        severity: DiagnosticSeverity.Error
    }),
    methodDoesNotExistOnType: (methodName: string, className: string) => ({
        message: `Method '${methodName}' does not exist on type '${className}'`,
        code: 1025,
        severity: DiagnosticSeverity.Error
    }),
    duplicateIdentifier: (memberName: string) => ({
        message: `Duplicate identifier '${memberName}'`,
        code: 1026,
        severity: DiagnosticSeverity.Error
    }),
    missingOverrideKeyword: (ancestorClassName: string) => ({
        message: `Method has no override keyword but is declared in ancestor class '${ancestorClassName}'`,
        code: 1027,
        severity: DiagnosticSeverity.Error
    }),
    duplicateClassDeclaration: (scopeName: string, className: string) => ({
        message: `Scope '${scopeName}' already contains a class with name '${className}'`,
        code: 1028,
        severity: DiagnosticSeverity.Error
    }),
    classCouldNotBeFound: (className: string, scopeName: string) => ({
        message: `Class '${className}' could not be found when this file is included in scope '${scopeName}'`,
        code: 1029,
        severity: DiagnosticSeverity.Error,
        data: {
            className: className
        }
    }),
    expectedClassFieldIdentifier: () => ({
        message: `Expected identifier in class body`,
        code: 1030,
        severity: DiagnosticSeverity.Error
    }),
    expressionIsNotConstructable: (expressionType: string) => ({
        message: `Cannot use the 'new' keyword here because '${expressionType}' is not a constructable type`,
        code: 1031,
        severity: DiagnosticSeverity.Error
    }),
    expectedKeyword: (kind: TokenKind) => ({
        message: `Expected '${kind}' keyword`,
        code: 1032,
        severity: DiagnosticSeverity.Error
    }),
    expectedLeftParenAfterCallable: (callableType: string) => ({
        message: `Expected '(' after ${callableType}`,
        code: 1033,
        severity: DiagnosticSeverity.Error
    }),
    expectedNameAfterCallableKeyword: (callableType: string) => ({
        message: `Expected ${callableType} name after '${callableType}' keyword`,
        code: 1034,
        severity: DiagnosticSeverity.Error
    }),
    expectedLeftParenAfterCallableName: (callableType: string) => ({
        message: `Expected '(' after ${callableType} name`,
        code: 1035,
        severity: DiagnosticSeverity.Error
    }),
    tooManyCallableParameters: (actual: number, max: number) => ({
        message: `Cannot have more than ${max} parameters but found ${actual})`,
        code: 1036,
        severity: DiagnosticSeverity.Error
    }),
    __unused: (typeText: string) => ({
        message: `Function return type '${typeText}' is invalid`,
        code: 1037,
        severity: DiagnosticSeverity.Error
    }),
    requiredParameterMayNotFollowOptionalParameter: (parameterName: string) => ({
        message: `Required parameter '${parameterName}' must be declared before any optional parameters`,
        code: 1038,
        severity: DiagnosticSeverity.Error
    }),
    expectedNewlineOrColon: () => ({
        message: `Expected newline or ':' at the end of a statement`,
        code: 1039,
        severity: DiagnosticSeverity.Error
    }),
    functionNameCannotEndWithTypeDesignator: (callableType: string, name: string, designator: string) => ({
        message: `${callableType} name '${name}' cannot end with type designator '${designator}'`,
        code: 1040,
        severity: DiagnosticSeverity.Error
    }),
    callableBlockMissingEndKeyword: (callableType: string) => ({
        message: `Expected 'end ${callableType}' to terminate ${callableType} block`,
        code: 1041,
        severity: DiagnosticSeverity.Error
    }),
    mismatchedEndCallableKeyword: (expectedCallableType: string, actualCallableType: string) => ({
        message: `Expected 'end ${expectedCallableType?.replace(/^end\s*/, '')}' to terminate ${expectedCallableType} block but found 'end ${actualCallableType?.replace(/^end\s*/, '')}' instead.`,
        code: 1042,
        severity: DiagnosticSeverity.Error
    }),
    expectedParameterNameButFound: (text: string) => ({
        message: `Expected parameter name, but found '${text ?? ''}'`,
        code: 1043,
        severity: DiagnosticSeverity.Error
    }),
    __unused2: (parameterName: string, typeText: string) => ({
        message: `Function parameter '${parameterName}' is of invalid type '${typeText}'`,
        code: 1044,
        severity: DiagnosticSeverity.Error
    }),
    cannotUseReservedWordAsIdentifier: (name: string) => ({
        message: `Cannot use reserved word '${name}' as an identifier`,
        code: 1045,
        severity: DiagnosticSeverity.Error
    }),
    expectedOperatorAfterIdentifier: (operators: TokenKind[], name: string) => {
        operators = Array.isArray(operators) ? operators : [];
        return {
            message: `Expected operator ('${operators.join(`', '`)}') after idenfifier '${name}'`,
            code: 1046,
            severity: DiagnosticSeverity.Error
        };
    },
    expectedInlineIfStatement: () => ({
        message: `If/else statement within an inline if should be also inline`,
        code: 1047,
        severity: DiagnosticSeverity.Error
    }),
    expectedFinalNewline: () => ({
        message: `Expected newline at the end of an inline if statement`,
        code: 1048,
        severity: DiagnosticSeverity.Error
    }),
    couldNotFindMatchingEndKeyword: (keyword: string) => ({
        message: `Could not find matching 'end ${keyword?.toLowerCase()}'`,
        code: 1049,
        severity: DiagnosticSeverity.Error
    }),
    expectedCatchBlockInTryCatch: () => ({
        message: `Expected 'catch' block in 'try' statement`,
        code: 1050,
        severity: DiagnosticSeverity.Error
    }),
    expectedEndForOrNextToTerminateForLoop: () => ({
        message: `Expected 'end for' or 'next' to terminate 'for' loop`,
        code: 1051,
        severity: DiagnosticSeverity.Error
    }),
    expectedInAfterForEach: (name: string) => ({
        message: `Expected 'in' after 'for each ${name}'`,
        code: 1052,
        severity: DiagnosticSeverity.Error
    }),
    expectedExpressionAfterForEachIn: () => ({
        message: `Expected expression after 'in' keyword from 'for each' statement`,
        code: 1053,
        severity: DiagnosticSeverity.Error
    }),
    unexpectedColonBeforeIfStatement: () => ({
        message: `Colon before 'if' statement is not allowed`,
        code: 1054,
        severity: DiagnosticSeverity.Error
    }),
    expectedStringLiteralAfterKeyword: (keyword: string) => ({
        message: `Missing string literal after '${keyword}' keyword`,
        code: 1055,
        severity: DiagnosticSeverity.Error
    }),
    keywordMustBeDeclaredAtRootLevel: (keyword: string) => ({
        message: `${keyword} must be declared at the root level`,
        code: 1056,
        severity: DiagnosticSeverity.Error
    }),
    libraryStatementMustBeDeclaredAtTopOfFile: () => ({
        message: `'library' statement must be declared at the top of the file`,
        code: 1057,
        severity: DiagnosticSeverity.Error
    }),
    expectedEndIfElseIfOrElseToTerminateThenBlock: () => ({
        message: `Expected 'end if', 'else if', or 'else' to terminate 'then' block`,
        code: 1058,
        severity: DiagnosticSeverity.Error
    }),
    expectedEndTryToTerminateTryCatch: () => ({
        message: `Expected 'end try' to terminate 'try-catch' statement`,
        code: 1059,
        severity: DiagnosticSeverity.Error
    }),
    expectedEndIfToCloseIfStatement: (startingPosition: Position) => ({
        message: `Expected 'end if' to close 'if' statement started at ${startingPosition?.line + 1}:${startingPosition?.character + 1}`,
        code: 1060,
        severity: DiagnosticSeverity.Error
    }),
    expectedStatementToFollowConditionalCondition: (conditionType: string) => ({
        message: `Expected a statement to follow '${conditionType?.toLowerCase()} ...condition... then'`,
        code: 1061,
        severity: DiagnosticSeverity.Error
    }),
    expectedStatementToFollowElse: () => ({
        message: `Expected a statement to follow 'else'`,
        code: 1062,
        severity: DiagnosticSeverity.Error
    }),
    consecutiveIncrementDecrementOperatorsAreNotAllowed: () => ({
        message: `Consecutive increment/decrement operators are not allowed`,
        code: 1063,
        severity: DiagnosticSeverity.Error
    }),
    incrementDecrementOperatorsAreNotAllowedAsResultOfFunctionCall: () => ({
        message: ``,
        code: 1064,
        severity: DiagnosticSeverity.Error
    }),
    xmlUnexpectedTag: (tagName: string) => ({
        message: `Unexpected tag '${tagName}'`,
        code: 1065,
        severity: DiagnosticSeverity.Error
    }),
    expectedStatementOrFunctionCallButReceivedExpression: () => ({
        message: `Expected statement or function call but instead found expression`,
        code: 1066,
        severity: DiagnosticSeverity.Error
    }),
    xmlFunctionNotFound: (name: string) => ({
        message: `Cannot find function with name '${name}' in component scope`,
        code: 1067,
        severity: DiagnosticSeverity.Error
    }),
    xmlInvalidFieldType: (name: string) => ({
        message: `Invalid field type ${name}`,
        code: 1068,
        severity: DiagnosticSeverity.Error
    }),
    xmlUnexpectedChildren: (tagName: string) => ({
        message: `Tag '${tagName}' should not have children`,
        code: 1069,
        severity: DiagnosticSeverity.Error
    }),
    xmlTagMissingAttribute: (tagName: string, attrName: string) => ({
        message: `Tag '${tagName}' must have a '${attrName}' attribute`,
        code: 1070,
        severity: DiagnosticSeverity.Error
    }),
    expectedLabelIdentifierAfterGotoKeyword: () => ({
        message: `Expected label identifier after 'goto' keyword`,
        code: 1071,
        severity: DiagnosticSeverity.Error
    }),
    expectedRightSquareBraceAfterArrayOrObjectIndex: () => ({
        message: `Expected ']' after array or object index`,
        code: 1072,
        severity: DiagnosticSeverity.Error
    }),
    expectedPropertyNameAfterPeriod: () => ({
        message: `Expected property name after '.'`,
        code: 1073,
        severity: DiagnosticSeverity.Error
    }),
    tooManyCallableArguments: (actual: number, max: number) => ({
        message: `Cannot have more than ${max} arguments but found ${actual}`,
        code: 1074,
        severity: DiagnosticSeverity.Error
    }),
    expectedRightParenAfterFunctionCallArguments: () => ({
        message: `Expected ')' after function call arguments`,
        code: 1075,
        severity: DiagnosticSeverity.Error
    }),
    unmatchedLeftParenAfterExpression: () => ({
        message: `Unmatched '(': expected ')' after expression`,
        code: 1076,
        severity: DiagnosticSeverity.Error
    }),
    unmatchedLeftSquareBraceAfterArrayLiteral: () => ({
        message: `Unmatched '[': expected ']' after array literal`,
        code: 1077,
        severity: DiagnosticSeverity.Error
    }),
    unexpectedAAKey: () => ({
        message: `Expected identifier or string as associative array key`,
        code: 1078,
        severity: DiagnosticSeverity.Error
    }),
    expectedColonBetweenAAKeyAndvalue: () => ({
        message: `Expected ':' between associative array key and value`,
        code: 1079,
        severity: DiagnosticSeverity.Error
    }),
    unmatchedLeftCurlyAfterAALiteral: () => ({
        message: `Unmatched '{': expected '}' after associative array literal`,
        code: 1080,
        severity: DiagnosticSeverity.Error
    }),
    unexpectedToken: (text: string) => ({
        message: `Unexpected token '${text}'`,
        code: 1081,
        severity: DiagnosticSeverity.Error
    }),
    /**
     * Used in the lexer anytime we encounter an unsupported character
     */
    unexpectedCharacter: (text: string) => ({
        message: `Unexpected character '${text}' (char code ${text?.charCodeAt(0)})`,
        code: 1082,
        severity: DiagnosticSeverity.Error
    }),
    unterminatedStringAtEndOfLine: () => ({
        message: `Unterminated string at end of line`,
        code: 1083,
        severity: DiagnosticSeverity.Error
    }),
    unterminatedStringAtEndOfFile: () => ({
        message: `Unterminated string at end of file`,
        code: 1084,
        severity: DiagnosticSeverity.Error
    }),
    fractionalHexLiteralsAreNotSupported: () => ({
        message: `Fractional hex literals are not supported`,
        code: 1085,
        severity: DiagnosticSeverity.Error
    }),
    unexpectedConditionalCompilationString: () => ({
        message: `Unexpected conditional-compilation string`,
        code: 1086,
        severity: DiagnosticSeverity.Error
    }),
    duplicateConstDeclaration: (name: string) => ({
        message: `Attempting to redeclare #const with name '${name}'`,
        code: 1087,
        severity: DiagnosticSeverity.Error
    }),
    constAliasDoesNotExist: (name: string) => ({
        message: `Attempting to create #const alias of '${name}', but no such #const exists`,
        code: 1088,
        severity: DiagnosticSeverity.Error
    }),
    invalidHashConstValue: () => ({
        message: '#const declarations can only have values of `true`, `false`, or other #const names',
        code: 1089,
        severity: DiagnosticSeverity.Error
    }),
    referencedConstDoesNotExist: () => ({
        message: `Referenced #const does not exist`,
        code: 1090,
        severity: DiagnosticSeverity.Error
    }),
    invalidHashIfValue: () => ({
        message: `#if conditionals can only be 'true', 'false', or other #const names`,
        code: 1091,
        severity: DiagnosticSeverity.Error
    }),
    hashError: (message: string) => ({
        message: `#error ${message}`,
        code: 1092,
        severity: DiagnosticSeverity.Error
    }),
    expectedEqualAfterConstName: () => ({
        message: `Expected '=' after #const`,
        code: 1093,
        severity: DiagnosticSeverity.Error
    }),
    expectedHashElseIfToCloseHashIf: (startingLine: number) => ({
        message: `Expected '#else if' to close '#if' conditional compilation statement starting on line ${startingLine}`,
        code: 1094,
        severity: DiagnosticSeverity.Error
    }),
    constNameCannotBeReservedWord: () => ({
        message: `#const name cannot be a reserved word`,
        code: 1095,
        severity: DiagnosticSeverity.Error
    }),
    expectedIdentifier: () => ({
        message: `Expected identifier`,
        code: 1096,
        severity: DiagnosticSeverity.Error
    }),
    expectedAttributeNameAfterAtSymbol: () => ({
        message: `Expected xml attribute name after '@'`,
        code: 1097,
        severity: DiagnosticSeverity.Error
    }),
    childFieldTypeNotAssignableToBaseProperty: (childTypeName: string, baseTypeName: string, fieldName: string, childFieldType: string, parentFieldType: string) => ({
        message: `Field '${fieldName}' in class '${childTypeName}' is not assignable to the same field in base class '${baseTypeName}'. Type '${childFieldType}' is not assignable to type '${parentFieldType}'.`,
        code: 1098,
        severity: DiagnosticSeverity.Error
    }),
    classChildMemberDifferentMemberTypeThanAncestor: (memberType: string, parentMemberType: string, parentClassName: string) => ({
        message: `Class member is a ${memberType} here but a ${parentMemberType} in ancestor class '${parentClassName}'`,
        code: 1099,
        severity: DiagnosticSeverity.Error
    }),
    classConstructorMissingSuperCall: () => ({
        message: `Missing "super()" call in class constructor method.`,
        code: 1100,
        severity: DiagnosticSeverity.Error
    }),
    classConstructorIllegalUseOfMBeforeSuperCall: () => ({
        message: `Illegal use of "m" before calling "super()"`,
        code: 1101,
        severity: DiagnosticSeverity.Error
    }),
    classFieldCannotBeOverridden: () => ({
        message: `Class field cannot be overridden`,
        code: 1102,
        severity: DiagnosticSeverity.Error
    }),
    unusedAnnotation: () => ({
        message: `This annotation is not attached to any statement`,
        code: 1103,
        severity: DiagnosticSeverity.Error
    }),
    localVarShadowedByScopedFunction: () => ({
        message: `Declaring a local variable with same name as scoped function can result in unexpected behavior`,
        code: 1104,
        severity: DiagnosticSeverity.Error
    }),
    scopeFunctionShadowedByBuiltInFunction: () => ({
        message: `Scope function will not be accessible because it has the same name as a built-in function`,
        code: 1105,
        severity: DiagnosticSeverity.Error
    }),
    localVarSameNameAsClass: (className: string) => ({
        message: `Local variable has same name as class '${className}'`,
        code: 1106,
        severity: DiagnosticSeverity.Error
    }),
    unnecessaryCodebehindScriptImport: () => ({
        message: `This import is unnecessary because compiler option 'autoImportComponentScript' is enabled`,
        code: 1107,
        severity: DiagnosticSeverity.Warning
    }),
    expectedOpenParenToFollowCallfuncIdentifier: () => ({
        message: `Expected '(' to follow callfunc identifier`,
        code: 1108,
        severity: DiagnosticSeverity.Error
    }),
    expectedToken: (...tokenKinds: string[]) => ({
        message: `Expected token '${tokenKinds.join(`' or '`)}'`,
        code: 1109,
        severity: DiagnosticSeverity.Error
    }),
    parameterMayNotHaveSameNameAsNamespace: (paramName: string) => ({
        message: `Parameter '${paramName}' may not have the same name as namespace`,
        code: 1110,
        severity: DiagnosticSeverity.Error
    }),
    variableMayNotHaveSameNameAsNamespace: (variableName: string) => ({
        message: `Variable '${variableName}' may not have the same name as namespace`,
        code: 1111,
        severity: DiagnosticSeverity.Error
    }),
    unterminatedTemplateStringAtEndOfFile: () => ({
        message: `Unterminated template string at end of file`,
        code: 1113,
        severity: DiagnosticSeverity.Error
    }),
    unterminatedTemplateExpression: () => ({
        message: `Unterminated template string expression. '\${' must be followed by expression, then '}'`,
        code: 1114,
        severity: DiagnosticSeverity.Error
    }),
    duplicateComponentName: (componentName: string) => ({
        message: `There are multiple components with the name '${componentName}'`,
        code: 1115,
        severity: DiagnosticSeverity.Error
    }),
    functionCannotHaveSameNameAsClass: (className: string) => ({
        message: `Function has same name as class '${className}'`,
        code: 1116,
        severity: DiagnosticSeverity.Error
    }),
    missingExceptionVarToFollowCatch: () => ({
        message: `Missing exception variable after 'catch' keyword`,
        code: 1117,
        severity: DiagnosticSeverity.Error
    }),
    missingExceptionExpressionAfterThrowKeyword: () => ({
        message: `Missing exception expression after 'throw' keyword`,
        code: 1118,
        severity: DiagnosticSeverity.Error
    }),
    missingLeftSquareBracketAfterDimIdentifier: () => ({
        message: `Missing left square bracket after 'dim' identifier`,
        code: 1119,
        severity: DiagnosticSeverity.Error
    }),
    missingRightSquareBracketAfterDimIdentifier: () => ({
        message: `Missing right square bracket after 'dim' identifier`,
        code: 1120,
        severity: DiagnosticSeverity.Error
    }),
    missingExpressionsInDimStatement: () => ({
        message: `Missing expression(s) in 'dim' statement`,
        code: 1121,
        severity: DiagnosticSeverity.Error
    }),
    mismatchedOverriddenMemberVisibility: (childClassName: string, memberName: string, childAccessModifier: string, ancestorAccessModifier: string, ancestorClassName: string) => ({
        message: `Access modifier mismatch: '${memberName}' is ${childAccessModifier} in type '${childClassName}' but is ${ancestorAccessModifier} in base type '${ancestorClassName}'.`,
        code: 1122,
        severity: DiagnosticSeverity.Error
    }),
    __unused3: (typeName: string) => ({
        message: `Cannot find type with name '${typeName}'`,
        code: 1123,
        severity: DiagnosticSeverity.Error
    }),
    enumValueMustBeType: (expectedType: string) => ({
        message: `Enum value must be type '${expectedType}'`,
        code: 1124,
        severity: DiagnosticSeverity.Error
    }),
    enumValueIsRequired: (expectedType: string) => ({
        message: `Value is required for ${expectedType} enum`,
        code: 1125,
        severity: DiagnosticSeverity.Error
    }),
    unknownEnumValue: (name: string, enumName: string) => ({
        message: `Property '${name}' does not exist on enum '${enumName}'`,
        code: 1126,
        severity: DiagnosticSeverity.Error
    }),
    duplicateEnumDeclaration: (scopeName: string, enumName: string) => ({
        message: `Scope '${scopeName}' already contains an enum with name '${enumName}'`,
        code: 1127,
        severity: DiagnosticSeverity.Error
    }),
    unknownRoSGNode: (nodeName: string) => ({
        message: `Unknown roSGNode '${nodeName}'`,
        code: 1128,
        severity: DiagnosticSeverity.Error
    }),
    unknownBrightScriptComponent: (componentName: string) => ({
        message: `Unknown BrightScript component '${componentName}'`,
        code: 1129,
        severity: DiagnosticSeverity.Error
    }),
    mismatchCreateObjectArgumentCount: (componentName: string, allowedArgCounts: number[], actualCount: number) => {
        const argCountArray = (allowedArgCounts || [1]).sort().filter((value, index, self) => self.indexOf(value) === index);
        return {
            message: `For ${componentName}, expected ${argCountArray.map(c => c.toString()).join(' or ')} total arguments, but got ${actualCount}.`,
            code: 1130,
            severity: DiagnosticSeverity.Error
        };
    },
    deprecatedBrightScriptComponent: (componentName: string, deprecatedDescription?: string) => ({
        message: `${componentName} has been deprecated${deprecatedDescription ? ': ' + deprecatedDescription : ''}`,
        code: 1131,
        severity: DiagnosticSeverity.Error
    }),
    circularReferenceDetected: (items: string[], scopeName: string) => ({
        message: `Circular reference detected between ${Array.isArray(items) ? items.join(' -> ') : ''} in scope '${scopeName}'`,
        code: 1132,
        severity: DiagnosticSeverity.Error
    }),
    unexpectedStatementOutsideFunction: () => ({
        message: `Unexpected statement found outside of function body`,
        code: 1133,
        severity: DiagnosticSeverity.Error
    }),
    detectedTooDeepFileSource: (numberOfParentDirectories: number) => ({
        message: `Expected directory depth no larger than 7, but found ${numberOfParentDirectories}`,
        code: 1134,
        severity: DiagnosticSeverity.Error
    }),
    illegalContinueStatement: () => ({
        message: `Continue statement must be contained within a loop statement`,
        code: 1135,
        severity: DiagnosticSeverity.Error
    }),
    keywordMustBeDeclaredAtNamespaceLevel: (keyword: string) => ({
        message: `${keyword} must be declared at the root level or within a namespace`,
        code: 1136,
        severity: DiagnosticSeverity.Error
    }),
    itemCannotBeUsedAsVariable: (itemType: string) => ({
        message: `${itemType} cannot be used as a variable`,
        code: 1137,
        severity: DiagnosticSeverity.Error
    }),
    callfuncHasToManyArgs: (numberOfArgs: number) => ({
        message: `You can not have more than 5 arguments in a callFunc. ${numberOfArgs} found.`,
        code: 1138,
        severity: DiagnosticSeverity.Error
    }),
<<<<<<< HEAD
    accessModifierIsRequired: () => ({
        message: `Access modifier is required`,
        code: 1139,
        severity: DiagnosticSeverity.Error
=======
    noOptionalChainingInLeftHandSideOfAssignment: () => ({
        message: `Optional chaining may not be used in the left-hand side of an assignment`,
        code: 1139,
        severity: DiagnosticSeverity.Error
    }),
    itemCannotBeUsedAsType: (typeText: string) => ({
        message: `'${typeText}' cannot be used as a type`,
        code: 1140,
        severity: DiagnosticSeverity.Error
    }),
    argumentTypeMismatch: (actualTypeString: string, expectedTypeString: string, data?: TypeCompatibilityData) => ({
        message: `Argument of type '${actualTypeString}' is not compatible with parameter of type '${expectedTypeString}'${typeCompatibilityMessage(actualTypeString, expectedTypeString, data)}`,
        data: data,
        code: 1141,
        severity: DiagnosticSeverity.Error
    }),
    returnTypeMismatch: (actualTypeString: string, expectedTypeString: string, data?: TypeCompatibilityData) => ({
        message: `Type '${actualTypeString}' is not compatible with declared return type '${expectedTypeString}'${typeCompatibilityMessage(actualTypeString, expectedTypeString, data)}'`,
        data: data,
        code: 1142,
        severity: DiagnosticSeverity.Error
    }),
    assignmentTypeMismatch: (actualTypeString: string, expectedTypeString: string, data?: TypeCompatibilityData) => ({
        message: `Type '${actualTypeString}' is not compatible with type '${expectedTypeString}'${typeCompatibilityMessage(actualTypeString, expectedTypeString, data)}`,
        data: data,
        code: 1143,
        severity: DiagnosticSeverity.Error
    }),
    operatorTypeMismatch: (operatorString: string, firstType: string, secondType = '') => ({
        message: `Operator '${operatorString}' cannot be applied to type${secondType ? 's' : ''} '${firstType}'${secondType ? ` and '${secondType}'` : ''}`,
        code: 1144,
        severity: DiagnosticSeverity.Error
    }),
    incompatibleSymbolDefinition: (symbol: string, scopeName: string) => ({
        message: `'${symbol}' is incompatible across scope group (${scopeName})`, // TODO: Add scopes where it was defined
        code: 1145,
        severity: DiagnosticSeverity.Error
>>>>>>> be2236d5
    })
};
export const defaultMaximumTruncationLength = 160;

export function typeCompatibilityMessage(actualTypeString: string, expectedTypeString: string, data: TypeCompatibilityData) {
    let message = '';
    if (data?.missingFields?.length > 0) {
        message = `\n    Type '${actualTypeString}' is missing the following members: ` + util.truncate({
            leadingText: ``,
            trailingText: '',
            itemSeparator: ', ',
            items: data.missingFields,
            partBuilder: (x) => x.name,
            maxLength: defaultMaximumTruncationLength
        });
    } else if (data?.fieldMismatches?.length > 0) {
        message = '. ' + util.truncate({
            leadingText: `Type '${actualTypeString}' has incompatible members:`,
            items: data.fieldMismatches,
            itemSeparator: '',
            partBuilder: (x) => `\n    member "${x.name}" should be '${x.expectedType}' but is '${x.actualType}'`,
            maxLength: defaultMaximumTruncationLength
        });
    }
    return message;
}

export const DiagnosticCodeMap = {} as Record<keyof (typeof DiagnosticMessages), number>;
export let diagnosticCodes = [] as number[];
for (let key in DiagnosticMessages) {
    diagnosticCodes.push(DiagnosticMessages[key]().code);
    DiagnosticCodeMap[key] = DiagnosticMessages[key]().code;
}

export interface DiagnosticInfo {
    message: string;
    code: number;
    severity: DiagnosticSeverity;
}

/**
 * Provides easy type support for the return value of any DiagnosticMessage function.
 * The second type parameter is optional, but allows plugins to pass in their own
 * DiagnosticMessages-like object in order to get the same type support
 */
export type DiagnosticMessageType<K extends keyof D, D extends Record<string, (...args: any) => any> = typeof DiagnosticMessages> =
    ReturnType<D[K]> &
    //include the missing properties from BsDiagnostic
    Pick<BsDiagnostic, 'range' | 'file' | 'relatedInformation' | 'tags'>;<|MERGE_RESOLUTION|>--- conflicted
+++ resolved
@@ -721,12 +721,6 @@
         code: 1138,
         severity: DiagnosticSeverity.Error
     }),
-<<<<<<< HEAD
-    accessModifierIsRequired: () => ({
-        message: `Access modifier is required`,
-        code: 1139,
-        severity: DiagnosticSeverity.Error
-=======
     noOptionalChainingInLeftHandSideOfAssignment: () => ({
         message: `Optional chaining may not be used in the left-hand side of an assignment`,
         code: 1139,
@@ -764,7 +758,11 @@
         message: `'${symbol}' is incompatible across scope group (${scopeName})`, // TODO: Add scopes where it was defined
         code: 1145,
         severity: DiagnosticSeverity.Error
->>>>>>> be2236d5
+    }),
+    accessModifierIsRequired: () => ({
+        message: `Access modifier is required`,
+        code: 1146,
+        severity: DiagnosticSeverity.Error
     })
 };
 export const defaultMaximumTruncationLength = 160;
