
import { expect } from './chai-config.spec';
import * as diagnosticUtils from './diagnosticUtils';
import { Range, DiagnosticSeverity } from 'vscode-languageserver';
import { util } from './util';
import chalk from 'chalk';
<<<<<<< HEAD
import { AssetFile } from './files/AssetFile';
=======
import { createSandbox } from 'sinon';
import undent from 'undent';
import type { BsDiagnostic } from './interfaces';
import { stripConsoleColors } from './testHelpers.spec';
const sinon = createSandbox();
>>>>>>> 69d3037e

describe('diagnosticUtils', () => {
    let options: ReturnType<typeof diagnosticUtils.getPrintDiagnosticOptions>;
    beforeEach(() => {
        sinon.restore();
        options = diagnosticUtils.getPrintDiagnosticOptions({});
    });

    afterEach(() => {
        sinon.restore();
    });

    describe('printDiagnostic', () => {
        it('does not crash when file has no content', () => {
            //print a diagnostic that has an AssetFile. It should not explode
            diagnosticUtils.printDiagnostic(options, DiagnosticSeverity.Error, './temp/file.brs', [], {
                message: 'Bad thing happened',
                range: null, //important...this needs to be null for the test to pass,
                code: 1234,
                file: new AssetFile({ srcPath: 'src', destPath: 'dest' })
            } as any);
        });
        it('does not crash when range is undefined', () => {
            //print a diagnostic that doesn't have a range...it should not explode
            diagnosticUtils.printDiagnostic(options, DiagnosticSeverity.Error, './temp/file.brs', [], {
                message: 'Bad thing happened',
                range: null, //important...this needs to be null for the test to pass,
                code: 1234
            } as any);
        });

        it('does not crash when filie path is missing', () => {
            //print a diagnostic that doesn't have a range...it should not explode
            diagnosticUtils.printDiagnostic(options, DiagnosticSeverity.Error, undefined, [], {
                message: 'Bad thing happened',
                range: Range.create(0, 0, 2, 2),
                code: 1234
            } as any);
        });

        function testPrintDiagnostic(diagnostic: BsDiagnostic, code: string, expected: string) {
            let logOutput = '';
            sinon.stub(console, 'log').callsFake((...args: any[]) => {
                if (logOutput.length > 0) {
                    logOutput += '\n';
                }
                logOutput += stripConsoleColors(args.join(' '));
            });
            //print a diagnostic that doesn't have a range...it should not explode
            diagnosticUtils.printDiagnostic(options, DiagnosticSeverity.Error, undefined, code.split(/\r?\n/g), diagnostic);

            //remove leading and trailing newlines
            logOutput = logOutput.replace(/^[\r\n]*/g, '').replace(/[\r\n]*$/g, '');
            expected = undent(logOutput).replace(/^[\r\n]*/g, '').replace(/[\r\n]*$/g, '');

            expect(logOutput).to.eql(expected);
        }

        it('handles mixed tabs and spaces', () => {
            testPrintDiagnostic(
                {
                    message: 'Bad thing happened',
                    range: Range.create(0, 5, 0, 18),
                    code: 1234
                } as any,
                `\t  \t print "hello"`,
                `
                <unknown file>:1:6 - error BS1234: Bad thing happened
                 1             print "hello"
                 _             ~~~~~~~~~~~~~
            `);
        });

        it('handles only tabs', () => {
            testPrintDiagnostic(
                {
                    message: 'Bad thing happened',
                    range: Range.create(0, 5, 0, 18),
                    code: 1234
                } as any,
                `\tprint "hello"`,
                `
                <unknown file>:1:6 - error BS1234: Bad thing happened
                 1      print "hello"
                 _      ~~~~~~~~~~~~~
            `);
        });

        it('handles only spaces', () => {
            testPrintDiagnostic(
                {
                    message: 'Bad thing happened',
                    range: Range.create(0, 5, 0, 18),
                    code: 1234
                } as any,
                `   print "hello"`,
                `
                <unknown file>:1:6 - error BS1234: Bad thing happened
                 1     print "hello"
                 _     ~~~~~~~~~~~~~
            `);
        });
    });

    describe('getPrintDiagnosticOptions', () => {
        let options: ReturnType<typeof diagnosticUtils.getPrintDiagnosticOptions>;
        it('prepares cwd value', () => {
            options = diagnosticUtils.getPrintDiagnosticOptions({ cwd: 'cwd' });
            expect(options.cwd).to.equal('cwd');
            // default value
            options = diagnosticUtils.getPrintDiagnosticOptions({});
            expect(options.cwd).to.equal(process.cwd());
        });
        it('prepares emitFullPaths value', () => {
            options = diagnosticUtils.getPrintDiagnosticOptions({ emitFullPaths: true });
            expect(options.emitFullPaths).to.equal(true);
            options = diagnosticUtils.getPrintDiagnosticOptions({ emitFullPaths: false });
            expect(options.emitFullPaths).to.equal(false);
            // default value
            options = diagnosticUtils.getPrintDiagnosticOptions({});
            expect(options.emitFullPaths).to.equal(false);
        });
        it('maps diagnosticLevel to severityLevel', () => {
            options = diagnosticUtils.getPrintDiagnosticOptions({ diagnosticLevel: 'info' });
            expect(options.severityLevel).to.equal(DiagnosticSeverity.Information);
            options = diagnosticUtils.getPrintDiagnosticOptions({ diagnosticLevel: 'hint' });
            expect(options.severityLevel).to.equal(DiagnosticSeverity.Hint);
            options = diagnosticUtils.getPrintDiagnosticOptions({ diagnosticLevel: 'warn' });
            expect(options.severityLevel).to.equal(DiagnosticSeverity.Warning);
            options = diagnosticUtils.getPrintDiagnosticOptions({ diagnosticLevel: 'error' });
            expect(options.severityLevel).to.equal(DiagnosticSeverity.Error);
            // default value
            options = diagnosticUtils.getPrintDiagnosticOptions({});
            expect(options.severityLevel).to.equal(DiagnosticSeverity.Warning);
            options = diagnosticUtils.getPrintDiagnosticOptions({ diagnosticLevel: 'x' } as any);
            expect(options.severityLevel).to.equal(DiagnosticSeverity.Warning);
        });
        it('prepares the include map', () => {
            options = diagnosticUtils.getPrintDiagnosticOptions({ diagnosticLevel: 'info' });
            expect(options.includeDiagnostic).to.deep.equal({
                [DiagnosticSeverity.Information]: true,
                [DiagnosticSeverity.Hint]: true,
                [DiagnosticSeverity.Warning]: true,
                [DiagnosticSeverity.Error]: true
            });
            options = diagnosticUtils.getPrintDiagnosticOptions({ diagnosticLevel: 'hint' });
            expect(options.includeDiagnostic).to.deep.equal({
                [DiagnosticSeverity.Hint]: true,
                [DiagnosticSeverity.Warning]: true,
                [DiagnosticSeverity.Error]: true
            });
            options = diagnosticUtils.getPrintDiagnosticOptions({ diagnosticLevel: 'warn' });
            expect(options.includeDiagnostic).to.deep.equal({
                [DiagnosticSeverity.Warning]: true,
                [DiagnosticSeverity.Error]: true
            });
            options = diagnosticUtils.getPrintDiagnosticOptions({ diagnosticLevel: 'error' });
            expect(options.includeDiagnostic).to.deep.equal({
                [DiagnosticSeverity.Error]: true
            });
        });
    });

    describe('getDiagnosticSquiggly', () => {
        it('works for normal cases', () => {
            expect(
                diagnosticUtils.getDiagnosticSquigglyText('asdf', 0, 4)
            ).to.equal('~~~~');
        });

        it('highlights whole line if no range', () => {
            expect(
                diagnosticUtils.getDiagnosticSquigglyText(' asdf ', undefined, undefined)
            ).to.equal('~~~~~~');
        });

        it('returns empty string when no line is found', () => {
            expect(diagnosticUtils.getDiagnosticSquigglyText('', 0, 10)).to.equal('');

            expect(
                diagnosticUtils.getDiagnosticSquigglyText(undefined, 0, 10)
            ).to.equal('');
        });

        it('supports diagnostic not at start of line', () => {
            expect(
                diagnosticUtils.getDiagnosticSquigglyText('  asdf', 2, 6)
            ).to.equal('  ~~~~');
        });

        it('supports diagnostic that does not finish at end of line', () => {
            expect(
                diagnosticUtils.getDiagnosticSquigglyText('asdf  ', 0, 4)
            ).to.equal('~~~~  ');
        });

        it('supports diagnostic with space on both sides', () => {
            expect(
                diagnosticUtils.getDiagnosticSquigglyText('  asdf  ', 2, 6)
            ).to.equal('  ~~~~  ');
        });

        it('handles diagnostic that starts and stops on the same position', () => {
            expect(
                diagnosticUtils.getDiagnosticSquigglyText('abcde', 2, 2)
            ).to.equal('~~~~~');
        });

        it('handles single-character diagnostic', () => {
            expect(
                diagnosticUtils.getDiagnosticSquigglyText('abcde', 2, 3)
            ).to.equal('  ~  ');
        });

        it('handles diagnostics that are longer than the line', () => {
            expect(
                diagnosticUtils.getDiagnosticSquigglyText('abcde', 0, 10)
            ).to.equal('~~~~~');

            expect(
                diagnosticUtils.getDiagnosticSquigglyText('abcde', 2, 10)
            ).to.equal('  ~~~');
        });

        it('handles Number.MAX_VALUE for end character', () => {
            expect(
                diagnosticUtils.getDiagnosticSquigglyText('abcde', 0, Number.MAX_VALUE)
            ).to.equal('~~~~~');
        });

        it.skip('handles edge cases', () => {
            expect(
                diagnosticUtils.getDiagnosticSquigglyText('end functionasdf', 16, 18)
            ).to.equal('            ~~~~');
        });
    });

    describe('getDiagnosticLine', () => {
        const color = ((text: string) => text) as any;

        function testGetDiagnosticLine(range: Range, squigglyText: string, lineLength = 20) {
            expect(
                diagnosticUtils.getDiagnosticLine({ range: range } as any, '1'.repeat(lineLength), color)
            ).to.eql([
                chalk.bgWhite(' ' + chalk.black((range.start.line + 1).toString()) + ' ') + ' ' + '1'.repeat(lineLength),
                chalk.bgWhite(' ' + chalk.white(' '.repeat((range.start.line + 1).toString().length)) + ' ') + ' ' + squigglyText.padEnd(lineLength, ' ')
            ].join('\n'));
        }

        it('lines up at beginning of line for single-digit line num', () => {
            testGetDiagnosticLine(util.createRange(0, 0, 0, 5), '~~~~~');
        });

        it('lines up in middle of line for single-digit line num', () => {
            testGetDiagnosticLine(util.createRange(0, 5, 0, 10), '     ~~~~~');
        });

        it('lines up at end of line for single-digit line num', () => {
            testGetDiagnosticLine(util.createRange(0, 5, 0, 10), '     ~~~~~', 10);
        });

        it('lines up at beginning of line for double-digit line num', () => {
            testGetDiagnosticLine(util.createRange(15, 0, 15, 5), '~~~~~');
        });

        it('lines up in middle of line for double-digit line num', () => {
            testGetDiagnosticLine(util.createRange(15, 5, 15, 10), '     ~~~~~');
        });

        it('lines up at end of line for double-digit line num', () => {
            testGetDiagnosticLine(util.createRange(15, 5, 15, 10), '     ~~~~~', 10);
        });
    });
});<|MERGE_RESOLUTION|>--- conflicted
+++ resolved
@@ -4,15 +4,12 @@
 import { Range, DiagnosticSeverity } from 'vscode-languageserver';
 import { util } from './util';
 import chalk from 'chalk';
-<<<<<<< HEAD
 import { AssetFile } from './files/AssetFile';
-=======
 import { createSandbox } from 'sinon';
 import undent from 'undent';
 import type { BsDiagnostic } from './interfaces';
 import { stripConsoleColors } from './testHelpers.spec';
 const sinon = createSandbox();
->>>>>>> 69d3037e
 
 describe('diagnosticUtils', () => {
     let options: ReturnType<typeof diagnosticUtils.getPrintDiagnosticOptions>;
