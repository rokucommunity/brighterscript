import { SymbolTypeFlag } from './SymbolTable';
import { BrsFile } from './files/BrsFile';
import type { Callable } from './interfaces';
import { ArrayType } from './types/ArrayType';
import { BooleanType } from './types/BooleanType';
import { DynamicType } from './types/DynamicType';
import { FloatType } from './types/FloatType';
import { TypedFunctionType } from './types/TypedFunctionType';
import { IntegerType } from './types/IntegerType';
import { ObjectType } from './types/ObjectType';
import { StringType } from './types/StringType';
import { VoidType } from './types/VoidType';
import util from './util';
import { UnionType } from './types/UnionType';

export let globalFile = new BrsFile('global', 'global', null);
globalFile.parse('');

type GlobalCallable = Pick<Callable, 'name' | 'shortDescription' | 'type' | 'file' | 'params' | 'documentation' | 'isDeprecated' | 'nameRange'>;

let mathFunctions: GlobalCallable[] = [{
    name: 'Abs',
    shortDescription: 'Returns the absolute value of the argument.',
    type: new TypedFunctionType(new FloatType()),
    file: globalFile,
    params: [{
        name: 'x',
        type: new FloatType(),
        isOptional: false
    }]
}, {
    name: 'Atn',
    shortDescription: 'Returns the arctangent (in radians) of the argument.',
    documentation: '`ATN(X)` returns "the angle whose tangent is X". To get arctangent in degrees, multiply `ATN(X)` by `57.29578`.',
    type: new TypedFunctionType(new FloatType()),
    file: globalFile,
    params: [{
        name: 'x',
        type: new FloatType(),
        isOptional: false
    }]
}, {
    name: 'Cdbl',
    shortDescription: 'Returns a single precision float representation of the argument. Someday may return double.',
    type: new TypedFunctionType(new FloatType()),
    file: globalFile,
    params: [{
        name: 'x',
        type: new IntegerType(),
        isOptional: false
    }]
}, {
    name: 'Cint',
    shortDescription: 'Returns an integer representation of the argument, rounding up from midpoints. CINT(2.1) returns 2; CINT(2.5) returns 3; CINT(-2.2) returns -2; CINT(-2.5) returns -2; CINT(-2.6) returns -3.',
    type: new TypedFunctionType(new IntegerType()),
    file: globalFile,
    params: [{
        name: 'x',
        type: new FloatType(),
        isOptional: false
    }]
}, {
    name: 'Cos',
    shortDescription: 'Returns the cosine of the argument (argument must be in radians). To obtain the cosine of X when X is in degrees, use CGS(X*.01745329).',
    type: new TypedFunctionType(new FloatType()),
    file: globalFile,
    params: [{
        name: 'x',
        type: new FloatType(),
        isOptional: false
    }]
}, {
    name: 'Csng',
    shortDescription: 'Returns a single-precision float representation of the argument.',
    type: new TypedFunctionType(new FloatType()),
    file: globalFile,
    params: [{
        name: 'x',
        type: new IntegerType(),
        isOptional: false
    }]
}, {
    name: 'Exp',
    shortDescription: 'Returns the "natural exponential" of X, that is, ex. This is the inverse of the LOG function, so X=EXP(LOG(X)).',
    type: new TypedFunctionType(new FloatType()),
    file: globalFile,
    params: [{
        name: 'x',
        type: new FloatType(),
        isOptional: false
    }]
}, {
    name: 'Fix',
    shortDescription: 'Returns a truncated representation of the argument. All digits to the right of the decimal point are simply chopped off, so the resultant value is an integer. For non-negative X, FIX(X)=lNT(X). For negative values of X, FIX(X)=INT(X)+1. For example, FIX(2.2) returns 2, and FIX(-2.2) returns -2.',
    type: new TypedFunctionType(new IntegerType()),
    file: globalFile,
    params: [{
        name: 'x',
        type: new FloatType(),
        isOptional: false
    }]
}, {
    name: 'Int',
    shortDescription: 'Returns an integer representation of the argument, using the largest whole number that is not greater than the argument.. INT(2.5) returns 2; INT(-2.5) returns -3; and INT(1000101.23) returns 10000101.',
    type: new TypedFunctionType(new IntegerType()),
    file: globalFile,
    params: [{
        name: 'x',
        type: new FloatType(),
        isOptional: false
    }]
}, {
    name: 'Log',
    shortDescription: 'Returns the natural logarithm of the argument, that is, loge(x) or ln(x). This is the inverse of the EXP function, so LOG(EXP(X)) = X. To find the logarithm of a number to another base b, use the formula logb(X) = loge(X) / loge(b). For example, LOG(32767) / LOG(2) returns the logarithm to base 2 of 32767.',
    type: new TypedFunctionType(new FloatType()),
    file: globalFile,
    params: [{
        name: 'x',
        type: new FloatType(),
        isOptional: false
    }]
}, {
    name: 'Rnd',
    shortDescription: 'Generates a pseudo-random number using the current pseudo-random "seed number" (generated internally and not accessible to user).returns an integer between 1 and integer inclusive . For example, RND(55) returns a pseudo-random integer greater than zero and less than 56.',
    type: new TypedFunctionType(new IntegerType()),
    file: globalFile,
    params: [{
        name: 'range',
        type: new IntegerType(),
        isOptional: false
    }]
}, {
    name: 'Rnd',
    shortDescription: 'Generates a pseudo-random number using the current pseudo-random "seed number" (generated internally and not accessible to user). Returns a float value between 0 and 1.',
    type: new TypedFunctionType(new FloatType()),
    file: globalFile,
    params: [{
        name: '0',
        type: new IntegerType(),
        isOptional: false
    }]
}, {
    name: 'Sgn',
    shortDescription: 'The "sign" function: returns -1 for X negative, 0 for X zero, and +1 for X positive.',
    type: new TypedFunctionType(new IntegerType()),
    file: globalFile,
    params: [{
        name: 'x',
        type: new FloatType(),
        isOptional: false
    }]
}, {
    name: 'Sgn',
    shortDescription: 'The "sign" function: returns -1 for X negative, 0 for X zero, and +1 for X positive.',
    type: new TypedFunctionType(new IntegerType()),
    file: globalFile,
    params: [{
        name: 'x',
        type: new IntegerType(),
        isOptional: false
    }]
}, {
    name: 'Sin',
    shortDescription: 'Returns the sine of the argument (argument must be in radians). To obtain the sine of X when X is in degrees, use SIN(X*.01745329).',
    type: new TypedFunctionType(new FloatType()),
    file: globalFile,
    params: [{
        name: 'x',
        type: new FloatType(),
        isOptional: false
    }]
}, {
    name: 'Sqr',
    shortDescription: 'Returns the square root of the argument. SQR(X) is the same as X ^ (1/2), only faster.',
    type: new TypedFunctionType(new FloatType()),
    file: globalFile,
    params: [{
        name: 'x',
        type: new FloatType(),
        isOptional: false
    }]
}, {
    name: 'Tan',
    shortDescription: 'Returns the tangent of the argument (argument must be in radians). To obtain the tangent of X when X is in degrees, use TAN(X*.01745329).',
    type: new TypedFunctionType(new FloatType()),
    file: globalFile,
    params: [{
        name: 'x',
        type: new FloatType(),
        isOptional: false
    }]
}];

let runtimeFunctions: GlobalCallable[] = [{
    name: 'CreateObject',
    shortDescription: 'Creates a BrightScript Component of class classname specified. Return invalid if the object creation fails. Some Objects have optional parameters in their constructor that are passed after name.',
    type: new TypedFunctionType(new ObjectType()),
    file: globalFile,
    params: [{
        name: 'name',
        type: new StringType(),
        isOptional: false
    }, {
        name: 'param2',
        type: new DynamicType(),
        isOptional: true
    }, {
        name: 'param3',
        type: new DynamicType(),
        isOptional: true
    }, {
        name: 'param4',
        type: new DynamicType(),
        isOptional: true
    }, {
        name: 'param5',
        type: new DynamicType(),
        isOptional: true
    }, {
        name: 'param6',
        type: new DynamicType(),
        isOptional: true
    }]
}, {
    name: 'Type',
    shortDescription: 'Returns the type of a variable and/or object. See the BrightScript Component specification for a list of types.',
    type: new TypedFunctionType(new ObjectType()),
    file: globalFile,
    params: [{
        name: 'variable',
        type: new ObjectType(),
        isOptional: false
    }, {
        name: 'version',
        type: new StringType(),
        isOptional: true
    }]
}, {
    name: 'GetGlobalAA',
    shortDescription: 'Each script has a global Associative Array. It can be fetched with this function. ',
    type: new TypedFunctionType(new ObjectType()),
    file: globalFile,
    params: []
}, {
    name: 'Box',
    shortDescription: 'Box() will return an object version of an intrinsic type, or pass through an object if given one.',
    type: new TypedFunctionType(new ObjectType()),
    file: globalFile,
    params: [{
        name: 'x',
        type: new DynamicType(),
        isOptional: false
    }]
}, {
    name: 'Run',
    shortDescription: `The Run function can be used to compile and run a script dynamically.\nThe file specified by that path is compiled and run.\nArguments may be passed to the script's Main function, and that script may return a result value.'`,
    type: new TypedFunctionType(new DynamicType()),
    file: globalFile,
    params: [{
        name: 'filename',
        type: new StringType(),
        isOptional: false
    }, {
        name: 'arg',
        type: new DynamicType(),
        isRestArgument: true,
        isOptional: false
    }]
}, {
    name: 'Run',
    shortDescription: `The Run function can be used to compile and run a script dynamically.\nAll files specified are compiled together, then run.\nArguments may be passed to the script's Main function, and that script may return a result value.'`,
    type: new TypedFunctionType(new DynamicType()),
    file: globalFile,
    params: [{
        name: 'filename',
        type: new ArrayType(new StringType()),
        isOptional: false
    }, {
        name: 'arg',
        type: new DynamicType(),
        isRestArgument: true,
        isOptional: true
    }]
}, {
    name: 'Eval',
    shortDescription: `Eval can be used to run a code snippet in the context of the current function. It performs a compile, and then the bytecode execution.\nIf a compilation error occurs, no bytecode execution is performed, and Eval returns an roList with one or more compile errors. Each list entry is an roAssociativeArray with ERRNO and ERRSTR keys describing the error.\nIf compilation succeeds, bytecode execution is performed and the integer runtime error code is returned. These are the same error codes as returned by GetLastRunRuntimeError().\nEval() can be usefully in two cases. The first is when you need to dynamically generate code at runtime.\nThe other is if you need to execute a statement that could result in a runtime error, but you don't want code execution to stop. '`,
    type: new TypedFunctionType(new DynamicType()),
    file: globalFile,
    isDeprecated: true,
    params: [{
        name: 'code',
        type: new StringType(),
        isOptional: false
    }]
}, {
    name: 'GetLastRunCompileError',
    shortDescription: 'Returns an roList of compile errors, or invalid if no errors. Each list entry is an roAssociativeArray with the keys: ERRNO, ERRSTR, FILESPEC, and LINENO.',
    type: new TypedFunctionType(new ObjectType()),
    file: globalFile,
    params: []
}, {
    name: 'GetLastRunRuntimeError',
    shortDescription: 'Returns an error code result after the last script Run().These are normal:\\,&hFF==ERR_OKAY\\n&hFC==ERR_NORMAL_END\\n&hE2==ERR_VALUE_RETURN',
    type: new TypedFunctionType(new IntegerType()),
    file: globalFile,
    params: []
}];

let globalUtilityFunctions: GlobalCallable[] = [
    {
        name: 'Sleep',
        shortDescription: 'This function causes the script to pause for the specified time, without wasting CPU cycles. There are 1000 milliseconds in one second.',
        type: new TypedFunctionType(new VoidType()),
        file: globalFile,
        params: [{
            name: 'milliseconds',
            type: new IntegerType(),
            isOptional: false
        }]
    }, {
        name: 'Wait',
        shortDescription: 'This function waits on objects that are "waitable" (those that have a MessagePort interface). Wait() returns the event object that was posted to the message port. If timeout is zero, "wait" will wait for ever. Otherwise, Wait will return after timeout milliseconds if no messages are received. In this case, Wait returns a type "invalid".',
        type: new TypedFunctionType(new ObjectType()),
        file: globalFile,
        params: [{
            name: 'timeout',
            type: new IntegerType(),
            isOptional: false
        }, {
            name: 'port',
            type: new ObjectType(),
            isOptional: false
        }]
    }, {
        name: 'GetInterface',
        shortDescription: 'Each BrightScript Component has one or more interfaces. This function returns a value of type "Interface". \nNote that generally BrightScript Components allow you to skip the interface specification. In which case, the appropriate interface within the object is used. This works as long as the function names within the interfaces are unique.',
        type: new TypedFunctionType(new ObjectType()),
        file: globalFile,
        params: [{
            name: 'object',
            type: new ObjectType(),
            isOptional: false
        }, {
            name: 'ifname',
            type: new StringType(),
            isOptional: false
        }]
    }, {
        name: 'FindMemberFunction',
        shortDescription: 'Returns the interface from the object that provides the specified function, or invalid if not found.',
        type: new TypedFunctionType(new ObjectType()),
        file: globalFile,
        params: [{
            name: 'object',
            type: new ObjectType(),
            isOptional: false
        }, {
            name: 'functionName',
            type: new StringType(),
            isOptional: false
        }]
    }, {
        name: 'UpTime',
        shortDescription: 'Returns the uptime of the system since the last reboot in seconds.',
        type: new TypedFunctionType(new FloatType()),
        file: globalFile,
        params: [{
            name: 'dummy',
            type: new IntegerType(),
            isOptional: false
        }]
    }, {
        name: 'RebootSystem',
        shortDescription: 'Requests the system to perform a soft reboot. The Roku platform has disabled this feature.',
        type: new TypedFunctionType(new VoidType()),
        file: globalFile,
        params: []
    }, {
        name: 'ListDir',
        shortDescription: 'Returns a List object containing the contents of the directory path specified.',
        type: new TypedFunctionType(new ObjectType()),
        file: globalFile,
        params: [{
            name: 'path',
            type: new StringType(),
            isOptional: false
        }]
    }, {
        name: 'ReadAsciiFile',
        shortDescription: 'This function reads the specified file and returns the data as a string.\nThe file can be encoded as either UTF-8 (which includes the 7-bit ASCII subset) or UTF-16.\nAn empty string is returned if the file can not be read.',
        type: new TypedFunctionType(new StringType()),
        file: globalFile,
        params: [{
            name: 'filePath',
            type: new StringType(),
            isOptional: false
        }]
    }, {
        name: 'WriteAsciiFile',
        shortDescription: 'This function writes the specified string data to a file at the specified location.\nThe string data is written as UTF-8 encoded (which includes the 7-bit ASCII subset).\nThe function returns true if the file was successfully written.',
        type: new TypedFunctionType(new BooleanType()),
        file: globalFile,
        params: [{
            name: 'filePath',
            type: new StringType(),
            isOptional: false
        }, {
            name: 'text',
            type: new StringType(),
            isOptional: false
        }]
    }, {
        name: 'CopyFile',
        shortDescription: 'Make a copy of a file.',
        type: new TypedFunctionType(new BooleanType()),
        file: globalFile,
        params: [{
            name: 'source',
            type: new StringType(),
            isOptional: false
        }, {
            name: 'destination',
            type: new StringType(),
            isOptional: false
        }]
    }, {
        name: 'MoveFile',
        shortDescription: 'Rename a file.',
        type: new TypedFunctionType(new BooleanType()),
        file: globalFile,
        params: [{
            name: 'source',
            type: new StringType(),
            isOptional: false
        }, {
            name: 'destination',
            type: new StringType(),
            isOptional: false
        }]
    }, {
        name: 'MatchFiles',
        shortDescription:
            `Search a directory for filenames that match a certain pattern. Pattern is a wildmat expression. Returns a List object.
This function checks all the files in the directory specified against the pattern specified and places any matches in the returned roList.

The returned list contains only the part of the filename that is matched against the pattern not the full path.
The pattern may contain certain special characters:

A '?' matches any single character.
A '*' matches zero or more arbitrary characters.
The character class '[...]' matches any single character specified within the brackets. The closing bracket is treated as a member of the character class if it immediately follows the opening bracket. i.e. '[]]' matches a single close bracket. Within the class '-' can be used to specify a range unless it is the first or last character. e.g. '[A-Cf-h]' is equivalent to '[ABCfgh]'.
A character class can be negated by specifying '^' as the first character. To match a literal '^' place it elsewhere within the class.
The characters '?', '*' and '[' lose their special meaning if preceded by a single '\\'. A single '\\' can be matched as '\\\\'.`,
        type: new TypedFunctionType(new ArrayType(new StringType())),
        file: globalFile,
        params: [{
            name: 'path',
            type: new StringType(),
            isOptional: false
        }, {
            name: 'pattern_in',
            type: new StringType(),
            isOptional: false
        }]
    }, {
        name: 'DeleteFile',
        shortDescription: 'Delete the specified file.',
        type: new TypedFunctionType(new BooleanType()),
        file: globalFile,
        params: [{
            name: 'file',
            type: new StringType(),
            isOptional: false
        }]
    }, {
        name: 'DeleteDirectory',
        shortDescription: 'Deletes the specified directory.  It is only possible to delete an empty directory.',
        type: new TypedFunctionType(new BooleanType()),
        file: globalFile,
        params: [{
            name: 'dir',
            type: new StringType(),
            isOptional: false
        }]
    }, {
        name: 'CreateDirectory',
        shortDescription: 'Creates the specified Directory. Only one directory can be created at a time',
        type: new TypedFunctionType(new BooleanType()),
        file: globalFile,
        params: [{
            name: 'dir',
            type: new StringType(),
            isOptional: false
        }]
    }, {
        name: 'FormatDrive',
        shortDescription: 'Formats a specified drive using the specified filesystem.',
        type: new TypedFunctionType(new BooleanType()),
        file: globalFile,
        params: [{
            name: 'drive',
            type: new StringType(),
            isOptional: false
        }, {
            name: 'fs_type',
            type: new StringType(),
            isOptional: false
        }]
    }, {
        name: 'StrToI',
        shortDescription: 'Return the integer value of the string, or 0 if nothing is parsed.',
        type: new TypedFunctionType(new IntegerType()),
        file: globalFile,
        params: [{
            name: 'str',
            type: new StringType(),
            isOptional: false
        }]
    }, {
        name: 'RunGarbageCollector',
        shortDescription: `This function runs the garbage collector. It returns and Associative Array with some statistics regarding the garbage collection. \nSee the Garbage Collection section of the manual for more detail. You don't normally need to call this function.`,
        type: new TypedFunctionType(new ObjectType()),
        file: globalFile,
        params: []
    }, {
        name: 'ParseJson',
        shortDescription:
            `This function will parse a string formatted according to RFC4627 and return an equivalent BrightScript object (consisting of booleans, integer and floating point numbers, strings, roArray, and roAssociativeArray objects).  If the string is not syntactically correct, Invalid will be returned.  A few other things to note:

Any roAssociativeArray objects in the returned objects will be case sensitive. As of Roku OS 9.4, to return a case-insensitive structure, set the flags parameter to "i".
If the "i" option is used, and the jsonString includes multiple keys that match case-insensitively, duplicates are overwritten and only the last matching values are preserved.
An error will be returned if arrays/associative arrays are nested more than 256 levels deep.`,
        type: new TypedFunctionType(new ObjectType()),
        file: globalFile,
        params: [{
            name: 'jsonString',
            type: new StringType(),
            isOptional: false
        },
        {
            name: 'flags',
            type: new StringType(),
            isOptional: true
        }]
    }, {
        name: 'FormatJson',
        shortDescription:
            `Formats a supported data type as a JSON string.

Data types supported are booleans, integer and floating point numbers, strings, roArray, and roAssociativeArray objects.

An error will be returned if arrays/associative arrays are nested more than 256 levels deep.

If an error occurs an empty string will be returned.

Normally non-ASCII characters are escaped in the output string as "\\uXXXX" where XXXX is the hexadecimal representation of the Unicode character value.  If flags=1, non-ASCII characters are not escaped.`,
        type: new TypedFunctionType(new StringType()),
        file: globalFile,
        params: [{
            name: 'object',
            type: new ObjectType(),
            isOptional: false
        }, {
            name: 'flags',
            type: new UnionType([IntegerType.instance, StringType.instance]),
            isOptional: true
        }]
    }, {
        name: 'Tr',
        shortDescription:
            `Translates the source string into the language of the current locale. The function looks for a translations.xml file in the XLIFF format in the pkg:/locale subdirectory named for the current locale (see ifDeviceInfo.GetCurrentLocale for the list of currently-supported locales). If the translations.xml file exists for the current locale, and contains the source string with a translated string, the function returns the translated string. Otherwise, the function returns the original source string.

In some cases you may want to include a placeholder marker in a localizable string that gets dynamically substituted with a value at runtime.
One way to accomplish that is to use the Replace method on the string value returned from the Tr() lookup.`,
        type: new TypedFunctionType(new StringType()),
        file: globalFile,
        params: [{
            name: 'source',
            type: new StringType(),
            isOptional: false
        }]
    }
];

let globalStringFunctions: GlobalCallable[] = [
    {
        name: 'UCase',
        shortDescription: 'Converts the string to all upper case.',
        type: new TypedFunctionType(new StringType()),
        file: globalFile,
        params: [{
            name: 's',
            type: new StringType(),
            isOptional: false
        }]
    }, {
        name: 'LCase',
        shortDescription: 'Converts the string to all lower case.',
        type: new TypedFunctionType(new StringType()),
        file: globalFile,
        params: [{
            name: 's',
            type: new StringType(),
            isOptional: false
        }]
    }, {
        name: 'Asc',
        shortDescription: 'Returns the Unicode ("ASCII") value for the first character of the specified string\n An empty string argument will return 0.',
        type: new TypedFunctionType(new IntegerType()),
        file: globalFile,
        params: [{
            name: 'letter',
            type: new StringType(),
            isOptional: false
        }]
    }, {
        name: 'Chr',
        shortDescription:
            `Performs the inverse of the Asc function: returns a one-character string whose character has the specified Unicode value. Returns empty string if the specified value is 0 or an invalid Unicode value.

 print Chr(67) ' prints: C

By using Chr, you can create strings containing characters which cannot be contained in quotes, such as newline or the quote character itself.

 print (Chr(34) + "hello" + Chr(34))  ' prints: "hello"`,
        type: new TypedFunctionType(new StringType()),
        file: globalFile,
        params: [{
            name: 'ch',
            type: new IntegerType(),
            isOptional: false
        }]
    }, {
        name: 'Instr',
        shortDescription: 'Returns the position of the first instances of substring within text, starting at the specified start position.\nReturns 0 if the substring is not found. Unlike the ifString.Instr() method, the first position is 1.',
        type: new TypedFunctionType(new IntegerType()),
        file: globalFile,
        params: [{
            name: 'start',
            type: new IntegerType(),
            isOptional: false
        }, {
            name: 'text',
            type: new StringType(),
            isOptional: false
        }, {
            name: 'substring',
            type: new StringType(),
            isOptional: false
        }]
    }, {
        name: 'Left',
        shortDescription: 'Returns the first n characters of s. ',
        type: new TypedFunctionType(new StringType()),
        file: globalFile,
        params: [{
            name: 's',
            type: new StringType(),
            isOptional: false
        }, {
            name: 'n',
            type: new IntegerType(),
            isOptional: false
        }]
    }, {
        name: 'Len',
        shortDescription: 'Returns the number of characters in the specified string.',
        type: new TypedFunctionType(new IntegerType()),
        file: globalFile,
        params: [{
            name: 's',
            type: new StringType(),
            isOptional: false
        }]
    }, {
        name: 'Mid',
        shortDescription: 'Returns a substring of s with length n and starting at position p.\nn may be omitted, in which case the string starting at p and ending at the end of the string is returned.\nUnlike the ifString.Mid() method, the first character in the string is position 1.',
        type: new TypedFunctionType(new StringType()),
        file: globalFile,
        params: [{
            name: 's',
            type: new StringType(),
            isOptional: false
        }, {
            name: 'p',
            //description: '1-based position',
            isOptional: false,
            type: new IntegerType()
        }, {
            name: 'n',
            type: new IntegerType(),
            isOptional: true
        }]
    }, {
        name: 'Right',
        shortDescription: 'Returns the last n characters of s.',
        type: new TypedFunctionType(new StringType()),
        file: globalFile,
        params: [{
            name: 's',
            type: new StringType(),
            isOptional: false
        }, {
            name: 'n',
            type: new IntegerType(),
            isOptional: false
        }]
    }, {
        name: 'Str',
        shortDescription: 'Converts a value to a string. Str(A), for example, returns a string equal to the decimal representation of the numeric value of A.\nNote: for non-negative numbers, a leading blank is inserted before the value string as a sign placeholder.',
        type: new TypedFunctionType(new StringType()),
        file: globalFile,
        params: [{
            name: 'value',
            type: new FloatType(),
            isOptional: false
        }]
    }, {
        name: 'StrI',
        shortDescription: 'Converts a value to a string. Str(A), for example, returns a string equal to the decimal representation of the numeric value of A.\nNote: for non-negative numbers, a leading blank is inserted before the value string as a sign placeholder.. If the radix parameter is provided, then converts the integer value into a string representation using the given radix.\nIf radix is not 2 .. 36 then an empty string is returned.\nNote that the returned string does not include a base prefix and uses lowercase letters to represent those digits in bases greater than 10.',
        type: new TypedFunctionType(new StringType()),
        file: globalFile,
        params: [{
            name: 'value',
            type: new IntegerType(),
            isOptional: false
        }, {
            name: 'radix',
            type: new IntegerType(),
            isOptional: true
        }]
    }, {
        name: 'string',
        shortDescription: 'Returns a string composed of n copies of the second argument concatenated together.',
        type: new TypedFunctionType(new StringType()),
        file: globalFile,
        params: [{
            name: 'n',
            type: new IntegerType(),
            isOptional: false
        }, {
            name: 'str',
            type: new StringType(),
            isOptional: false
        }]
    }, {
        name: 'StringI',
        shortDescription: 'Returns a string composed of n copies of the character whose Unicode value is the second argument.',
        type: new TypedFunctionType(new StringType()),
        file: globalFile,
        params: [{
            name: 'n',
            type: new IntegerType(),
            isOptional: false
        }, {
            name: 'ch',
            type: new IntegerType(),
            isOptional: false
        }]
    }, {
        name: 'Val',
        shortDescription: 'Performs the inverse of the STR function: returns the number represented by the characters in a string argument.\nFor example, if A$="12" and B$="34" then VAL(A$+ "."+B$) returns the number 12.34. If radix is provided as the second parameter, it returns the integer value from parsing the string with the specified radix.\nRadix should be 2 .. 36 or the special value 0 (which automatically identified hexadecimal or octal numbers based on 0x or 0 prefixes respectively).\nLeading whitespace is ignored then as much of the rest of the string will be parsed as valid.',
        type: new TypedFunctionType(new IntegerType()),
        file: globalFile,
        params: [{
            name: 'str',
            type: new StringType(),
            isOptional: false
        }, {
            name: 'radix',
            type: new IntegerType(),
            isOptional: true
        }]
    }, {
        name: 'Substitute',
        shortDescription: 'Replaces all instances of {0} or ^0 in str with arg0.  Similarly, replaces all instances of {1} or ^1 with arg1, {2} or ^2 with arg2, and {3} or ^3 with arg3.',
        type: new TypedFunctionType(new StringType()),
        file: globalFile,
        params: [{
            name: 'str',
            type: new StringType(),
            isOptional: false
        }, {
            name: 'arg0',
            type: new StringType(),
            isOptional: false
        }, {
            name: 'arg1',
            type: new StringType(),
            isOptional: true
        }, {
            name: 'arg2',
            type: new StringType(),
            isOptional: true
        }, {
            name: 'arg3',
            type: new StringType(),
            isOptional: true
        }]
    }
];


let programStatementFunctions = [
    {
        name: 'Tab',
        shortDescription: 'Moves the cursor to the specified position on the current line (modulo the width of your console if you specify TAB positions greater than the console width). TAB may be used several times in a PRINT list. No punctuation is required after a TAB modifier. Numerical expressions may be used to specify a TAB position. TAB cannot be used to move the cursor to the left. If the cursor is beyond the specified position, the TAB is ignored.',
        type: new TypedFunctionType(new VoidType()),
        file: globalFile,
        params: [{
            name: 'expression',
            type: new IntegerType(),
            isOptional: false
        }]
    }, {
        name: 'Pos',
        shortDescription: 'Returns a number from 0 to window width, indicating the current cursor position on the cursor. Requires a "dummy argument" (any numeric expression).',
        type: new TypedFunctionType(new VoidType()),
        file: globalFile,
        params: [{
            name: 'x',
            type: new IntegerType(),
            isOptional: false
        }]
        //TODO this is a temporary fix for library imported files. Eventually this should be moved into `Roku_Ads.brs` and handled by the `Library` statement
    }, {
        name: 'Roku_Ads',
        shortDescription: 'The main entry point for instantiating the ad interface. This object manages ad server requests, parses ad structure, schedules and renders ads, and triggers tracking beacons.\n\nThe Roku ad parser/renderer object returned has global scope because it is meant to represent interaction with external resources (the ad server and any tracking services) that have persistence and state independent of the ad rendering within a client application.',
        type: new TypedFunctionType(new ObjectType()),
        file: globalFile,
        params: []
        //TODO this is a temporary fix for library imported files. Eventually this should be moved into `Roku_Event_Dispatcher.brs` and handled by the `Library` statement
    }, {
        name: 'Roku_Event_Dispatcher',
        shortDescription: 'Use the Roku Event Dispatcher in your channel\'s authentication workflow to send authentication events. See: https://developer.roku.com/docs/developer-program/discovery/search/prioritizing-authenticated-channels-in-roku-search.md',
        type: new TypedFunctionType(new ObjectType()),
        file: globalFile,
        params: []
    }, { //TODO Same as the Roku_Ads.brs (RAF) library above, the following functions are from the 'v30/bslCore.brs' library
        name: 'bslBrightScriptErrorCodes',
        shortDescription: 'Returns an roAssociativeArray with name value pairs of the error name and corresponding integer value, for example ERR_OKAY = &hFF.',
        type: new TypedFunctionType(new ObjectType()),
        file: globalFile,
        params: []
    }, {
        name: 'bslGeneralConstants',
        shortDescription: 'Returns an roAssociativeArray with name value pairs of system constants, for example MAX_INT = 2147483647.',
        type: new TypedFunctionType(new ObjectType()),
        file: globalFile,
        params: []
    }, {
        name: 'bslUniversalControlEventCodes',
        shortDescription: 'Returns an roAssociativeArray with name value pairs of the remote key code (buttons) constants, for example BUTTON_SELECT_PRESSED = 6.',
        type: new TypedFunctionType(new ObjectType()),
        file: globalFile,
        params: []
    },
    {
        name: 'AsciiToHex',
        shortDescription: 'Returns the hex encoded string, for example AsciiToHex("Hi!") = "486921".',
        type: new TypedFunctionType(new StringType()),
        file: globalFile,
        params: [{
            name: 'ascii',
            type: new StringType(),
            isOptional: false
        }]
    }, {
        name: 'HexToAscii',
        shortDescription: 'Returns a string that is the hex decoded string, for example HexToAscii("486921") = "Hi!".',
        type: new TypedFunctionType(new StringType()),
        file: globalFile,
        params: [{
            name: 'hex',
            type: new StringType(),
            isOptional: false
        }]
    },
    {
        name: 'HexToInteger',
        shortDescription: 'Returns the integer value of the passed in hex string.',
        type: new TypedFunctionType(new IntegerType()),
        file: globalFile,
        params: [{
            name: 'hex',
            type: new StringType(),
            isOptional: false
        }]
    }, {
        name: 'HexToInteger',
        shortDescription: 'Returns a string that is the hex decoded string, for example HexToAscii("486921") = "Hi!".',
        type: new TypedFunctionType(new IntegerType()),
        file: globalFile,
        params: [{
            name: 'hex',
            type: new StringType(),
            isOptional: false
        }]
    }, {
        name: 'dfNewBitmapSet',
        shortDescription: `The goal is to enable simple xml descriptions of graphics resources like bitmaps, regions, sprites, animations, and layouts to be used in your games. The library handles parsing, loading, rendering, and animation of sprites sheets (multiple images in a single png file).
Filename is the path to an XML file that contains info about bitmap regions, animation frames, and ExtraInfo metadata (any fields you would like) about resources used in 2d games.
Returns an roAssociativeArray with the following name value pairs:
ExtraInfo: roAssociativeArray
Regions: roAssociativeArray of name, roRegions pairs
Animations: roAssociativeArray of name, roArray of roRegion pairs.
Backgrounds: roAssociativeArray of name, path pairs.`,
        type: new TypedFunctionType(new ObjectType()),
        file: globalFile,
        params: [{
            name: 'filename',
            type: new StringType(),
            isOptional: false
        }]
    }, {
        name: 'dfDrawMessage',
        shortDescription: 'dest is an roScreen/roBitmap/roRegion and region is an roRegion.\nGreys the entire dest region and draws it the region centered on the drawable dest.',
        type: new TypedFunctionType(new VoidType()),
        file: globalFile,
        params: [{
            name: 'dest',
            type: new ObjectType(),
            isOptional: false
        }, {
            name: 'region',
            type: new ObjectType(),
            isOptional: false
        }]
    }, {
        name: 'dfDrawImage',
        shortDescription: 'Returns True if successful.\nCreates a bitmap out of the image stored in the filename "path" and draws it at position (x,y) of the drawable dest.',
        type: new TypedFunctionType(new BooleanType()),
        file: globalFile,
        params: [{
            name: 'dest',
            type: new ObjectType(),
            isOptional: false
        }, {
            name: 'path',
            type: new StringType(),
            isOptional: false
        }, {
            name: 'x',
            type: new IntegerType(),
            isOptional: false
        }, {
            name: 'y',
            type: new IntegerType(),
            isOptional: false
        }]
    }, {
        name: 'dfSetupDisplayRegions',
        shortDescription: `Helper function to setup screen scaling with supplied pillar box or letterbox images to fill the entire screen.
screen is an roScreen
topx and topy are the coordinates of the upper left hand corner of the main drawing region
Width and height is the size of the main drawing region

Returns an associative array containing the following roRegions
Main: main drawable region
Left: left region if there is pillar box area on the left
Right: right region if there is a pillar box area on the right
Upper: upper region if there is a letterbox area at thetop
Lower: lower region if there is a letterbox area at the bottom
When using these regions as drawables, your graphics will be translated and clipped to these regions.`,
        type: new TypedFunctionType(new ObjectType()),
        file: globalFile,
        params: [{
            name: 'screen',
            type: new ObjectType(),
            isOptional: false
        }, {
            name: 'topx',
            type: new IntegerType(),
            isOptional: false
        }, {
            name: 'topy',
            type: new IntegerType(),
            isOptional: false
        }, {
            name: 'width',
            type: new IntegerType(),
            isOptional: false
        }, {
            name: 'height',
            type: new IntegerType(),
            isOptional: false
        }]
    }, {
        name: 'dfSetBackground',
        shortDescription: `dfSetBackground helps manage the limited video memory. The video memory does not currently run a defragmenter, and is very limited. These constraints make it important that large bitmaps (like backgrounds that fill the entire screen) are only allocated when needed. It is also helpful if you set your first initial background very early in your program, and then immediately replace the background after it is no longer in use. This helper function supports this background management for your application.
backgroundName is a key for the Backgrounds roAssociative array of backgrounds.
Backgrounds is an roAssociative array of background name keys and file path string values
This function creates an roBitmap out of the background image file and returns a region the size of the entire roBitmap.`,
        type: new TypedFunctionType(new ObjectType()),
        file: globalFile,
        params: [{
            name: 'backgroundName',
            type: new StringType(),
            isOptional: false
        }, {
            name: 'backgrounds',
            type: new ObjectType(),
            isOptional: false
        }]
    }
<<<<<<< HEAD
] as unknown as Callable[];
=======
] as unknown[] as Callable[];
>>>>>>> 69d3037e

export let globalCallables = [...mathFunctions, ...runtimeFunctions, ...globalUtilityFunctions, ...globalStringFunctions, ...programStatementFunctions];
for (let callable of globalCallables) {
    //give each callable a dummy location
    callable.nameRange = util.createRange(0, 0, 0, callable.name.length);

    //add each parameter to the type
    for (let param of callable.params) {
        callable.type.addParameter(param.name, param.type, param.isOptional);
    }

    //set name in type
    callable.type.setName(callable.name);

    (callable as Callable).getName = function getName() {
        return this.name;
    };

}
globalFile.callables = globalCallables as Callable[];
for (const callable of globalCallables) {
    globalFile.parser.symbolTable.addSymbol(callable.name, undefined, callable.type, SymbolTypeFlag.runtime);
}

/**
 * A map of all built-in function names. We use this extensively in scope validation
 * so keep a single copy in memory to improve performance
 */
export const globalCallableMap = globalCallables.reduce((map, x) => {
    map.set(x.name.toLowerCase(), x as Callable);
    return map;
}, new Map<string, Callable>());<|MERGE_RESOLUTION|>--- conflicted
+++ resolved
@@ -13,7 +13,7 @@
 import util from './util';
 import { UnionType } from './types/UnionType';
 
-export let globalFile = new BrsFile('global', 'global', null);
+export let globalFile = new BrsFile({ srcPath: 'global', destPath: 'global', program: null });
 globalFile.parse('');
 
 type GlobalCallable = Pick<Callable, 'name' | 'shortDescription' | 'type' | 'file' | 'params' | 'documentation' | 'isDeprecated' | 'nameRange'>;
@@ -1003,11 +1003,7 @@
             isOptional: false
         }]
     }
-<<<<<<< HEAD
-] as unknown as Callable[];
-=======
 ] as unknown[] as Callable[];
->>>>>>> 69d3037e
 
 export let globalCallables = [...mathFunctions, ...runtimeFunctions, ...globalUtilityFunctions, ...globalStringFunctions, ...programStatementFunctions];
 for (let callable of globalCallables) {
