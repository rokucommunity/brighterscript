import { BrsFile } from './files/BrsFile';
import type { Callable } from './interfaces';
import { ArrayType } from './types/ArrayType';
import { BooleanType } from './types/BooleanType';
import { DynamicType } from './types/DynamicType';
import { FloatType } from './types/FloatType';
import { TypedFunctionType } from './types/TypedFunctionType';
import { IntegerType } from './types/IntegerType';
import { ObjectType } from './types/ObjectType';
import { StringType } from './types/StringType';
import { VoidType } from './types/VoidType';
import util from './util';
import { UnionType } from './types/UnionType';

export let globalFile = new BrsFile({ srcPath: 'global', destPath: 'global', program: null });
globalFile.parse('');

type GlobalCallable = Pick<Callable, 'name' | 'shortDescription' | 'type' | 'file' | 'params' | 'documentation' | 'isDeprecated' | 'nameRange'>;

let mathFunctions: GlobalCallable[] = [{
    name: 'Abs',
    shortDescription: 'Returns the absolute value of the argument.',
    type: new TypedFunctionType(new FloatType()),
    file: globalFile,
    params: [{
        name: 'x',
        type: new FloatType(),
        isOptional: false
    }]
}, {
    name: 'Atn',
    shortDescription: 'Returns the arctangent (in radians) of the argument.',
    documentation: '`ATN(X)` returns "the angle whose tangent is X". To get arctangent in degrees, multiply `ATN(X)` by `57.29578`.',
    type: new TypedFunctionType(new FloatType()),
    file: globalFile,
    params: [{
        name: 'x',
        type: new FloatType(),
        isOptional: false
    }]
}, {
    name: 'Cdbl',
    shortDescription: 'Returns a single precision float representation of the argument. Someday may return double.',
    type: new TypedFunctionType(new FloatType()),
    file: globalFile,
    params: [{
        name: 'x',
        type: new IntegerType(),
        isOptional: false
    }]
}, {
    name: 'Cint',
    shortDescription: 'Returns an integer representation of the argument, rounding up from midpoints. CINT(2.1) returns 2; CINT(2.5) returns 3; CINT(-2.2) returns -2; CINT(-2.5) returns -2; CINT(-2.6) returns -3.',
    type: new TypedFunctionType(new IntegerType()),
    file: globalFile,
    params: [{
        name: 'x',
        type: new FloatType(),
        isOptional: false
    }]
}, {
    name: 'Cos',
    shortDescription: 'Returns the cosine of the argument (argument must be in radians). To obtain the cosine of X when X is in degrees, use CGS(X*.01745329).',
    type: new TypedFunctionType(new FloatType()),
    file: globalFile,
    params: [{
        name: 'x',
        type: new FloatType(),
        isOptional: false
    }]
}, {
    name: 'Csng',
    shortDescription: 'Returns a single-precision float representation of the argument.',
    type: new TypedFunctionType(new FloatType()),
    file: globalFile,
    params: [{
        name: 'x',
        type: new IntegerType(),
        isOptional: false
    }]
}, {
    name: 'Exp',
    shortDescription: 'Returns the "natural exponential" of X, that is, ex. This is the inverse of the LOG function, so X=EXP(LOG(X)).',
    type: new TypedFunctionType(new FloatType()),
    file: globalFile,
    params: [{
        name: 'x',
        type: new FloatType(),
        isOptional: false
    }]
}, {
    name: 'Fix',
    shortDescription: 'Returns a truncated representation of the argument. All digits to the right of the decimal point are simply chopped off, so the resultant value is an integer. For non-negative X, FIX(X)=lNT(X). For negative values of X, FIX(X)=INT(X)+1. For example, FIX(2.2) returns 2, and FIX(-2.2) returns -2.',
    type: new TypedFunctionType(new IntegerType()),
    file: globalFile,
    params: [{
        name: 'x',
        type: new FloatType(),
        isOptional: false
    }]
}, {
    name: 'Int',
    shortDescription: 'Returns an integer representation of the argument, using the largest whole number that is not greater than the argument.. INT(2.5) returns 2; INT(-2.5) returns -3; and INT(1000101.23) returns 10000101.',
    type: new TypedFunctionType(new IntegerType()),
    file: globalFile,
    params: [{
        name: 'x',
        type: new FloatType(),
        isOptional: false
    }]
}, {
    name: 'Log',
    shortDescription: 'Returns the natural logarithm of the argument, that is, loge(x) or ln(x). This is the inverse of the EXP function, so LOG(EXP(X)) = X. To find the logarithm of a number to another base b, use the formula logb(X) = loge(X) / loge(b). For example, LOG(32767) / LOG(2) returns the logarithm to base 2 of 32767.',
    type: new TypedFunctionType(new FloatType()),
    file: globalFile,
    params: [{
        name: 'x',
        type: new FloatType(),
        isOptional: false
    }]
}, {
    name: 'Rnd',
    shortDescription: 'Generates a pseudo-random number using the current pseudo-random "seed number" (generated internally and not accessible to user).returns an integer between 1 and integer inclusive . For example, RND(55) returns a pseudo-random integer greater than zero and less than 56.',
    type: new TypedFunctionType(new IntegerType()),
    file: globalFile,
    params: [{
        name: 'range',
        type: new IntegerType(),
        isOptional: false
    }]
}, {
    name: 'Rnd',
    shortDescription: 'Generates a pseudo-random number using the current pseudo-random "seed number" (generated internally and not accessible to user). Returns a float value between 0 and 1.',
    type: new TypedFunctionType(new FloatType()),
    file: globalFile,
    params: [{
        name: '0',
        type: new IntegerType(),
        isOptional: false
    }]
}, {
    name: 'Sgn',
    shortDescription: 'The "sign" function: returns -1 for X negative, 0 for X zero, and +1 for X positive.',
    type: new TypedFunctionType(new IntegerType()),
    file: globalFile,
    params: [{
        name: 'x',
        type: new FloatType(),
        isOptional: false
    }]
}, {
    name: 'Sgn',
    shortDescription: 'The "sign" function: returns -1 for X negative, 0 for X zero, and +1 for X positive.',
    type: new TypedFunctionType(new IntegerType()),
    file: globalFile,
    params: [{
        name: 'x',
        type: new IntegerType(),
        isOptional: false
    }]
}, {
    name: 'Sin',
    shortDescription: 'Returns the sine of the argument (argument must be in radians). To obtain the sine of X when X is in degrees, use SIN(X*.01745329).',
    type: new TypedFunctionType(new FloatType()),
    file: globalFile,
    params: [{
        name: 'x',
        type: new FloatType(),
        isOptional: false
    }]
}, {
    name: 'Sqr',
    shortDescription: 'Returns the square root of the argument. SQR(X) is the same as X ^ (1/2), only faster.',
    type: new TypedFunctionType(new FloatType()),
    file: globalFile,
    params: [{
        name: 'x',
        type: new FloatType(),
        isOptional: false
    }]
}, {
    name: 'Tan',
    shortDescription: 'Returns the tangent of the argument (argument must be in radians). To obtain the tangent of X when X is in degrees, use TAN(X*.01745329).',
    type: new TypedFunctionType(new FloatType()),
    file: globalFile,
    params: [{
        name: 'x',
        type: new FloatType(),
        isOptional: false
    }]
}];

let runtimeFunctions: GlobalCallable[] = [{
    name: 'CreateObject',
    shortDescription: 'Creates a BrightScript Component of class classname specified. Return invalid if the object creation fails. Some Objects have optional parameters in their constructor that are passed after name.',
    type: new TypedFunctionType(new ObjectType()),
    file: globalFile,
    params: [{
        name: 'name',
        type: new StringType(),
        isOptional: false
    }, {
        name: 'param2',
        type: new DynamicType(),
        isOptional: true
    }, {
        name: 'param3',
        type: new DynamicType(),
        isOptional: true
    }, {
        name: 'param4',
        type: new DynamicType(),
        isOptional: true
    }, {
        name: 'param5',
        type: new DynamicType(),
        isOptional: true
    }, {
        name: 'param6',
        type: new DynamicType(),
        isOptional: true
    }]
}, {
    name: 'Type',
    shortDescription: 'Returns the type of a variable and/or object. See the BrightScript Component specification for a list of types.',
    type: new TypedFunctionType(new ObjectType()),
    file: globalFile,
    params: [{
        name: 'variable',
        type: new ObjectType(),
        isOptional: false
    }, {
        name: 'version',
        type: new StringType(),
        isOptional: true
    }]
}, {
    name: 'GetGlobalAA',
    shortDescription: 'Each script has a global Associative Array. It can be fetched with this function. ',
    type: new TypedFunctionType(new ObjectType()),
    file: globalFile,
    params: []
}, {
    name: 'Box',
    shortDescription: 'Box() will return an object version of an intrinsic type, or pass through an object if given one.',
    type: new TypedFunctionType(new ObjectType()),
    file: globalFile,
    params: [{
        name: 'x',
        type: new DynamicType(),
        isOptional: false
    }]
}, {
    name: 'Run',
    shortDescription: `The Run function can be used to compile and run a script dynamically.\nThe file specified by that path is compiled and run.\nArguments may be passed to the script's Main function, and that script may return a result value.'`,
    type: new TypedFunctionType(new DynamicType()),
    file: globalFile,
    params: [{
        name: 'filename',
        type: new StringType(),
        isOptional: false
    }, {
        name: 'arg',
        type: new DynamicType(),
        isRestArgument: true,
        isOptional: false
    }]
}, {
    name: 'Run',
    shortDescription: `The Run function can be used to compile and run a script dynamically.\nAll files specified are compiled together, then run.\nArguments may be passed to the script's Main function, and that script may return a result value.'`,
    type: new TypedFunctionType(new DynamicType()),
    file: globalFile,
    params: [{
        name: 'filename',
        type: new ArrayType(new StringType()),
        isOptional: false
    }, {
        name: 'arg',
        type: new DynamicType(),
        isRestArgument: true,
        isOptional: true
    }]
}, {
    name: 'Eval',
    shortDescription: `Eval can be used to run a code snippet in the context of the current function. It performs a compile, and then the bytecode execution.\nIf a compilation error occurs, no bytecode execution is performed, and Eval returns an roList with one or more compile errors. Each list entry is an roAssociativeArray with ERRNO and ERRSTR keys describing the error.\nIf compilation succeeds, bytecode execution is performed and the integer runtime error code is returned. These are the same error codes as returned by GetLastRunRuntimeError().\nEval() can be usefully in two cases. The first is when you need to dynamically generate code at runtime.\nThe other is if you need to execute a statement that could result in a runtime error, but you don't want code execution to stop. '`,
    type: new TypedFunctionType(new DynamicType()),
    file: globalFile,
    isDeprecated: true,
    params: [{
        name: 'code',
        type: new StringType(),
        isOptional: false
    }]
}, {
    name: 'GetLastRunCompileError',
    shortDescription: 'Returns an roList of compile errors, or invalid if no errors. Each list entry is an roAssociativeArray with the keys: ERRNO, ERRSTR, FILESPEC, and LINENO.',
    type: new TypedFunctionType(new ObjectType()),
    file: globalFile,
    params: []
}, {
    name: 'GetLastRunRuntimeError',
    shortDescription: 'Returns an error code result after the last script Run().These are normal:\\,&hFF==ERR_OKAY\\n&hFC==ERR_NORMAL_END\\n&hE2==ERR_VALUE_RETURN',
    type: new TypedFunctionType(new IntegerType()),
    file: globalFile,
    params: []
}];

let globalUtilityFunctions: GlobalCallable[] = [
    {
        name: 'Sleep',
        shortDescription: 'This function causes the script to pause for the specified time, without wasting CPU cycles. There are 1000 milliseconds in one second.',
        type: new TypedFunctionType(new VoidType()),
        file: globalFile,
        params: [{
            name: 'milliseconds',
            type: new IntegerType(),
            isOptional: false
        }]
    }, {
        name: 'Wait',
        shortDescription: 'This function waits on objects that are "waitable" (those that have a MessagePort interface). Wait() returns the event object that was posted to the message port. If timeout is zero, "wait" will wait for ever. Otherwise, Wait will return after timeout milliseconds if no messages are received. In this case, Wait returns a type "invalid".',
        type: new TypedFunctionType(new ObjectType()),
        file: globalFile,
        params: [{
            name: 'timeout',
            type: new IntegerType(),
            isOptional: false
        }, {
            name: 'port',
            type: new ObjectType(),
            isOptional: false
        }]
    }, {
        name: 'GetInterface',
        shortDescription: 'Each BrightScript Component has one or more interfaces. This function returns a value of type "Interface". \nNote that generally BrightScript Components allow you to skip the interface specification. In which case, the appropriate interface within the object is used. This works as long as the function names within the interfaces are unique.',
        type: new TypedFunctionType(new ObjectType()),
        file: globalFile,
        params: [{
            name: 'object',
            type: new ObjectType(),
            isOptional: false
        }, {
            name: 'ifname',
            type: new StringType(),
            isOptional: false
        }]
    }, {
        name: 'FindMemberFunction',
        shortDescription: 'Returns the interface from the object that provides the specified function, or invalid if not found.',
        type: new TypedFunctionType(new ObjectType()),
        file: globalFile,
        params: [{
            name: 'object',
            type: new ObjectType(),
            isOptional: false
        }, {
            name: 'functionName',
            type: new StringType(),
            isOptional: false
        }]
    }, {
        name: 'UpTime',
        shortDescription: 'Returns the uptime of the system since the last reboot in seconds.',
        type: new TypedFunctionType(new FloatType()),
        file: globalFile,
        params: [{
            name: 'dummy',
            type: new IntegerType(),
            isOptional: false
        }]
    }, {
        name: 'RebootSystem',
        shortDescription: 'Requests the system to perform a soft reboot. The Roku platform has disabled this feature.',
        type: new TypedFunctionType(new VoidType()),
        file: globalFile,
        params: []
    }, {
        name: 'ListDir',
        shortDescription: 'Returns a List object containing the contents of the directory path specified.',
        type: new TypedFunctionType(new ObjectType()),
        file: globalFile,
        params: [{
            name: 'path',
            type: new StringType(),
            isOptional: false
        }]
    }, {
        name: 'ReadAsciiFile',
        shortDescription: 'This function reads the specified file and returns the data as a string.\nThe file can be encoded as either UTF-8 (which includes the 7-bit ASCII subset) or UTF-16.\nAn empty string is returned if the file can not be read.',
        type: new TypedFunctionType(new StringType()),
        file: globalFile,
        params: [{
            name: 'filePath',
            type: new StringType(),
            isOptional: false
        }]
    }, {
        name: 'WriteAsciiFile',
        shortDescription: 'This function writes the specified string data to a file at the specified location.\nThe string data is written as UTF-8 encoded (which includes the 7-bit ASCII subset).\nThe function returns true if the file was successfully written.',
        type: new TypedFunctionType(new BooleanType()),
        file: globalFile,
        params: [{
            name: 'filePath',
            type: new StringType(),
            isOptional: false
        }, {
            name: 'text',
            type: new StringType(),
            isOptional: false
        }]
    }, {
        name: 'CopyFile',
        shortDescription: 'Make a copy of a file.',
        type: new TypedFunctionType(new BooleanType()),
        file: globalFile,
        params: [{
            name: 'source',
            type: new StringType(),
            isOptional: false
        }, {
            name: 'destination',
            type: new StringType(),
            isOptional: false
        }]
    }, {
        name: 'MoveFile',
        shortDescription: 'Rename a file.',
        type: new TypedFunctionType(new BooleanType()),
        file: globalFile,
        params: [{
            name: 'source',
            type: new StringType(),
            isOptional: false
        }, {
            name: 'destination',
            type: new StringType(),
            isOptional: false
        }]
    }, {
        name: 'MatchFiles',
        shortDescription:
            `Search a directory for filenames that match a certain pattern. Pattern is a wildmat expression. Returns a List object.
This function checks all the files in the directory specified against the pattern specified and places any matches in the returned roList.

The returned list contains only the part of the filename that is matched against the pattern not the full path.
The pattern may contain certain special characters:

A '?' matches any single character.
A '*' matches zero or more arbitrary characters.
The character class '[...]' matches any single character specified within the brackets. The closing bracket is treated as a member of the character class if it immediately follows the opening bracket. i.e. '[]]' matches a single close bracket. Within the class '-' can be used to specify a range unless it is the first or last character. e.g. '[A-Cf-h]' is equivalent to '[ABCfgh]'.
A character class can be negated by specifying '^' as the first character. To match a literal '^' place it elsewhere within the class.
The characters '?', '*' and '[' lose their special meaning if preceded by a single '\\'. A single '\\' can be matched as '\\\\'.`,
        type: new TypedFunctionType(new ArrayType(new StringType())),
        file: globalFile,
        params: [{
            name: 'path',
            type: new StringType(),
            isOptional: false
        }, {
            name: 'pattern_in',
            type: new StringType(),
            isOptional: false
        }]
    }, {
        name: 'DeleteFile',
        shortDescription: 'Delete the specified file.',
        type: new TypedFunctionType(new BooleanType()),
        file: globalFile,
        params: [{
            name: 'file',
            type: new StringType(),
            isOptional: false
        }]
    }, {
        name: 'DeleteDirectory',
        shortDescription: 'Deletes the specified directory.  It is only possible to delete an empty directory.',
        type: new TypedFunctionType(new BooleanType()),
        file: globalFile,
        params: [{
            name: 'dir',
            type: new StringType(),
            isOptional: false
        }]
    }, {
        name: 'CreateDirectory',
        shortDescription: 'Creates the specified Directory. Only one directory can be created at a time',
        type: new TypedFunctionType(new BooleanType()),
        file: globalFile,
        params: [{
            name: 'dir',
            type: new StringType(),
            isOptional: false
        }]
    }, {
        name: 'FormatDrive',
        shortDescription: 'Formats a specified drive using the specified filesystem.',
        type: new TypedFunctionType(new BooleanType()),
        file: globalFile,
        params: [{
            name: 'drive',
            type: new StringType(),
            isOptional: false
        }, {
            name: 'fs_type',
            type: new StringType(),
            isOptional: false
        }]
    }, {
        name: 'StrToI',
        shortDescription: 'Return the integer value of the string, or 0 if nothing is parsed.',
        type: new TypedFunctionType(new IntegerType()),
        file: globalFile,
        params: [{
            name: 'str',
            type: new StringType(),
            isOptional: false
        }]
    }, {
        name: 'RunGarbageCollector',
        shortDescription: `This function runs the garbage collector. It returns and Associative Array with some statistics regarding the garbage collection. \nSee the Garbage Collection section of the manual for more detail. You don't normally need to call this function.`,
        type: new TypedFunctionType(new ObjectType()),
        file: globalFile,
        params: []
    }, {
        name: 'ParseJson',
        shortDescription:
            `This function will parse a string formatted according to RFC4627 and return an equivalent BrightScript object (consisting of booleans, integer and floating point numbers, strings, roArray, and roAssociativeArray objects).  If the string is not syntactically correct, Invalid will be returned.  A few other things to note:

Any roAssociativeArray objects in the returned objects will be case sensitive. As of Roku OS 9.4, to return a case-insensitive structure, set the flags parameter to "i".
If the "i" option is used, and the jsonString includes multiple keys that match case-insensitively, duplicates are overwritten and only the last matching values are preserved.
An error will be returned if arrays/associative arrays are nested more than 256 levels deep.`,
        type: new TypedFunctionType(new ObjectType()),
        file: globalFile,
        params: [{
            name: 'jsonString',
            type: new StringType(),
            isOptional: false
        },
        {
            name: 'flags',
            type: new StringType(),
            isOptional: true
        }]
    }, {
        name: 'FormatJson',
        shortDescription:
            `Formats a supported data type as a JSON string.

Data types supported are booleans, integer and floating point numbers, strings, roArray, and roAssociativeArray objects.

An error will be returned if arrays/associative arrays are nested more than 256 levels deep.

If an error occurs an empty string will be returned.

Normally non-ASCII characters are escaped in the output string as "\\uXXXX" where XXXX is the hexadecimal representation of the Unicode character value.  If flags=1, non-ASCII characters are not escaped.`,
        type: new TypedFunctionType(new StringType()),
        file: globalFile,
        params: [{
            name: 'object',
            type: new ObjectType(),
            isOptional: false
        }, {
            name: 'flags',
            type: new UnionType([IntegerType.instance, StringType.instance]),
            isOptional: true
        }]
    }, {
        name: 'Tr',
        shortDescription:
            `Translates the source string into the language of the current locale. The function looks for a translations.xml file in the XLIFF format in the pkg:/locale subdirectory named for the current locale (see ifDeviceInfo.GetCurrentLocale for the list of currently-supported locales). If the translations.xml file exists for the current locale, and contains the source string with a translated string, the function returns the translated string. Otherwise, the function returns the original source string.

In some cases you may want to include a placeholder marker in a localizable string that gets dynamically substituted with a value at runtime.
One way to accomplish that is to use the Replace method on the string value returned from the Tr() lookup.`,
        type: new TypedFunctionType(new StringType()),
        file: globalFile,
        params: [{
            name: 'source',
            type: new StringType(),
            isOptional: false
        }]
    }
];

let globalStringFunctions: GlobalCallable[] = [
    {
        name: 'UCase',
        shortDescription: 'Converts the string to all upper case.',
        type: new TypedFunctionType(new StringType()),
        file: globalFile,
        params: [{
            name: 's',
            type: new StringType(),
            isOptional: false
        }]
    }, {
        name: 'LCase',
        shortDescription: 'Converts the string to all lower case.',
        type: new TypedFunctionType(new StringType()),
        file: globalFile,
        params: [{
            name: 's',
            type: new StringType(),
            isOptional: false
        }]
    }, {
        name: 'Asc',
        shortDescription: 'Returns the Unicode ("ASCII") value for the first character of the specified string\n An empty string argument will return 0.',
        type: new TypedFunctionType(new IntegerType()),
        file: globalFile,
        params: [{
            name: 'letter',
            type: new StringType(),
            isOptional: false
        }]
    }, {
        name: 'Chr',
        shortDescription:
            `Performs the inverse of the Asc function: returns a one-character string whose character has the specified Unicode value. Returns empty string if the specified value is 0 or an invalid Unicode value.

 print Chr(67) ' prints: C

By using Chr, you can create strings containing characters which cannot be contained in quotes, such as newline or the quote character itself.

 print (Chr(34) + "hello" + Chr(34))  ' prints: "hello"`,
        type: new TypedFunctionType(new StringType()),
        file: globalFile,
        params: [{
            name: 'ch',
            type: new IntegerType(),
            isOptional: false
        }]
    }, {
        name: 'Instr',
        shortDescription: 'Returns the position of the first instances of substring within text, starting at the specified start position.\nReturns 0 if the substring is not found. Unlike the ifString.Instr() method, the first position is 1.',
        type: new TypedFunctionType(new IntegerType()),
        file: globalFile,
        params: [{
            name: 'start',
            type: new IntegerType(),
            isOptional: false
        }, {
            name: 'text',
            type: new StringType(),
            isOptional: false
        }, {
            name: 'substring',
            type: new StringType(),
            isOptional: false
        }]
    }, {
        name: 'Left',
        shortDescription: 'Returns the first n characters of s. ',
        type: new TypedFunctionType(new StringType()),
        file: globalFile,
        params: [{
            name: 's',
            type: new StringType(),
            isOptional: false
        }, {
            name: 'n',
            type: new IntegerType(),
            isOptional: false
        }]
    }, {
        name: 'Len',
        shortDescription: 'Returns the number of characters in the specified string.',
        type: new TypedFunctionType(new IntegerType()),
        file: globalFile,
        params: [{
            name: 's',
            type: new StringType(),
            isOptional: false
        }]
    }, {
        name: 'Mid',
        shortDescription: 'Returns a substring of s with length n and starting at position p.\nn may be omitted, in which case the string starting at p and ending at the end of the string is returned.\nUnlike the ifString.Mid() method, the first character in the string is position 1.',
        type: new TypedFunctionType(new StringType()),
        file: globalFile,
        params: [{
            name: 's',
            type: new StringType(),
            isOptional: false
        }, {
            name: 'p',
            //description: '1-based position',
            isOptional: false,
            type: new IntegerType()
        }, {
            name: 'n',
            type: new IntegerType(),
            isOptional: true
        }]
    }, {
        name: 'Right',
        shortDescription: 'Returns the last n characters of s.',
        type: new TypedFunctionType(new StringType()),
        file: globalFile,
        params: [{
            name: 's',
            type: new StringType(),
            isOptional: false
        }, {
            name: 'n',
            type: new IntegerType(),
            isOptional: false
        }]
    }, {
        name: 'Str',
        shortDescription: 'Converts a value to a string. Str(A), for example, returns a string equal to the decimal representation of the numeric value of A.\nNote: for non-negative numbers, a leading blank is inserted before the value string as a sign placeholder.',
        type: new TypedFunctionType(new StringType()),
        file: globalFile,
        params: [{
            name: 'value',
            type: new FloatType(),
            isOptional: false
        }]
    }, {
        name: 'StrI',
        shortDescription: 'Converts a value to a string. Str(A), for example, returns a string equal to the decimal representation of the numeric value of A.\nNote: for non-negative numbers, a leading blank is inserted before the value string as a sign placeholder.. If the radix parameter is provided, then converts the integer value into a string representation using the given radix.\nIf radix is not 2 .. 36 then an empty string is returned.\nNote that the returned string does not include a base prefix and uses lowercase letters to represent those digits in bases greater than 10.',
        type: new TypedFunctionType(new StringType()),
        file: globalFile,
        params: [{
            name: 'value',
            type: new IntegerType(),
            isOptional: false
        }, {
            name: 'radix',
            type: new IntegerType(),
            isOptional: true
        }]
    }, {
        name: 'string',
        shortDescription: 'Returns a string composed of n copies of the second argument concatenated together.',
        type: new TypedFunctionType(new StringType()),
        file: globalFile,
        params: [{
            name: 'n',
            type: new IntegerType(),
            isOptional: false
        }, {
            name: 'str',
            type: new StringType(),
            isOptional: false
        }]
    }, {
        name: 'StringI',
        shortDescription: 'Returns a string composed of n copies of the character whose Unicode value is the second argument.',
        type: new TypedFunctionType(new StringType()),
        file: globalFile,
        params: [{
            name: 'n',
            type: new IntegerType(),
            isOptional: false
        }, {
            name: 'ch',
            type: new IntegerType(),
            isOptional: false
        }]
    }, {
        name: 'Val',
        shortDescription: 'Performs the inverse of the STR function: returns the number represented by the characters in a string argument.\nFor example, if A$="12" and B$="34" then VAL(A$+ "."+B$) returns the number 12.34. If radix is provided as the second parameter, it returns the integer value from parsing the string with the specified radix.\nRadix should be 2 .. 36 or the special value 0 (which automatically identified hexadecimal or octal numbers based on 0x or 0 prefixes respectively).\nLeading whitespace is ignored then as much of the rest of the string will be parsed as valid.',
        type: new TypedFunctionType(new IntegerType()),
        file: globalFile,
        params: [{
            name: 'str',
            type: new StringType(),
            isOptional: false
        }, {
            name: 'radix',
            type: new IntegerType(),
            isOptional: true
        }]
    }, {
        name: 'Substitute',
        shortDescription: 'Replaces all instances of {0} or ^0 in str with arg0.  Similarly, replaces all instances of {1} or ^1 with arg1, {2} or ^2 with arg2, and {3} or ^3 with arg3.',
        type: new TypedFunctionType(new StringType()),
        file: globalFile,
        params: [{
            name: 'str',
            type: new StringType(),
            isOptional: false
        }, {
            name: 'arg0',
            type: new StringType(),
            isOptional: false
        }, {
            name: 'arg1',
            type: new StringType(),
            isOptional: true
        }, {
            name: 'arg2',
            type: new StringType(),
            isOptional: true
        }, {
            name: 'arg3',
            type: new StringType(),
            isOptional: true
        }]
    }
];


let programStatementFunctions = [
    {
        name: 'Tab',
        shortDescription: 'Moves the cursor to the specified position on the current line (modulo the width of your console if you specify TAB positions greater than the console width). TAB may be used several times in a PRINT list. No punctuation is required after a TAB modifier. Numerical expressions may be used to specify a TAB position. TAB cannot be used to move the cursor to the left. If the cursor is beyond the specified position, the TAB is ignored.',
        type: new TypedFunctionType(new VoidType()),
        file: globalFile,
        params: [{
            name: 'expression',
            type: new IntegerType(),
            isOptional: false
        }]
    }, {
        name: 'Pos',
        shortDescription: 'Returns a number from 0 to window width, indicating the current cursor position on the cursor. Requires a "dummy argument" (any numeric expression).',
        type: new TypedFunctionType(new IntegerType()),
        file: globalFile,
        params: [{
            name: 'x',
            type: new IntegerType(),
            isOptional: false
        }]
        //TODO this is a temporary fix for library imported files. Eventually this should be moved into `Roku_Ads.brs` and handled by the `Library` statement
    }, {
        name: 'Roku_Ads',
        shortDescription: 'The main entry point for instantiating the ad interface. This object manages ad server requests, parses ad structure, schedules and renders ads, and triggers tracking beacons.\n\nThe Roku ad parser/renderer object returned has global scope because it is meant to represent interaction with external resources (the ad server and any tracking services) that have persistence and state independent of the ad rendering within a client application.',
        type: new TypedFunctionType(new ObjectType()),
        file: globalFile,
        params: []
        //TODO this is a temporary fix for library imported files. Eventually this should be moved into `Roku_Event_Dispatcher.brs` and handled by the `Library` statement
    }, {
        name: 'Roku_Event_Dispatcher',
        shortDescription: 'Use the Roku Event Dispatcher in your channel\'s authentication workflow to send authentication events. See: https://developer.roku.com/docs/developer-program/discovery/search/prioritizing-authenticated-channels-in-roku-search.md',
        type: new TypedFunctionType(new ObjectType()),
        file: globalFile,
        params: []
    }, { //TODO Same as the Roku_Ads.brs (RAF) library above, the following functions are from the 'v30/bslCore.brs' library
        name: 'bslBrightScriptErrorCodes',
        shortDescription: 'Returns an roAssociativeArray with name value pairs of the error name and corresponding integer value, for example ERR_OKAY = &hFF.',
        type: new TypedFunctionType(new ObjectType()),
        file: globalFile,
        params: []
    }, {
        name: 'bslGeneralConstants',
        shortDescription: 'Returns an roAssociativeArray with name value pairs of system constants, for example MAX_INT = 2147483647.',
        type: new TypedFunctionType(new ObjectType()),
        file: globalFile,
        params: []
    }, {
        name: 'bslUniversalControlEventCodes',
        shortDescription: 'Returns an roAssociativeArray with name value pairs of the remote key code (buttons) constants, for example BUTTON_SELECT_PRESSED = 6.',
        type: new TypedFunctionType(new ObjectType()),
        file: globalFile,
        params: []
    },
    {
        name: 'AsciiToHex',
        shortDescription: 'Returns the hex encoded string, for example AsciiToHex("Hi!") = "486921".',
        type: new TypedFunctionType(new StringType()),
        file: globalFile,
        params: [{
            name: 'ascii',
            type: new StringType(),
            isOptional: false
        }]
    }, {
        name: 'HexToAscii',
        shortDescription: 'Returns a string that is the hex decoded string, for example HexToAscii("486921") = "Hi!".',
        type: new TypedFunctionType(new StringType()),
        file: globalFile,
        params: [{
            name: 'hex',
            type: new StringType(),
            isOptional: false
        }]
    },
    {
        name: 'HexToInteger',
        shortDescription: 'Returns the integer value of the passed in hex string.',
        type: new TypedFunctionType(new IntegerType()),
        file: globalFile,
        params: [{
            name: 'hex',
            type: new StringType(),
            isOptional: false
        }]
    }, {
        name: 'HexToInteger',
        shortDescription: 'Returns a string that is the hex decoded string, for example HexToAscii("486921") = "Hi!".',
        type: new TypedFunctionType(new IntegerType()),
        file: globalFile,
        params: [{
            name: 'hex',
            type: new StringType(),
            isOptional: false
        }]
    }, {
        name: 'dfNewBitmapSet',
        shortDescription: `The goal is to enable simple xml descriptions of graphics resources like bitmaps, regions, sprites, animations, and layouts to be used in your games. The library handles parsing, loading, rendering, and animation of sprites sheets (multiple images in a single png file).
Filename is the path to an XML file that contains info about bitmap regions, animation frames, and ExtraInfo metadata (any fields you would like) about resources used in 2d games.
Returns an roAssociativeArray with the following name value pairs:
ExtraInfo: roAssociativeArray
Regions: roAssociativeArray of name, roRegions pairs
Animations: roAssociativeArray of name, roArray of roRegion pairs.
Backgrounds: roAssociativeArray of name, path pairs.`,
        type: new TypedFunctionType(new ObjectType()),
        file: globalFile,
        params: [{
            name: 'filename',
            type: new StringType(),
            isOptional: false
        }]
    }, {
        name: 'dfDrawMessage',
        shortDescription: 'dest is an roScreen/roBitmap/roRegion and region is an roRegion.\nGreys the entire dest region and draws it the region centered on the drawable dest.',
        type: new TypedFunctionType(new VoidType()),
        file: globalFile,
        params: [{
            name: 'dest',
            type: new ObjectType(),
            isOptional: false
        }, {
            name: 'region',
            type: new ObjectType(),
            isOptional: false
        }]
    }, {
        name: 'dfDrawImage',
        shortDescription: 'Returns True if successful.\nCreates a bitmap out of the image stored in the filename "path" and draws it at position (x,y) of the drawable dest.',
        type: new TypedFunctionType(new BooleanType()),
        file: globalFile,
        params: [{
            name: 'dest',
            type: new ObjectType(),
            isOptional: false
        }, {
            name: 'path',
            type: new StringType(),
            isOptional: false
        }, {
            name: 'x',
            type: new IntegerType(),
            isOptional: false
        }, {
            name: 'y',
            type: new IntegerType(),
            isOptional: false
        }]
    }, {
        name: 'dfSetupDisplayRegions',
        shortDescription: `Helper function to setup screen scaling with supplied pillar box or letterbox images to fill the entire screen.
screen is an roScreen
topx and topy are the coordinates of the upper left hand corner of the main drawing region
Width and height is the size of the main drawing region

Returns an associative array containing the following roRegions
Main: main drawable region
Left: left region if there is pillar box area on the left
Right: right region if there is a pillar box area on the right
Upper: upper region if there is a letterbox area at thetop
Lower: lower region if there is a letterbox area at the bottom
When using these regions as drawables, your graphics will be translated and clipped to these regions.`,
        type: new TypedFunctionType(new ObjectType()),
        file: globalFile,
        params: [{
            name: 'screen',
            type: new ObjectType(),
            isOptional: false
        }, {
            name: 'topx',
            type: new IntegerType(),
            isOptional: false
        }, {
            name: 'topy',
            type: new IntegerType(),
            isOptional: false
        }, {
            name: 'width',
            type: new IntegerType(),
            isOptional: false
        }, {
            name: 'height',
            type: new IntegerType(),
            isOptional: false
        }]
    }, {
        name: 'dfSetBackground',
        shortDescription: `dfSetBackground helps manage the limited video memory. The video memory does not currently run a defragmenter, and is very limited. These constraints make it important that large bitmaps (like backgrounds that fill the entire screen) are only allocated when needed. It is also helpful if you set your first initial background very early in your program, and then immediately replace the background after it is no longer in use. This helper function supports this background management for your application.
backgroundName is a key for the Backgrounds roAssociative array of backgrounds.
Backgrounds is an roAssociative array of background name keys and file path string values
This function creates an roBitmap out of the background image file and returns a region the size of the entire roBitmap.`,
        type: new TypedFunctionType(new ObjectType()),
        file: globalFile,
        params: [{
            name: 'backgroundName',
            type: new StringType(),
            isOptional: false
        }, {
            name: 'backgrounds',
            type: new ObjectType(),
            isOptional: false
        }]
    }
<<<<<<< HEAD
] as unknown as Callable[];
=======
] as unknown[] as Callable[];
>>>>>>> be2236d5

export let globalCallables = [...mathFunctions, ...runtimeFunctions, ...globalUtilityFunctions, ...globalStringFunctions, ...programStatementFunctions];
for (let callable of globalCallables) {
    //give each callable a dummy location
    callable.nameRange = util.createRange(0, 0, 0, callable.name.length);

    //add each parameter to the type
    for (let param of callable.params) {
        callable.type.addParameter(param.name, param.type, param.isOptional);
    }

    //set name in type
    callable.type.setName(callable.name);

    (callable as Callable).getName = function getName() {
        return this.name;
    };

}
globalFile.callables = globalCallables as Callable[];


/**
 * A map of all built-in function names. We use this extensively in scope validation
 * so keep a single copy in memory to improve performance
 */
export const globalCallableMap = globalCallables.reduce((map, x) => {
    map.set(x.name.toLowerCase(), x as Callable);
    return map;
}, new Map<string, Callable>());<|MERGE_RESOLUTION|>--- conflicted
+++ resolved
@@ -1002,11 +1002,7 @@
             isOptional: false
         }]
     }
-<<<<<<< HEAD
-] as unknown as Callable[];
-=======
 ] as unknown[] as Callable[];
->>>>>>> be2236d5
 
 export let globalCallables = [...mathFunctions, ...runtimeFunctions, ...globalUtilityFunctions, ...globalStringFunctions, ...programStatementFunctions];
 for (let callable of globalCallables) {
