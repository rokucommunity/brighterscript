--- conflicted
+++ resolved
@@ -8,13 +8,10 @@
 import PluginInterface from './PluginInterface';
 import { expectZeroDiagnostics, trim } from './testHelpers.spec';
 import { Logger } from './Logger';
-<<<<<<< HEAD
+import type { BrsFile } from './files/BrsFile';
+import type { FunctionStatement, NamespaceStatement } from './parser';
 import type { FunctionType } from './types/FunctionType';
 import { UninitializedType } from './types/UninitializedType';
-=======
-import type { BrsFile } from './files/BrsFile';
-import type { FunctionStatement, NamespaceStatement } from './parser';
->>>>>>> 96a0638c
 
 describe('Scope', () => {
     let sinon = sinonImport.createSandbox();
@@ -957,7 +954,6 @@
         });
     });
 
-<<<<<<< HEAD
     describe('scope symbol tables', () => {
         it('adds symbols for the complete scope', () => {
             program.setFile('source/file.brs', `
@@ -1071,10 +1067,11 @@
             expect((mergedNsSymbolTable.getSymbolType('nsFunc2') as FunctionType).returnType.toString()).to.equal('integer');
             expect((mergedNsSymbolTable.getSymbolType('Name.Space.nsFunc2') as FunctionType).returnType.toString()).to.equal('integer');
             expect((mergedNsSymbolTable.getSymbolType('Name.outerNsFunc') as FunctionType).returnType.toString()).to.equal('string');
-=======
+        });
+    });
     describe('buildNamespaceLookup', () => {
         it('does not crash when class statement is missing `name` prop', () => {
-            program.addOrReplaceFile<BrsFile>('source/main.bs', `
+            program.setFile<BrsFile>('source/main.bs', `
                 namespace NameA
                     class
                     end class
@@ -1084,7 +1081,7 @@
         });
 
         it('does not crash when function statement is missing `name` prop', () => {
-            const file = program.addOrReplaceFile<BrsFile>('source/main.bs', `
+            const file = program.setFile<BrsFile>('source/main.bs', `
                 namespace NameA
                     function doSomething()
                     end function
@@ -1092,7 +1089,6 @@
             `);
             delete ((file.ast.statements[0] as NamespaceStatement).body.statements[0] as FunctionStatement).name;
             program['scopes']['source'].buildNamespaceLookup();
->>>>>>> 96a0638c
         });
     });
 });