--- conflicted
+++ resolved
@@ -19,11 +19,8 @@
 import { IntegerType } from './types/IntegerType';
 import { DynamicType } from './types/DynamicType';
 import { ObjectType } from './types/ObjectType';
-<<<<<<< HEAD
 import { getUniqueType } from './types/helpers';
 import { FloatType } from './types/FloatType';
-=======
->>>>>>> b9ba990a
 
 describe('Scope', () => {
     let sinon = sinonImport.createSandbox();
