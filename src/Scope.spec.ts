--- conflicted
+++ resolved
@@ -180,15 +180,7 @@
             end namespace
         `);
         program.validate();
-<<<<<<< HEAD
-        expectDiagnostics(program, [{
-            //sub test(|lineHeight| as integer)
-            message: DiagnosticMessages.parameterMayNotHaveSameNameAsNamespace('lineHeight').message,
-            location: { range: util.createRange(2, 25, 2, 35) }
-        }]);
-=======
         expectZeroDiagnostics(program);
->>>>>>> 87123a28
     });
 
     it('allows assignments with same name as namespace', () => {
@@ -201,20 +193,7 @@
             end sub
         `);
         program.validate();
-<<<<<<< HEAD
-        expectDiagnostics(program, [
-            {
-                ...DiagnosticMessages.variableMayNotHaveSameNameAsNamespace('namea'),
-                location: { range: util.createRange(4, 16, 4, 21) }
-            },
-            {
-                ...DiagnosticMessages.variableMayNotHaveSameNameAsNamespace('NAMEA'),
-                location: { range: util.createRange(5, 16, 5, 21) }
-            }
-        ]);
-=======
         expectZeroDiagnostics(program);
->>>>>>> 87123a28
     });
 
     it('allows getting all scopes', () => {
@@ -460,15 +439,7 @@
                 end namespace
             `);
             program.validate();
-<<<<<<< HEAD
-            expectDiagnostics(program, [{
-                //|lineHeight| = 1
-                message: DiagnosticMessages.variableMayNotHaveSameNameAsNamespace('lineHeight').message,
-                location: { range: util.createRange(3, 24, 3, 34) }
-            }]);
-=======
-            expectZeroDiagnostics(program);
->>>>>>> 87123a28
+            expectZeroDiagnostics(program);
         });
 
         it('flags local vars with same name as a sub namespace part', () => {
