--- conflicted
+++ resolved
@@ -899,15 +899,8 @@
             ]);
         });
     });
-<<<<<<< HEAD
-
     describe('enums', () => {
         it('gets enum completions', () => {
-=======
-    describe('enums', () => {
-        it('gets enum completions', () => {
-            //eslint-disable-next-line @typescript-eslint/no-floating-promises
->>>>>>> c2b3aa83
             program.addOrReplaceFile('source/main.bs', `
                 enum foo
                     bar1
