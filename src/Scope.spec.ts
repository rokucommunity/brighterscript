import { expect } from 'chai';
import * as sinonImport from 'sinon';
import { Position, Range } from 'vscode-languageserver';
import { standardizePath as s } from './util';
import { DiagnosticMessages } from './DiagnosticMessages';
import { Program } from './Program';
import { ParseMode } from './parser/Parser';
import PluginInterface from './PluginInterface';
import { expectDiagnostics, expectZeroDiagnostics, trim } from './testHelpers.spec';
import { Logger } from './Logger';
import type { BrsFile } from './files/BrsFile';
import type { FunctionStatement, NamespaceStatement } from './parser/Statement';
<<<<<<< HEAD
import type { FunctionType } from './types/FunctionType';
import { isFloatType } from './astUtils/reflection';
import type { SymbolTable } from './SymbolTable';
import type { Scope } from './Scope';
=======
import type { OnScopeValidateEvent } from './interfaces';
>>>>>>> edc72b08

describe('Scope', () => {
    let sinon = sinonImport.createSandbox();
    let rootDir = process.cwd();
    let program: Program;
    beforeEach(() => {
        program = new Program({
            rootDir: rootDir
        });
        program.createSourceScope();
    });
    afterEach(() => {
        sinon.restore();
        program.dispose();
    });

    it('does not mark namespace functions as collisions with stdlib', () => {
        program.setFile({
            src: `${rootDir}/source/main.bs`,
            dest: `source/main.bs`
        }, `
            namespace a
                function constructor()
                end function
            end namespace
        `);

        program.validate();
        expectZeroDiagnostics(program);
    });

    it('handles variables with javascript prototype names', () => {
        program.setFile('source/main.brs', `
            sub main()
                constructor = true
            end sub
        `);
        program.validate();
        expectZeroDiagnostics(program);
    });

    it('flags parameter with same name as namespace', () => {
        program.setFile('source/main.bs', `
            namespace NameA.NameB
            end namespace
            sub main(nameA)
            end sub
        `);
        program.validate();
        expectDiagnostics(program, [
            DiagnosticMessages.parameterMayNotHaveSameNameAsNamespace('nameA')
        ]);
    });

    it('flags assignments with same name as namespace', () => {
        program.setFile('source/main.bs', `
            namespace NameA.NameB
            end namespace
            sub main()
                namea = 2
                NAMEA += 1
            end sub
        `);
        program.validate();
        expectDiagnostics(program, [
            DiagnosticMessages.variableMayNotHaveSameNameAsNamespace('namea'),
            DiagnosticMessages.variableMayNotHaveSameNameAsNamespace('NAMEA')
        ]);
    });

    it('allows adding diagnostics', () => {
        const source = program.getScopeByName('source');
        const expected = [{
            message: 'message',
            file: undefined,
            range: undefined
        }];
        source.addDiagnostics(expected);
        expectDiagnostics(source, expected);
    });

    it('allows getting all scopes', () => {
        const scopes = program.getScopes();
        expect(scopes.length).to.equal(2);
    });

    describe('addFile', () => {
        it('detects callables from all loaded files', () => {
            const sourceScope = program.getScopeByName('source');

            program.setFile({ src: s`${rootDir}/source/main.brs`, dest: s`source/main.brs` }, `
                sub Main()

                end sub

                sub ActionA()
                end sub
            `);
            program.setFile({ src: s`${rootDir}/source/lib.brs`, dest: s`source/lib.brs` }, `
                sub ActionB()
                end sub
            `);

            program.validate();

            expect(sourceScope.getOwnFiles().map(x => x.srcPath).sort()).eql([
                s`${rootDir}/source/lib.brs`,
                s`${rootDir}/source/main.brs`
            ]);
            expectZeroDiagnostics(program);
            expect(sourceScope.getOwnCallables()).is.lengthOf(3);
            expect(sourceScope.getAllCallables()).is.length.greaterThan(3);
        });

        it('picks up new callables', () => {
            program.setFile('source/file.brs', '');
            //we have global callables, so get that initial number
            let originalLength = program.getScopeByName('source').getAllCallables().length;

            program.setFile('source/file.brs', `
                function DoA()
                    print "A"
                end function

                function DoA()
                    print "A"
                end function
            `);
            expect(program.getScopeByName('source').getAllCallables().length).to.equal(originalLength + 2);
        });
    });

    describe('removeFile', () => {
        it('removes callables from list', () => {
            //add the file
            let file = program.setFile(`source/file.brs`, `
                function DoA()
                    print "A"
                end function
            `);
            let initCallableCount = program.getScopeByName('source').getAllCallables().length;

            //remove the file
            program.removeFile(file.srcPath);
            expect(program.getScopeByName('source').getAllCallables().length).to.equal(initCallableCount - 1);
        });
    });

    describe('validate', () => {
        it('marks the scope as validated after validation has occurred', () => {
            program.setFile({ src: s`${rootDir}/source/main.bs`, dest: s`source/main.bs` }, `
               sub main()
               end sub
            `);
            let lib = program.setFile({ src: s`${rootDir}/source/lib.bs`, dest: s`source/lib.bs` }, `
               sub libFunc()
               end sub
            `);
            expect(program.getScopesForFile(lib)[0].isValidated).to.be.false;
            program.validate();
            expect(program.getScopesForFile(lib)[0].isValidated).to.be.true;
            lib = program.setFile({ src: s`${rootDir}/source/lib.bs`, dest: s`source/lib.bs` }, `
                sub libFunc()
                end sub
            `);

            //scope gets marked as invalidated
            expect(program.getScopesForFile(lib)[0].isValidated).to.be.false;

        });

        it('does not mark same-named-functions in different namespaces as an error', () => {
            program.setFile({ src: s`${rootDir}/source/main.bs`, dest: s`source/main.bs` }, `
                namespace NameA
                    sub alert()
                    end sub
                end namespace
                namespace NameB
                    sub alert()
                    end sub
                end namespace
            `);
            program.validate();
            expectZeroDiagnostics(program);
        });
        it('resolves local-variable function calls', () => {
            program.setFile({ src: s`${rootDir}/source/main.brs`, dest: s`source/main.brs` }, `
                sub DoSomething()
                    sayMyName = function(name as string)
                    end function

                    sayMyName("hello")
                end sub`
            );
            program.validate();
            expectZeroDiagnostics(program);
        });

        describe('function shadowing', () => {
            it('warns when local var function has same name as stdlib function', () => {
                program.setFile({ src: s`${rootDir}/source/main.brs`, dest: s`source/main.brs` }, `
                    sub main()
                        str = function(p)
                            return "override"
                        end function
                        print str(12345) 'prints "12345" (i.e. our local function is never used)
                    end sub
                `);
                program.validate();
                expectDiagnostics(program, [{
                    ...DiagnosticMessages.localVarFunctionShadowsParentFunction('stdlib'),
                    range: Range.create(2, 24, 2, 27)
                }]);
            });

            it('warns when local var has same name as built-in function (shadow)', () => {
                program.setFile({ src: s`${rootDir}/source/main.brs`, dest: s`source/main.brs` }, `
                    sub main()
                        str = 12345
                        print str ' prints "12345" (i.e. our local variable is allowed to shadow the built-in function name)
                    end sub
                `);
                program.validate();
                expectZeroDiagnostics(program);
            });

            it('warns when local var has same name as built-in function (does not override)', () => {
                program.setFile({ src: s`${rootDir}/source/main.brs`, dest: s`source/main.brs` }, `
                    sub main()
                        str = 6789
                        print str(12345) ' prints "12345" (i.e. our local variable did not override the callable global function)
                    end sub
                `);
                program.validate();
                expectZeroDiagnostics(program);
            });

            it('detects local function with same name as scope function', () => {
                program.setFile({ src: s`${rootDir}/source/main.brs`, dest: s`source/main.brs` }, `
                    sub main()
                        getHello = function()
                            return "override"
                        end function
                        print getHello() 'prints "hello" (i.e. our local variable is never called)
                    end sub

                    function getHello()
                        return "hello"
                    end function
                `);
                program.validate();
                expectDiagnostics(program, [{
                    message: DiagnosticMessages.localVarFunctionShadowsParentFunction('scope').message,
                    range: Range.create(2, 24, 2, 32)
                }]);
            });

            it('detects local function with same name as scope function', () => {
                program.setFile({ src: s`${rootDir}/source/main.brs`, dest: s`source/main.brs` }, `
                    sub main()
                        getHello = "override"
                        print getHello ' prints <Function: gethello> (i.e. local variable override does NOT work for same-scope-defined methods)
                    end sub
                    function getHello()
                        return "hello"
                    end function
                `);
                program.validate();
                expectDiagnostics(program, [{
                    message: DiagnosticMessages.localVarShadowedByScopedFunction().message,
                    range: Range.create(2, 24, 2, 32)
                }]);
            });

            it('flags scope function with same name (but different case) as built-in function', () => {
                program.setFile({ src: s`${rootDir}/source/main.brs`, dest: s`source/main.brs` }, `
                    sub main()
                        print str(12345) ' prints 12345 (i.e. our str() function below is ignored)
                    end sub
                    function STR(num)
                        return "override"
                    end function
                `);
                program.validate();
                expectDiagnostics(program, [{
                    message: DiagnosticMessages.scopeFunctionShadowedByBuiltInFunction().message,
                    range: Range.create(4, 29, 4, 32)
                }]);
            });
        });

        it('detects duplicate callables', () => {
            program.setFile('source/file.brs', `
                function DoA()
                    print "A"
                end function

                 function DoA()
                     print "A"
                 end function
            `);
            expectZeroDiagnostics(program);
            //validate the scope
            program.validate();
            //we should have the "DoA declared more than once" error twice (one for each function named "DoA")
            expectDiagnostics(program, [
                DiagnosticMessages.duplicateFunctionImplementation('DoA', 'source'),
                DiagnosticMessages.duplicateFunctionImplementation('DoA', 'source')
            ]);
        });

        it('detects calls to unknown callables', () => {
            program.setFile('source/file.brs', `
                function DoA()
                    DoB()
                end function
            `);
            expectZeroDiagnostics(program);
            //validate the scope
            program.validate();
            expectDiagnostics(program, [
                DiagnosticMessages.callToUnknownFunction('DoB', 'source')
            ]);
        });

        it('properly validates function chains on global callables', () => {
            program.setFile('source/file.brs', `
                sub testFunctionChainOnGlobalCallable()
                    print str(123).replace("1", "").trim()
                end sub
            `);
            program.validate();
            expectZeroDiagnostics(program);
        });

        it('properly validates function chains on functions returning primitives', () => {
            program.setFile('source/file.brs', `
                function getStr(num as integer) as string
                    return num.toStr()
                end function

                sub testFunctionChainOnGlobalCallable()
                    print getStr(123).replace("1", "").trim()
                end sub
            `);
            program.validate();
            expectZeroDiagnostics(program);
        });

        it('does not error with calls to callables in same namespace', () => {
            program.setFile('source/file.bs', `
                namespace Name.Space
                    sub a(param as string)
                        print param
                    end sub

                    sub b()
                        a("hello")
                    end sub
                end namespace
            `);
            //validate the scope
            program.validate();
            expect(program.getDiagnostics().length).to.equal(0);
        });

        it('recognizes known callables', () => {
            program.setFile('source/file.brs', `
                function DoA()
                    DoB()
                end function
                function DoB()
                    DoC()
                end function
            `);
            //validate the scope
            program.validate();
            expectDiagnostics(program, [
                DiagnosticMessages.callToUnknownFunction('DoC', 'source')
            ]);
        });

        it('does not error with calls to callables in same namespace', () => {
            program.setFile('source/file.bs', `
                namespace Name.Space
                    sub a(param as string)
                        print param
                    end sub

                    sub b()
                        a("hello")
                    end sub
                end namespace
            `);
            //validate the scope
            program.validate();
            expectZeroDiagnostics(program);
        });

        it('does not fail on object callables', () => {
            expectZeroDiagnostics(program);
            program.setFile('source/file.brs', `
               function DoB()
                    m.doSomething = sub()
                    end sub
                    m.doSomething()
                end function
            `);
            //validate the scope
            program.validate();
            //shouldn't have any errors
            expectZeroDiagnostics(program);
        });

        it('does not fail on primitive type callables', () => {
            expect(program.getDiagnostics().length).to.equal(0);
            program.setFile('source/file.brs', `
                sub takesInt(i as integer)
                end sub

                sub takesString(s as string)
                end sub

                function test()
                    myStr = "1234"
                    print myStr.toInt()
                    print myStr.toInt().toStr().trim()
                    takesString(myStr.toInt().toStr().trim())
                    myInt = 1234
                    print myInt.toStr()
                    print myInt.trim()
                    takesInt(myInt.trim().toInt())
                end function
            `);
            //validate the scope
            program.validate();
            //shouldn't have any errors
            expect(program.getDiagnostics().map(x => x.message)).to.eql([]);
        });

        it('does not fail on using fields of objects', () => {
            expect(program.getDiagnostics().length).to.equal(0);
            program.setFile('source/file.brs', `
                sub takesInt(i as integer)
                end sub

                sub takesObj(obj as object)
                  age = obj.age
                  takesInt(obj.age)
                  takesInt(age)
                end sub
            `);
            //validate the scope
            program.validate();
            //shouldn't have any errors
            expect(program.getDiagnostics().map(x => x.message)).to.eql([]);
        });


        it('does not fail on using array values ', () => {
            expect(program.getDiagnostics().length).to.equal(0);
            program.setFile('source/file.brs', `
                sub takesInt(i as integer)
                end sub

                sub takesArray(arr as object)
                    myArray = [1,2,3]
                    takesInt(arr[2])
                    takesInt(myArray[2])
                    arrVal = arr[2]
                    myArrayVal = myArray[2]
                    takesInt(arrVal)
                    takesInt(myArrayVal)
                end sub
            `);
            //validate the scope
            program.validate();
            //shouldn't have any errors
            expect(program.getDiagnostics().map(x => x.message)).to.eql([]);
        });

        it('does not fail on calling functions on objects', () => {
            expect(program.getDiagnostics().length).to.equal(0);
            program.setFile('source/file.brs', `
                sub takesObj(obj as object)
                  obj.someFunc()
                  obj.field.SomeFunc()
                end sub
            `);
            //validate the scope
            program.validate();
            //shouldn't have any errors
            expect(program.getDiagnostics().map(x => x.message)).to.eql([]);
        });

        it('does not fail on calling functions on array objects', () => {
            expect(program.getDiagnostics().length).to.equal(0);
            program.setFile('source/file.brs', `
                sub takesArray(arr as object)
                  arr.someFunc()
                  arr[0].anotherFunc()
                  arr[0].field.anotherFunc()
                end sub
            `);
            //validate the scope
            program.validate();
            //shouldn't have any errors
            expect(program.getDiagnostics().map(x => x.message)).to.eql([]);
        });

        it('detects calling functions with too many parameters', () => {
            program.setFile('source/file.brs', `
                sub a()
                end sub
                sub b()
                    a(1)
                end sub
            `);
            program.validate();
            expectDiagnostics(program, [
                DiagnosticMessages.mismatchArgumentCount(0, 1).message
            ]);
        });

        it('detects calling class constructors with too many parameters', () => {
            program.setFile('source/main.bs', `
                function noop0()
                end function

                function noop1(p1)
                end function

                sub main()
                   noop0(1)
                   noop1(1,2)
                   noop1()
                end sub
            `);
            program.validate();
            expectDiagnostics(program, [
                DiagnosticMessages.mismatchArgumentCount(0, 1),
                DiagnosticMessages.mismatchArgumentCount(1, 2),
                DiagnosticMessages.mismatchArgumentCount(1, 0)
            ]);
        });

        it('detects calling functions with too many parameters', () => {
            program.setFile('source/file.brs', `
                sub a(name)
                end sub
                sub b()
                    a()
                end sub
            `);
            program.validate();
            expectDiagnostics(program, [
                DiagnosticMessages.mismatchArgumentCount(1, 0)
            ]);
        });

        it('allows skipping optional parameter', () => {
            program.setFile('source/file.brs', `
                sub a(name="Bob")
                end sub
                sub b()
                    a()
                end sub
            `);
            program.validate();
            //should have an error
            expectZeroDiagnostics(program);
        });

        it('shows expected parameter range in error message', () => {
            program.setFile('source/file.brs', `
                sub a(age, name="Bob")
                end sub
                sub b()
                    a()
                end sub
            `);
            program.validate();
            //should have an error
            expectDiagnostics(program, [
                DiagnosticMessages.mismatchArgumentCount('1-2', 0)
            ]);
        });

        it('handles expressions as arguments to a function', () => {
            program.setFile('source/file.brs', `
                sub a(age, name="Bob")
                end sub
                sub b()
                    a("cat" + "dog" + "mouse")
                end sub
            `);
            program.validate();
            expectZeroDiagnostics(program);
        });

        it('Catches extra arguments for expressions as arguments to a function', () => {
            program.setFile('source/file.brs', `
                sub a(age)
                end sub
                sub b()
                    a(m.lib.movies[0], 1)
                end sub
            `);
            program.validate();
            //should have an error
            expectDiagnostics(program, [
                DiagnosticMessages.mismatchArgumentCount(1, 2)
            ]);
        });

        it('Catches argument type mismatches on function calls', () => {
            program.setFile('source/file.brs', `
                sub a(age as integer)
                end sub
                sub b()
                    a("hello")
                end sub
            `);
            program.validate();
            //should have an error
            expect(program.getDiagnostics().map(x => x.message)).to.include(
                DiagnosticMessages.argumentTypeMismatch('string', 'integer').message
            );
        });

        it('Catches argument type mismatches on function calls for functions defined in another file', () => {
            program.setFile('source/file.brs', `
                sub a(age as integer)
                end sub
            `);
            program.setFile('source/file2.brs', `
                sub b()
                    a("hello")
                    foo = "foo"
                    a(foo)
                end sub
            `);
            program.validate();
            //should have an error
            expect(program.getDiagnostics().map(x => x.message)).to.include(
                DiagnosticMessages.argumentTypeMismatch('string', 'integer').message
            );
        });

        it('catches argument type mismatches on function calls within namespaces', () => {
            program.setFile('source/file.bs', `
                namespace Name.Space
                    sub a(param as integer)
                        print param
                    end sub

                    sub b()
                        a("hello")
                        foo = "foo"
                        a(foo)
                    end sub
                end namespace
                `);
            program.validate();
            //should have an error
            expect(program.getDiagnostics().map(x => x.message)).to.include(
                DiagnosticMessages.argumentTypeMismatch('string', 'integer').message
            );
        });

        it('catches argument type mismatches on function calls as arguments', () => {
            program.setFile('source/file1.bs', `
                    sub a(param as string)
                        print param
                    end sub

                    function getNum() as integer
                        return 1
                    end function

                    sub b()
                        a(getNum())
                    end sub
                `);
            program.validate();
            //should have an error
            expect(program.getDiagnostics().map(x => x.message)).to.include(
                DiagnosticMessages.argumentTypeMismatch('integer', 'string').message
            );
        });


        it('catches argument type mismatches on function calls within namespaces across files', () => {
            program.setFile('source/file1.bs', `
                namespace Name.Space
                    function getNum() as integer
                        return 1
                    end function

                    function getStr() as string
                        return "hello"
                    end function
                end namespace
                `);
            program.setFile('source/file2.bs', `
                namespace Name.Space
                    sub needsInt(param as integer)
                        print param
                    end sub

                    sub someFunc()
                        needsInt(getStr())
                        needsInt(getNum())
                    end sub
                end namespace
                `);
            program.validate();
            //should have an error
            expect(program.getDiagnostics().length).to.equal(1);
            expect(program.getDiagnostics().map(x => x.message)).to.include(
                DiagnosticMessages.argumentTypeMismatch('string', 'integer').message
            );
        });

        it('correctly validates correct parameters that are class members', () => {
            program.setFile('source/main.bs', `
            class PiHolder
                pi = 3.14
            end class

            sub takesFloat(fl as float)
            end sub

            sub someFunc()
                holder = new PiHolder()
                takesFloat(holder.pi)
            end sub`);
            program.validate();
            //should have no error
            expect(program.getDiagnostics().length).to.equal(0);
        });

        it('correctly validates wrong parameters that are class members', () => {
            program.setFile('source/main.bs', `
            class PiHolder
                pi = 3.14
                name = "hello"
            end class

            sub takesFloat(fl as float)
            end sub

            sub someFunc()
                holder = new PiHolder()
                takesFloat(holder.name)
            end sub`);
            program.validate();
            //should have error: holder.name is string
            expect(program.getDiagnostics().length).to.equal(1);
            expect(program.getDiagnostics().map(x => x.message)).to.include(
                DiagnosticMessages.argumentTypeMismatch('string', 'float').message
            );
        });

        it('allows conversions for arguments', () => {
            program.setFile('source/main.bs', `
            sub takesFloat(fl as float)
            end sub

            sub someFunc()
                takesFloat(1)
            end sub`);
            program.validate();
            //should have no error
            expect(program.getDiagnostics().length).to.equal(0);
        });

        it('allows subclasses as arguments', () => {
            program.setFile('source/main.bs', `

            class Animal
            end class

            class Dog extends Animal
            end class

            class Retriever extends Dog
            end class

            class Lab extends Retriever
            end class

            sub takesAnimal(thing as Animal)
            end sub

            sub someFunc()
                fido = new Lab()
                takesAnimal(fido)
            end sub`);
            program.validate();
            //should have no error
            expect(program.getDiagnostics().length).to.equal(0);
        });

        it('allows subclasses from namespaces as arguments', () => {
            program.setFile('source/main.bs', `

            class Outside
            end class

            class ChildOutExtendsInside extends NS.Inside
            end class

            namespace NS
                class Inside
                end class

                class ChildInExtendsOutside extends Outside
                end class

                class ChildInExtendsInside extends Inside
                    sub methodTakesInside(i as Inside)
                    end sub
                end class

                sub takesInside(klass as Inside)
                end sub

                sub testFuncInNamespace()
                    takesOutside(new Outside())
                    takesOutside(new NS.ChildInExtendsOutside())

                    ' These call NS.takesInside
                    takesInside(new NS.Inside())
                    takesInside(new Inside())
                    takesInside(new NS.ChildInExtendsInside())
                    takesInside(new ChildInExtendsInside())
                    takesInside(new ChildOutExtendsInside())

                    child = new ChildInExtendsInside()
                    child.methodTakesInside(new Inside())
                    child.methodTakesInside(new ChildInExtendsInside())
                    child.methodTakesInside(new ChildOutExtendsInside())
                end sub

            end namespace

            sub takesOutside(klass as Outside)
            end sub

            sub takesInside(klass as NS.Inside)
            end sub

            sub testFunc()
                takesOutside(new Outside())
                takesOutside(new NS.ChildInExtendsOutside())

                takesInside(new NS.Inside())
                takesInside(new NS.ChildInExtendsInside())
                takesInside(new ChildOutExtendsInside())

                NS.takesInside(new NS.Inside())
                NS.takesInside(new NS.ChildInExtendsInside())
                NS.takesInside(new ChildOutExtendsInside())

                child = new NS.ChildInExtendsInside()
                child.methodTakesInside(new NS.Inside())
                child.methodTakesInside(new NS.ChildInExtendsInside())
                child.methodTakesInside(new ChildOutExtendsInside())
            end sub`);
            program.validate();
            //should have no error
            expect(program.getDiagnostics().length).to.equal(0);
        });

        it('handles JavaScript reserved names', () => {
            program.setFile('source/file.brs', `
                sub constructor()
                end sub
                sub toString()
                end sub
                sub valueOf()
                end sub
                sub getPrototypeOf()
                end sub
            `);
            program.validate();
            expectZeroDiagnostics(program);
        });

        it('Emits validation events', () => {
<<<<<<< HEAD
            const validateStartScope = sinon.spy();
            const validateEndScope = sinon.spy();
            program.setFile('source/file.brs', ``);
            program.setFile('components/comp.xml', trim`
=======
            program.addOrReplaceFile('source/file.brs', ``);
            program.addOrReplaceFile('components/comp.xml', trim`
>>>>>>> edc72b08
                <?xml version="1.0" encoding="utf-8" ?>
                <component name="comp" extends="Scene">
                    <script uri="comp.brs"/>
                </component>
            `);
            program.setFile(s`components/comp.brs`, ``);
            const sourceScope = program.getScopeByName('source');
<<<<<<< HEAD
            const compScope = program.getScopeByName('pkg:/components/comp.xml');
            program.plugins = new PluginInterface([{
=======
            const compScope = program.getScopeByName('components/comp.xml');
            program.plugins = new PluginInterface([], new Logger());
            const plugin = program.plugins.add({
>>>>>>> edc72b08
                name: 'Emits validation events',
                beforeScopeValidate: sinon.spy(),
                onScopeValidate: sinon.spy(),
                afterScopeValidate: sinon.spy()
            });
            program.validate();
<<<<<<< HEAD
            expect(validateStartScope.callCount).to.equal(2);
            expect(validateStartScope.getCalls()[0].args[0].scope).to.eql(sourceScope);
            expect(validateStartScope.getCalls()[1].args[0].scope).to.eql(compScope);
            expect(validateEndScope.callCount).to.equal(2);
            expect(validateEndScope.getCalls()[0].args[0].scope).to.eql(sourceScope);
            expect(validateEndScope.getCalls()[1].args[0].scope).to.eql(compScope);
=======
            const scopeNames = program.getScopes().map(x => x.name).filter(x => x !== 'global').sort();

            expect(plugin.beforeScopeValidate.callCount).to.equal(2);
            expect(plugin.beforeScopeValidate.calledWith(sourceScope)).to.be.true;
            expect(plugin.beforeScopeValidate.calledWith(compScope)).to.be.true;

            expect(plugin.onScopeValidate.callCount).to.equal(2);
            expect(plugin.onScopeValidate.getCalls().map(
                x => (x.args[0] as OnScopeValidateEvent).scope.name
            ).sort()).to.eql(scopeNames);

            expect(plugin.afterScopeValidate.callCount).to.equal(2);
            expect(plugin.afterScopeValidate.calledWith(sourceScope)).to.be.true;
            expect(plugin.afterScopeValidate.calledWith(compScope)).to.be.true;
>>>>>>> edc72b08
        });

        describe('custom types', () => {
            it('detects an unknown function return type', () => {
                program.setFile({ src: s`${rootDir}/source/main.bs`, dest: s`source/main.bs` }, `
                    function a()
                        return invalid
                    end function

                    function b() as integer
                        return 1
                    end function

                    function c() as unknownType 'error
                        return 2
                    end function

                    class myClass
                        function myClassMethod() as unknownType 'error
                            return 2
                        end function
                    end class

                    function d() as myClass
                        return new myClass()
                    end function
                `);
                program.validate();
                expectDiagnostics(program, [
                    DiagnosticMessages.invalidFunctionReturnType('unknownType').message,
                    DiagnosticMessages.invalidFunctionReturnType('unknownType').message
                ]);
            });

            it('detects an unknown function parameter type', () => {
                program.setFile({ src: s`${rootDir}/source/main.bs`, dest: s`source/main.bs` }, `
                    sub a(num as integer)
                    end sub

                    sub b(unknownParam as unknownType) 'error
                    end sub

                    class myClass
                        sub myClassMethod(unknownParam as unknownType) 'error
                        end sub
                    end class

                    sub d(obj as myClass)
                    end sub
                `);
                program.validate();
                expectDiagnostics(program, [
                    DiagnosticMessages.functionParameterTypeIsInvalid('unknownParam', 'unknownType').message,
                    DiagnosticMessages.functionParameterTypeIsInvalid('unknownParam', 'unknownType').message
                ]);
            });

            it('detects an unknown field parameter type', () => {
                program.setFile({ src: s`${rootDir}/source/main.bs`, dest: s`source/main.bs` }, `
                    class myClass
                        foo as unknownType 'error
                    end class

                    class myOtherClass
                        foo as unknownType 'error
                        bar as myClass
                        buz as myOtherClass
                    end class
                `);
                program.validate();
                expectDiagnostics(program, [
                    DiagnosticMessages.cannotFindType('unknownType').message,
                    DiagnosticMessages.cannotFindType('unknownType').message
                ]);
            });

            it('finds custom types inside namespaces', () => {
                program.setFile({ src: s`${rootDir}/source/main.bs`, dest: s`source/main.bs` }, `
                    namespace MyNamespace
                        class MyClass
                        end class

                        function foo(param as MyClass) as MyClass
                        end function

                        function bar(param as MyNamespace.MyClass) as MyNamespace.MyClass
                        end function

                    end namespace

                `);
                program.validate();

                expectZeroDiagnostics(program);
            });

            it('finds custom types from other namespaces', () => {
                program.setFile({ src: s`${rootDir}/source/main.bs`, dest: s`source/main.bs` }, `
                    namespace MyNamespace
                        class MyClass
                        end class
                    end namespace

                    function foo(param as MyNamespace.MyClass) as MyNamespace.MyClass
                    end function
                `);
                program.validate();

                expectZeroDiagnostics(program);
            });

            it('detects missing custom types from current namespaces', () => {
                program.setFile({ src: s`${rootDir}/source/main.bs`, dest: s`source/main.bs` }, `
                    namespace MyNamespace
                        class MyClass
                        end class

                        function foo() as UnknownType
                        end function
                    end namespace
                `);
                program.validate();

                expectDiagnostics(program, [
                    DiagnosticMessages.invalidFunctionReturnType('UnknownType').message
                ]);
            });

            it('finds custom types from other other files', () => {
                program.setFile({ src: s`${rootDir}/source/main.bs`, dest: s`source/main.bs` }, `
                    function foo(param as MyClass) as MyClass
                    end function
                `);
                program.setFile({ src: s`${rootDir}/source/MyClass.bs`, dest: s`source/MyClass.bs` }, `
                    class MyClass
                    end class
                `);
                program.validate();

                expectZeroDiagnostics(program);
            });

            it('finds custom types from other other files', () => {
                program.setFile({ src: s`${rootDir}/source/main.bs`, dest: s`source/main.bs` }, `
                    function foo(param as MyNameSpace.MyClass) as MyNameSpace.MyClass
                    end function
                `);
                program.setFile({ src: s`${rootDir}/source/MyNameSpace.bs`, dest: s`source/MyNameSpace.bs` }, `
                    namespace MyNameSpace
                        class MyClass
                        end class
                    end namespace
                `);
                program.validate();

                expectZeroDiagnostics(program);
            });

            it('detects missing custom types from another namespaces', () => {
                program.setFile({ src: s`${rootDir}/source/main.bs`, dest: s`source/main.bs` }, `
                    namespace MyNamespace
                        class MyClass
                        end class
                    end namespace

                    function foo() as MyNamespace.UnknownType
                    end function
                `);
                program.validate();

                expectDiagnostics(program, [
                    DiagnosticMessages.invalidFunctionReturnType('MyNamespace.UnknownType')
                ]);
            });

            it('scopes types to correct scope', () => {
                program = new Program({ rootDir: rootDir });

                program.setFile('components/foo.xml', trim`
                    <?xml version="1.0" encoding="utf-8" ?>
                    <component name="foo" extends="Scene">
                        <script uri="foo.bs"/>
                    </component>
                `);
                program.setFile(s`components/foo.bs`, `
                    class MyClass
                    end class
                `);
                program.validate();

                expectZeroDiagnostics(program);

                program.setFile('components/bar.xml', trim`
                    <?xml version="1.0" encoding="utf-8" ?>
                    <component name="bar" extends="Scene">
                        <script uri="bar.bs"/>
                    </component>
                `);
                program.setFile(s`components/bar.bs`, `
                    function getFoo() as MyClass
                    end function
                `);
                program.validate();

                expectDiagnostics(program, [
                    DiagnosticMessages.invalidFunctionReturnType('MyClass').message
                ]);
            });

            it('can reference types from parent component', () => {
                program = new Program({ rootDir: rootDir });

                program.setFile('components/parent.xml', trim`
                    <?xml version="1.0" encoding="utf-8" ?>
                    <component name="parent" extends="Scene">
                        <script uri="parent.bs"/>
                    </component>
                `);
                program.setFile(s`components/parent.bs`, `
                    class MyClass
                    end class
                `);
                program.setFile('components/child.xml', trim`
                    <?xml version="1.0" encoding="utf-8" ?>
                    <component name="child" extends="parent">
                        <script uri="child.bs"/>
                    </component>
                `);
                program.setFile(s`components/child.bs`, `
                    function getFoo() as MyClass
                    end function
                `);

                program.validate();

                expectZeroDiagnostics(program);
            });
        });
    });

    describe('inheritance', () => {
        it('inherits callables from parent', () => {
            program = new Program({ rootDir: rootDir });

            program.setFile('components/child.xml', trim`
                <?xml version="1.0" encoding="utf-8" ?>
                <component name="child" extends="parent">
                    <script uri="child.brs"/>
                </component>
            `);
            program.setFile(s`components/child.brs`, ``);
            program.validate();
            let childScope = program.getComponentScope('child');
            expect(childScope.getAllCallables().map(x => x.callable.name)).not.to.include('parentSub');

            program.setFile('components/parent.xml', trim`
                <?xml version="1.0" encoding="utf-8" ?>
                <component name="parent" extends="Scene">
                    <script uri="parent.brs"/>
                </component>
            `);
            program.setFile(s`components/parent.brs`, `
                sub parentSub()
                end sub
            `);
            program.validate();

            expect(childScope.getAllCallables().map(x => x.callable.name)).to.include('parentSub');
        });
    });

    describe('detachParent', () => {
        it('does not attach global to itself', () => {
            expect(program.globalScope.getParentScope()).not.to.exist;
        });
    });

    describe('getDefinition', () => {
        it('returns empty list when there are no files', () => {
            let file = program.setFile({ src: `${rootDir}/source/main.brs`, dest: 'source/main.brs' }, '');
            let scope = program.getScopeByName('source');
            expect(scope.getDefinition(file, Position.create(0, 0))).to.be.lengthOf(0);
        });
    });

    describe('getCallablesAsCompletions', () => {
        it('returns documentation when possible', () => {
            let completions = program.globalScope.getCallablesAsCompletions(ParseMode.BrightScript);
            //it should find the completions for the global scope
            expect(completions).to.be.length.greaterThan(0);
            //it should find documentation for completions
            expect(completions.filter(x => !!x.documentation)).to.have.length.greaterThan(0);
        });
    });

    describe('scope symbol tables', () => {
        it('adds symbols for the complete scope', () => {
            program.setFile('source/file.brs', `
                function funcInt() as integer
                    return 3
                end function

                function funcStr() as string
                    return "hello"
                end function
            `);
            program.setFile('source/file2.brs', `
                function funcBool() as boolean
                    return true
                end function

                function funcObject() as object
                    return {}
                end function
            `);
            const sourceSymbols = program.getScopeByName('source').symbolTable;

            expect((sourceSymbols.getSymbolType('funcInt') as FunctionType).returnType.toString()).to.equal('integer');
            expect((sourceSymbols.getSymbolType('funcStr') as FunctionType).returnType.toString()).to.equal('string');
            expect((sourceSymbols.getSymbolType('funcBool') as FunctionType).returnType.toString()).to.equal('boolean');
            expect((sourceSymbols.getSymbolType('funcObject') as FunctionType).returnType.toString()).to.equal('object');
        });

        it('adds updates symbol tables on invalidation', () => {
            program.setFile('source/file.brs', `
                function funcInt() as integer
                    return 3
                end function

                function funcStr() as string
                    return "hello"
                end function
            `);

            let sourceSymbols = program.getScopeByName('source').symbolTable;

            expect((sourceSymbols.getSymbolType('funcInt') as FunctionType).returnType.toString()).to.equal('integer');
            expect((sourceSymbols.getSymbolType('funcStr') as FunctionType).returnType.toString()).to.equal('string');
            program.getScopeByName('source').invalidate();

            program.setFile('source/file.brs', `
                function funcFloat() as float
                    return 3.14
                end function
            `);
            sourceSymbols = program.getScopeByName('source').symbolTable;

            expect(sourceSymbols.getSymbolType('funcInt')).to.be.undefined;
            expect(sourceSymbols.getSymbolType('funcStr')).to.be.undefined;
            expect((sourceSymbols.getSymbolType('funcFloat') as FunctionType).returnType.toString()).to.equal('float');
        });


        it('adds namespaced symbols tables to the scope', () => {
            program.setFile('source/file.brs', `
                function funcInt() as integer
                    return 1 + Name.Space.nsFunc2(1)
                end function
            `);
            program.setFile('source/namespace.brs', `
                namespace Name.Space
                    function nsFunc1() as integer
                        return 1
                    end function

                    function nsFunc2(num as integer) as integer
                        return num + Name.Space.nsFunc1()
                    end function
                end namespace
            `);
            const sourceScope = program.getScopeByName('source');
            const sourceSymbols = sourceScope.symbolTable;

            expect((sourceSymbols.getSymbolType('funcInt') as FunctionType).returnType.toString()).to.equal('integer');
            expect((sourceSymbols.getSymbolType('Name.Space.nsFunc1') as FunctionType).returnType.toString()).to.equal('integer');
            expect((sourceSymbols.getSymbolType('Name.Space.nsFunc2') as FunctionType).returnType.toString()).to.equal('integer');

        });

        it('merges namespace symbol tables in namespaceLookup', () => {
            program.setFile('source/ns1.brs', `
                namespace Name.Space
                    function nsFunc1() as integer
                        return 1
                    end function
                end namespace

                namespace Name
                    function outerNsFunc() as string
                        return "hello"
                    end function
                end namespace
            `);
            program.setFile('source/ns2.brs', `
                namespace Name.Space
                    function nsFunc2(num as integer) as integer
                        print Name.outerNsFunc()
                        return num + nsFunc1()
                    end function
                end namespace
            `);
            const sourceScope = program.getScopeByName('source');
            const mergedNsSymbolTable = sourceScope.namespaceLookup.get('name.space')?.symbolTable;
            expect(mergedNsSymbolTable).not.to.be.undefined;
            expect((mergedNsSymbolTable.getSymbolType('nsFunc1') as FunctionType).returnType.toString()).to.equal('integer');
            expect((mergedNsSymbolTable.getSymbolType('nsFunc2') as FunctionType).returnType.toString()).to.equal('integer');
            expect((mergedNsSymbolTable.getSymbolType('Name.Space.nsFunc2') as FunctionType).returnType.toString()).to.equal('integer');
            expect((mergedNsSymbolTable.getSymbolType('Name.outerNsFunc') as FunctionType).returnType.toString()).to.equal('string');
        });

        describe('lazytypes and scope', () => {
            const lazyTypeCode = `
                class KlassA
                    pi = 3.14

                    function getPi() as float
                        return m.pi
                    end function
                end class

                class KlassB
                    function getNewA() as KlassA
                       return new KlassA()
                    end function
                end class

                sub main()
                    a = new KlassA()
                    myPi = a.pi
                    myPiFromFunc = a.getPi()
                end sub
            `;
            let mainFile: BrsFile;
            let sourceScope: Scope;
            let mainSymbolTable: SymbolTable;

            beforeEach(() => {
                program.setFile('source/main.bs', lazyTypeCode);
                sourceScope = program.getScopeByName('source');
                mainFile = (sourceScope.getAllFiles()[0] as BrsFile);
                expect(mainFile).not.to.be.undefined;
                const mainFunc = mainFile.parser.references.functionStatementLookup.get('main').func;
                sourceScope.linkSymbolTable();
                mainSymbolTable = mainFunc.symbolTable;
            });

            it('uses file context for lazyType field lookups', () => {
                const piSymbol = mainSymbolTable.getSymbolType('myPi', true, { file: mainFile, scope: sourceScope });
                expect(isFloatType(piSymbol)).to.be.true;
            });

            it('uses class members for lazyType method lookups', () => {
                const piSymbol = mainSymbolTable.getSymbolType('myPiFromFunc', true, { file: mainFile, scope: sourceScope });
                expect(isFloatType(piSymbol)).to.be.true;
            });

            it('uses class members for lazyType lookups on lookups', () => {
                const piSymbol = mainSymbolTable.getSymbolType('myPiFromFunc', true, { file: mainFile, scope: sourceScope });
                expect(isFloatType(piSymbol)).to.be.true;
            });
        });

        it('can get fields on m from various files in component', () => {
            program = new Program({ rootDir: rootDir });

            program.setFile('components/comp.xml', trim`
                <?xml version="1.0" encoding="utf-8" ?>
                <component name="comp" extends="Scene">
                    <script uri="comp.brs"/>
                    <script uri="comp.file1.brs"/>
                    <script uri="comp.file2.brs"/>
                    <script uri="comp.file3.brs"/>
                    <script uri="comp.helpers.brs"/>
                    <interface>
                      <field id="intField" type="integer" />
                      <function name="func1" />
                    </interface>
                    <children>
                      <Label id="myLabel" />
                    </children>
                </component>
            `);
            program.setFile(s`components/comp.brs`, `
                sub init()
                  m.name = "hello"
                  m.label = m.top.findNode("myLabel")
                  m.assignedTwice = "test"
                  m.someObj = {foo: "bar"}

                end sub
            `);
            program.setFile(s`components/comp.file1.brs`, `
                sub func1()
                  m.age = 13
                  m.pi = getPi()
                end sub
            `);
            program.setFile(s`components/comp.file2.brs`, `
                sub func2()
                  m.someObj.foo = getString()
                end sub

            `);
            program.setFile(s`components/comp.file3.brs`, `
                sub func3()
                  m.assignedTwice = 123
                end sub
            `);
            program.setFile(s`components/comp.helpers.brs`, `
                function getPi() as float
                    return 3.14
                end function

                function getString() as string
                    return "hello"
                end function
            `);

            program.validate();
            expectZeroDiagnostics(program);
            let result = program.getCompletions(`${rootDir}/components/comp.file3.brs`, Position.create(2, 20)); // completions on 'm.'
            let properties = result.map(x => x.label);
            expect(properties).to.contain('top');
            expect(properties).to.contain('name');
            expect(properties).to.contain('someObj');
            expect(properties).to.contain('assignedTwice');
            expect(properties).to.contain('label');
            expect(properties).to.contain('pi');

            let topResult = program.getCompletions(`${rootDir}/components/comp.brs`, Position.create(3, 34)); // completions on 'm.top.'
            let topProperties = topResult.map(x => x.label);
            expect(topProperties).to.contain('intField');
            expect(topProperties).not.to.contain('func1'); // TODO Types -  add functions from interface
        });


        it('can resolve self referential values', () => {
            program = new Program({ rootDir: rootDir });
            program.setFile(s`source/main.brs`, `
                function trimName(name as string) as string
                    name = name.trim()
                    return name
                end function
            `);
            program.validate();
            expectZeroDiagnostics(program);
        });

        it('can resolve self referential values in a loop', () => {
            program = new Program({ rootDir: rootDir });
            program.setFile(s`source/main.brs`, `
                function trimName(names as object) as string
                    allNames = ""
                    for each name in names
                        name = name.trim()
                        allNames +=name
                    end for
                    return allNames
                end function

            `);
            program.validate();
            expectZeroDiagnostics(program);
        });

        it('handles when the same loop variable is used in multiple places from function calls', () => {
            program.setFile(s`source/main.brs`, `
            sub doLoop(someObj)
                for each datum in someObj.getArray()
                  print datum
                end for

                for each datum in someObj.getArray()
                  print datum
                end for
            end sub`);
            program.validate();
            expectZeroDiagnostics(program);
        });

        it('can call functions on object properties of m that extend from a parent', () => {
            program = new Program({ rootDir: rootDir });
            program.setFile('components/child.xml', trim`
                <?xml version="1.0" encoding="utf-8" ?>
                <component name="child" extends="parent">
                    <script uri="child.brs"/>
                </component>
            `);
            program.setFile(s`components/child.brs`, `
                sub init()
                    m.name = getName()
                    m.pi = m.objProp.getPi()
                    print m.pi
                end sub

                function getName() as string
                    return "Bob"
                end function
            `);
            program.setFile('components/parent.xml', trim`
                <?xml version="1.0" encoding="utf-8" ?>
                <component name="parent" extends="Scene">
                    <script uri="parent.brs"/>
                </component>
            `);
            program.setFile(s`components/parent.brs`, `
                sub init()
                  m.objProp = getObj()
                end sub

                function getObj()
                    return {
                        getPi: function () as float
                          return 3.14
                        end function
                    }
                end function
            `);

            program.validate();
            expectZeroDiagnostics(program);
        });

        it('can call functions on properties of m that extend from a parent', () => {
            program = new Program({ rootDir: rootDir });
            program.setFile('components/comp.xml', trim`
                <?xml version="1.0" encoding="utf-8" ?>
                <component name="comp" extends="Scene">
                    <script uri="comp.1.brs"/>
                    <script uri="comp.2.brs"/>
                </component>
            `);
            program.setFile(s`components/comp.1.brs`, `
                sub init()
                    m.pi = getPi()
                    piStr = m.pi.toStr()
                    print piStr
                end sub
            `);
            program.setFile(s`components/comp.2.brs`, `
                function getName()
                    return "Bob"
                end function

                function getPi()
                    return 3.14
                end function
            `);

            program.validate();
            expectZeroDiagnostics(program);
        });

        it('can call functions on m.top', () => {
            program = new Program({ rootDir: rootDir });
            program.setFile('components/comp.xml', trim`
                <?xml version="1.0" encoding="utf-8" ?>
                <component name="comp" extends="Scene">
                    <script uri="comp.brs"/>
                    <children>
                      <Label id="myLabel" />
                    </children>
                </component>
            `);
            program.setFile(s`components/comp.brs`, `
                sub init()
                    m.label = m.top.findNode("myLabel")
                end sub
            `);

            program.validate();
            expectZeroDiagnostics(program);
        });

        it('can validate shared functions between components', () => {
            program = new Program({ rootDir: rootDir });
            program.setFile('components/comp1.xml', trim`
                <?xml version="1.0" encoding="utf-8" ?>
                <component name="comp1" extends="Group">
                    <script uri="comp1.brs"/>
                    <script type="text/brightscript" uri="pkg:/source/helpers.brs" />
                    <children>
                      <Label id="myLabel" />
                    </children>
                </component>
            `);
            program.setFile(s`components/comp1.brs`, `
                sub init()
                    m.foo = "foo"
                    printFoo(3)
                end sub
            `);
            program.setFile('components/comp2.xml', trim`
                <?xml version="1.0" encoding="utf-8" ?>
                <component name="comp2" extends="Group">
                    <script uri="comp2.brs"/>
                    <script type="text/brightscript" uri="pkg:/source/helpers.brs" />
                    <children>
                        <Label id="myLabel" />
                    </children>
                </component>
            `);
            program.setFile(s`components/comp2.brs`, `
                sub init()
                    m.foo ="bar"
                    printFoo(2)
                    printFoo("test") ' this is invalid
                end sub
            `);
            program.setFile(s`source/helpers.brs`, `
                sub printFoo(num as integer)
                    print lcase(m.foo)+num.toStr()
                end sub
            `);

            program.validate();
            const diagnostics = program.getDiagnostics();
            expect(diagnostics.length).to.equal(1);
            expect(diagnostics.map(x => x.message)).to.eql([
                DiagnosticMessages.argumentTypeMismatch('string', 'integer').message]);
        });

        it('can determine properties on m from grand-parent components', () => {
            program = new Program({ rootDir: rootDir });
            program.setFile('components/comp.xml', trim`
                <?xml version="1.0" encoding="utf-8" ?>
                <component name="comp" extends="Group">
                    <script uri="comp.brs"/>
                    <children>
                      <Label id="myLabel" />
                    </children>
                </component>
            `);
            program.setFile(s`components/comp.brs`, `
                sub init()
                    m.label = m.top.findNode("myLabel")
                end sub
            `);
            program.setFile('components/compChild.xml', trim`
                <?xml version="1.0" encoding="utf-8" ?>
                <component name="compChild" extends="comp">
                    <script uri="compChild.brs"/>
                </component>
            `);
            program.setFile(s`components/compChild.brs`, `
                sub init()
                    m.foo = "foo"
                end sub
            `);
            program.setFile('components/compGrandChild.xml', trim`
                <?xml version="1.0" encoding="utf-8" ?>
                <component name="compGrandChild" extends="CompChild">
                    <script uri="compGrandChild.brs"/>
                </component>
            `);
            program.setFile(s`components/compGrandChild.brs`, `
                sub init()
                    m.obj = {name: "Bill", age: 44}
                    m.label.callFunc("") ' below checks for completions on this line
                end sub
            `);

            program.validate();
            expectZeroDiagnostics(program);
            let result = program.getCompletions(`${rootDir}/components/compGrandChild.brs`, Position.create(3, 22)); // completions on 'm.'
            let properties = result.map(x => x.label);
            expect(properties).to.contain('top');
            expect(properties).to.contain('obj');
            expect(properties).to.contain('label');
            expect(properties).to.contain('foo');
        });

    });
    describe('buildNamespaceLookup', () => {
        it('does not crash when class statement is missing `name` prop', () => {
            program.setFile<BrsFile>('source/main.bs', `
                namespace NameA
                    class
                    end class
                end namespace
            `);
            program['scopes']['source'].buildNamespaceLookup();
        });

        it('does not crash when function statement is missing `name` prop', () => {
            const file = program.setFile<BrsFile>('source/main.bs', `
                namespace NameA
                    function doSomething()
                    end function
                end namespace
            `);
            delete ((file.ast.statements[0] as NamespaceStatement).body.statements[0] as FunctionStatement).name;
            program['scopes']['source'].buildNamespaceLookup();
        });
    });
});<|MERGE_RESOLUTION|>--- conflicted
+++ resolved
@@ -10,14 +10,11 @@
 import { Logger } from './Logger';
 import type { BrsFile } from './files/BrsFile';
 import type { FunctionStatement, NamespaceStatement } from './parser/Statement';
-<<<<<<< HEAD
+import type { OnScopeValidateEvent } from './interfaces';
 import type { FunctionType } from './types/FunctionType';
 import { isFloatType } from './astUtils/reflection';
 import type { SymbolTable } from './SymbolTable';
 import type { Scope } from './Scope';
-=======
-import type { OnScopeValidateEvent } from './interfaces';
->>>>>>> edc72b08
 
 describe('Scope', () => {
     let sinon = sinonImport.createSandbox();
@@ -909,15 +906,8 @@
         });
 
         it('Emits validation events', () => {
-<<<<<<< HEAD
-            const validateStartScope = sinon.spy();
-            const validateEndScope = sinon.spy();
             program.setFile('source/file.brs', ``);
             program.setFile('components/comp.xml', trim`
-=======
-            program.addOrReplaceFile('source/file.brs', ``);
-            program.addOrReplaceFile('components/comp.xml', trim`
->>>>>>> edc72b08
                 <?xml version="1.0" encoding="utf-8" ?>
                 <component name="comp" extends="Scene">
                     <script uri="comp.brs"/>
@@ -925,33 +915,18 @@
             `);
             program.setFile(s`components/comp.brs`, ``);
             const sourceScope = program.getScopeByName('source');
-<<<<<<< HEAD
-            const compScope = program.getScopeByName('pkg:/components/comp.xml');
-            program.plugins = new PluginInterface([{
-=======
             const compScope = program.getScopeByName('components/comp.xml');
             program.plugins = new PluginInterface([], new Logger());
             const plugin = program.plugins.add({
->>>>>>> edc72b08
                 name: 'Emits validation events',
                 beforeScopeValidate: sinon.spy(),
                 onScopeValidate: sinon.spy(),
                 afterScopeValidate: sinon.spy()
             });
             program.validate();
-<<<<<<< HEAD
-            expect(validateStartScope.callCount).to.equal(2);
-            expect(validateStartScope.getCalls()[0].args[0].scope).to.eql(sourceScope);
-            expect(validateStartScope.getCalls()[1].args[0].scope).to.eql(compScope);
-            expect(validateEndScope.callCount).to.equal(2);
-            expect(validateEndScope.getCalls()[0].args[0].scope).to.eql(sourceScope);
-            expect(validateEndScope.getCalls()[1].args[0].scope).to.eql(compScope);
-=======
             const scopeNames = program.getScopes().map(x => x.name).filter(x => x !== 'global').sort();
 
             expect(plugin.beforeScopeValidate.callCount).to.equal(2);
-            expect(plugin.beforeScopeValidate.calledWith(sourceScope)).to.be.true;
-            expect(plugin.beforeScopeValidate.calledWith(compScope)).to.be.true;
 
             expect(plugin.onScopeValidate.callCount).to.equal(2);
             expect(plugin.onScopeValidate.getCalls().map(
@@ -959,9 +934,6 @@
             ).sort()).to.eql(scopeNames);
 
             expect(plugin.afterScopeValidate.callCount).to.equal(2);
-            expect(plugin.afterScopeValidate.calledWith(sourceScope)).to.be.true;
-            expect(plugin.afterScopeValidate.calledWith(compScope)).to.be.true;
->>>>>>> edc72b08
         });
 
         describe('custom types', () => {
