import { expect } from './chai-config.spec';
import * as sinonImport from 'sinon';
import { Position, Range } from 'vscode-languageserver';
import util, { standardizePath as s } from './util';
import { DiagnosticMessages } from './DiagnosticMessages';
import { Program } from './Program';
import PluginInterface from './PluginInterface';
import { expectDiagnostics, expectDiagnosticsIncludes, expectTypeToBe, expectZeroDiagnostics, trim } from './testHelpers.spec';
import { Logger } from './Logger';
import type { BrsFile } from './files/BrsFile';
import type { NamespaceStatement } from './parser/Statement';
import type { CompilerPlugin, OnScopeValidateEvent } from './interfaces';
import { DiagnosticOrigin } from './interfaces';
import { SymbolTypeFlag } from './SymbolTableFlag';
import { EnumMemberType, EnumType } from './types/EnumType';
import { ClassType } from './types/ClassType';
import { BooleanType } from './types/BooleanType';
import { StringType } from './types/StringType';
import { IntegerType } from './types/IntegerType';
import { DynamicType } from './types/DynamicType';
import { ObjectType } from './types/ObjectType';
import { FloatType } from './types/FloatType';
import { NamespaceType } from './types/NamespaceType';
import { DoubleType } from './types/DoubleType';
import { UnionType } from './types/UnionType';
import { isFunctionStatement, isNamespaceStatement } from './astUtils/reflection';
import { ArrayType } from './types/ArrayType';
import { AssociativeArrayType } from './types/AssociativeArrayType';
import { InterfaceType } from './types/InterfaceType';
import { ComponentType } from './types/ComponentType';
import * as path from 'path';

describe('Scope', () => {
    let sinon = sinonImport.createSandbox();
    let rootDir = process.cwd();
    let program: Program;
    beforeEach(() => {
        program = new Program({
            rootDir: rootDir
        });
        program.createSourceScope();
    });
    afterEach(() => {
        sinon.restore();
        program.dispose();
    });

    it('getEnumMemberFileLink does not crash on undefined name', () => {
        program.setFile('source/main.bs', ``);
        const scope = program.getScopesForFile('source/main.bs')[0];
        scope.getEnumMemberFileLink(null as any);
        //test passes if this doesn't explode
    });

    it('does not mark namespace functions as collisions with stdlib', () => {
        program.setFile(`source/main.bs`, `
            namespace a
                function constructor()
                end function
            end namespace
        `);

        program.validate();
        expectZeroDiagnostics(program);
    });

    it('builds symbol table with namespace-relative entries', () => {
        const file = program.setFile<BrsFile>('source/alpha.bs', `
            namespace alpha
                class Beta
                end class
            end namespace
            namespace alpha
                class Charlie extends Beta
                end class
                function createBeta()
                    return new Beta()
                end function
            end namespace
        `);
        program.setFile('source/main.bs', `
            function main()
                alpha.createBeta()
                thing = new alpha.Beta()
            end function
        `);
        program.validate();
        const scope = program.getScopesForFile('source/alpha.bs')[0];
        scope.linkSymbolTable();
        const symbolTable = file.ast.findChildren<NamespaceStatement>(isNamespaceStatement)[1].body.getSymbolTable();
        //the symbol table should contain the relative names for all items in this namespace across the entire scope
        expect(
            // eslint-disable-next-line no-bitwise
            symbolTable.hasSymbol('Beta', SymbolTypeFlag.runtime | SymbolTypeFlag.typetime)
        ).to.be.true;
        expect(
            // eslint-disable-next-line no-bitwise
            symbolTable.hasSymbol('Charlie', SymbolTypeFlag.runtime | SymbolTypeFlag.typetime)
        ).to.be.true;
        expect(
            // eslint-disable-next-line no-bitwise
            symbolTable.hasSymbol('createBeta', SymbolTypeFlag.runtime)
        ).to.be.true;

        expectZeroDiagnostics(program);
    });

    it('handles variables with javascript prototype names', () => {
        program.setFile('source/main.brs', `
            sub main()
                constructor = true
            end sub
        `);
        program.validate();
        expectZeroDiagnostics(program);
    });

    it('does not flag unrelated namespace const and function collision', () => {
        program.setFile('source/main.bs', `
            namespace alpha
                const options = {}
            end namespace
            namespace beta
                sub options()
                end sub
            end namespace
        `);
        program.validate();
        expectZeroDiagnostics(program);
    });

    it('does flag related namespace const and function collision', () => {
        program.setFile('source/main.bs', `
            namespace alpha
                const options = {}
            end namespace
            namespace alpha
                sub options()
                end sub
            end namespace
        `);
        program.validate();
        expectDiagnostics(program, [
            DiagnosticMessages.nameCollision('Const', 'Function', 'options').message
        ]);
    });

    it('does flag namespaced const and un-namespaced function collision', () => {
        program.setFile('source/main.bs', `
            namespace alpha
                const options = {}
            end namespace

            sub options()
            end sub
        `);
        program.validate();
        expectDiagnostics(program, [
            DiagnosticMessages.nameCollision('Const', 'Function', 'options').message
        ]);
    });

    it('flags parameter with same name as namespace', () => {
        program.setFile('source/main.bs', `
            namespace NameA.NameB
            end namespace
            sub main(nameA)
            end sub
        `);
        program.validate();
        expectDiagnostics(program, [
            DiagnosticMessages.parameterMayNotHaveSameNameAsNamespace('nameA')
        ]);
    });

    it('flags parameter with same name as a sub namespace part', () => {
        program.setFile('source/main.bs', `
            namespace alpha
                sub test(lineHeight as integer)
                end sub
            end namespace

            namespace alpha.lineHeight
            end namespace
        `);
        program.validate();
        expectDiagnostics(program, [{
            //sub test(|lineHeight| as integer)
            message: DiagnosticMessages.parameterMayNotHaveSameNameAsNamespace('lineHeight').message,
            range: util.createRange(2, 25, 2, 35)
        }]);
    });

    it('flags assignments with same name as namespace', () => {
        program.setFile('source/main.bs', `
            namespace NameA.NameB
            end namespace
            sub main()
                namea = 2
                NAMEA += 1
            end sub
        `);
        program.validate();
        expectDiagnostics(program, [
            {
                ...DiagnosticMessages.variableMayNotHaveSameNameAsNamespace('namea'),
                range: util.createRange(4, 16, 4, 21)
            },
            {
                ...DiagnosticMessages.variableMayNotHaveSameNameAsNamespace('NAMEA'),
                range: util.createRange(5, 16, 5, 21)
            }
        ]);
    });

    it('allows adding diagnostics', () => {
        const source = program.getScopeByName('source');
        const expected = [{
            message: 'message',
            file: undefined,
            range: undefined,
            origin: DiagnosticOrigin.Scope
        }];
        source.addDiagnostics(expected);
        expectDiagnostics(source, expected);
    });

    it('allows getting all scopes', () => {
        const scopes = program.getScopes();
        expect(scopes.length).to.equal(2);
    });

    describe('addFile', () => {
        it('detects callables from all loaded files', () => {
            const sourceScope = program.getScopeByName('source');

            program.setFile(`source/main.brs`, `
                sub Main()

                end sub

                sub ActionA()
                end sub
            `);
            program.setFile(`source/lib.brs`, `
                sub ActionB()
                end sub
            `);

            program.validate();

            expect(sourceScope.getOwnFiles().map(x => x.srcPath).sort()).eql([
                s`${rootDir}/source/lib.brs`,
                s`${rootDir}/source/main.brs`
            ]);
            expectZeroDiagnostics(program);
            expect(sourceScope.getOwnCallables()).is.lengthOf(3);
            expect(sourceScope.getAllCallables()).is.length.greaterThan(3);
        });

        it('picks up new callables', () => {
            program.setFile('source/file.brs', '');
            //we have global callables, so get that initial number
            let originalLength = program.getScopeByName('source').getAllCallables().length;

            program.setFile('source/file.brs', `
                function DoA()
                    print "A"
                end function

                function DoA()
                    print "A"
                end function
            `);
            expect(program.getScopeByName('source').getAllCallables().length).to.equal(originalLength + 2);
        });
    });

    describe('removeFile', () => {
        it('removes callables from list', () => {
            //add the file
            let file = program.setFile(`source/file.brs`, `
                function DoA()
                    print "A"
                end function
            `);
            let initCallableCount = program.getScopeByName('source').getAllCallables().length;

            //remove the file
            program.removeFile(file.srcPath);
            expect(program.getScopeByName('source').getAllCallables().length).to.equal(initCallableCount - 1);
        });
    });

    describe('validate', () => {
        it('Validates not too many callfunc argument count', () => {
            program.options.autoImportComponentScript = true;
            program.setFile(`components/myComponent.bs`, `
                function myFunc(a, b, c, d, e)
                    return true
                end function
            `);
            program.setFile(`components/myComponent.xml`, `
                <component name="MyComponent" extends="Group">
                    <interface>
                        <function name="myFunc" />
                    </interface>
                </component>
            `);
            program.setFile(`components/main.bs`, `
                sub init()
                    m.mc@.callFunc(1,2,3,4,5)
                end sub
            `);
            program.setFile(`components/main.xml`, `
                <component name="MainScene" extends="Scene">
                    <children>
                        <MyComponent id="mc" />
                    </children>
                </component>
            `);
            program.validate();
            expectZeroDiagnostics(program);
        });

        it('Validates too many callfunc argument count', () => {
            program.options.autoImportComponentScript = true;
            program.setFile(`components/myComponent.bs`, `
                function myFunc(a, b, c, d, e, f)
                    return true
                end function
            `);
            program.setFile(`components/myComponent.xml`, `
                <component name="MyComponent" extends="Group">
                    <interface>
                        <function name="myFunc" />
                    </interface>
                </component>
            `);
            program.setFile(`components/main.bs`, `
                sub init()
                    m.mc@.callFunc(1,2,3,4,5,6)
                end sub
            `);
            program.setFile(`components/main.xml`, `
                <component name="MainScene" extends="Scene">
                    <children>
                        <MyComponent id="mc" />
                    </children>
                </component>
            `);
            program.validate();
            expectDiagnostics(program, [
                DiagnosticMessages.callfuncHasToManyArgs(6)
            ]);
        });

        it('diagnostics are assigned to correct child scope', () => {
            program.options.autoImportComponentScript = true;
            program.setFile('components/constants.bs', `
                namespace constants.alpha.beta
                    const charlie = "charlie"
                end namespace
            `);

            program.setFile('components/ButtonBase.xml', `<component name="ButtonBase" extends="Scene" />`);

            const buttonPrimary = program.setFile('components/ButtonPrimary.bs', `
                import "constants.bs"
                sub init()
                    print constants.alpha.delta.charlie
                end sub
            `);
            program.setFile('components/ButtonPrimary.xml', `<component name="ButtonPrimary" extends="ButtonBase" />`);

            const buttonSecondary = program.setFile('components/ButtonSecondary.bs', `
                import "constants.bs"
                sub init()
                    print constants.alpha.delta.charlie
                end sub
            `);
            program.setFile('components/ButtonSecondary.xml', `<component name="ButtonSecondary" extends="ButtonBase" />`);

            program.validate();
            expectDiagnostics(program, [
                {
                    message: DiagnosticMessages.cannotFindName('delta').message,
                    file: {
                        srcPath: buttonPrimary.srcPath
                    },
                    relatedInformation: [{
                        message: `In component scope 'ButtonPrimary'`
                    }]
                }, {
                    message: DiagnosticMessages.cannotFindName('delta').message,
                    file: {
                        srcPath: buttonSecondary.srcPath
                    },
                    relatedInformation: [{
                        message: `In component scope 'ButtonSecondary'`
                    }]
                }
            ]);
        });

        it('recognizes dimmed vars', () => {
            program.setFile(`source/file.brs`, `
                function buildArray(numItems)
                    dim result[3]
                    for i = 0 to numItems
                        result.push(i)
                    end for
                    return result
                end function
            `);
            program.validate();
            expectZeroDiagnostics(program);
        });

        it('detects unknown namespace names', () => {
            program.setFile('source/main.bs', `
                sub main()
                    Name1.thing()
                    Name2.thing()
                end sub
                namespace Name1
                    sub thing()
                    end sub
                end namespace
            `);
            program.validate();
            expectDiagnostics(program, [
                DiagnosticMessages.cannotFindName('Name2')
            ]);
        });

        it('detects namespace-relative namespace name used like a variable', () => {
            program.setFile('source/main.bs', `
                namespace Alpha.Beta
                    namespace Charlie
                    end namespace

                    sub test()
                        thing = Charlie
                        thing = Alpha.Beta.Charlie
                    end sub
                end namespace
            `);
            program.validate();
            expectDiagnostics(program, [{
                ...DiagnosticMessages.cannotFindName('Charlie'),
                range: util.createRange(6, 32, 6, 39)
            }, {
                ...DiagnosticMessages.itemCannotBeUsedAsVariable('namespace'),
                range: util.createRange(7, 32, 7, 50)
            }]);
        });

        it('flags assignment with same name as a sub namespace part', () => {
            program.setFile('source/main.bs', `
                namespace alpha
                    sub test()
                        lineHeight = 1
                    end sub
                end namespace

                namespace alpha.lineHeight
                end namespace
            `);
            program.validate();
            expectDiagnostics(program, [{
                //|lineHeight| = 1
                message: DiagnosticMessages.variableMayNotHaveSameNameAsNamespace('lineHeight').message,
                range: util.createRange(3, 24, 3, 34)
            }]);
        });

        it('flags local vars with same name as a sub namespace part', () => {
            program.setFile('source/main.bs', `
                namespace alpha
                    sub test()
                        print lineHeight
                    end sub
                end namespace

                namespace alpha.lineHeight
                    const lg = 1.75
                    const md = 1.5
                    const sm = 1.25
                    const xs = 1.0
                end namespace
            `);
            program.validate();
            expectDiagnostics(program, [{
                //print |lineHeight|
                message: DiagnosticMessages.cannotFindName('lineHeight').message,
                range: util.createRange(3, 30, 3, 40)
            }]);
        });

        it('accepts namespace names in their transpiled form in .brs files', () => {
            program.setFile('source/ns.bs', `
                namespace MyNamespace
                    sub foo()
                    end sub
                end namespace

                namespace A.B.C
                    sub ga()
                    end sub
                end namespace
            `);
            program.setFile('source/main.brs', `
                sub main()
                    MyNamespace_foo()
                    A_B_C_ga()
                end sub
            `);
            program.validate();
            expectZeroDiagnostics(program);
        });

        it('Validates NOT too deep nested files', () => {
            program.setFile('source/folder2/folder3/folder4/folder5/folder6/folder7/main.brs', ``);
            program.setFile('source/folder2/folder3/folder4/folder5/folder6/folder7/main2.bs', ``);
            program.setFile('components/folder2/folder3/folder4/folder5/folder6/folder7/ButtonSecondary.xml', `<component name="ButtonSecondary" extends="ButtonBase" />`);
            program.validate();
            expectZeroDiagnostics(program);
        });

        it('Validates too deep nested files', () => {
            program.setFile('source/folder2/folder3/folder4/folder5/folder6/folder7/folder8/main.brs', ``);
            program.setFile('source/folder2/folder3/folder4/folder5/folder6/folder7/folder8/main2.bs', ``);
            program.setFile('components/folder2/folder3/folder4/folder5/folder6/folder7/folder8/ButtonSecondary.xml', `<component name="ButtonSecondary" extends="ButtonBase" />`);
            program.validate();
            expectDiagnostics(program, [
                DiagnosticMessages.detectedTooDeepFileSource(8),
                DiagnosticMessages.detectedTooDeepFileSource(8),
                DiagnosticMessages.detectedTooDeepFileSource(8)
            ]);
        });

        it('detects unknown namespace sub-names', () => {
            program.setFile('source/main.bs', `
                sub main()
                    Name1.subname.thing()
                end sub
                namespace Name1
                    sub thing()
                    end sub
                end namespace
            `);
            program.validate();
            expectDiagnostics(program, [{
                ...DiagnosticMessages.cannotFindName('subname', 'Name1.subname')
            }]);
        });

        it('detects unknown enum names', () => {
            program.setFile('source/main.bs', `
                sub main()
                    print Direction.up
                    print up.Direction
                end sub
                enum Direction
                    up
                end enum
            `);
            program.validate();
            expectDiagnostics(program, [
                DiagnosticMessages.cannotFindName('up')
            ]);
        });

        it('detects unknown function names', () => {
            program.setFile('source/main.bs', `
                sub main()
                    print go.toStr()
                    print go2.toStr()
                end sub

                function go()
                end function
            `);
            program.validate();
            expectDiagnostics(program, [
                DiagnosticMessages.cannotFindName('go2')
            ]);
        });

        it('detects unknown const in assignment operator', () => {
            program.setFile('source/main.bs', `
                sub main()
                    value = ""
                    value += constants.API_KEY
                    value += API_URL
                end sub
            `);
            program.validate();
            expectDiagnostics(program, [
                DiagnosticMessages.cannotFindName('constants'),
                DiagnosticMessages.cannotFindName('API_URL')
            ]);
        });

        it('detects unknown local var names', () => {
            program.setFile('source/lib.bs', `
                sub libFunc(param1)
                    print param1
                    print param2
                    name1 = "bob"
                    print name1
                    print name2
                    for each item1 in param1
                        print item1
                        print item2
                    end for
                    for idx1 = 0 to 10
                        print idx1
                        print idx2
                    end for
                    try
                        print 1
                    catch ex1
                        print ex1
                        print ex2
                    end try
                end sub

                function go()
                end function
            `);
            program.validate();
            expectDiagnosticsIncludes(program, [
                DiagnosticMessages.cannotFindName('param2'),
                DiagnosticMessages.cannotFindName('name2'),
                DiagnosticMessages.cannotFindName('item2'),
                DiagnosticMessages.cannotFindName('idx2'),
                DiagnosticMessages.cannotFindName('ex2')
            ]);
        });

        describe('createObject', () => {
            it('recognizes various scenegraph nodes', () => {
                program.setFile(`source/file.brs`, `
                    sub main()
                        scene = CreateObject("roSGScreen")
                        button = CreateObject("roSGNode", "Button")
                        list = CreateObject("roSGNode", "MarkupList")
                    end sub
                `);
                program.validate();
                expectZeroDiagnostics(program);
            });

            it('recognizes valid custom components', () => {
                program.setFile('components/comp1.xml', trim`
                    <?xml version="1.0" encoding="utf-8" ?>
                    <component name="Comp1" extends="Scene">
                    </component>
                `);
                program.setFile('components/comp2.xml', trim`
                    <?xml version="1.0" encoding="utf-8" ?>
                    <component name="Comp2" extends="Scene">
                    </component>
                `);
                program.setFile(`source/file.brs`, `
                    sub main()
                        comp1 = CreateObject("roSGNode", "Comp1")
                        comp2 = CreateObject("roSGNode", "Comp2")
                    end sub
                `);
                program.validate();
                expectZeroDiagnostics(program);
            });

            it('catches unknown roSGNodes', () => {
                program.setFile(`source/file.brs`, `
                    sub main()
                        scene = CreateObject("roSGNode", "notReal")
                        button = CreateObject("roSGNode", "alsoNotReal")
                        list = CreateObject("roSGNode", "definitelyNotReal")
                    end sub
                `);
                program.validate();
                expectDiagnostics(program, [
                    DiagnosticMessages.unknownRoSGNode('notReal'),
                    DiagnosticMessages.unknownRoSGNode('alsoNotReal'),
                    DiagnosticMessages.unknownRoSGNode('definitelyNotReal')
                ]);
            });

            it('only adds a single diagnostic when the file is used in multiple scopes', () => {
                program.setFile('components/Comp1.xml', trim`
                    <?xml version="1.0" encoding="utf-8" ?>
                    <component name="Comp1" extends="Scene">
                        <script type="text/brightscript" uri="lib.brs" />
                    </component>
                `);
                program.setFile('components/Comp2.xml', trim`
                    <?xml version="1.0" encoding="utf-8" ?>
                    <component name="Comp2" extends="Scene">
                        <script type="text/brightscript" uri="lib.brs" />
                    </component>
                `);
                program.setFile('components/lib.brs', `
                    sub init()

                        'unknown BrightScript component
                        createObject("roDateTime_FAKE")

                        'Wrong number of params
                        createObject("roDateTime", "this param should not be here")

                        'unknown roSGNode
                        createObject("roSGNode", "Rectangle_FAKE")

                        'deprecated
                        fontMetrics = CreateObject("roFontMetrics", "someFontName")
                    end sub
                `);
                program.validate();
                expectDiagnostics(program, [
                    DiagnosticMessages.unknownBrightScriptComponent('roDateTime_FAKE'),
                    DiagnosticMessages.mismatchCreateObjectArgumentCount('roDateTime', [1, 1], 2),
                    DiagnosticMessages.unknownRoSGNode('Rectangle_FAKE'),
                    DiagnosticMessages.unknownBrightScriptComponent('roFontMetrics')
                ]);
            });

            it('disregards component library components', () => {
                program.setFile(`source/file.brs`, `
                    sub main()
                        scene = CreateObject("roSGNode", "Complib1:MainScene")
                        button = CreateObject("roSGNode", "buttonlib:Button")
                        list = CreateObject("roSGNode", "listlib:List")
                    end sub
                `);
                program.validate();
                expectZeroDiagnostics(program);
            });

            it('disregards non-literal args', () => {
                program.setFile(`source/file.brs`, `
                    sub main()
                        sgNodeName =  "roSGNode"
                        compNameAsVar =  "Button"
                        button = CreateObject(sgNodeName, compNameAsVar)
                    end sub
                `);
                program.validate();
                expectZeroDiagnostics(program);
            });

            it('recognizes valid BrightScript components', () => {
                program.setFile(`source/file.brs`, `
                    sub main()
                        timeSpan = CreateObject("roTimespan")
                        bitmap = CreateObject("roBitmap", {width:10, height:10, AlphaEnable:false, name:"MyBitmapName"})
                        path = CreateObject("roPath", "ext1:/vid")
                        region = CreateObject("roRegion", bitmap, 20, 30, 100, 200)
                    end sub
                `);
                program.validate();
                expectZeroDiagnostics(program);
            });

            it('catches invalid BrightScript components', () => {
                program.setFile(`source/file.brs`, `
                    sub main()
                        timeSpan = CreateObject("Thing")
                        bitmap = CreateObject("OtherThing", {width:10, height:10, AlphaEnable:false, name:"MyBitmapName"})
                        path = CreateObject("SomethingElse", "ext1:/vid")
                        region = CreateObject("Button", bitmap, 20, 30, 100, 200)
                    end sub
                `);
                program.validate();
                expectDiagnostics(program, [
                    DiagnosticMessages.unknownBrightScriptComponent('Thing'),
                    DiagnosticMessages.unknownBrightScriptComponent('OtherThing'),
                    DiagnosticMessages.unknownBrightScriptComponent('SomethingElse'),
                    DiagnosticMessages.unknownBrightScriptComponent('Button')
                ]);
            });

            it('catches wrong number of arguments', () => {
                program.setFile(`source/file.brs`, `
                    sub main()
                        button = CreateObject("roSGNode", "Button", "extraArg")
                        bitmap = CreateObject("roBitmap") ' no 2nd arg
                        timeSpan = CreateObject("roTimespan", 1, 2, 3)
                        region = CreateObject("roRegion", bitmap, 20, 30, 100) ' missing last arg
                    end sub
                `);
                program.validate();
                expectDiagnostics(program, [
                    DiagnosticMessages.mismatchCreateObjectArgumentCount('roSGNode', [2], 3),
                    DiagnosticMessages.mismatchCreateObjectArgumentCount('roBitmap', [2], 1),
                    DiagnosticMessages.mismatchCreateObjectArgumentCount('roTimespan', [1], 4),
                    DiagnosticMessages.mismatchCreateObjectArgumentCount('roRegion', [6], 5)
                ]);
            });

            it('catches deprecated components', () => {
                program.setFile(`source/file.brs`, `
                    sub main()
                        fontMetrics = CreateObject("roFontMetrics", "someFontName")
                    end sub
                `);
                program.validate();
                // only care about code and `roFontMetrics` match
                expectDiagnostics(program, [
                    DiagnosticMessages.unknownBrightScriptComponent('roFontMetrics')
                ]);
            });
        });

        it('marks the scope as validated after validation has occurred', () => {
            program.setFile(`source/main.bs`, `
               sub main()
               end sub
            `);
            let lib = program.setFile(`source/lib.bs`, `
               sub libFunc()
               end sub
            `);
            expect(program.getScopesForFile(lib)[0].isValidated).to.be.false;
            program.validate();
            expect(program.getScopesForFile(lib)[0].isValidated).to.be.true;
            lib = program.setFile(`source/lib.bs`, `
                sub libFunc()
                end sub
            `);

            //scope gets marked as invalidated
            expect(program.getScopesForFile(lib)[0].isValidated).to.be.false;

        });

        it('does not mark same-named-functions in different namespaces as an error', () => {
            program.setFile(`source/main.bs`, `
                namespace NameA
                    sub alert()
                    end sub
                end namespace
                namespace NameB
                    sub alert()
                    end sub
                end namespace
            `);
            program.validate();
            expectZeroDiagnostics(program);
        });

        it('resolves local-variable function calls', () => {
            program.setFile(`source/main.brs`, `
                sub DoSomething()
                    sayMyName = function(name as string)
                    end function

                    sayMyName("John Doe")
                end sub`
            );
            program.validate();
            expectZeroDiagnostics(program);
        });

        describe('function shadowing', () => {
            it('warns when local var function has same name as stdlib function', () => {
                program.setFile(`source/main.brs`, `
                    sub main()
                        str = function(p)
                            return "override"
                        end function
                        print str(12345) 'prints "12345" (i.e. our local function is never used)
                    end sub
                `);
                program.validate();
                expectDiagnostics(program, [{
                    ...DiagnosticMessages.localVarFunctionShadowsParentFunction('stdlib'),
                    range: Range.create(2, 24, 2, 27)
                }]);
            });

            it('warns when local var has same name as built-in function', () => {
                program.setFile(`source/main.brs`, `
                    sub main()
                        str = 12345
                        print str ' prints "12345" (i.e. our local variable is allowed to shadow the built-in function name)
                    end sub
                `);
                program.validate();
                expectZeroDiagnostics(program);
            });

            it('warns when local var has same name as built-in function', () => {
                program.setFile(`source/main.brs`, `
                    sub main()
                        str = 6789
                        print str(12345) ' prints "12345" (i.e. our local variable did not override the callable global function)
                    end sub
                `);
                program.validate();
                expectZeroDiagnostics(program);
            });

            it('detects local function with same name as scope function', () => {
                program.setFile(`source/main.brs`, `
                    sub main()
                        getHello = function()
                            return "override"
                        end function
                        print getHello() 'prints "hello" (i.e. our local variable is never called)
                    end sub

                    function getHello()
                        return "hello"
                    end function
                `);
                program.validate();
                expectDiagnostics(program, [{
                    message: DiagnosticMessages.localVarFunctionShadowsParentFunction('scope').message,
                    range: Range.create(2, 24, 2, 32)
                }]);
            });

            it('detects local function with same name as scope function', () => {
                program.setFile(`source/main.brs`, `
                    sub main()
                        getHello = "override"
                        print getHello ' prints <Function: gethello> (i.e. local variable override does NOT work for same-scope-defined methods)
                    end sub
                    function getHello()
                        return "hello"
                    end function
                `);
                program.validate();
                expectDiagnostics(program, [{
                    message: DiagnosticMessages.localVarShadowedByScopedFunction().message,
                    range: Range.create(2, 24, 2, 32)
                }]);
            });

            it('flags scope function with same name (but different case) as built-in function', () => {
                program.setFile('source/main.brs', `
                    sub main()
                        print str(12345) ' prints 12345 (i.e. our str() function below is ignored)
                    end sub
                    function STR(num)
                        return "override"
                    end function
                `);
                program.validate();
                expectDiagnostics(program, [{
                    message: DiagnosticMessages.scopeFunctionShadowedByBuiltInFunction().message,
                    range: Range.create(4, 29, 4, 32)
                }]);
            });
        });

        it('detects duplicate callables', () => {
            program.setFile('source/file.brs', `
                function DoA()
                    print "A"
                end function

                 function DoA()
                     print "A"
                 end function
            `);
            expectZeroDiagnostics(program);
            //validate the scope
            program.validate();
            //we should have the "DoA declared more than once" error twice (one for each function named "DoA")
            expectDiagnostics(program, [
                DiagnosticMessages.duplicateFunctionImplementation('DoA', 'source'),
                DiagnosticMessages.duplicateFunctionImplementation('DoA', 'source')
            ]);
        });

        it('detects calls to unknown callables', () => {
            program.setFile('source/file.brs', `
                function DoA()
                    DoB()
                end function
            `);
            expectZeroDiagnostics(program);
            //validate the scope
            program.validate();
            expectDiagnostics(program, [
                DiagnosticMessages.cannotFindName('DoB')
            ]);
        });

        it('recognizes known callables', () => {
            program.setFile('source/file.brs', `
                function DoA()
                    DoB()
                end function
                function DoB()
                    DoC()
                end function
            `);
            //validate the scope
            program.validate();
            expectDiagnostics(program, [
                DiagnosticMessages.cannotFindName('DoC')
            ]);
        });

        it('does not error with calls to callables in same namespace', () => {
            program.setFile('source/file.bs', `
                namespace Name.Space
                    sub a(param as string)
                        print param
                    end sub

                    sub b()
                        a("hello")
                    end sub
                end namespace
            `);
            //validate the scope
            program.validate();
            expectZeroDiagnostics(program);
        });

        //We don't currently support someObj.callSomething() format, so don't throw errors on those
        it('does not fail on object callables', () => {
            expectZeroDiagnostics(program);
            program.setFile('source/file.brs', `
               function DoB()
                    m.doSomething()
                end function
            `);
            //validate the scope
            program.validate();
            //shouldn't have any errors
            expectZeroDiagnostics(program);
        });

        it('detects calling functions with too many parameters', () => {
            program.setFile('source/file.brs', `
                sub a()
                end sub
                sub b()
                    a(1)
                end sub
            `);
            program.validate();
            expectDiagnostics(program, [
                DiagnosticMessages.mismatchArgumentCount(0, 1).message
            ]);
        });

        it('detects calling interface function with too few args', () => {
            program.setFile('source/file.bs', `
                sub init(arg as Tester)
                    arg.test()
                end sub
                interface Tester
                    sub test(param1)
                end interface
            `);
            program.validate();
            expectDiagnostics(program, [
                DiagnosticMessages.mismatchArgumentCount(1, 0).message
            ]);
        });

        it('detects calling interface function with too many args', () => {
            program.setFile('source/file.bs', `
                sub init(arg as Tester)
                    arg.test(1, 2)
                end sub
                interface Tester
                    sub test(param1)
                end interface
            `);
            program.validate();
            expectDiagnostics(program, [
                DiagnosticMessages.mismatchArgumentCount(1, 2).message
            ]);
        });

        it('detects calling interface function with mismatch argument type', () => {
            program.setFile('source/file.bs', `
                sub init(arg as Tester)
                    arg.test(1)
                end sub
                interface Tester
                    sub test(param1 as string)
                end interface
            `);
            program.validate();
            expectDiagnostics(program, [
                DiagnosticMessages.argumentTypeMismatch('integer', 'string').message
            ]);
        });

        it('detects calling class constructors with too many parameters', () => {
            program.setFile('source/main.bs', `
                function noop0()
                end function

                function noop1(p1)
                end function

                sub main()
                   noop0(1)
                   noop1(1,2)
                   noop1()
                end sub
            `);
            program.validate();
            expectDiagnostics(program, [
                DiagnosticMessages.mismatchArgumentCount(0, 1),
                DiagnosticMessages.mismatchArgumentCount(1, 2),
                DiagnosticMessages.mismatchArgumentCount(1, 0)
            ]);
        });

        it('detects calling functions with too many parameters', () => {
            program.setFile('source/file.brs', `
                sub a(name)
                end sub
                sub b()
                    a()
                end sub
            `);
            program.validate();
            expectDiagnostics(program, [
                DiagnosticMessages.mismatchArgumentCount(1, 0)
            ]);
        });

        it('allows skipping optional parameter', () => {
            program.setFile('source/file.brs', `
                sub a(name="Bob")
                end sub
                sub b()
                    a()
                end sub
            `);
            program.validate();
            //should have an error
            expectZeroDiagnostics(program);
        });

        it('shows expected parameter range in error message', () => {
            program.setFile('source/file.brs', `
                sub a(age, name="Bob")
                end sub
                sub b()
                    a()
                end sub
            `);
            program.validate();
            //should have an error
            expectDiagnostics(program, [
                DiagnosticMessages.mismatchArgumentCount('1-2', 0)
            ]);
        });

        it('handles expressions as arguments to a function', () => {
            program.setFile('source/file.brs', `
                sub a(age, name="Bob")
                end sub
                sub b()
                    a("cat" + "dog" + "mouse")
                end sub
            `);
            program.validate();
            expectZeroDiagnostics(program);
        });

        it('Catches extra arguments for expressions as arguments to a function', () => {
            program.setFile('source/file.brs', `
                sub a(age)
                end sub
                sub b()
                    a(m.lib.movies[0], 1)
                end sub
            `);
            program.validate();
            //should have an error
            expectDiagnostics(program, [
                DiagnosticMessages.mismatchArgumentCount(1, 2)
            ]);
        });

        it('handles JavaScript reserved names', () => {
            program.setFile('source/file.brs', `
                sub constructor()
                end sub
                sub toString()
                end sub
                sub valueOf()
                end sub
                sub getPrototypeOf()
                end sub
            `);
            program.validate();
            expectZeroDiagnostics(program);
        });

        it('Emits validation events', () => {
            program.setFile('source/file.brs', ``);
            program.setFile('components/comp.xml', trim`
                <?xml version="1.0" encoding="utf-8" ?>
                <component name="comp" extends="Scene">
                    <script uri="comp.brs"/>
                </component>
            `);
            program.setFile(s`components/comp.brs`, ``);
            const sourceScope = program.getScopeByName('source');
            const compScope = program.getScopeByName('components/comp.xml');
            program.plugins = new PluginInterface([], { logger: new Logger() });
            const plugin = program.plugins.add({
                name: 'Emits validation events',
                beforeScopeValidate: sinon.spy(),
                onScopeValidate: sinon.spy(),
                afterScopeValidate: sinon.spy()
            });
            program.validate();
            let scopeNames = program.getScopes().map(x => x.name).filter(x => x !== 'global').sort();

            const scopes = plugin.beforeScopeValidate.getCalls().map(x => x.args[0].scope);
            expect(plugin.beforeScopeValidate.callCount).to.equal(2);
            expect(scopes).to.include(sourceScope);
            expect(scopes).to.include(compScope);

            expect(plugin.onScopeValidate.callCount).to.equal(2);
            expect(plugin.onScopeValidate.getCalls().map(
                x => (x.args[0] as OnScopeValidateEvent).scope.name
            ).sort()).to.eql(scopeNames);

            scopeNames = program.getScopes().map(x => x.name).filter(x => x !== 'global').sort();
            expect(plugin.afterScopeValidate.callCount).to.equal(2);
            expect(scopes).to.include(sourceScope);
            expect(scopes).to.include(compScope);
        });

        it('supports parameter types in functions in AA literals defined in other scope', () => {
            program.setFile('source/util.brs', `
                function getObj() as object
                    aa = {
                        name: "test"
                        addInts: function(a = 1 as integer, b =-1 as integer) as integer
                            return a + b
                        end function
                    }
                end function
            `);
            program.setFile('components/comp.xml', trim`
                <?xml version="1.0" encoding="utf-8" ?>
                <component name="comp" extends="Scene">
                    <script uri="comp.brs"/>
                    <script uri="pkg:/source/util.brs"/>
                </component>
            `);
            program.setFile(s`components/comp.brs`, ``);
            program.validate();
            expectZeroDiagnostics(program);
        });

        describe('name collisions', () => {
            it('should validate when class and interfaces have name collisions', () => {
                program.setFile('source/main.bs', `
                    class Log
                    end class

                    interface Lcase
                        name as string
                    end interface

                `);
                program.validate();
                expectDiagnosticsIncludes(program, [
                    DiagnosticMessages.nameCollision('Class', 'Global Function', 'Log').message,
                    DiagnosticMessages.nameCollision('Interface', 'Global Function', 'Lcase').message
                ]);
            });

            it('should validate when a namespace has a name collision with a class', () => {
                program.setFile('source/main.bs', `
                    namespace SomeKlass
                        function anything()
                        end function
                    end namespace

                    class SomeKlass
                    end class
                `);
                program.validate();
                let diagnostics = program.getDiagnostics();
                expectDiagnosticsIncludes(diagnostics, [
                    DiagnosticMessages.nameCollision('Namespace', 'Class', 'SomeKlass').message,
                    DiagnosticMessages.nameCollision('Class', 'Namespace', 'SomeKlass').message
                ]);
            });

            it('should not give diagnostics for a class that partially matches a namespace', () => {
                program.setFile('source/main.bs', `
                    namespace some.nameSpace
                        function anything()
                        end function
                    end namespace

                    namespace some
                            class name
                            end class
                    end namespace

                    namespace some
                        class name2
                        end class
                    end namespace
                `);
                program.validate();
                let diagnostics = program.getDiagnostics();
                expect(diagnostics).to.be.empty;
            });

            it('should validate when an enum has a name collision with a namespace', () => {
                program.setFile('source/main.bs', `
                    namespace SomeEnum
                        function anything()
                        end function
                    end namespace

                    enum SomeEnum
                        a = "A"
                        b = "B"
                    end enum
                `);
                program.validate();
                let diagnostics = program.getDiagnostics();
                expectDiagnosticsIncludes(diagnostics, [
                    DiagnosticMessages.nameCollision('Enum', 'Namespace', 'SomeEnum').message,
                    DiagnosticMessages.nameCollision('Namespace', 'Enum', 'SomeEnum').message
                ]);
            });

            it('should validate when a const has a name collision with something else', () => {
                program.setFile('source/main.bs', `
                    namespace SomeEnum
                        const MY_CONST = "hello"
                    end namespace

                    function MY_CONST()
                    end function
                `);
                program.validate();
                let diagnostics = program.getDiagnostics();
                expectDiagnosticsIncludes(diagnostics, [
                    DiagnosticMessages.nameCollision('Const', 'Function', 'MY_CONST').message
                ]);
            });
        });

        describe('custom types', () => {
            it('detects an unknown function return type', () => {
                program.setFile(`source/main.bs`, `
                    function a()
                        return invalid
                    end function

                    function b() as integer
                        return 1
                    end function

                    function c() as unknownType 'error
                        return 2
                    end function

                    class myClass
                        function myClassMethod() as unknownType 'error
                            return 2
                        end function
                    end class

                    function d() as myClass
                        return new myClass()
                    end function
                `);
                program.validate();
                expectDiagnosticsIncludes(program, [
                    DiagnosticMessages.cannotFindName('unknownType').message,
                    DiagnosticMessages.cannotFindName('unknownType').message
                ]);
            });

            it('detects an unknown function parameter type', () => {
                program.setFile(`source/main.bs`, `
                    sub a(num as integer)
                    end sub

                    sub b(unknownParam as unknownType) 'error
                    end sub

                    class myClass
                        sub myClassMethod(unknownParam as unknownType) 'error
                        end sub
                    end class

                    sub d(obj as myClass)
                    end sub
                `);
                program.validate();
                expectDiagnostics(program, [
                    DiagnosticMessages.cannotFindName('unknownType').message,
                    DiagnosticMessages.cannotFindName('unknownType').message
                ]);
            });

            it('detects an unknown field parameter type', () => {
                program.setFile(`source/main.bs`, `
                    class myClass
                        foo as unknownType 'error
                    end class

                    class myOtherClass
                        foo as unknownType 'error
                        bar as myClass
                        buz as myOtherClass
                    end class
                `);
                program.validate();
                expectDiagnostics(program, [
                    DiagnosticMessages.cannotFindName('unknownType').message,
                    DiagnosticMessages.cannotFindName('unknownType').message
                ]);
            });

            it('supports enums and interfaces as types', () => {
                program.setFile(`source/main.bs`, `

                    interface MyInterface
                        title as string
                    end interface
                    enum myEnum
                        title = "t"
                    end enum

                    class myClass
                        foo as myInterface
                        foo2 as myEnum
                    end class
                `);
                program.validate();
                expectZeroDiagnostics(program);
            });

            it('finds interface types', () => {
                program.setFile(`source/main.bs`, `
                    namespace MyNamespace
                        interface MyInterface
                          title as string
                        end interface

                        function bar(param as MyNamespace.MyInterface) as MyNamespace.MyInterface
                        end function

                    end namespace

                `);
                program.validate();

                expectZeroDiagnostics(program);
            });

            it('finds non-namespaced interface types', () => {
                program.setFile(`source/main.bs`, `
                    interface MyInterface
                        title as string
                    end interface

                    namespace MyNamespace
                        function bar(param as MyInterface) as MyInterface
                        end function

                    end namespace

                `);
                program.validate();

                expectZeroDiagnostics(program);
            });

            it('finds enum types', () => {
                program.setFile(`source/main.bs`, `
                    namespace MyNamespace
                        enum MyEnum
                          title = "t"
                        end enum

                        function bar(param as MyNamespace.MyEnum) as MyNamespace.MyEnum
                        end function

                    end namespace

                `);
                program.validate();

                expectZeroDiagnostics(program);
            });

            it('finds non-namespaced enum types', () => {
                program.setFile(`source/main.bs`, `
                    enum MyEnum
                        title = "t"
                    end enum

                    namespace MyNamespace
                        function bar(param as MyEnum) as MyEnum
                        end function

                    end namespace

                `);
                program.validate();

                expectZeroDiagnostics(program);
            });

            it('finds custom types inside namespaces', () => {
                program.setFile(`source/main.bs`, `
                    namespace MyNamespace
                        class MyClass
                        end class

                        function foo(param as MyClass) as MyClass
                        end function

                        function bar(param as MyNamespace.MyClass) as MyNamespace.MyClass
                        end function

                    end namespace

                `);
                program.validate();

                expectZeroDiagnostics(program);
            });

            it('finds custom types from other namespaces', () => {
                program.setFile(`source/main.bs`, `
                    namespace MyNamespace
                        class MyClass
                        end class
                    end namespace

                    function foo(param as MyNamespace.MyClass) as MyNamespace.MyClass
                    end function
                `);
                program.validate();

                expectZeroDiagnostics(program);
            });

            it('finds custom types from same namespace defined in different file', () => {
                program.setFile(`source/klass.bs`, `
                    namespace MyNamespace
                        class Klass
                        end class
                    end namespace
                `);

                program.setFile(`source/otherklass.bs`, `
                    namespace MyNamespace
                        class OtherKlass
                            function beClassy() as Klass
                              return new Klass()
                            end function
                        end class
                    end namespace
                `);
                program.validate();

                expectZeroDiagnostics(program);
            });

            it('finds custom types from same namespace defined in different file when using full Namespace', () => {
                program.setFile(`source/klass.bs`, `
                    namespace MyNamespace
                        class Klass
                        end class
                    end namespace
                `);

                program.setFile(`source/otherklass.bs`, `
                    namespace MyNamespace
                        class OtherKlass
                            function beClassy() as MyNamespace.Klass
                            end function
                        end class
                    end namespace

                `);
                program.validate();

                expectZeroDiagnostics(program);
            });

            it('detects missing custom types from current namespaces', () => {
                program.setFile(`source/main.bs`, `
                    namespace MyNamespace
                        class MyClass
                        end class

                        function foo() as UnknownType
                        end function
                    end namespace
                `);
                program.validate();

                expectDiagnostics(program, [
                    DiagnosticMessages.cannotFindName('UnknownType').message
                ]);
            });

            it('finds custom types from other other files', () => {
                program.setFile(`source/main.bs`, `
                    function foo(param as MyClass) as MyClass
                    end function
                `);
                program.setFile(`source/MyClass.bs`, `
                    class MyClass
                    end class
                `);
                program.validate();

                expectZeroDiagnostics(program);
            });

            it('finds custom types from other other files', () => {
                program.setFile(`source/main.bs`, `
                    function foo(param as MyNameSpace.MyClass) as MyNameSpace.MyClass
                    end function
                `);
                program.setFile(`source/MyNameSpace.bs`, `
                    namespace MyNameSpace
                      class MyClass
                      end class
                    end namespace
                `);
                program.validate();

                expectZeroDiagnostics(program);
            });

            it('detects missing custom types from another namespaces', () => {
                program.setFile(`source/main.bs`, `
                    namespace MyNamespace
                        class MyClass
                        end class
                    end namespace

                    function foo() as MyNamespace.UnknownType
                    end function
                `);
                program.validate();

                expectDiagnostics(program, [
                    DiagnosticMessages.cannotFindName('UnknownType').message
                ]);
                expect(program.getDiagnostics()[0]?.data?.fullName).to.eq('MyNamespace.UnknownType');
            });

            it('scopes types to correct scope', () => {
                program = new Program({ rootDir: rootDir });

                program.setFile('components/foo.xml', trim`
                    <?xml version="1.0" encoding="utf-8" ?>
                    <component name="foo" extends="Scene">
                        <script uri="foo.bs"/>
                    </component>
                `);
                program.setFile(s`components/foo.bs`, `
                    class MyClass
                    end class
                `);
                program.validate();

                expectZeroDiagnostics(program);

                program.setFile('components/bar.xml', trim`
                    <?xml version="1.0" encoding="utf-8" ?>
                    <component name="bar" extends="Scene">
                        <script uri="bar.bs"/>
                    </component>
                `);
                program.setFile(s`components/bar.bs`, `
                    function getFoo() as MyClass
                    end function
                `);
                program.validate();

                expectDiagnostics(program, [
                    DiagnosticMessages.cannotFindName('MyClass').message
                ]);
            });

            it('can reference types from parent component', () => {
                program = new Program({ rootDir: rootDir });

                program.setFile('components/parent.xml', trim`
                    <?xml version="1.0" encoding="utf-8" ?>
                    <component name="parent" extends="Scene">
                        <script uri="parent.bs"/>
                    </component>
                `);
                program.setFile(s`components/parent.bs`, `
                    class MyClass
                    end class
                `);
                program.setFile('components/child.xml', trim`
                    <?xml version="1.0" encoding="utf-8" ?>
                    <component name="child" extends="parent">
                        <script uri="child.bs"/>
                    </component>
                `);
                program.setFile(s`components/child.bs`, `
                    function getFoo() as MyClass
                    end function
                `);

                program.validate();

                expectZeroDiagnostics(program);

            });

            it('finds correctly types a variable with type from different file', () => {
                program.setFile(`source/main.bs`, `
                    sub main()
                        thing = new MyKlass()
                        useKlass(thing)
                    end sub

                    sub useKlass(thing as MyKlass)
                        print thing
                    end sub
                `);
                program.setFile(`source/MyKlass.bs`, `
                    class MyKlass
                    end class
                `);
                program.validate();
                expectZeroDiagnostics(program);
            });
        });

        describe('runtime vs typetime', () => {
            it('detects invalidly using a class member as a parameter type', () => {
                program.setFile(`source/main.bs`, `
                    sub a(num as myClass.member)
                    end sub

                    class MyClass
                        member as integer
                    end class

                `);
                program.validate();
                expectDiagnostics(program, [
                    DiagnosticMessages.itemCannotBeUsedAsType('myClass.member').message
                ]);
            });

            it('detects invalidly using an EnumMember as a parameter type', () => {
                program.setFile(`source/main.bs`, `
                    sub a(num as MyNameSpace.SomeEnum.memberA)
                    end sub

                    namespace MyNameSpace
                        enum SomeEnum
                            memberA
                            memberB
                        end enum
                    end namespace
                `);
                program.validate();
                expectDiagnostics(program, [
                    DiagnosticMessages.itemCannotBeUsedAsType('MyNameSpace.SomeEnum.memberA').message
                ]);
            });

            it('detects a member of a nested namespace', () => {
                program.setFile(`source/main.bs`, `
                    sub a(num as NSExistsA.NSExistsB.Klass)
                    end sub

                    namespace NSExistsA.NSExistsB
                        class Klass
                        end class
                    end namespace
                `);
                program.validate();
                expectZeroDiagnostics(program);
            });

            it('detects an unknown member of a nested namespace', () => {
                program.setFile(`source/main.bs`, `
                    sub a(num as NSExistsA.NSExistsB.NSDoesNotExistC.Klass)
                    end sub

                    namespace NSExistsA.NSExistsB
                        class Klass
                        end class
                    end namespace
                `);
                program.validate();

                expectDiagnostics(program, [
                    DiagnosticMessages.cannotFindName('NSDoesNotExistC', 'NSExistsA.NSExistsB.NSDoesNotExistC').message
                ]);
            });

            it('allows a class to extend from a class in another namespace and file', () => {
                program.setFile(`source/main.bs`, `
                    sub fn(myFace as Villain)
                        print myFace.coin
                    end sub

                    class Villain extends MyKlasses.twoFace
                        name as string
                    end class
                `);
                program.setFile(`source/extra.bs`, `
                    namespace MyKlasses
                        class twoFace
                            coin as string
                        end class
                    end namespace
                `);
                program.validate();
                expectZeroDiagnostics(program);
            });


            it('resolves a const in a namespace', () => {
                program.setFile(`source/main.bs`, `
                    sub a()
                        print NSExistsA.SOME_CONST
                    end sub

                    namespace NSExistsA
                        const SOME_CONST = 3.14
                    end namespace
                `);
                program.validate();
                expectZeroDiagnostics(program);
            });

            it('resolves namespaces with relative references', () => {
                program.setFile(`source/main.bs`, `
                    namespace NameA
                        sub fn1()
                            'fully qualified-relative references are allowed
                            print NameA.API_URL
                            'namespace-relative references are allowed as well
                            print API_URL
                        end sub

                        const API_URL = "http://some.url.com"
                    end namespace
                `);
                program.validate();
                expectZeroDiagnostics(program);
            });

            it('resolves nested namespaces with relative references', () => {
                program.setFile(`source/main.bs`, `
                    sub main()
                        print NameA.A_VAL
                        print NameA.NameB.B_VAL
                        print NameA.NameB.NameC.C_VAL
                        print SOME_CONST
                    end sub
                    namespace NameA
                        sub fnA()
                            print NameA.A_VAL
                            print A_VAL
                        end sub
                        namespace NameB
                            sub fnB()
                                print NameA.NameB.B_VAL
                                print B_VAL
                            end sub
                            namespace NameC
                                sub fnC()
                                   print NameA.NameB.NameC.C_VAL
                                   print C_VAL
                                end sub
                                const C_VAL = "C"
                            end namespace
                            const B_VAL = "B"
                        end namespace
                        const A_VAL="A"
                    end namespace
                    const SOME_CONST = "hello"
                `);
                program.validate();
                expectZeroDiagnostics(program);
            });

            it('resolves namespaces defined in different locations', () => {
                program.setFile(`source/main.bs`, `
                    sub main()
                        print NameA.A_VAL
                        print NameA.funcA()
                        print NameA.makeClass().value
                    end sub
                    namespace NameA
                        const A_VAL="A"
                    end namespace
                    namespace NameA
                        function funcA() as integer
                            return 17
                        end function
                    end namespace
                    namespace NameA
                        function makeClass() as SomeKlass
                            return new SomeKlass()
                        end function
                    end namespace
                    namespace NameA
                        class SomeKlass
                            value = 3.14
                        end class
                    end namespace
                `);
                program.validate();
                expectZeroDiagnostics(program);
            });

            it('resolves deep namespaces defined in different locations', () => {
                program.setFile(`source/main.bs`, `
                    sub main()
                        print NameA.NameB.B_VAL
                        print NameA.NameB.funcB()
                        print NameA.makeClassA().value
                        print NameA.NameB.makeClassB().value
                    end sub
                    namespace NameA
                        namespace NameB
                            const B_VAL="B"
                        end namespace
                    end namespace
                    namespace NameA.NameB
                        function funcB() as integer
                            return 17
                        end function
                    end namespace
                    namespace NameA
                        function makeClassA() as NameA.NameB.SomeKlass
                            return new NameA.NameB.SomeKlass()
                        end function
                    end namespace
                    namespace NameA
                        namespace NameB
                            function makeClassB() as SomeKlass
                                return new SomeKlass()
                            end function
                        end namespace
                    end namespace
                    namespace NameA.NameB
                        class SomeKlass
                            value = 3.14
                        end class
                    end namespace
                `);
                program.validate();
                expectZeroDiagnostics(program);
            });

            it('allows dot-references to properties on results of global callables', () => {
                program.setFile(`source/main.bs`, `
                    sub fn()
                        print CreateObject("roSgNode", "Node").id
                    end sub
                `);
                program.validate();
                expectZeroDiagnostics(program);
            });

            it('allows dot-references to functions on results of global callables', () => {
                program.setFile(`source/main.bs`, `
                    sub fn()
                        print CreateObject("roDateTime").asSeconds()
                    end sub
                `);
                program.validate();
                expectZeroDiagnostics(program);
            });

            it('finds unknown members of primitive types', () => {
                program.setFile(`source/main.bs`, `
                    sub fn(input as SomeKlass)
                        piValue = input.getPi().noMethod()
                    end sub

                    class SomeKlass
                        function getPi() as float
                            return 3.14
                        end function
                    end class
                `);
                program.validate();
                //TODO: ideally, if this is a primitive type, we should know all the possible members
                // This *SHOULD* be an error, but currently, during Runtime, an unknown member (from DottedtGetExpression) is returned as Dynamic.instance
                expectZeroDiagnostics(program);
            });


            it('finds members of arrays', () => {
                program.setFile(`source/main.bs`, `
                    sub fn(input as SomeKlass)
                        numValue = input.getOtherKlasses()[2].num
                        print numValue
                    end sub

                    class OtherKlass
                      num = 1
                    end class

                    class SomeKlass
                        function getPi() as float
                            return 3.14
                        end function

                        function getOtherKlasses()
                            return [new OtherKlass(), new OtherKlass(), new OtherKlass()]
                        end function
                    end class
                `);
                program.validate();
                //TODO: When array types are available, check that `numValue` is an integer
                expectZeroDiagnostics(program);
            });

        });

        describe('interfaces', () => {
            it('allows using interfaces as types', () => {
                program.setFile(`source/main.bs`, `
                    sub fn(myFace as iFace)
                    end sub

                    interface iFace
                        name as string
                    end interface
                `);
                program.validate();
                expectZeroDiagnostics(program);
            });

            it('disallows using interface members as types', () => {
                program.setFile(`source/main.bs`, `
                    sub fn(myFaceName as iFace.name)
                    end sub

                    interface iFace
                        name as string
                    end interface
                `);
                program.validate();
                expectDiagnostics(program, [
                    DiagnosticMessages.cannotFindName('name').message
                ]);
            });

            it('allows accessing interface members in code', () => {
                program.setFile(`source/main.bs`, `
                    sub fn(myFace as iFace)
                        print myFace.name
                    end sub

                    interface iFace
                        name as string
                    end interface
                `);
                program.validate();
                expectZeroDiagnostics(program);
            });

            it('allows accessing an interface member from a super interface', () => {
                program.setFile(`source/main.bs`, `
                    sub fn(myFace as iFace)
                        print myFace.coin
                    end sub

                    interface iFace extends twoFace
                        name as string
                    end interface

                    interface twoFace
                        coin as string
                    end interface
                `);
                program.validate();
                expectZeroDiagnostics(program);
            });

            it('allows an interface to extend from an interface in another namespace and file', () => {
                program.setFile(`source/main.bs`, `
                    sub fn(myFace as iFace)
                        print myFace.coin
                    end sub

                    interface iFace extends MyInterfaces.twoFace
                        name as string
                    end interface
                `);
                program.setFile(`source/interfaces.bs`, `
                    namespace MyInterfaces
                        interface twoFace
                            coin as string
                        end interface
                    end namespace
                `);
                program.validate();
                expectZeroDiagnostics(program);
            });

        });


        it('should accept global callables returning objects', () => {
            program.setFile(`source/main.brs`, `
                sub main()
                    screen = CreateObject("roSGScreen")
                    port = CreateObject("roMessagePort")
                    scene = screen.CreateScene("MyMainScene")
                    screen.setMessagePort(port)
                    screen.show()
                    while(true)
                        msg     = wait(0, port)
                        msgType = type(msg)

                        if type(msg) = "roInputEvent"
                            if msg.IsInput()
                                info = msg.GetInfo()
                                if info.DoesExist("mediaType")
                                    mediaType = info.mediaType
                                    print mediaType
                                end if
                            end if
                        end if
                    end while
                end sub
            `);
            program.setFile('components/MyMainScene.xml', trim`
                <?xml version="1.0" encoding="utf-8" ?>
                <component name="MyMainScene" extends="Scene">
                </component>
            `);
            program.validate();
            expectZeroDiagnostics(program);
        });

        it('should correctly validate formatJson', () => {
            program.setFile(`source/main.brs`, `
                sub main()
                    obj = {hello: "world"}
                    print formatJson(obj) ' 2nd param not included
                    print formatJson(obj, 0) ' 2nd param as integer
                    print formatJson(obj, "0") ' 2nd param as string
                end sub
            `);
            program.validate();
            expectZeroDiagnostics(program);
        });

        describe('inheritance', () => {
            it('inherits callables from parent', () => {
                program = new Program({ rootDir: rootDir });

                program.setFile('components/child.xml', trim`
                    <?xml version="1.0" encoding="utf-8" ?>
                    <component name="child" extends="parent">
                        <script uri="child.brs"/>
                    </component>
                `);
                program.setFile(s`components/child.brs`, ``);
                program.validate();
                let childScope = program.getComponentScope('child');
                expect(childScope.getAllCallables().map(x => x.callable.name)).not.to.include('parentSub');

                program.setFile('components/parent.xml', trim`
                    <?xml version="1.0" encoding="utf-8" ?>
                    <component name="parent" extends="Scene">
                        <script uri="parent.brs"/>
                    </component>
                `);
                program.setFile(s`components/parent.brs`, `
                    sub parentSub()
                    end sub
                `);
                program.validate();

                expect(childScope.getAllCallables().map(x => x.callable.name)).to.include('parentSub');
            });
        });

        describe('.d.bs files', () => {
            it('should be able to include .d.bs files', () => {
                program.setFile('source/roku_modules/anything.d.bs', `
                    function anything()
                    end function
                `);
                program.setFile('source/main.bs', `
                    namespace alpha
                         sub someFunc()
                            anything()
                         end sub
                    end namespace
                `);
                program.validate();
                expectZeroDiagnostics(program);
            });


            it('should be able to include .d.bs files that have namespaces', () => {
                program.setFile('source/roku_modules/anything.d.bs', `
                    namespace SomeNamespace
                        function anything()
                        end function
                    end namespace
                `);
                program.setFile('source/main.bs', `
                    namespace alpha
                         sub someFunc()
                              SomeNamespace.anything()
                         end sub
                    end namespace
                `);
                program.validate();
                expectZeroDiagnostics(program);
            });
        });
    });

    describe('detachParent', () => {
        it('does not attach global to itself', () => {
            expect(program.globalScope.getParentScope()).not.to.exist;
        });
    });

    describe('getDefinition', () => {
        it('returns empty list when there are no files', () => {
            let file = program.setFile('source/main.brs', '');
            expect(program.getDefinition(file.srcPath, Position.create(0, 0))).to.be.lengthOf(0);
        });
    });

    describe('buildNamespaceLookup', () => {
        it('does not crash when class statement is missing `name` prop', () => {
            program.setFile<BrsFile>('source/main.bs', `
                namespace NameA
                    class
                    end class
                end namespace
            `);
            program['scopes']['source'].buildNamespaceLookup();
        });

        it('does not crash when function statement is missing `name` prop', () => {
            const file = program.setFile<BrsFile>('source/main.bs', `
                namespace NameA
                    function doSomething()
                    end function
                end namespace
            `);
            delete ((file.ast.statements[0] as NamespaceStatement).body.statements[0] as any).name;
            program.validate();
            program['scopes']['source'].buildNamespaceLookup();
        });
    });

    describe('buildEnumLookup', () => {
        it('builds enum lookup', () => {
            const sourceScope = program.getScopeByName('source');
            //eslint-disable-next-line @typescript-eslint/no-floating-promises
            program.setFile('source/main.bs', `
                enum foo
                    bar1
                    bar2
                end enum

                namespace test
                    function fooFace2()
                    end function

                    class fooClass2
                    end class

                    enum foo2
                        bar2_1
                        bar2_2
                    end enum
                end namespace

                enum foo3
                    bar3_1
                    bar3_2
                end enum
            `);
            program.validate();

            expect(
                [...sourceScope.getEnumMap().keys()]
            ).to.eql([
                'foo',
                'test.foo2',
                'foo3'
            ]);
        });
    });

    describe('symbolTable lookups with enhanced typing', () => {

        const mainFileContents = `
            sub main()
                population = Animals.getPopulation()
                print population
                flyBoy = new Animals.Bird()
                flyBoysWings = flyBoy.hasWings
                flyBoysSkin = flyBoy.skin
                fido = new Animals.Dog()
                fidoBark = fido.bark()
                chimp = new Animals.Ape()
                chimpHasLegs = chimp.hasLegs
                chimpSpeed = chimp.getRunSpeed()
                fidoSpeed = fido.getRunSpeed()
                skin = Animals.SkinType.fur
            end sub
         `;

        const animalFileContents = `
            namespace Animals
                function getPopulation() as integer
                    return 10
                end function

                class Creature
                    skin as Animals.SkinType
                end class

                class Bird extends Creature
                    hasWings = true
                    skin = Animals.SkinType.feathers
                end class

                class Mammal extends Creature
                    hasLegs = true
                    legCount as integer
                    skin = Animals.SkinType.fur

                    function getRunSpeed() as integer
                        speed = m.legCount * 10
                        return speed
                    end function
                end class

                class Dog extends Mammal
                    legCount = 4
                    function bark() as string
                        return "woof"
                    end function
                end class

                class Ape extends Mammal
                    legCount = 2
                end class

                enum SkinType
                    feathers
                    fur
                end enum
            end namespace
        `;

        it('finds correct return type for class methods', () => {
            const mainFile = program.setFile<BrsFile>('source/main.bs', `
                sub main()
                    fooInstance = new Foo()
                    myNum = fooInstance.getNum()
                end sub

                class Foo
                    function getNum() as integer
                        return 1
                    end function
                end class
            `);
            program.validate();
            expectZeroDiagnostics(program);
            const mainFnScope = mainFile.getFunctionScopeAtPosition(util.createPosition(2, 10));
            const sourceScope = program.getScopeByName('source');
            expect(sourceScope).to.exist;
            expect(mainFnScope).to.exist;
            sourceScope.linkSymbolTable();
            const mainSymbolTable = mainFnScope.symbolTable;
            expectTypeToBe(mainSymbolTable.getSymbol('fooInstance', SymbolTypeFlag.runtime)[0].type, ClassType);
            expect(mainSymbolTable.getSymbol('fooInstance', SymbolTypeFlag.runtime)[0].type.toString()).to.eq('Foo');
            let myNumType = mainSymbolTable.getSymbolType('myNum', { flags: SymbolTypeFlag.runtime });
            expectTypeToBe(myNumType, IntegerType);
        });

        it('finds correct parameter type with default value enums are used', () => {
            const mainFile = program.setFile<BrsFile>('source/main.bs', `
                sub paint(colorChoice = Color.red)
                    paintColor = colorChoice
                    print paintColor
                end sub

                enum Color
                    red
                    blue
                end enum
            `);
            program.validate();
            expectZeroDiagnostics(program);
            const mainFnScope = mainFile.getFunctionScopeAtPosition(util.createPosition(2, 25));
            const sourceScope = program.getScopeByName('source');
            expect(sourceScope).to.exist;
            expect(mainFnScope).to.exist;
            sourceScope.linkSymbolTable();
            expectTypeToBe(mainFnScope.symbolTable.getSymbol('paintColor', SymbolTypeFlag.runtime)[0].type, EnumMemberType);
        });

        it('finds correct class field type with default value enums are used', () => {
            const mainFile = program.setFile<BrsFile>('source/main.bs', `
                sub main()
                    foo = new Paint()
                    paintColor = foo.colorType
                    print paintColor
                end sub

                class Paint
                    colorType = Color.red
                end class

                enum Color
                    red
                    blue
                end enum
            `);
            program.validate();
            expectZeroDiagnostics(program);
            const mainFnScope = mainFile.getFunctionScopeAtPosition(util.createPosition(2, 25));
            const sourceScope = program.getScopeByName('source');
            expect(sourceScope).to.exist;
            expect(mainFnScope).to.exist;
            //sourceScope.linkSymbolTable();
            let mainScopeSymbolTable = mainFnScope.symbolTable;
            let paintType = mainScopeSymbolTable.getSymbolType('paintColor', { flags: SymbolTypeFlag.runtime });
            expectTypeToBe(paintType, EnumMemberType);
        });


        it('finds correct type for namespaced lookups', () => {
            const mainFile = program.setFile<BrsFile>('source/main.bs', mainFileContents);
            program.setFile('source/animals.bs', animalFileContents);
            program.validate();
            expectZeroDiagnostics(program);
            const mainFnScope = mainFile.getFunctionScopeAtPosition(util.createPosition(7, 23));
            const sourceScope = program.getScopeByName('source');
            expect(sourceScope).to.exist;
            sourceScope.linkSymbolTable();
            expect(mainFnScope).to.exist;
            expectTypeToBe(mainFnScope.symbolTable.getSymbol('skin', SymbolTypeFlag.runtime)[0].type, EnumMemberType);

            expectTypeToBe(mainFnScope.symbolTable.getSymbol('flyBoy', SymbolTypeFlag.runtime)[0].type, ClassType);
            expect(mainFnScope.symbolTable.getSymbol('flyBoy', SymbolTypeFlag.runtime)[0].type.toString()).to.eq('Animals.Bird');
            expectTypeToBe(mainFnScope.symbolTable.getSymbol('flyBoysWings', SymbolTypeFlag.runtime)[0].type, BooleanType);
            expectTypeToBe(mainFnScope.symbolTable.getSymbol('flyBoysSkin', SymbolTypeFlag.runtime)[0].type, EnumMemberType);
            expectTypeToBe(mainFnScope.symbolTable.getSymbol('fido', SymbolTypeFlag.runtime)[0].type, ClassType);
            expect(mainFnScope.symbolTable.getSymbol('fido', SymbolTypeFlag.runtime)[0].type.toString()).to.eq('Animals.Dog');
            expectTypeToBe(mainFnScope.symbolTable.getSymbol('fidoBark', SymbolTypeFlag.runtime)[0].type, StringType);
        });

        it('finds correct type for members of classes with super classes', () => {
            const mainFile = program.setFile<BrsFile>('source/main.bs', mainFileContents);
            program.setFile('source/animals.bs', animalFileContents);
            program.validate();
            expectZeroDiagnostics(program);
            const mainFnScope = mainFile.getFunctionScopeAtPosition(util.createPosition(7, 23));
            const sourceScope = program.getScopeByName('source');
            expect(sourceScope).to.exist;
            sourceScope.linkSymbolTable();
            expect(mainFnScope).to.exist;
            const chimpType = mainFnScope.symbolTable.getSymbol('chimp', SymbolTypeFlag.runtime)[0].type;
            expectTypeToBe(chimpType, ClassType);
            expectTypeToBe((chimpType as ClassType).superClass, ClassType);
            expectTypeToBe(mainFnScope.symbolTable.getSymbol('chimpHasLegs', SymbolTypeFlag.runtime)[0].type, BooleanType);
            expectTypeToBe(mainFnScope.symbolTable.getSymbol('chimpSpeed', SymbolTypeFlag.runtime)[0].type, IntegerType);
            expectTypeToBe(mainFnScope.symbolTable.getSymbol('fidoSpeed', SymbolTypeFlag.runtime)[0].type, IntegerType);
        });

        it('finds correct types for method calls', () => {
            const mainFile = program.setFile<BrsFile>('source/main.bs', `
                sub main()
                    myVal = (new NameA.Klass()).getNumObj().num
                end sub

                namespace NameA
                    class Klass
                        function getNumObj() as NumObj
                            return new NumObj()
                        end function
                    end class

                    class NumObj
                        num = 2
                    end class
                end namespace
            `);
            program.validate();
            expectZeroDiagnostics(program);
            const mainFnScope = mainFile.getFunctionScopeAtPosition(util.createPosition(2, 24));
            const sourceScope = program.getScopeByName('source');
            expect(sourceScope).to.exist;
            sourceScope.linkSymbolTable();
            expect(mainFnScope).to.exist;
            expectTypeToBe(mainFnScope.symbolTable.getSymbol('myVal', SymbolTypeFlag.runtime)[0].type, IntegerType);
        });

        it('finds correct types for self-referencing variables', () => {
            const mainFile = program.setFile<BrsFile>('source/main.bs', `
                sub main()
                    dt = CreateObject("roDateTime")
                    hours = dt.GetHours()
                    hours = hours
                end sub
            `);
            program.validate();
            expectZeroDiagnostics(program);
            const mainFnScope = mainFile.getFunctionScopeAtPosition(util.createPosition(2, 24));
            const sourceScope = program.getScopeByName('source');
            expect(sourceScope).to.exist;
            sourceScope.linkSymbolTable();
            expect(mainFnScope).to.exist;
            const getTypeOptions = { flags: SymbolTypeFlag.runtime };
            let dtType = mainFnScope.symbolTable.getSymbolType('dt', getTypeOptions);
            expectTypeToBe(dtType, ObjectType);
            let hoursType = mainFnScope.symbolTable.getSymbolType('hours', getTypeOptions);
            expectTypeToBe(hoursType, DynamicType);
        });

        describe('union types', () => {

            it('should find actual members correctly', () => {
                const mainFile = program.setFile<BrsFile>('source/main.bs', `
                    sub printName(thing as Person or Pet)
                        name = thing.name
                        print name
                    end sub

                    class Person
                        name as string
                        age as integer
                    end class

                    class Pet
                        name as string
                        legs as integer
                    end class
                `);
                program.validate();
                expectZeroDiagnostics(program);
                const mainFnScope = mainFile.getFunctionScopeAtPosition(util.createPosition(2, 24));
                const sourceScope = program.getScopeByName('source');
                expect(sourceScope).to.exist;
                sourceScope.linkSymbolTable();
                expect(mainFnScope).to.exist;
                const mainSymbolTable = mainFnScope.symbolTable;
                expectTypeToBe(mainSymbolTable.getSymbolType('name', { flags: SymbolTypeFlag.runtime }), StringType);
            });

            it('should have an error when a non union member is accessed', () => {
                const mainFile = program.setFile<BrsFile>('source/main.bs', `
                    sub printLegs(thing as Person or Pet)
                        print thing.legs
                    end sub

                    class Person
                        name as string
                        age as integer
                    end class

                    class Pet
                        name as string
                        legs as integer
                    end class
                `);
                program.validate();
                expectDiagnostics(program, [
                    DiagnosticMessages.cannotFindName('legs').message
                ]);
                const mainFnScope = mainFile.getFunctionScopeAtPosition(util.createPosition(2, 24));
                const sourceScope = program.getScopeByName('source');
                expect(sourceScope).to.exist;
                sourceScope.linkSymbolTable();
                expect(mainFnScope).to.exist;
            });

        });

        describe('type casts', () => {
            it('should use type casts to determine the types of symbols', () => {
                const mainFile = program.setFile<BrsFile>('source/main.bs', `
                    sub main(thing)
                        value = thing as float
                    end sub
                `);
                program.validate();
                expectZeroDiagnostics(program);
                const mainFnScope = mainFile.getFunctionScopeAtPosition(util.createPosition(2, 24));
                const sourceScope = program.getScopeByName('source');
                sourceScope.linkSymbolTable();
                let mainSymbolTable = mainFnScope.symbolTable;
                expectTypeToBe(mainSymbolTable.getSymbol('value', SymbolTypeFlag.runtime)[0].type, FloatType);
            });


            it('should allow type casts in dotted get statements', () => {
                const mainFile = program.setFile<BrsFile>('source/main.bs', `
                    sub main(thing)
                        value = (thing as MyThing).name
                    end sub

                    interface MyThing
                        name as string
                    end interface
                `);
                program.validate();
                expectZeroDiagnostics(program);
                const mainFnScope = mainFile.getFunctionScopeAtPosition(util.createPosition(2, 24));
                const sourceScope = program.getScopeByName('source');
                sourceScope.linkSymbolTable();
                let mainSymbolTable = mainFnScope.symbolTable;
                expectTypeToBe(mainSymbolTable.getSymbol('value', SymbolTypeFlag.runtime)[0].type, StringType);
            });
        });


        describe('multiple nested namespaces', () => {

            it('should be able to define deep namespaces in any order', () => {
                let utilFile = program.setFile<BrsFile>('source/util.bs', `
                    function getData()
                        return alpha.beta.gamma.value1 + alpha.beta.gamma.delta.deltaValue +  alpha.beta.gamma.value2
                    end function

                    namespace alpha.beta.gamma.delta
                        const deltaValue = 50
                    end namespace

                    namespace alpha.beta.gamma
                        const value1 = 300
                        const value2 = 400
                    end namespace
                `);
                program.validate();
                expectZeroDiagnostics(program);
                const getDataFnScope = utilFile.getFunctionScopeAtPosition(util.createPosition(2, 24));
                const symbolTable = getDataFnScope.symbolTable;
                const getTypeOptions = { flags: SymbolTypeFlag.runtime };
                let alphaType = symbolTable.getSymbolType('alpha', getTypeOptions);
                let betaType = alphaType?.getMemberType('beta', getTypeOptions);
                let gammaType = betaType?.getMemberType('gamma', getTypeOptions);
                let value1Type = gammaType?.getMemberType('value1', getTypeOptions);
                let deltaType = gammaType?.getMemberType('delta', getTypeOptions);
                let deltaValueType = deltaType?.getMemberType('deltaValue', getTypeOptions);
                expectTypeToBe(alphaType, NamespaceType);
                expectTypeToBe(betaType, NamespaceType);
                expectTypeToBe(gammaType, NamespaceType);
                expectTypeToBe(value1Type, IntegerType);
                expectTypeToBe(deltaType, NamespaceType);
                expectTypeToBe(deltaValueType, IntegerType);
            });

            it('should be able to define deep namespaces in multiple files', () => {
                program.setFile('source/util.bs', `
                    function getData()
                        return alpha.beta.gamma.sayHello(alpha.values.value1)
                    end function

                    namespace alpha.beta.gamma
                        function sayHello(num as integer)
                            return "hello " + num.toStr()
                        end function
                    end namespace
                `);
                program.setFile('source/values.bs', `
                    namespace alpha.values
                        const value1 = 300
                    end namespace
                `);
                program.validate();
                expectZeroDiagnostics(program);
            });

            it('should allow access to underscored version of namespace members in different file', () => {
                program.setFile('source/main.bs', `
                    sub printPi()
                        print alpha_util_getPi().toStr()
                    end sub
                `);
                program.setFile('source/util.bs', `
                    namespace alpha.util
                        function getPi() as float
                            return 3.14
                        end function
                    end namespace
                `);
                program.validate();
                expectZeroDiagnostics(program);
            });

            it('resolves deep namespaces defined in different locations', () => {
                program.setFile(`source/main.bs`, `
                sub main()
                    print NameA.NameB.makeClassB().value
                end sub

                namespace NameA
                    namespace NameB
                        function makeClassB() as SomeKlass
                            return new SomeKlass()
                        end function
                    end namespace
                end namespace
                namespace NameA.NameB
                    class SomeKlass
                        value = 3.14
                    end class
                end namespace
            `);
                program.validate();
                expectZeroDiagnostics(program);
            });

            it('should find things in current namespace', () => {
                program.setFile('source/utils.bs', `
                    namespace sgnode
                        sub speak(message)
                            print message
                        end sub

                        sub sayHello()
                            sgnode.speak("Hello")
                        end sub
                    end namespace`
                );
                program.validate();
                expectZeroDiagnostics(program);
            });

        });

        describe('const values', () => {
            it('should allow const values to be composed of other const values from namespaces', () => {
                program.setFile('source/constants.bs', `
                    const top_pi = alpha.beta.pi
                    const top_two = alpha.gamma.two
                    const top_twoPi = top_two * top_pi
                `);
                program.setFile('source/ns.bs', `
                    namespace alpha.beta
                        const pi = 3.14
                    end namespace

                    namespace alpha.gamma
                        const two = 2
                    end namespace
                `);
                program.validate();
                expectZeroDiagnostics(program);
            });

            it('should show an error when an invalid value is references', () => {
                program.setFile('source/constants.bs', `
                    const pi = alpha.beta.pi
                    const two = alpha.gamma.two
                    const twoPi = two * pi
                `);
                program.setFile('source/ns.bs', `
                    namespace alpha.beta
                        const pi = 3.14
                    end namespace

                    namespace alpha.gamma
                        const three = 3
                    end namespace
                `);
                program.validate();
                expectDiagnosticsIncludes(program, [
                    DiagnosticMessages.cannotFindName('two', 'alpha.gamma.two').message
                ]);
            });
        });

        it('should be able to reference multiple properties of a class that is itself a property', () => {
            program.setFile('source/main.bs', `
                sub process(dataObj as alpha.media.MediaObject)
                    stream = dataObj.stream
                    url = stream.url
                    isLive = stream.live
                end sub
            `);
            program.setFile('source/media.bs', `
                namespace alpha.media
                    class MediaObject
                        stream as MediaStream
                    end class
                end namespace

                namespace alpha.media
                    class MediaStream
                        url as string
                        live as boolean
                    end class
                end namespace
            `);
            program.validate();
            expectZeroDiagnostics(program);
        });

        it('knows about items defined in different files in same namespace', () => {
            program.options.autoImportComponentScript = true;
            const constFileContents = `
                import "pkg:/source/consts2.bs"

                namespace a
                    const PI = 3.14
                    const PIX2 = PI * TWO
                end namespace
            `;
            const const2FileContents = `
                namespace a
                    const TWO = 2
                end namespace
            `;
            program.setFile('source/consts.bs', constFileContents);
            program.setFile('source/consts2.bs', const2FileContents);

            program.validate();
            expectZeroDiagnostics(program);
        });

        it('knows about items defined in different files in same deeply nested namespace', () => {
            program.options.autoImportComponentScript = true;
            const constFileContents = `
                import "pkg:/source/consts2.bs"

                namespace a.b.c
                    const PI = 3.14
                    const PIX2 = PI * TWO
                end namespace
            `;
            const const2FileContents = `
                namespace a.b.c
                    const TWO = 2
                end namespace
            `;
            program.setFile('source/consts.bs', constFileContents);
            program.setFile('source/consts2.bs', const2FileContents);

            program.validate();
            expectZeroDiagnostics(program);
        });

        describe('binary and unary expressions', () => {
            it('should set symbols with correct types from binary expressions', () => {
                let mainFile = program.setFile<BrsFile>('source/main.bs', `
                    sub process()
                        s = "hello" + "world"
                        exp = 2^3
                        num = 3.14 + 3.14
                        bool = true or false
                        notEq = {} <> invalid
                    end sub
                `);
                program.validate();
                expectZeroDiagnostics(program);
                const processFnScope = mainFile.getFunctionScopeAtPosition(util.createPosition(2, 24));
                const symbolTable = processFnScope.symbolTable;
                const opts = { flags: SymbolTypeFlag.runtime };
                expectTypeToBe(symbolTable.getSymbolType('s', opts), StringType);
                expectTypeToBe(symbolTable.getSymbolType('exp', opts), IntegerType);
                expectTypeToBe(symbolTable.getSymbolType('num', opts), FloatType);
                expectTypeToBe(symbolTable.getSymbolType('bool', opts), BooleanType);
                expectTypeToBe(symbolTable.getSymbolType('notEq', opts), BooleanType);
            });

            it('should set symbols with correct types from unary expressions', () => {
                let mainFile = program.setFile<BrsFile>('source/main.bs', `
                    sub process(boolVal as boolean, intVal as integer)
                        a = not boolVal
                        b = not true
                        c = not intVal
                        d = not 3.14

                        e = -34
                        f = -3.14
                        g = -intVal
                        h = - (-f)
                    end sub
                `);
                program.validate();
                expectZeroDiagnostics(program);
                const processFnScope = mainFile.getFunctionScopeAtPosition(util.createPosition(2, 24));
                const symbolTable = processFnScope.symbolTable;
                const opts = { flags: SymbolTypeFlag.runtime };
                expectTypeToBe(symbolTable.getSymbolType('a', opts), BooleanType);
                expectTypeToBe(symbolTable.getSymbolType('b', opts), BooleanType);
                expectTypeToBe(symbolTable.getSymbolType('c', opts), IntegerType);
                expectTypeToBe(symbolTable.getSymbolType('d', opts), IntegerType);

                expectTypeToBe(symbolTable.getSymbolType('e', opts), IntegerType);
                expectTypeToBe(symbolTable.getSymbolType('f', opts), FloatType);
                expectTypeToBe(symbolTable.getSymbolType('g', opts), IntegerType);
                expectTypeToBe(symbolTable.getSymbolType('h', opts), FloatType);
            });
        });

        describe('assignment expressions', () => {
            it('should set correct type on simple equals', () => {
                let mainFile = program.setFile<BrsFile>('source/main.bs', `
                    sub process(intVal as integer, dblVal as double, strVal as string)
                        a = intVal
                        b = dblVal
                        c = strVal
                        d = {}
                        f = m.foo
                        e = true
                    end sub
                `);
                program.validate();
                expectZeroDiagnostics(program);
                const processFnScope = mainFile.getFunctionScopeAtPosition(util.createPosition(2, 24));
                const symbolTable = processFnScope.symbolTable;
                const opts = { flags: SymbolTypeFlag.runtime };
                expectTypeToBe(symbolTable.getSymbolType('a', opts), IntegerType);
                expectTypeToBe(symbolTable.getSymbolType('b', opts), DoubleType);
                expectTypeToBe(symbolTable.getSymbolType('c', opts), StringType);
                expectTypeToBe(symbolTable.getSymbolType('d', opts), AssociativeArrayType);
                expectTypeToBe(symbolTable.getSymbolType('f', opts), DynamicType);
                expectTypeToBe(symbolTable.getSymbolType('e', opts), BooleanType);
            });

            it('should set correct type for aa literals', () => {
                let mainFile = program.setFile<BrsFile>('source/main.bs', `
                    sub process(intVal as integer, dblVal as double, strVal as string)
                        myAA = {
                            a: intVal
                            b: dblVal
                            c: strVal
                            d: {}
                            f :m.foo
                            e: true
                        }
                    end sub
                `);
                program.validate();
                expectZeroDiagnostics(program);
                const processFnScope = mainFile.getFunctionScopeAtPosition(util.createPosition(2, 24));
                const symbolTable = processFnScope.symbolTable;
                const opts = { flags: SymbolTypeFlag.runtime };
                const myAA = symbolTable.getSymbolType('myAA', opts);
                expectTypeToBe(myAA, AssociativeArrayType);
                expectTypeToBe(myAA.getMemberType('a', opts), IntegerType);
                expectTypeToBe(myAA.getMemberType('b', opts), DoubleType);
                expectTypeToBe(myAA.getMemberType('c', opts), StringType);
                expectTypeToBe(myAA.getMemberType('d', opts), AssociativeArrayType);
                expectTypeToBe(myAA.getMemberType('f', opts), DynamicType);
                expectTypeToBe(myAA.getMemberType('e', opts), BooleanType);
                expectTypeToBe(myAA.getMemberType('someUnsetThing', opts), DynamicType);
            });

            it('should set correct type on compound equals', () => {
                let mainFile = program.setFile<BrsFile>('source/main.bs', `
                    sub process(intVal as integer, dblVal as double, strVal as string)
                        a = intVal
                        a += 4
                        b = dblVal
                        b *= 23
                        c = strVal
                        c += "hello world"
                        d = 3.14
                        d \= 3 ' integer division -> d could be either a float or int
                    end sub
                `);
                program.validate();
                expectZeroDiagnostics(program);
                const processFnScope = mainFile.getFunctionScopeAtPosition(util.createPosition(2, 24));
                const symbolTable = processFnScope.symbolTable;
                const opts = { flags: SymbolTypeFlag.runtime };
                expectTypeToBe(symbolTable.getSymbolType('a', opts), IntegerType);
                expectTypeToBe(symbolTable.getSymbolType('b', opts), DoubleType);
                expectTypeToBe(symbolTable.getSymbolType('c', opts), StringType);
                const dType = symbolTable.getSymbolType('d', opts);
                expectTypeToBe(dType, UnionType);
                expect((dType as UnionType).types).to.include(FloatType.instance);
                expect((dType as UnionType).types).to.include(IntegerType.instance);
            });

            it('should set correct type on compound equals with function call', () => {
                let mainFile = program.setFile<BrsFile>('source/main.bs', `
                    function check() as string
                        test = "hello"
                        test += lcase("WORLD")
                        return test
                    end function
                `);
                program.validate();
                expectZeroDiagnostics(program);
                const processFnScope = mainFile.getFunctionScopeAtPosition(util.createPosition(2, 24));
                const symbolTable = processFnScope.symbolTable;
                const opts = { flags: SymbolTypeFlag.runtime };
                expectTypeToBe(symbolTable.getSymbolType('test', opts), StringType);
            });

            it('should work for a multiple binary expressions', () => {
                let mainFile = program.setFile<BrsFile>('source/main.bs', `
                    function process(intVal as integer)
                        x = (intVal * 2) + 1 + 3^8 + intVal + (3 - 9)  ' should be int
                        result = 3.5 ' float
                        result *= (x + 1.123 * 3) ' -> float
                        return result
                    end function
                `);
                program.validate();
                expectZeroDiagnostics(program);
                const processFnScope = mainFile.getFunctionScopeAtPosition(util.createPosition(2, 24));
                const symbolTable = processFnScope.symbolTable;
                const opts = { flags: SymbolTypeFlag.runtime };
                expectTypeToBe(symbolTable.getSymbolType('x', opts), IntegerType);
                expectTypeToBe(symbolTable.getSymbolType('result', opts), FloatType);
            });

            it('should recognize consistent type after function call in binary op', () => {
                let mainFile = program.setFile<BrsFile>('source/main.bs', `
                    function process(items) as string
                        myString = ""
                        for each item in items
                            myString += utils.toString(item) + " "
                        end for
                        return myString
                    end function
                `);
                program.setFile('source/utils.bs', `
                    namespace utils
                        function toString(thing) as string
                            return type(thing)
                        end function
                    end namespace
                `);
                program.validate();
                expectZeroDiagnostics(program);
                const processFnScope = mainFile.getFunctionScopeAtPosition(util.createPosition(2, 24));
                const symbolTable = processFnScope.symbolTable;
                const opts = { flags: SymbolTypeFlag.runtime };
                expectTypeToBe(symbolTable.getSymbolType('myString', opts), StringType);
            });
        });

        describe('typed array expressions', () => {
            it('should set correct type on indexedGet', () => {
                let mainFile = program.setFile<BrsFile>('source/main.bs', `
                    sub first(nums as integer[]) as integer
                        num = nums[0]
                        return num
                    end sub
                `);
                program.validate();
                expectZeroDiagnostics(program);
                const processFnScope = mainFile.getFunctionScopeAtPosition(util.createPosition(2, 24));
                const symbolTable = processFnScope.symbolTable;
                const opts = { flags: SymbolTypeFlag.runtime };
                expectTypeToBe(symbolTable.getSymbolType('num', opts), IntegerType);
                expectTypeToBe(symbolTable.getSymbolType('nums', opts), ArrayType);
            });

            it('should set correct type on indexedGet of multi-dimensional arrays', () => {
                let mainFile = program.setFile<BrsFile>('source/main.bs', `
                    sub first(numsArray as integer[][]) as integer
                        nums = numsArray[0]
                        num = nums[0]
                        return num
                    end sub
                `);
                program.validate();
                expectZeroDiagnostics(program);
                const processFnScope = mainFile.getFunctionScopeAtPosition(util.createPosition(2, 24));
                const symbolTable = processFnScope.symbolTable;
                const opts = { flags: SymbolTypeFlag.runtime };
                expectTypeToBe(symbolTable.getSymbolType('num', opts), IntegerType);
                expectTypeToBe(symbolTable.getSymbolType('nums', opts), ArrayType);

                expectTypeToBe((symbolTable.getSymbolType('numsArray', opts) as any).defaultType, ArrayType);
                expectTypeToBe((symbolTable.getSymbolType('nums', opts) as any).defaultType, IntegerType);
            });


            it('should set correct type on for loops', () => {
                let mainFile = program.setFile<BrsFile>('source/main.bs', `
                    sub sum(nums as integer[]) as integer
                        total = 0
                        for each num in nums
                            total += num
                        end for
                        return total
                    end sub
                `);
                program.validate();
                expectZeroDiagnostics(program);
                const processFnScope = mainFile.getFunctionScopeAtPosition(util.createPosition(2, 24));
                const symbolTable = processFnScope.symbolTable;
                const opts = { flags: SymbolTypeFlag.runtime };
                expectTypeToBe(symbolTable.getSymbolType('total', opts), IntegerType);
                expectTypeToBe(symbolTable.getSymbolType('num', opts), IntegerType);
                expectTypeToBe(symbolTable.getSymbolType('nums', opts), ArrayType);
            });

            it('should set correct type on array literals', () => {
                let mainFile = program.setFile<BrsFile>('source/main.bs', `
                    sub process()
                        intArr = [1, 2, 3]
                        strArr = ["hello", "bronley"]
                        floatArr = [3.14, 282.23]
                        unionArr = ["string", 2]
                    end sub
                `);
                program.validate();
                expectZeroDiagnostics(program);
                const processFnScope = mainFile.getFunctionScopeAtPosition(util.createPosition(2, 24));
                const symbolTable = processFnScope.symbolTable;
                const opts = { flags: SymbolTypeFlag.runtime };
                expectTypeToBe(symbolTable.getSymbolType('intArr', opts), ArrayType);
                expectTypeToBe((symbolTable.getSymbolType('intArr', opts) as ArrayType).defaultType, IntegerType);
                expectTypeToBe(symbolTable.getSymbolType('strArr', opts), ArrayType);
                expectTypeToBe((symbolTable.getSymbolType('strArr', opts) as ArrayType).defaultType, StringType);
                expectTypeToBe(symbolTable.getSymbolType('floatArr', opts), ArrayType);
                expectTypeToBe((symbolTable.getSymbolType('floatArr', opts) as ArrayType).defaultType, FloatType);
                expectTypeToBe(symbolTable.getSymbolType('unionArr', opts), ArrayType);
                const unionDefaultType = (symbolTable.getSymbolType('unionArr', opts) as ArrayType).defaultType;
                expectTypeToBe(unionDefaultType, UnionType);
                expect((unionDefaultType as UnionType).types).to.include(StringType.instance);
                expect((unionDefaultType as UnionType).types).to.include(IntegerType.instance);
            });

            it('should allow built in component types', () => {
                let utilFile = program.setFile<BrsFile>('source/util.bs', `
                    sub process(data as roAssociativeArray[])
                        for each datum in data
                            print datum
                        end for
                    end sub
                `);
                program.validate();
                expectZeroDiagnostics(program);
                const processFnScope = utilFile.getFunctionScopeAtPosition(util.createPosition(2, 24));
                const symbolTable = processFnScope.symbolTable;
                const opts = { flags: SymbolTypeFlag.runtime };
                expectTypeToBe(symbolTable.getSymbolType('data', opts), ArrayType);
                expectTypeToBe(symbolTable.getSymbolType('datum', opts), InterfaceType);
            });

            it('should allow class types', () => {
                let utilFile = program.setFile<BrsFile>('source/util.bs', `
                    sub process(data as Klass[])
                        for each datum in data
                            print datum.name
                        end for
                    end sub


                    class Klass
                        name as string
                    end class
                `);
                program.validate();
                expectZeroDiagnostics(program);
                const processFnScope = utilFile.getFunctionScopeAtPosition(util.createPosition(2, 24));
                const symbolTable = processFnScope.symbolTable;
                const opts = { flags: SymbolTypeFlag.runtime };
                const dataType = symbolTable.getSymbolType('data', opts);
                expectTypeToBe(dataType, ArrayType);
                expectTypeToBe((dataType as ArrayType).defaultType, ClassType);
                expect((dataType as ArrayType).defaultType.toString()).to.equal('Klass');
            });

            it('should allow component types', () => {
                let utilFile = program.setFile<BrsFile>('source/util.bs', `
                    sub process(labels as roSgNodeLabel[])
                        for each label in labels
                            print label.text
                        end for
                    end sub
                `);
                program.validate();
                expectZeroDiagnostics(program);
                const processFnScope = utilFile.getFunctionScopeAtPosition(util.createPosition(2, 24));
                const symbolTable = processFnScope.symbolTable;
                const opts = { flags: SymbolTypeFlag.runtime };
                const dataType = symbolTable.getSymbolType('labels', opts);
                expectTypeToBe(dataType, ArrayType);
                expectTypeToBe((dataType as ArrayType).defaultType, ComponentType);
                expect((dataType as ArrayType).defaultType.toString()).to.equal('roSGNodeLabel');
            });
        });

        describe('callFunc invocations', () => {
            it('TODO: should set correct return type', () => {

                program.setFile('components/Widget.xml', trim`
                    <?xml version="1.0" encoding="utf-8" ?>
                    <component name="Widget" extends="Group">
                        <script uri="Widget.brs"/>
                        <interface>
                            <function name="getFloatFromString" />
                        </interface>
                    </component>
                `);

                program.setFile('components/Widget.brs', `
                    function getFloatFromString(input as string) as float
                        return input.toFloat()
                    end function
                `);

                let utilFile = program.setFile<BrsFile>('source/util.bs', `
                    sub someFunc(widget as roSGNodeWidget)
                        pi = widget@.getFloatFromString("3.14")
                        print pi
                    end sub
                `);
                program.validate();
                expectZeroDiagnostics(program);
                const processFnScope = utilFile.getFunctionScopeAtPosition(util.createPosition(3, 31));
                const symbolTable = processFnScope.symbolTable;
                const opts = { flags: SymbolTypeFlag.runtime };
                const sourceScope = program.getScopeByName('source');
                sourceScope.linkSymbolTable();
                //TODO: This *SHOULD* be float, but callfunc returns aren't inferred yet
                expectTypeToBe(symbolTable.getSymbolType('pi', opts), DynamicType);
                sourceScope.unlinkSymbolTable();
            });
        });

        it('classes in namespaces that reference themselves without namespace work', () => {
            program.setFile<BrsFile>('source/class.bs', `
                namespace Alpha
                    class TestClass
                        function getCopy() as TestClass
                            return new TestClass()
                        end function
                    end class
                end namespace
            `);
            program.validate();
            expectZeroDiagnostics(program);
        });

<<<<<<< HEAD
=======

        it('namespaces can shadow global functions', () => {
            program.setFile<BrsFile>('source/main.bs', `
                namespace log ' shadows built-in function "log"
                    sub doPrint(x)
                        print x
                    end sub
                end namespace

                sub main()
                    log.doPrint("hello")
                end sub
            `);
            program.validate();
            expectZeroDiagnostics(program);
        });

        it('namespaces shadowing global functions do not break other stuff', () => {
            program.setFile('source/roku_modules/anything.d.bs', `
                namespace log ' shadows built-in function "log"
                    sub doPrint(x)
                        print x
                    end sub
                end namespace
            `);
            program.setFile<BrsFile>('source/main.bs', `
                sub main()
                    log.doPrint("hello")
                    anotherNs.foo()
                end sub
            `);
            program.setFile<BrsFile>('source/zzzz.bs', `
                namespace anotherNs
                   sub foo()
                        print 1234
                    end sub
               end namespace
            `);
            program.validate();
            expectZeroDiagnostics(program);
        });
>>>>>>> 82b6622e
    });

    describe('unlinkSymbolTable', () => {
        it('properly removes sibling symbol tables', () => {
            const file = program.setFile<BrsFile>('source/lib.bs', `
                namespace alpha.beta.charlie
                    function delta()
                    end function
                end namespace

                namespace alpha.beta.charlie
                    function echo()
                    end function
                end namespace
            `);
            const scope = program.getScopeByName('source');

            scope.linkSymbolTable();

            const opts = { flags: 3 as SymbolTypeFlag };

            function getSymbolTableList() {
                const namespaceContainingDelta = file.ast.findChild(x => isFunctionStatement(x) && x.tokens.name.text === 'delta').findAncestor(x => isNamespaceStatement(x));
                return [
                    (namespaceContainingDelta as NamespaceStatement).getSymbolTable(),
                    scope.symbolTable.getSymbolType('alpha', opts).memberTable,
                    scope.symbolTable.getSymbolType('alpha', opts).getMemberType('beta', opts).memberTable,
                    scope.symbolTable.getSymbolType('alpha', opts).getMemberType('beta', opts).getMemberType('charlie', opts).memberTable
                ];
            }

            let symbolTables = getSymbolTableList();

            symbolTables.forEach(x => expect(x['siblings'].size).to.eql(1, `${x.name} has wrong number of siblings`));

            scope.unlinkSymbolTable();
            symbolTables.forEach(x => expect(x['siblings'].size).to.eql(0, `${x.name} has wrong number of siblings`));

            //do it again, make sure we don't end up with additional siblings
            scope.linkSymbolTable();

            // get the member tables again, as the types were re-created
            symbolTables = getSymbolTableList();
            symbolTables.forEach(x => expect(x['siblings'].size).to.eql(1, `${x.name} has wrong number of siblings`));
            scope.unlinkSymbolTable();
            symbolTables.forEach(x => expect(x['siblings'].size).to.eql(0, `${x.name} has wrong number of siblings`));

        });
    });

    describe('provides & requires', () => {

        it('finds a required symbol in another file', () => {
            let file1 = program.setFile<BrsFile>('source/file1.bs', `
                sub callOutsideFunc()
                    outsideFunc()
                end sub
            `);
            let file2 = program.setFile<BrsFile>('source/file2.bs', `
                sub outsideFunc()
                    print "hello"
                end sub
            `);
            program.validate();
            expectZeroDiagnostics(program);
            expect(file1.requiredSymbols.length).to.eq(1);
            expect(file2.requiredSymbols.length).to.eq(0);
            let file1Info = program.lastValidationInfo.get(file1.srcPath.toLowerCase());
            expect(file1Info.symbolsNotDefinedInEveryScope.length).to.eq(0);
            expect(file1Info.symbolsNotConsistentAcrossScopes.length).to.eq(0);
        });

        it('finds a required symbol in another file for each scope', () => {
            let file1 = program.setFile<BrsFile>('source/file1.bs', `
                sub callOutsideFunc()
                    outsideFunc()
                end sub
            `);
            let file2 = program.setFile<BrsFile>('source/file2.bs', `
                sub outsideFunc()
                    print "hello from source"
                end sub
            `);

            program.setFile<BrsFile>('components/Widget.xml', trim`
                <?xml version="1.0" encoding="utf-8" ?>
                <component name="Widget" extends="Group">
                    <script uri="Widget.bs"/>
                    <script uri="pkg:/source/file1.bs"/>
                </component>
            `);
            let widgetBs = program.setFile<BrsFile>('components/Widget.bs', `
                sub init()
                    callOutsideFunc()
                end sub

                sub outsideFunc()
                    print "hello from widget"
                end sub
            `);
            program.validate();
            expectZeroDiagnostics(program);
            expect(file1.requiredSymbols.length).to.eq(1);
            expect(file2.requiredSymbols.length).to.eq(0);
            expect(widgetBs.requiredSymbols.length).to.eq(1);
            let file1Info = program.lastValidationInfo.get(file1.srcPath.toLowerCase());
            expect(file1Info.symbolsNotDefinedInEveryScope.length).to.eq(0);
            expect(file1Info.symbolsNotConsistentAcrossScopes.length).to.eq(0);
        });

        it('finds a required symbol in a namespace in another file', () => {
            let file1 = program.setFile<BrsFile>('source/file1.bs', `
                namespace alpha
                    sub callOutsideFunc()
                        outsideFunc()
                    end sub
                end namespace
            `);
            let file2 = program.setFile<BrsFile>('source/file2.bs', `
                namespace alpha
                    sub outsideFunc()
                        print "hello from source"
                    end sub
                end namespace
            `);

            program.validate();
            expectZeroDiagnostics(program);
            expect(file1.requiredSymbols.length).to.eq(1);
            expect(file2.requiredSymbols.length).to.eq(0);
            let file1Info = program.lastValidationInfo.get(file1.srcPath.toLowerCase());
            expect(file1Info.symbolsNotDefinedInEveryScope.length).to.eq(0);
            expect(file1Info.symbolsNotConsistentAcrossScopes.length).to.eq(0);
        });


        it('finds a if a required symbol is defined different in different scopes', () => {
            let file1 = program.setFile<BrsFile>('source/file1.bs', `
                sub callOutsideFunc()
                    print outsideFunc()
                end sub
            `);
            let file2 = program.setFile<BrsFile>('source/file2.bs', `
                function outsideFunc() as string
                    return "hello from source"
                end function
            `);

            program.setFile<BrsFile>('components/Widget.xml', trim`
                <?xml version="1.0" encoding="utf-8" ?>
                <component name="Widget" extends="Group">
                    <script uri="Widget.bs"/>
                    <script uri="pkg:/source/file1.bs"/>
                </component>
            `);
            let widgetBs = program.setFile<BrsFile>('components/Widget.bs', `
                sub init()
                    print callOutsideFunc()
                end sub

                function outsideFunc() as integer
                    return 123
                end function
            `);
            program.validate();
            //expectZeroDiagnostics(program);
            expect(file1.requiredSymbols.length).to.eq(1);
            expect(file2.requiredSymbols.length).to.eq(0);
            expect(widgetBs.requiredSymbols.length).to.eq(1);
            let file1Info = program.lastValidationInfo.get(file1.srcPath.toLowerCase());
            expect(file1Info.symbolsNotDefinedInEveryScope.length).to.eq(0);
            expect(file1Info.symbolsNotConsistentAcrossScopes.length).to.eq(1);
            expect(file1Info.symbolsNotConsistentAcrossScopes[0].symbol.typeChain[0].name).to.eq('outsideFunc');
        });

        it('finds types defined in different file', () => {
            let file1 = program.setFile<BrsFile>('source/file1.bs', `
                function takesIface(z as MyInterface) as string
                    return z.name
                end function
            `);
            program.setFile<BrsFile>('source/file2.bs', `
                interface MyInterface
                    name as string
                end interface
            `);
            program.validate();
            expectZeroDiagnostics(program);
            expect(file1.requiredSymbols.length).to.eq(1);
            expect(file1.requiredSymbols[0].flags).to.eq(SymbolTypeFlag.typetime);
            expect(file1.requiredSymbols[0].typeChain[0].name).to.eq('MyInterface');
            let file1Info = program.lastValidationInfo.get(file1.srcPath.toLowerCase());
            expect(file1Info.symbolsNotDefinedInEveryScope.length).to.eq(0);
        });

        it('finds members of typecasts of types defined in different file', () => {
            let file1 = program.setFile<BrsFile>('source/file1.bs', `
                function takesIface(z) as string
                    return (z as MyInterface).name
                end function
            `);
            program.setFile<BrsFile>('source/file2.bs', `
                interface MyInterface
                    name as string
                end interface
            `);
            program.validate();
            expectZeroDiagnostics(program);
            expect(file1.requiredSymbols.length).to.eq(1);
            expect(file1.requiredSymbols[0].flags).to.eq(SymbolTypeFlag.typetime);
            expect(file1.requiredSymbols[0].typeChain[0].name).to.eq('MyInterface');
            let file1Info = program.lastValidationInfo.get(file1.srcPath.toLowerCase());
            expect(file1Info.symbolsNotDefinedInEveryScope.length).to.eq(0);
        });

        it('finds symbols inconsistent across scopes', () => {
            program.setFile<BrsFile>('source/file1.bs', `
                function callsOther() as string
                    return otherFunc()
                end function
            `);
            program.setFile<BrsFile>('source/file2.bs', `
                function otherFunc() as string
                    return "hello"
                end function
            `);

            program.setFile<BrsFile>('components/Widget.xml', trim`
                <?xml version="1.0" encoding="utf-8" ?>
                <component name="Widget" extends="Group">
                    <script uri="Widget.bs"/>
                    <script uri="pkg:/source/file1.bs"/>
                </component>
            `);
            program.setFile<BrsFile>('components/Widget.bs', `
                sub init()
                    callsOther()
                end sub

                function otherFunc() as integer
                    return 42
                end function
            `);
            program.validate();
            expectDiagnosticsIncludes(program, [
                DiagnosticMessages.incompatibleSymbolDefinition('otherFunc', `source, components${path.sep}Widget.xml`).message
            ]);
        });

        it('a class can reference itself', () => {
            program.setFile<BrsFile>('source/klass.bs', `
                class Klass
                    function copy(otherKlass as Klass) as Klass
                        return otherKlass
                    end function
                end class
            `);
            program.validate();
            expectZeroDiagnostics(program);
        });

        it('classes can reference each other across files', () => {
            program.setFile<BrsFile>('source/klass.bs', `
                class Klass
                    function copy(otherKlass as Klass2) as Klass
                        return otherKlass.getKlass()
                    end function
                end class
            `);

            program.setFile<BrsFile>('source/klass2.bs', `
                class Klass2
                    function getKlass() as Klass
                        return new Klass()
                    end function
                end class
            `);
            program.validate();
            expectZeroDiagnostics(program);
        });

        it('requires a enum defined in a different namespace', () => {
            let file1 = program.setFile<BrsFile>('source/file1.bs', `
                namespace Alpha
                    function printEnum(enumVal as Alpha.Beta.Charlie.SomeEnum) as string
                        return enumVal.toStr()
                    end function
                end namespace
            `);

            let file2 = program.setFile<BrsFile>('source/file2.bs', `
                namespace Alpha.Beta.Charlie
                    enum SomeEnum
                        val1 = 1
                        val2 = 2
                    end enum
                end namespace
            `);
            program.validate();
            expectZeroDiagnostics(program);
            expect(file1.requiredSymbols.length).to.eq(1);
            expect(file1.requiredSymbols[0].containingNamespaces).to.have.members(['Alpha']);
            expect(file1.requiredSymbols[0].flags).to.eq(SymbolTypeFlag.typetime);
            expect(file1.requiredSymbols[0].typeChain.length).to.eq(4);
            expect(file1.requiredSymbols[0].typeChain.map(x => x.name)).to.have.members(['Alpha', 'Beta', 'Charlie', 'SomeEnum']);
            expect(file2.requiredSymbols.length).to.eq(0);
            expect(file2.providedSymbols.symbolMap.get(SymbolTypeFlag.typetime).size).to.eq(1);
            const file2TypeProvides = file2.providedSymbols.symbolMap.get(SymbolTypeFlag.typetime);
            expectTypeToBe(file2TypeProvides.get('alpha.beta.charlie.someenum').type, EnumType);
        });

        it('classes that extend classes in other files show change properly', () => {
            program.setFile<BrsFile>('source/class.bs', `
                class TestClass
                    name as string
                end class
            `);

            program.setFile<BrsFile>('source/subclass.bs', `
                class SubTestClass extends TestClass
                    length as float
                end class
            `);
            program.validate();
            expectZeroDiagnostics(program);

            program.setFile<BrsFile>('source/subclass.bs', `
                class SubTestClass extends TestClass
                    ' added a comment
                    length as float
                end class
            `);

            let changedSymbolsSize = -1;
            class TestScopeValidator implements CompilerPlugin {
                name = 'TestScopeValidator';
                public onScopeValidate(event: OnScopeValidateEvent) {
                    changedSymbolsSize = event.changedSymbols.get(SymbolTypeFlag.runtime).size;
                }
            }

            program.plugins.add(new TestScopeValidator());
            program.validate();
            expectZeroDiagnostics(program);
            expect(changedSymbolsSize).to.equal(0);
        });

        it('does not throw exception when updating a file with roSGNodeNode interface extension', () => {
            program.setFile<BrsFile>('source/class.bs', `

                namespace mc.internal.commands
                    interface ICommandTask extends roSGNodeNode
                        __commandName as string
                    end interface

                    function doesItWork(thing as mc.internal.commands.ICommandTask)
                        ? thing.__commandName
                    end function
                end namespace
            `);

            program.validate();
            let symbolChanges: Map<SymbolTypeFlag, Set<string>>;
            class TestScopeValidator implements CompilerPlugin {
                name = 'TestScopeValidator';
                public onScopeValidate(event: OnScopeValidateEvent) {
                    symbolChanges = event.changedSymbols;
                }
            }
            program.plugins.add(new TestScopeValidator());
            program.setFile<BrsFile>('source/class.bs', `

                namespace mc.internal.commands
                    interface ICommandTask extends roSGNodeNode
                        __commandName as string
                        __otherProp as integer
                    end interface

                    function doesItWork(thing as mc.internal.commands.ICommandTask)
                        ? thing.__commandName
                    end function
                end namespace
            `);

            program.validate();
            expectZeroDiagnostics(program);
            let runTimeChanges = symbolChanges.get(SymbolTypeFlag.runtime);
            let typeTimeChanges = symbolChanges.get(SymbolTypeFlag.typetime);

            expect(runTimeChanges.size).to.equal(2); // both the underscored and dotted versions of doesItWork
            expect(typeTimeChanges.size).to.equal(1); // mc.internal.commands.ICommandTask

            program.validate();
            expectZeroDiagnostics(program);
        });


        it('does not throw exception when updating a file with roSGNode interface extension', () => {
            program.setFile<BrsFile>('source/class.bs', `

                namespace mc.internal.commands
                    interface ICommandTask extends roSGNode
                        __commandName as string
                    end interface

                    function doesItWork(thing as mc.internal.commands.ICommandTask)
                        ? thing.__commandName
                    end function
                end namespace
            `);

            program.validate();
            let symbolChanges: Map<SymbolTypeFlag, Set<string>>;
            class TestScopeValidator implements CompilerPlugin {
                name = 'TestScopeValidator';
                public onScopeValidate(event: OnScopeValidateEvent) {
                    symbolChanges = event.changedSymbols;
                }
            }
            program.plugins.add(new TestScopeValidator());
            program.setFile<BrsFile>('source/class.bs', `

                namespace mc.internal.commands
                    interface ICommandTask extends roSGNodeNode
                        __commandName as string
                        __otherProp as integer
                    end interface

                    function doesItWork(thing as mc.internal.commands.ICommandTask)
                        ? thing.__commandName
                    end function
                end namespace
            `);

            program.validate();
            expectZeroDiagnostics(program);
            let runTimeChanges = symbolChanges.get(SymbolTypeFlag.runtime);
            let typeTimeChanges = symbolChanges.get(SymbolTypeFlag.typetime);

            expect(runTimeChanges.size).to.equal(2); // both the underscored and dotted versions of doesItWork
            expect(typeTimeChanges.size).to.equal(1); // mc.internal.commands.ICommandTask

            program.validate();
            expectZeroDiagnostics(program);
        });

    });

    describe('shadowing', () => {
        it.only('allows namespaces shadowing global function names', () => {
            program.setFile<BrsFile>('source/file1.bs', `
                namespace log
                    sub doLog(x)
                        ? x
                    end sub
                end namespace
            `);
            program.setFile<BrsFile>('source/file2.bs', `
                sub foo()
                    log.doLog("hello")
                end sub
            `);

            program.validate();
            expectZeroDiagnostics(program);
        });

        it.only('allows enums shadowing global function names', () => {
            program.setFile<BrsFile>('source/file1.bs', `
                enum log
                    debug = "DEBUG"
                    error = "ERROR"
                end enum
            `);
            program.setFile<BrsFile>('source/file2.bs', `
                sub foo(message)
                    print log.debug;" ";message
                end sub
            `);

            program.validate();
            expectZeroDiagnostics(program);
        });

        it.only('allows interfaces shadowing global function names', () => {
            program.setFile<BrsFile>('source/file1.bs', `
                interface log
                    abs
                    function formatJson(input)
                end interface
            `);
            program.setFile<BrsFile>('source/file2.bs', `
                sub foo(logger as log)
                    print logger.abs;" ";logger.formatJson("message")
                end sub
            `);
            program.validate();
            expectZeroDiagnostics(program);
        });

        it.only('allows namespaced functions shadowing upper scope function names', () => {
            program.setFile<BrsFile>('source/file.bs', `
                namespace alpha
                    sub log(input)
                      print "in namespace"
                    end sub

                    sub test()
                        log(44) ' prints "in namespace"
                    end sub
                end namespace
            `);
            program.validate();
            expectZeroDiagnostics(program);
        });

        it.only('allows namespaced functions shadowing upper scope function names', () => {
            program.setFile<BrsFile>('source/file.bs', `
                sub someFunc()
                    print "outside"
                end sub

                namespace alpha
                    sub someFunc()
                      print "inside"
                    end sub

                    sub test()
                        someFunc() ' prints "inside"
                    end sub
                end namespace
            `);
            program.validate();
            expectZeroDiagnostics(program);
        });
    });


    describe('performance', () => {

        // eslint-disable-next-line func-names, prefer-arrow-callback
        it.skip('namespace linking performance', function () {
            this.timeout(30000); // this test takes a long time!
            program.options.autoImportComponentScript = true;
            const constFileContents = `
                import "pkg:/source/consts2.bs"

                namespace a.b.c
                    const PI = 3.14
                end namespace

                namespace d.e.f
                    const EULER = 2.78
                    const GOLDEN_EULER = EULER + GOLDEN
                end namespace

                namespace g.h.i
                    const A = "A"
                end namespace

                namespace j.k.l
                    const B = "B"
                end namespace

                namespace n.o.p
                    const C = "C"
                end namespace
            `;

            const const2FileContents = `
               import "pkg:/source/consts3.bs"

                namespace a.b.c
                    const ROOT2 = 1.41
                end namespace

                namespace d.e.f
                    const GOLDEN = 1.62
                end namespace

                namespace a.b.c.d
                    const D = "D"
                end namespace

                namespace d.e.f.g
                    const D = "D"
                end namespace
            `;

            let const3FileContents = '';
            const exponentBase = 7; // 7^4 = 2401 total namespaces
            for (let i = 0; i < exponentBase; i++) {
                for (let j = 0; j < exponentBase; j++) {
                    for (let k = 0; k < exponentBase; k++) {
                        for (let l = 0; l < exponentBase; l++) {
                            const3FileContents += `
                            namespace alpha_${i}.beta_${j}.charlie_${k}.delta_${l}
                                const test = "TEST"
                                function getNum() as integer
                                    return 100
                                end function
                            end namespace
                        `;
                        }
                    }
                }
            }

            program.setFile('source/consts.bs', constFileContents);
            program.setFile('source/consts2.bs', const2FileContents);
            program.setFile('source/consts3.bs', const3FileContents);

            const widgetBsFileContents = `
                    import "pkg:/source/consts.bs"

                    sub init()
                        print a.b.c.PI + d.e.f.EULER
                        print a.b.c.d.D + n.o.p.C
                        print d.e.f.GOLDEN_EULER
                        print alpha_0.beta_0.charlie_0.delta_0.getNum().toStr() +  alpha_0.beta_0.charlie_0.delta_0.TEST
                    end sub
                `;
            for (let i = 0; i < 100; i++) {
                const widgetXmlFileContents = trim`
                    <?xml version="1.0" encoding="utf-8" ?>
                    <component name="Widget${i}" extends="Group">
                    </component>
                `;
                program.setFile(`components/Widget${i}.bs`, widgetBsFileContents);
                program.setFile(`components/Widget${i}.xml`, widgetXmlFileContents);
            }
            program.validate();
            expectZeroDiagnostics(program);
            program.setFile('source/consts.bs', constFileContents);
            program.validate();
            program.setFile('source/consts2.bs', const2FileContents);
            program.validate();
            program.setFile('source/consts3.bs', const3FileContents);
            program.validate();
        });
    });

});<|MERGE_RESOLUTION|>--- conflicted
+++ resolved
@@ -11,7 +11,7 @@
 import type { NamespaceStatement } from './parser/Statement';
 import type { CompilerPlugin, OnScopeValidateEvent } from './interfaces';
 import { DiagnosticOrigin } from './interfaces';
-import { SymbolTypeFlag } from './SymbolTableFlag';
+import { SymbolTypeFlag } from './SymbolTypeFlag';
 import { EnumMemberType, EnumType } from './types/EnumType';
 import { ClassType } from './types/ClassType';
 import { BooleanType } from './types/BooleanType';
@@ -3268,8 +3268,6 @@
             expectZeroDiagnostics(program);
         });
 
-<<<<<<< HEAD
-=======
 
         it('namespaces can shadow global functions', () => {
             program.setFile<BrsFile>('source/main.bs', `
@@ -3311,7 +3309,6 @@
             program.validate();
             expectZeroDiagnostics(program);
         });
->>>>>>> 82b6622e
     });
 
     describe('unlinkSymbolTable', () => {
