import { assert, expect } from './chai-config.spec';
import * as pick from 'object.pick';
<<<<<<< HEAD
import { CompletionItemKind, Position, Range } from 'vscode-languageserver';
=======
import { Position, Range } from 'vscode-languageserver';
>>>>>>> be2236d5
import * as fsExtra from 'fs-extra';
import { DiagnosticMessages } from './DiagnosticMessages';
import type { BrsFile } from './files/BrsFile';
import type { XmlFile } from './files/XmlFile';
import { Program } from './Program';
import { standardizePath as s, util } from './util';
import { URI } from 'vscode-uri';
import type { FunctionStatement, PrintStatement } from './parser/Statement';
import { EmptyStatement } from './parser/Statement';
import { expectDiagnostics, expectHasDiagnostics, expectTypeToBe, expectZeroDiagnostics, trim, trimMap } from './testHelpers.spec';
import { doesNotThrow } from 'assert';
import { createVisitor, WalkMode } from './astUtils/visitors';
import { isBrsFile } from './astUtils/reflection';
import type { LiteralExpression } from './parser/Expression';
import { tempDir, rootDir, stagingDir } from './testHelpers.spec';
<<<<<<< HEAD
import type { ProvideFileEvent, BeforeFileParseEvent, BeforeProvideFileEvent, AfterProvideFileEvent, BeforeFileAddEvent, AfterFileAddEvent, BeforeFileRemoveEvent, AfterFileRemoveEvent, TranspileObj, Editor } from '.';
=======
>>>>>>> be2236d5
import { AssetFile } from './files/AssetFile';
import * as path from 'path';
import type { SinonSpy } from 'sinon';
import { createSandbox } from 'sinon';
<<<<<<< HEAD
=======
import type { AfterFileAddEvent, AfterFileRemoveEvent, AfterProvideFileEvent, BeforeFileAddEvent, BeforeFileRemoveEvent, BeforeProvideFileEvent, CompilerPlugin, ProvideFileEvent } from './interfaces';
import { SymbolTypeFlag } from './SymbolTable';
import { StringType } from './types/StringType';
import { TypedFunctionType } from './types/TypedFunctionType';
import { DynamicType } from './types/DynamicType';
import { FloatType } from './types/FloatType';
import { IntegerType } from './types/IntegerType';
import { InterfaceType } from './types/InterfaceType';
import { ComponentType } from './types/ComponentType';
import { ArrayType } from './types/ArrayType';
import { AssociativeArrayType } from './types/AssociativeArrayType';
import { BooleanType } from './types/BooleanType';
>>>>>>> be2236d5

const sinon = createSandbox();

describe('Program', () => {
    let program: Program;

    beforeEach(() => {
        fsExtra.ensureDirSync(tempDir);
        fsExtra.emptyDirSync(tempDir);
        program = new Program({
            rootDir: rootDir,
            stagingDir: stagingDir
        });
        program.createSourceScope(); //ensure source scope is created
    });
    afterEach(() => {
        sinon.restore();
        fsExtra.ensureDirSync(tempDir);
        fsExtra.emptyDirSync(tempDir);
        program.dispose();
    });

    it('Does not crazy for file not referenced by any other scope', async () => {
        program.setFile('tests/testFile.spec.bs', `
            function main(args as object) as object
                return roca(args).describe("test suite", sub()
                    m.pass()
                end sub)
            end function
        `);
        program.validate();
        //test passes if this line does not throw
        await program.getTranspiledFileContents('tests/testFile.spec.bs');
    });

    it('allows diagnostics to be set on AssetFile', () => {
        const file = program.setFile<AssetFile>('manifest', ``);
        file.diagnostics.push({
            file: file,
            message: 'Manifest is totally bogus',
            range: util.createRange(0, 0, 0, 10),
            code: 10
        });
        program.validate();
        expectDiagnostics(program, [{
            code: 10,
            message: 'Manifest is totally bogus'
        }]);
    });

    describe('global scope', () => {
        it('returns all callables when asked', () => {
            expect(program.globalScope.getAllCallables().length).to.be.greaterThan(0);
        });
        it('validate gets called and does nothing', () => {
            expect(program.globalScope.validate()).to.eql(undefined);
        });
    });

    describe('addFile', () => {
        it('adds various files to `pkgMap`', () => {
            program.setFile('source/main.brs', '');
            expect(program.getFile('source/main.brs')).to.exist;
            expect(program.getFile('source\\main.brs')).to.exist;

            program.setFile('components/comp1.xml', '');
            expect(program.getFile(s`components/comp1.xml`)).to.exist;
            expect(program.getFile(s`components\\comp1.xml`)).to.exist;
        });

        it('does not crash when given a totally bogus file', () => {
            program.setFile('source/main.brs', `class Animalpublic name as stringpublic function walk()end functionend class`);
            //if the program didn't get stuck in an infinite loop, this test passes
        });

        it('flags unsupported statements at root of file', () => {
            program.setFile('source/main.brs', `
                result = true
                print true
                createObject("roSGNode", "Rectangle")
            `);
            program.validate();
            expectDiagnostics(program, [{
                ...DiagnosticMessages.unexpectedStatementOutsideFunction()
            }, {
                ...DiagnosticMessages.unexpectedStatementOutsideFunction()
            }, {
                ...DiagnosticMessages.unexpectedStatementOutsideFunction()
            }]);
        });

        it('only parses xml files as components when file is found within the "components" folder', () => {
            expect(Object.keys(program.files).length).to.equal(0);

            let file = program.setFile(`components/comp1.xml`, '');
            expect(file.type).to.eql('XmlFile');

            file = program.setFile(`notComponents/comp1.xml`, '');
            expect(file.type).to.eql('AssetFile');

            program.setFile(`componentsExtra/comp1.xml`, '');
            expect(file.type).to.eql('AssetFile');
        });

        it('supports empty statements for transpile', async () => {
            const file = program.setFile<BrsFile>('source/main.bs', `
                sub main()
                    m.logError()
                    'some comment
                end sub
            `);
            (file.parser.ast.statements[0] as FunctionStatement).func.body.statements[0] = new EmptyStatement();
<<<<<<< HEAD
            await program.transpile([{ src: file.srcPath, dest: file.destPath }], tempDir);
=======
            await program.build({
                files: [file],
                stagingDir: tempDir
            });
>>>>>>> be2236d5
        });

        it('works with different cwd', () => {
            let projectDir = s`${tempDir}/project2`;
            fsExtra.ensureDirSync(projectDir);
            program = new Program({ cwd: projectDir });
            program.setFile('source/lib.brs', 'function main()\n    print "hello world"\nend function');
            // await program.reloadFile('source/lib.brs', `'this is a comment`);
            //if we made it to here, nothing exploded, so the test passes
        });

        it(`adds files in the source folder to the 'source' scope`, () => {
            expect(program.getScopeByName('source')).to.exist;
            //no files in source scope
            expect(program.getScopeByName('source').getOwnFiles().length).to.equal(0);

            //add a new source file
            program.setFile('source/main.brs', '');
            //file should be in source scope now
            expect(program.getScopeByName('source').getFile('source/main.brs')).to.exist;

            //add an unreferenced file from the components folder
            program.setFile('components/component1/component1.brs', '');

            //source scope should have the same number of files
            expect(program.getScopeByName('source').getFile('source/main.brs')).to.exist;
            expect(program.getScopeByName('source').getFile(`${rootDir}/components/component1/component1.brs`)).not.to.exist;
        });

        it('normalizes file paths', () => {
            program.setFile('source/main.brs', '');

            expect(program.getScopeByName('source').getFile('source/main.brs')).to.exist;

            //shouldn't throw an exception because it will find the correct path after normalizing the above path and remove it
            try {
                program.removeFile('source/main.brs');
                //no error
            } catch (e) {
                assert.fail(null, null, 'Should not have thrown exception');
            }
        });

        it('creates a scope for every component xml file', () => {
            // let componentPath = path.resolve(`${rootDir}/components/component1.xml`);
            // await program.loadOrReloadFile('components', '')
        });

        it(`emits events for scope and file creation`, () => {
            const beforeProgramValidate = sinon.spy();
            const afterProgramValidate = sinon.spy();
            const afterScopeCreate = sinon.spy();
            const beforeScopeValidate = sinon.spy();
            const afterScopeValidate = sinon.spy();
            const beforeFileParse = sinon.spy();
            const afterFileParse = sinon.spy();
            const afterFileValidate = sinon.spy();
            program.plugins.add({
                name: 'emits events for scope and file creation',
                beforeProgramValidate: beforeProgramValidate,
                afterProgramValidate: afterProgramValidate,
                afterScopeCreate: afterScopeCreate,
                beforeScopeValidate: beforeScopeValidate,
                afterScopeValidate: afterScopeValidate,
                beforeFileParse: beforeFileParse,
                afterFileParse: afterFileParse,
                afterFileValidate: afterFileValidate
            });

            //add a new source file
            program.setFile('source/main.brs', '');
            //add a component file
            program.setFile('components/component1.xml', trim`
                <?xml version="1.0" encoding="utf-8" ?>
                <component name="Component1" extends="Scene">
                    <script type="text/brightscript" uri="pkg:/components/lib.brs" />
                </component>`);
            program.validate();

            //program events
            expect(beforeProgramValidate.callCount).to.equal(1);
            expect(afterProgramValidate.callCount).to.equal(1);
            //scope events
            //(we get component scope event only because source is created in beforeEach)
            expect(afterScopeCreate.callCount).to.equal(1);
            expect(beforeScopeValidate.callCount).to.equal(2);
            expect(afterScopeValidate.callCount).to.equal(2);
            //file events
            expect(beforeFileParse.callCount).to.equal(2);
            expect(afterFileParse.callCount).to.equal(2);
            expect(afterFileValidate.callCount).to.equal(2);
        });
    });

    describe('validate', () => {
        it('retains expressions after validate', () => {
            const file = program.setFile<BrsFile>('source/main.bs', `
                sub test()
                    print a.b.c
                end sub
            `);
            //disable the plugins
            expect(file.parser.references.expressions).to.be.lengthOf(1);
            program.validate();
            expect(file.parser.references.expressions).to.be.lengthOf(1);
        });
        it('catches duplicate XML component names', () => {
            //add 2 components which both reference the same errored file
            program.setFile('components/component1.xml', trim`
                <?xml version="1.0" encoding="utf-8" ?>
                <component name="Component1" extends="Scene">
                </component>
            `);
            program.setFile('components/component2.xml', trim`
                <?xml version="1.0" encoding="utf-8" ?>
                <component name="Component1" extends="Scene">
                </component>
            `);
            program.validate();
            expectDiagnostics(program, [{
                ...DiagnosticMessages.duplicateComponentName('Component1'),
                range: Range.create(1, 17, 1, 27),
                relatedInformation: [{
                    location: util.createLocation(
                        URI.file(s`${rootDir}/components/component1.xml`).toString(),
                        Range.create(1, 17, 1, 27)
                    ),
                    message: 'Also defined here'
                }]
            }, {
                ...DiagnosticMessages.duplicateComponentName('Component1'),
                range: Range.create(1, 17, 1, 27),
                relatedInformation: [{
                    location: util.createLocation(
                        URI.file(s`${rootDir}/components/component2.xml`).toString(),
                        Range.create(1, 17, 1, 27)
                    ),
                    message: 'Also defined here'
                }]
            }]);
        });

        it('allows adding diagnostics', () => {
            const expected = [{
                message: 'message',
                file: undefined,
                range: undefined
            }];
            program.addDiagnostics(expected);
            const actual = (program as any).diagnostics;
            expect(actual).to.deep.equal(expected);
        });

        it('does not produce duplicate parse errors for different component scopes', () => {
            //add a file with a parse error
            program.setFile('components/lib.brs', `
                sub DoSomething()
                    'random out-of-place open paren, definitely causes parse error
                    (
                end sub
            `);

            //add 2 components which both reference the same errored file
            program.setFile('components/component1.xml', trim`
                <?xml version="1.0" encoding="utf-8" ?>
                <component name="Component1" extends="Scene">
                    <script type="text/brightscript" uri="pkg:/components/lib.brs" />
                </component>
            `);
            program.setFile('components/component2.xml', trim`
                <?xml version="1.0" encoding="utf-8" ?>
                <component name="Component2" extends="Scene">
                    <script type="text/brightscript" uri="pkg:/components/lib.brs" />
                </component>
            `);

            program.validate();
            expectHasDiagnostics(program, 1);
        });

        it('detects scripts not loaded by any file', () => {
            //add a main file for sanity check
            program.setFile('source/main.brs', '');
            program.validate();
            expectZeroDiagnostics(program);

            //add the orphaned file
            program.setFile('components/lib.brs', '');
            program.validate();
            expectDiagnostics(program, [
                DiagnosticMessages.fileNotReferencedByAnyOtherFile()
            ]);
        });

        it('does not throw errors on shadowed init functions in components', () => {
            program.setFile('lib.brs', `
                function DoSomething()
                    return true
                end function
            `);

            program.setFile('components/Parent.xml', trim`
                <?xml version="1.0" encoding="utf-8" ?>
                <component name="Parent" extends="Scene">
                    <script type="text/brightscript" uri="pkg:/lib.brs" />
                </component>
            `);

            program.setFile('components/Child.xml', trim`
                <?xml version="1.0" encoding="utf-8" ?>
                <component name="Child" extends="Parent">
                </component>
            `);

            program.validate();
            expectZeroDiagnostics(program);
        });

        it('recognizes global function calls', () => {
            expectZeroDiagnostics(program);
            program.setFile('source/file.brs', `
                function DoB()
                    sleep(100)
                end function
            `);
            //validate the scope
            program.validate();
            expectZeroDiagnostics(program);
        });

        it('shows warning when a child component imports the same script as its parent', () => {
            program.setFile('components/parent.xml', trim`
                <?xml version="1.0" encoding="utf-8" ?>
                <component name="ParentScene" extends="Scene">
                    <script type="text/brightscript" uri="pkg:/lib.brs" />
                </component>
            `);

            program.setFile('components/child.xml', trim`
                <?xml version="1.0" encoding="utf-8" ?>
                <component name="ChildScene" extends="ParentScene">
                    <script type="text/brightscript" uri="pkg:/lib.brs" />
                </component>
            `);

            program.setFile('lib.brs', `'comment`);
            program.validate();
            expectDiagnostics(program, [
                DiagnosticMessages.unnecessaryScriptImportInChildFromParent('ParentScene')
            ]);
        });

        it('adds info diag when child component method shadows parent component method', () => {
            program.setFile('components/parent.xml', trim`
                <?xml version="1.0" encoding="utf-8" ?>
                <component name="ParentScene" extends="Scene">
                    <script type="text/brightscript" uri="pkg:/parent.brs" />
                </component>
            `);

            program.setFile('components/child.xml', trim`
                <?xml version="1.0" encoding="utf-8" ?>
                <component name="ChildScene" extends="ParentScene">
                    <script type="text/brightscript" uri="pkg:/child.brs" />
                </component>
            `);

            program.setFile('parent.brs', `sub DoSomething()\nend sub`);
            program.setFile('child.brs', `sub DoSomething()\nend sub`);
            program.validate();
            expectDiagnostics(program, [
                DiagnosticMessages.overridesAncestorFunction('', '', '', '').code
            ]);
        });

        it('does not add info diagnostic on shadowed "init" functions', () => {
            program.setFile('components/parent.xml', trim`
                <?xml version="1.0" encoding="utf-8" ?>
                <component name="ParentScene" extends="Scene">
                    <script type="text/brightscript" uri="parent.brs" />
                </component>
                `);
            program.setFile(`components/parent.brs`, `sub Init()\nend sub`);
            program.setFile(`components/child.brs`, `sub Init()\nend sub`);

            program.setFile('components/child.xml', trim`
                <?xml version="1.0" encoding="utf-8" ?>
                <component name="ChildScene" extends="ParentScene">
                    <script type="text/brightscript" uri="child.brs" />
                </component>
            `);
            //run this validate separately so we can have an easier time debugging just the child component
            program.validate();
            expectZeroDiagnostics(program);
        });

        it('catches duplicate methods in single file', () => {
            program.setFile('source/main.brs', `
                sub DoSomething()
                end sub
                sub DoSomething()
                end sub
            `);
            program.validate();
            expectDiagnostics(program, [
                DiagnosticMessages.duplicateFunctionImplementation('DoSomething', 'source'),
                DiagnosticMessages.duplicateFunctionImplementation('DoSomething', 'source')
            ]);
        });

        it('catches duplicate methods across multiple files', () => {
            program.setFile('source/main.brs', `
                sub DoSomething()
                end sub
            `);
            program.setFile('source/lib.brs', `
                sub DoSomething()
                end sub
            `);
            program.validate();
            expectDiagnostics(program, [
                DiagnosticMessages.duplicateFunctionImplementation('DoSomething', 'source'),
                DiagnosticMessages.duplicateFunctionImplementation('DoSomething', 'source')
            ]);
        });

        it('maintains correct callables list', () => {
            let initialCallableCount = program.getScopeByName('source').getAllCallables().length;
            program.setFile('source/main.brs', `
                sub DoSomething()
                end sub
                sub DoSomething()
                end sub
            `);
            expect(program.getScopeByName('source').getAllCallables().length).equals(initialCallableCount + 2);
            //set the file contents again (resetting the wasProcessed flag)
            program.setFile('source/main.brs', `
                sub DoSomething()
                end sub
                sub DoSomething()
                end sub
                `);
            expect(program.getScopeByName('source').getAllCallables().length).equals(initialCallableCount + 2);
            program.removeFile(`${rootDir}/source/main.brs`);
            expect(program.getScopeByName('source').getAllCallables().length).equals(initialCallableCount);
        });

        it('resets errors on revalidate', () => {
            program.setFile('source/main.brs', `
                sub DoSomething()
                end sub
                sub DoSomething()
                end sub
            `);
            program.validate();
            expectHasDiagnostics(program, 2);
            //set the file contents again (resetting the wasProcessed flag)
            program.setFile('source/main.brs', `
                sub DoSomething()
                end sub
                sub DoSomething()
                end sub
            `);
            program.validate();
            expectHasDiagnostics(program, 2);

            //load in a valid file, the errors should go to zero
            program.setFile('source/main.brs', `
                sub DoSomething()
                end sub
            `);
            program.validate();
            expectZeroDiagnostics(program);
        });

        it('identifies invocation of unknown function', () => {
            //call a function that doesn't exist
            program.setFile('source/main.brs', `
                sub Main()
                    name = "Hello"
                    DoSomething(name)
                end sub
            `);

            program.validate();
            expectDiagnostics(program, [
                DiagnosticMessages.cannotFindName('DoSomething')
            ]);
        });

        it('supports using vars defined in nested if statements', () => {
            //call a function that doesn't exist
            program.setFile({ src: `${rootDir}/source/main.brs`, dest: 'source/main.brs' }, `
                sub Main()
                    if true
                        name = "bob"
                    end if
                    print name
                end sub
            `);

            program.validate();
            expectZeroDiagnostics(program);
        });

        it('supports using `m` vars in parameter default values', () => {
            //call a function that doesn't exist
            program.setFile({ src: `${rootDir}/source/main.brs`, dest: 'source/main.brs' }, `
                sub findNode(nodeId as string, parentNode = m.top as object)
                    return parentNode.findNode(nodeId)
                end sub
            `);

            program.validate();
            expectZeroDiagnostics(program);
        });

        it('detects methods from another file in a subdirectory', () => {
            program.setFile('source/main.brs', `
                sub Main()
                    DoSomething()
                end sub
            `);
            program.setFile('source/ui/lib.brs', `
                function DoSomething()
                    print "hello world"
                end function
            `);
            program.validate();
            expectZeroDiagnostics(program);
        });
    });

    describe('hasFile', () => {
        it('recognizes when it has a file loaded', () => {
            expect(program.hasFile('file1.brs')).to.be.false;
            program.setFile('file1.brs', `'comment`);
            expect(program.hasFile('file1.brs')).to.be.true;
        });
    });

    describe('getPaths', () => {
        function getPaths(...args: any[]) {
            return (program as any).getPaths(...args);
        }
        it('works for dest', () => {
            expect(
                getPaths('source/main.brs', rootDir)
            ).to.eql({
                srcPath: s`${rootDir}/source/main.brs`,
                destPath: s`source/main.brs`
            });
        });

        it('works for absolute src', () => {
            expect(
                getPaths(`${rootDir}/source\\main.brs`, rootDir)
            ).to.eql({
                srcPath: s`${rootDir}/source/main.brs`,
                destPath: s`source/main.brs`
            });
        });

        it('works for missing src', () => {
            expect(
                getPaths({ dest: 'source/main.brs' }, rootDir)
            ).to.eql({
                srcPath: s`${rootDir}/source/main.brs`,
                destPath: s`source/main.brs`
            });
        });

        it('works for missing dest', () => {
            expect(
                getPaths({ src: `${rootDir}/source/main.brs` }, rootDir)
            ).to.eql({
                srcPath: s`${rootDir}/source/main.brs`,
                destPath: s`source/main.brs`
            });
        });

        it('works for pkg string', () => {
            expect(
                getPaths('pkg:/source/main.brs', rootDir)
            ).to.eql({
                srcPath: s`${rootDir}/source/main.brs`,
                destPath: s`source/main.brs`
            });
        });
    });

    describe('setFile', () => {

        it('links xml scopes based on xml parent-child relationships', () => {
            program.setFile('components/ParentScene.xml', trim`
                <?xml version="1.0" encoding="utf-8" ?>
                <component name="ParentScene" extends="Scene">
                </component>
            `);

            //create child component
            program.setFile('components/ChildScene.xml', trim`
                <?xml version="1.0" encoding="utf-8" ?>
                <component name="ChildScene" extends="ParentScene">
                </component>
            `);

            expect(program.getScopeByName('components/ChildScene.xml').getParentScope().name).to.equal(s`components/ParentScene.xml`);

            //change the parent's name.
            program.setFile('components/ParentScene.xml', trim`
                <?xml version="1.0" encoding="utf-8" ?>
                <component name="NotParentScene" extends="Scene">
                </component>
            `);

            //The child scope should no longer have the link to the parent scope, and should instead point back to global
            expect(program.getScopeByName('components/ChildScene.xml').getParentScope().name).to.equal('global');
        });

        it('creates a new scope for every added component xml', () => {
            //we have global callables, so get that initial number
            program.setFile('components/component1.xml', '');
            expect(program.getScopeByName(`components/component1.xml`)).to.exist;

            program.setFile('components/component1.xml', '');
            program.setFile('components/component2.xml', '');
            expect(program.getScopeByName(`components/component1.xml`)).to.exist;
            expect(program.getScopeByName(`components/component2.xml`)).to.exist;
        });

        it('includes referenced files in xml scopes', () => {
            program.setFile('components/component1.xml', trim`
                <?xml version="1.0" encoding="utf-8" ?>
                <component name="HeroScene" extends="Scene">
                    <script type="text/brightscript" uri="pkg:/components/component1.brs" />
                </component>
            `);
            program.setFile('components/component1.brs', '');

            let scope = program.getScopeByName(`components/component1.xml`);
            expect(scope.getFile('components/component1.xml').destPath).to.equal(s`components/component1.xml`);
            expect(scope.getFile('components/component1.brs').destPath).to.equal(s`components/component1.brs`);
        });

        it('adds xml file to files map', () => {
            program.setFile('components/component1.xml', '');
            expect(program.getFile('components/component1.xml')).to.exist;
        });

        it('detects missing script reference', () => {
            program.setFile('components/component1.xml', trim`
                <?xml version="1.0" encoding="utf-8" ?>
                <component name="HeroScene" extends="Scene">
                    <script type="text/brightscript" uri="pkg:/components/component1.brs" />
                </component>
            `);
            program.validate();
            expectDiagnostics(program, [{
                ...DiagnosticMessages.referencedFileDoesNotExist(),
                range: Range.create(2, 42, 2, 72)
            }]);
        });

        it('adds warning instead of error on mismatched upper/lower case script import', () => {
            program.setFile('components/component1.xml', trim`
                <?xml version="1.0" encoding="utf-8" ?>
                <component name="HeroScene" extends="Scene">
                    <script type="text/brightscript" uri="component1.brs" />
                </component>
            `);
            program.setFile('components/COMPONENT1.brs', '');

            //validate
            program.validate();
            expectDiagnostics(program, [
                DiagnosticMessages.scriptImportCaseMismatch(s`components\\COMPONENT1.brs`)
            ]);
        });

        describe('multiple files', () => {
            beforeEach(() => {
                program.plugins.add({
                    name: 'test',
                    provideFile: (event: ProvideFileEvent) => {
                        //every .component file also produces a secondary file
                        if (event.srcPath.endsWith('.component')) {
                            const fileName = path.parse(event.srcPath).name;
                            event.files.push({
                                type: 'XmlFile',
                                srcPath: event.srcPath,
                                destPath: `components/${fileName}.xml`
                            }, {
                                type: 'BrsFile',
                                srcPath: `virtual:/${fileName}.brs`,
                                destPath: `components/${fileName}.brs`
                            });
                        }
                    }
                });
            });

            it('allows finding files by `virtual:/` srcPath', () => {
                program.setFile('components/ButtonPrimary.component', ``);
                expect(program.hasFile('virtual:/ButtonPrimary.brs')).to.be.true;
            });

            it('supports virtual file contributions', () => {
                //add the file
                program.setFile('components/ButtonPrimary.component', ``);
                //both virtual files should exist
                expect(program.hasFile('components/ButtonPrimary.xml')).to.be.true;
                expect(program.hasFile('components/ButtonPrimary.brs')).to.be.true;

                //remove the file
                program.removeFile('components/ButtonPrimary.component');
                //the virtual files should be missing
                expect(program.hasFile('components/ButtonPrimary.xml')).to.be.false;
                expect(program.hasFile('components/ButtonPrimary.brs')).to.be.false;
            });
        });
    });

    describe('reloadFile', () => {
        it('picks up new files in a scope when an xml file is loaded', () => {
            program.options.ignoreErrorCodes.push(1013);
            program.setFile('components/component1.xml', trim`
                <?xml version="1.0" encoding="utf-8" ?>
                <component name="HeroScene" extends="Scene">
                    <script type="text/brightscript" uri="pkg:/components/component1.brs" />
                </component>
            `);
            program.validate();
            expectDiagnostics(program, [
                DiagnosticMessages.referencedFileDoesNotExist()
            ]);

            //add the file, the error should go away
            program.setFile('components/component1.brs', '');
            program.validate();
            expectZeroDiagnostics(program);

            //add the xml file back in, but change the component brs file name. Should have an error again
            program.setFile('components/component1.xml', trim`
                <?xml version="1.0" encoding="utf-8" ?>
                <component name="HeroScene" extends="Scene">
                    <script type="text/brightscript" uri="pkg:/components/component2.brs" />
                </component>
            `);
            program.validate();
            expectDiagnostics(program, [
                DiagnosticMessages.referencedFileDoesNotExist()
            ]);
        });

        it('handles when the brs file is added before the component', () => {
            let brsPath = s`${rootDir}/components/component1.brs`;
            program.setFile('components/component1.brs', '');

            let xmlFile = program.setFile('components/component1.xml', trim`
                <?xml version="1.0" encoding="utf-8" ?>
                <component name="HeroScene" extends="Scene">
                    <script type="text/brightscript" uri="pkg:/components/component1.brs" />
                </component>
            `);
            program.validate();
            expectZeroDiagnostics(program);
            expect(program.getScopeByName(xmlFile.destPath).getFile(brsPath)).to.exist;
        });

        it('reloads referenced fles when xml file changes', () => {
            program.options.ignoreErrorCodes.push(1013);
            program.setFile('components/component1.brs', '');

            let xmlFile = program.setFile('components/component1.xml', trim`
                <?xml version="1.0" encoding="utf-8" ?>
                <component name="HeroScene" extends="Scene">

                </component>
            `);
            program.validate();
            expectZeroDiagnostics(program);
            expect(program.getScopeByName(xmlFile.destPath).getFile('components/component1.brs')).not.to.exist;
<<<<<<< HEAD

            //reload the xml file contents, adding a new script reference.
            xmlFile = program.setFile('components/component1.xml', trim`
                <?xml version="1.0" encoding="utf-8" ?>
                <component name="HeroScene" extends="Scene">
                    <script type="text/brightscript" uri="pkg:/components/component1.brs" />
                </component>
            `);

            expect(program.getScopeByName(xmlFile.destPath).getFile('components/component1.brs')).to.exist;
        });
    });

    describe('getCodeActions', () => {
        it('does not fail when file is missing from program', () => {
            doesNotThrow(() => {
                program.getCodeActions('not/real/file', util.createRange(1, 2, 3, 4));
            });
        });
    });

    describe('getCompletions', () => {
        it('includes `for each` variable', () => {
            program.setFile('source/main.brs', `
                sub main()
                    items = [1, 2, 3]
                    for each thing in items
                        t =
                    end for
                    end for
                end sub
            `);
            program.validate();
            let completions = program.getCompletions(`${rootDir}/source/main.brs`, Position.create(4, 28)).map(x => x.label);
            expect(completions).to.include('thing');
        });

        it('includes `for` variable', () => {
            program.setFile('source/main.brs', `
                sub main()
                    for i = 0 to 10
                        t =
                    end for
                end sub
            `);
            program.validate();
            let completions = program.getCompletions(`${rootDir}/source/main.brs`, Position.create(3, 28)).map(x => x.label);
            expect(completions).to.include('i');
        });

        it('should include first-level namespace names for brighterscript files', () => {
            program.setFile('source/main.bs', `
                namespace NameA.NameB.NameC
                    sub DoSomething()
                    end sub
                end namespace
                sub main()
                    print
                end sub
            `);
            expectCompletionsIncludes(program.getCompletions(`${rootDir}/source/main.bs`, Position.create(6, 25)), [{
                label: 'NameA',
                kind: CompletionItemKind.Module
            }]);
            expectCompletionsExcludes(program.getCompletions(`${rootDir}/source/main.bs`, Position.create(6, 25)), [{
                label: 'NameB',
                kind: CompletionItemKind.Module
            }, {
                label: 'NameA.NameB',
                kind: CompletionItemKind.Module
            }, {
                label: 'NameA.NameB.NameC',
                kind: CompletionItemKind.Module
            }, {
                label: 'NameA.NameB.NameC.DoSomething',
                kind: CompletionItemKind.Module
            }]);
        });

        it('resolves completions for namespaces with next namespace part for brighterscript file', () => {
            program.setFile('source/main.bs', `
                namespace NameA.NameB.NameC
                    sub DoSomething()
                    end sub
                end namespace
                sub main()
                    NameA.
                end sub
            `);
            let completions = program.getCompletions(`${rootDir}/source/main.bs`, Position.create(6, 26)).map(x => x.label);
            expect(completions).to.include('NameB');
            expect(completions).not.to.include('NameA');
            expect(completions).not.to.include('NameA.NameB');
            expect(completions).not.to.include('NameA.NameB.NameC');
            expect(completions).not.to.include('NameA.NameB.NameC.DoSomething');
        });

        it('finds namespace members for brighterscript file', () => {
            program.setFile('source/main.bs', `
                sub main()
                    NameA.
                    NameA.NameB.
                    NameA.NameB.NameC.
                end sub
                namespace NameA
                    sub alertA()
                    end sub
                end namespace
                namespace NameA
                    sub info()
                    end sub
                end namespace
                namespace NameA.NameB
                    sub alertB()
                    end sub
                end namespace
                namespace NameA.NameB.NameC
                    sub alertC()
                    end sub
                end namespace
            `);
            expect(
                program.getCompletions(`${rootDir}/source/main.bs`, Position.create(2, 26)).map(x => x.label).sort()
            ).to.eql(['NameB', 'alertA', 'info']);

            expect(
                program.getCompletions(`${rootDir}/source/main.bs`, Position.create(3, 32)).map(x => x.label).sort()
            ).to.eql(['NameC', 'alertB']);

            expect(
                program.getCompletions(`${rootDir}/source/main.bs`, Position.create(4, 38)).map(x => x.label).sort()
            ).to.eql(['alertC']);
        });

        it('finds namespace members for classes', () => {
            program.setFile('source/main.bs', `
                sub main()
                    NameA.
                    NameA.NameB.
                    NameA.NameB.NameC.
                end sub
                namespace NameA
                    sub alertA()
                    end sub
                end namespace
                namespace NameA
                    sub info()
                    end sub
                    class MyClassA
                    end class
                end namespace
                namespace NameA.NameB
                    sub alertB()
                    end sub
                    class MyClassB
                    end class
                end namespace
                namespace NameA.NameB.NameC
                    sub alertC()
                    end sub
                end namespace
            `);
            expect(
                program.getCompletions(`${rootDir}/source/main.bs`, Position.create(2, 26)).map(x => x.label).sort()
            ).to.eql(['MyClassA', 'NameB', 'alertA', 'info']);

            expect(
                program.getCompletions(`${rootDir}/source/main.bs`, Position.create(3, 32)).map(x => x.label).sort()
            ).to.eql(['MyClassB', 'NameC', 'alertB']);

            expect(
                program.getCompletions(`${rootDir}/source/main.bs`, Position.create(4, 38)).map(x => x.label).sort()
            ).to.eql(['alertC']);
        });

        it('finds only namespaces that have classes, when new keyword is used', () => {
            program.setFile('source/main.bs', `
                sub main()
                    a = new NameA.
                    b = new NameA.NameB.
                    c = new NameA.NameB.NameC.
                end sub
                namespace NameA
                    sub alertA()
                    end sub
                end namespace
                namespace NameA
                    sub info()
                    end sub
                    class MyClassA
                    end class
                end namespace
                namespace NameA.NoClassA
                end namespace
                namespace NameA.NoClassB
                end namespace
                namespace NameA.NameB
                    sub alertB()
                    end sub
                    class MyClassB
                    end class
                end namespace
                namespace NameA.NameB.NoClass
                end namespace
                namespace NameA.NameB.NameC
                    sub alertC()
                    end sub
                end namespace
            `);
            expect(
                program.getCompletions(`${rootDir}/source/main.bs`, Position.create(2, 34)).map(x => x.label).sort()
            ).to.eql(['MyClassA', 'NameB']);

            expect(
                program.getCompletions(`${rootDir}/source/main.bs`, Position.create(3, 40)).map(x => x.label).sort()
            ).to.eql(['MyClassB']);

            expect(
                program.getCompletions(`${rootDir}/source/main.bs`, Position.create(4, 46)).map(x => x.label).sort()
            ).to.be.empty;
        });

        //Bron.. pain to get this working.. do we realy need this? seems moot with ropm..
        it.skip('should include translated namespace function names for brightscript files', () => {
            program.setFile('source/main.bs', `
                namespace NameA.NameB.NameC
                    sub DoSomething()
                    end sub
                end namespace
            `);
            program.setFile('source/lib.brs', `
                sub test()

                end sub
            `);
            let completions = program.getCompletions(`${rootDir}/source/lib.brs`, Position.create(2, 23));
            expect(completions.map(x => x.label)).to.include('NameA_NameB_NameC_DoSomething');
        });

        it('inlcudes global completions for file with no scope', () => {
            program.setFile('main.brs', `
                function Main()
                    age = 1
                end function
            `);
            let completions = program.getCompletions('main.brs', Position.create(2, 10));
            expect(completions.filter(x => x.label.toLowerCase() === 'abs')).to.be.lengthOf(1);
        });

        it('filters out text results for top-level function statements', () => {
            program.setFile('source/main.brs', `
                function Main()
                    age = 1
                end function
            `);
            let completions = program.getCompletions(`${rootDir}/source/main.brs`, Position.create(2, 10));
            expect(completions.filter(x => x.label === 'Main')).to.be.lengthOf(1);
        });

        it('does not filter text results for object properties used in conditional statements', () => {
            program.setFile('source/main.brs', `
                sub Main()
                    p.
                end sub
                sub SayHello()
                    person = {}
                    if person.isAlive then
                        print "Hello"
                    end if
                end sub
            `);
            let completions = program.getCompletions(`${rootDir}/source/main.brs`, Position.create(2, 22));
            expect(completions.filter(x => x.label === 'isAlive')).to.be.lengthOf(1);
        });

        it('does not filter text results for object properties used in assignments', () => {
            program.setFile('source/main.brs', `
                sub Main()
                    p.
                end sub
                sub SayHello()
                   person = {}
                   localVar = person.name
                end sub
            `);
            let completions = program.getCompletions(`${rootDir}/source/main.brs`, Position.create(2, 22));
            expect(completions.filter(x => x.label === 'name')).to.be.lengthOf(1);
        });

        it('does not filter text results for object properties', () => {
            program.setFile('source/main.brs', `
                sub Main()
                    p.
                end sub
                sub SayHello()
                   person = {}
                   person.name = "bob"
                end sub
            `);
            let completions = program.getCompletions(`${rootDir}/source/main.brs`, Position.create(2, 22));
            expect(completions.filter(x => x.label === 'name')).to.be.lengthOf(1);
        });

        it('filters out text results for local vars used in conditional statements', () => {
            program.setFile('source/main.brs', `
                sub Main()

                end sub
                sub SayHello()
                    isTrue = true
                    if isTrue then
                        print "is true"
                    end if
                end sub
            `);
            let completions = program.getCompletions(`${rootDir}/source/main.brs`, Position.create(2, 10));
            expect(completions.filter(x => x.label === 'isTrue')).to.be.lengthOf(0);
        });

        it('filters out text results for local variable assignments', () => {
            program.setFile('source/main.brs', `
                sub Main()

                end sub
                sub SayHello()
                    message = "Hello"
                end sub
            `);
            let completions = program.getCompletions(`${rootDir}/source/main.brs`, Position.create(2, 10));
            expect(completions.filter(x => x.label === 'message')).to.be.lengthOf(0);
        });

        it('filters out text results for local variables used in assignments', () => {
            program.setFile('source/main.brs', `
                sub Main()

                end sub
                sub SayHello()
                    message = "Hello"
                    otherVar = message
                end sub
            `);
            let completions = program.getCompletions(`${rootDir}/source/main.brs`, Position.create(2, 10));
            expect(completions.filter(x => x.label === 'message')).to.be.lengthOf(0);
        });

        it('does not suggest local variables when initiated to the right of a period', () => {
            program.setFile('source/main.brs', `
                function Main()
                    helloMessage = "jack"
                    person.hello
                end function
            `);
            let completions = program.getCompletions(`${rootDir}/source/main.brs`, Position.create(3, 32));
            expect(completions.filter(x => x.kind === CompletionItemKind.Variable).map(x => x.label)).not.to.contain('helloMessage');
        });

        it('finds all file paths when initiated on xml uri', () => {
            let xmlPath = s`${rootDir}/components/component1.xml`;
            program.setFile('components/component1.xml', trim`
                <?xml version="1.0" encoding="utf-8" ?>
                <component name="HeroScene" extends="Scene">
                    <script type="text/brightscript" uri="" />
                </component>
            `);
            program.setFile('components/component1.brs', '');
            let completions = program.getCompletions(xmlPath, Position.create(2, 42));
            expect(completions[0]).to.include({
                kind: CompletionItemKind.File,
                label: 'component1.brs'
            });
            expect(completions[1]).to.include({
                kind: CompletionItemKind.File,
                label: 'pkg:/components/component1.brs'
            });
            //it should NOT include the global methods
            expect(completions).to.be.lengthOf(2);
        });

        it('get all functions and properties in scope when doing any dotted get on non m ', () => {
            program.setFile('source/main.bs', `
                sub main()
                    thing.anonPropA = "foo"
                    thing.anonPropB = "bar"
                    thing.person
                end sub
                class MyClassA
                    personName = "rafa"
                    personAName = "rafaA"
                    function personAMethodA()
                    end function
                    function personAMethodB()
                    end function
                end class
                namespace NameA
                    sub alertA()
                    end sub
                end namespace
                namespace NameA.NameB
                    sub alertB()
                    end sub
                    class MyClassB
                        personName = "roger"
                        personBName = "rogerB"
                        function personAMethodC()
                        end function
                        function personBMethodA()
                        end function
                        function personBMethodB()
                        end function
                    end class
                end namespace
                namespace NameA.NameB.NameC
                    sub alertC()
                    end sub
                end namespace
            `);
            //note - we let the vscode extension do the filtering, so we still return everything; otherwise it exhibits strange behaviour in the IDE
            expect(
                (program.getCompletions(`${rootDir}/source/main.bs`, Position.create(4, 32))).map(x => x.label).sort()
            ).to.eql(['anonPropA', 'anonPropB', 'person', 'personAMethodA', 'personAMethodB', 'personAMethodC', 'personAName', 'personBMethodA', 'personBMethodB', 'personBName', 'personName']);
        });

        it('get all functions and properties relevant for m ', () => {
            program.setFile('source/main.bs', `
                class MyClassA
                    function new()
                        m.
                    end function
                    personName = "rafa"
                    personAName = "rafaA"
                    function personAMethodA()
                    end function
                    function personAMethodB()
                    end function
                end class
                class MyClassB
                    personName = "roger"
                    personBName = "rogerB"
                    function personAMethodC()
                    end function
                    function personBMethodA()
                    end function
                    function personBMethodB()
                    end function
                end class
                class MyClassC extends MyClassA
                    function new()
                        m.
                    end function
                    personCName = "rogerC"
                    function personCMethodC()
                    end function
                    function personCMethodA()
                    end function
                    function personCMethodB()
                    end function
                end class
                sub alertC()
                end sub
            `);
            expect(
                (program.getCompletions(`${rootDir}/source/main.bs`, Position.create(3, 26))).map(x => x.label).sort()
            ).to.eql(['personAMethodA', 'personAMethodB', 'personAName', 'personName']);
            expect(
                (program.getCompletions(`${rootDir}/source/main.bs`, Position.create(24, 26))).map(x => x.label).sort()
            ).to.eql(['personAMethodA', 'personAMethodB', 'personAName', 'personCMethodA', 'personCMethodB', 'personCMethodC', 'personCName', 'personName']);
        });

    });

    it('include non-namespaced classes in the list of general output', () => {
        program.setFile('source/main.bs', `
                function regularFunc()
                    MyClass
                end function
                sub alertC()
                end sub
                class MyClassA
                end class
                class MyClassB
                end class
                class MyClassC extends MyClassA
                end class
            `);
        expect(
            (program.getCompletions(`${rootDir}/source/main.bs`, Position.create(3, 26))).map(x => x.label).sort()
        ).to.include.members(['MyClassA', 'MyClassB', 'MyClassC']);
    });

    it('only include classes when using new keyword', () => {
        program.setFile('source/main.bs', `
                class MyClassA
                end class
                class MyClassB
                end class
                class MyClassC extends MyClassA
                end class
                function regularFunc()
                    new MyClass
                end function
                sub alertC()
                end sub
            `);
        expect(
            (program.getCompletions(`${rootDir}/source/main.bs`, Position.create(8, 29))).map(x => x.label).sort()
        ).to.eql(['MyClassA', 'MyClassB', 'MyClassC']);
    });

    it('gets completions when using callfunc inovation', () => {
        program.setFile('source/main.bs', `
            function main()
                myNode@.sayHello(arg1)
            end function
        `);
        program.setFile('components/MyNode.bs', `
            function sayHello(text, text2)
            end function
        `);
        program.setFile<XmlFile>('components/MyNode.xml',
            trim`<?xml version="1.0" encoding="utf-8" ?>
            <component name="Component1" extends="Scene">
                <script type="text/brightscript" uri="pkg:/components/MyNode.bs" />
                <interface>
                    <function name="sayHello"/>
                </interface>
            </component>`);
        program.validate();

        expect(
            (program.getCompletions(`${rootDir}/source/main.bs`, Position.create(2, 30))).map(x => x.label).sort()
        ).to.eql(['sayHello']);
    });

    it('gets completions for callfunc invocation with multiple nodes', () => {
        program.setFile('source/main.bs', `
            function main()
                myNode@.sayHello(arg1)
            end function
        `);
        program.setFile('components/MyNode.bs', `
            function sayHello(text, text2)
            end function
            function sayHello2(text, text2)
            end function
        `);
        program.setFile<XmlFile>('components/MyNode.xml',
            trim`<?xml version="1.0" encoding="utf-8" ?>
            <component name="Component1" extends="Scene">
                <script type="text/brightscript" uri="pkg:/components/MyNode.bs" />
                <interface>
                    <function name="sayHello"/>
                    <function name="sayHello2"/>
                </interface>
            </component>`);
        program.setFile('components/MyNode2.bs', `
            function sayHello3(text, text2)
            end function
            function sayHello4(text, text2)
            end function
        `);
        program.setFile<XmlFile>('components/MyNode2.xml',
            trim`<?xml version="1.0" encoding="utf-8" ?>
            <component name="Component2" extends="Scene">
                <script type="text/brightscript" uri="pkg:/components/MyNode2.bs" />
                <interface>
                    <function name="sayHello3"/>
                    <function name="sayHello4"/>
                </interface>
            </component>`);
        program.validate();

        expect(
            (program.getCompletions(`${rootDir}/source/main.bs`, Position.create(2, 30))).map(x => x.label).sort()
        ).to.eql(['sayHello', 'sayHello2', 'sayHello3', 'sayHello4']);
    });

    it('gets completions for callfunc invocation with multiple nodes and validates single code completion results', () => {
        program.setFile('source/main.bs', `
            function main()
                ParentNode@.sayHello(arg1)
            end function
        `);
        program.setFile('components/ParentNode.bs', `
            function sayHello(text, text2)
            end function
        `);
        program.setFile<XmlFile>('components/ParentNode.xml',
            trim`<?xml version="1.0" encoding="utf-8" ?>
            <component name="ParentNode" extends="Scene">
                <script type="text/brightscript" uri="pkg:/components/ParentNode.bs" />
                <interface>
                    <function name="sayHello"/>
                </interface>
            </component>`);
        program.setFile('components/ChildNode.bs', `
            function sayHello(text, text2)
            end function
        `);
        program.setFile<XmlFile>('components/ChildNode.xml',
            trim`<?xml version="1.0" encoding="utf-8" ?>
            <component name="ChildNode" extends="ParentNode">
                <script type="text/brightscript" uri="pkg:/components/ChildNode.bs" />
            </component>`);
        program.validate();
=======
>>>>>>> be2236d5

            //reload the xml file contents, adding a new script reference.
            xmlFile = program.setFile('components/component1.xml', trim`
                <?xml version="1.0" encoding="utf-8" ?>
                <component name="HeroScene" extends="Scene">
                    <script type="text/brightscript" uri="pkg:/components/component1.brs" />
                </component>
            `);

            expect(program.getScopeByName(xmlFile.destPath).getFile('components/component1.brs')).to.exist;
        });
    });

    describe('getCodeActions', () => {
        it('does not fail when file is missing from program', () => {
            doesNotThrow(() => {
                program.getCodeActions('not/real/file', util.createRange(1, 2, 3, 4));
            });
        });
    });

    describe('xml inheritance', () => {
        it('handles parent-child attach and detach', () => {
            //create parent component
            let parentFile = program.setFile('components/ParentScene.xml', trim`
                <?xml version="1.0" encoding="utf-8" ?>
                <component name="ParentScene" extends="Scene">
                </component>
            `);

            //create child component
            let childFile = program.setFile('components/ChildScene.xml', trim`
                <?xml version="1.0" encoding="utf-8" ?>
                <component name="ChildScene" extends="ParentScene">
                </component>
            `);

            //the child should have been attached to the parent
            expect((childFile as XmlFile).parentComponent).to.equal(parentFile);

            //change the name of the parent
            parentFile = program.setFile('components/ParentScene.xml', trim`
                <?xml version="1.0" encoding="utf-8" ?>
                <component name="NotParentScene" extends="Scene">
                </component>
            `);

            //the child should no longer have a parent
            expect((childFile as XmlFile).parentComponent).not.to.exist;
        });

        it('provides child components with parent functions', () => {
            //create parent component
            program.setFile('components/ParentScene.xml', trim`
                <?xml version="1.0" encoding="utf-8" ?>
                <component name="ParentScene" extends="Scene">
                </component>
            `);

            //create child component
            program.setFile('components/ChildScene.xml', trim`
                <?xml version="1.0" encoding="utf-8" ?>
                <component name="ChildScene" extends="ParentScene">
                    <script type="text/brightscript" uri="ChildScene.brs" />
                </component>
            `);
            program.setFile('components/ChildScene.brs', `
                sub Init()
                    DoParentThing()
                end sub
            `);

            program.validate();

            //there should be an error when calling DoParentThing, since it doesn't exist on child or parent
            expectDiagnostics(program, [
                DiagnosticMessages.cannotFindName('DoParentThing')
            ]);

            //add the script into the parent
            program.setFile('components/ParentScene.xml', trim`
                <?xml version="1.0" encoding="utf-8" ?>
                <component name="ParentScene" extends="Scene">
                    <script type="text/brightscript" uri="ParentScene.brs" />
                </component>
            `);

            program.setFile('components/ParentScene.brs', `
                sub DoParentThing()

                end sub
            `);

            program.validate();
            //the error should be gone because the child now has access to the parent script
            expectZeroDiagnostics(program);
        });
    });

    describe('xml scope', () => {
        it('does not fail on base components with many children', () => {
            program.setFile('source/lib.brs', `
                sub DoSomething()
                end sub
            `);

            //add a brs file with invalid syntax
            program.setFile('components/base.xml', trim`
                <?xml version="1.0" encoding="utf-8" ?>
                <component name="BaseScene" extends="Scene">
                    <script type="text/brightscript" uri="pkg:/source/lib.brs" />
                </component>
            `);
            let childCount = 20;
            //add many children, we should never encounter an error
            for (let i = 0; i < childCount; i++) {
                program.setFile(`components/child${i}.xml`, trim`
                    <?xml version="1.0" encoding="utf-8" ?>
                    <component name="Child${i}" extends="BaseScene">
                        <script type="text/brightscript" uri="pkg:/source/lib.brs" />
                    </component>
                `);
            }
            program.validate();

            //the children shouldn't have diagnostics about shadowing their parent lib.brs file.
            expectZeroDiagnostics(
                program.getDiagnostics().filter((x) => x.code === DiagnosticMessages.overridesAncestorFunction('', '', '', '').code)
            );

            //the children all include a redundant import of lib.brs file which is imported by the parent.
            expect(
                program.getDiagnostics().filter((x) => x.code === DiagnosticMessages.unnecessaryScriptImportInChildFromParent('').code)
            ).to.be.lengthOf(childCount);
        });

        it('detects script import changes', () => {
            //create the xml file without script imports
            let xmlFile = program.setFile('components/component.xml', trim`
                <?xml version="1.0" encoding="utf-8" ?>
                <component name="MyScene" extends="Scene">
                </component>
            `);

            //the component scope should only have the xml file
            expect(program.getScopeByName(xmlFile.destPath).getOwnFiles().length).to.equal(1);

            //create the lib file
            let libFile = program.setFile('source/lib.brs', `'comment`);

            //change the xml file to have a script import
            xmlFile = program.setFile('components/component.xml', trim`
                <?xml version="1.0" encoding="utf-8" ?>
                <component name="MyScene" extends="Scene">
                    <script type="text/brightscript" uri="pkg:/source/lib.brs" />
                </component>
            `);
            let scope = program.getScopeByName(xmlFile.destPath);
            //the component scope should have the xml file AND the lib file
            expect(scope.getOwnFiles().length).to.equal(2);
            expect(scope.getFile(xmlFile.srcPath)).to.exist;
            expect(scope.getFile(libFile.srcPath)).to.exist;

            //reload the xml file again, removing the script import.
            xmlFile = program.setFile('components/component.xml', trim`
                <?xml version="1.0" encoding="utf-8" ?>
                <component name="MyScene" extends="Scene">
                </component>
            `);

            //the scope should again only have the xml file loaded
            expect(program.getScopeByName(xmlFile.destPath).getOwnFiles().length).to.equal(1);
            expect(program.getScopeByName(xmlFile.destPath)).to.exist;
<<<<<<< HEAD
        });
    });

    describe('getFileByPkgPath', () => {
        it('finds file in source folder', () => {
            expect(program.getFileByPkgPath(s`source/main.brs`)).not.to.exist;
            expect(program.getFileByPkgPath(s`source/main2.brs`)).not.to.exist;
            program.setFile('source/main2.brs', '');
            program.setFile('source/main.brs', '');
            expect(program.getFileByPkgPath(s`source/main.brs`)).to.exist;
            expect(program.getFileByPkgPath(s`source/main2.brs`)).to.exist;
=======
>>>>>>> be2236d5
        });
    });

    describe('removeFiles', () => {
        it('removes files by absolute paths', () => {
            program.setFile('source/main.brs', '');
            expect(program.getFile(s`source/main.brs`)).to.exist;
            program.removeFiles([`${rootDir}/source/main.brs`]);
            expect(program.getFile(s`source/main.brs`)).not.to.exist;
        });
    });

    describe('getDiagnostics', () => {
        it('includes diagnostics from files not included in any scope', () => {
            program.setFile('components/a/b/c/main.brs', `
                sub A()
                    "this string is not terminated
                end sub
            `);
            //the file should be included in the program
            expect(program.getFile('components/a/b/c/main.brs')).to.exist;
            let diagnostics = program.getDiagnostics();
            expectHasDiagnostics(diagnostics);
            let parseError = diagnostics.filter(x => x.message === 'Unterminated string at end of line')[0];
            expect(parseError).to.exist;
        });

        it('it excludes specified error codes', () => {
            //declare file with two different syntax errors
            program.setFile('source/main.brs', `
                sub A()
                    'call with wrong param count
                    B("one", "two")

                    'call unknown function
                    C()
                end sub

                sub B(name as string)
                end sub
            `);

            program.validate();
            expectHasDiagnostics(program, 2);

            program.options.diagnosticFilters = [
                DiagnosticMessages.mismatchArgumentCount(0, 0).code
            ];

            expectDiagnostics(program, [
                DiagnosticMessages.cannotFindName('C')
            ]);
        });
    });

    describe('getCompletions', () => {
        it('returns all functions in scope', () => {
            program.setFile('source/main.brs', `
                sub Main()

                end sub

                sub ActionA()
                end sub
            `);
            program.setFile('source/lib.brs', `
                sub ActionB()
                end sub
            `);

            program.validate();

            let completions = program
                //get completions
                .getCompletions(`${rootDir}/source/main.brs`, util.createPosition(2, 10))
                //only keep the label property for this test
                .map(x => pick(x, 'label'));

            expect(completions).to.deep.include({ label: 'Main' });
            expect(completions).to.deep.include({ label: 'ActionA' });
            expect(completions).to.deep.include({ label: 'ActionB' });
        });

        it('returns all variables in scope', () => {
            program.setFile('source/main.brs', `
                sub Main()
                    name = "bob"
                    age = 20
                    shoeSize = 12.5
                end sub
                sub ActionA()
                end sub
            `);
            program.setFile('source/lib.brs', `
                sub ActionB()
                end sub
            `);

            program.validate();

            let completions = program.getCompletions(`${rootDir}/source/main.brs`, util.createPosition(3, 10));
            let labels = completions.map(x => pick(x, 'label'));

            expect(labels).to.deep.include({ label: 'Main' });
            expect(labels).to.deep.include({ label: 'ActionA' });
            expect(labels).to.deep.include({ label: 'ActionB' });
            expect(labels).to.deep.include({ label: 'name' });
            expect(labels).to.deep.include({ label: 'age' });
            expect(labels).to.deep.include({ label: 'shoeSize' });
        });

<<<<<<< HEAD
        it('returns empty set when out of range', () => {
            const position = util.createPosition(99, 99);
            program.setFile('source/main.brs', '');
            let completions = program.getCompletions(`${rootDir}/source/main.brs`, position);
            //get the name of all global completions
            const globalCompletions = program.globalScope.getAllFiles().flatMap(x => (x as BrsFile).getCompletions(position)).map(x => x.label);
            //filter out completions from global scope
            completions = completions.filter(x => !globalCompletions.includes(x.label));
            expect(completions).to.be.empty;
=======
        it.skip('returns empty set when out of range', () => {
            // const position = util.createPosition(99, 99);
            // program.setFile('source/main.brs', '');
            // let completions = program.getCompletions(`${rootDir}/source/main.brs`, position);
            // //get the name of all global completions
            // const globalCompletions = program.globalScope.getAllFiles().flatMap(x => (x as BrsFile).getCompletions(position)).map(x => x.label);
            // //filter out completions from global scope
            // completions = completions.filter(x => !globalCompletions.includes(x.label));
            // expect(completions).to.be.empty;
>>>>>>> be2236d5
        });

        it('finds parameters', () => {
            program.setFile('source/main.brs', `
                sub Main(count = 1)
                    firstName = "bob"
                    age = 21
                    shoeSize = 10
                end sub
            `);
            program.validate();
            let completions = program.getCompletions(`${rootDir}/source/main.brs`, Position.create(2, 10));
            let labels = completions.map(x => pick(x, 'label'));

            expect(labels).to.deep.include({ label: 'count' });
        });
    });

    it('does not create map by default', async () => {
        fsExtra.ensureDirSync(program.options.stagingDir);
        program.setFile('source/main.brs', `
            sub main()
            end sub
        `);
        program.validate();
        await program.build({ stagingDir: program.options.stagingDir });
        expect(fsExtra.pathExistsSync(s`${stagingDir}/source/main.brs`)).is.true;
        expect(fsExtra.pathExistsSync(s`${stagingDir}/source/main.brs.map`)).is.false;
    });

    it('creates sourcemap for brs and xml files', async () => {
        fsExtra.ensureDirSync(program.options.stagingDir);
        program.setFile('source/main.brs', `
            sub main()
            end sub
        `);
        program.setFile('components/comp1.xml', trim`
            <?xml version="1.0" encoding="utf-8" ?>
            <component name="SimpleScene" extends="Scene">
            </component>
        `);
        program.validate();

        expect(fsExtra.pathExistsSync(s`${stagingDir}/source/main.brs.map`)).is.false;
        expect(fsExtra.pathExistsSync(s`${stagingDir}/components/comp1.xml.map`)).is.false;

        program.options.sourceMap = true;
        await program.build({
            files: program.getFiles([s`${rootDir}/source/main.brs`, s`${rootDir}/components/comp1.xml`]),
            stagingDir: program.options.stagingDir
        });

        expect(fsExtra.pathExistsSync(s`${stagingDir}/source/main.brs.map`)).is.true;
        expect(fsExtra.pathExistsSync(s`${stagingDir}/components/comp1.xml.map`)).is.true;
    });

    it('copies the bslib.brs file', async () => {
        fsExtra.ensureDirSync(program.options.stagingDir);
        program.validate();

        await program.build({
            stagingDir: program.options.stagingDir
        });

        expect(fsExtra.pathExistsSync(s`${stagingDir}/source/bslib.brs`)).is.true;
    });

    it('copies the bslib.brs file to optionally specified directory', async () => {
        fsExtra.ensureDirSync(program.options.stagingDir);
        program.options.bslibDestinationDir = 'source/opt';
        program.validate();

        await program.build({
            stagingDir: program.options.stagingDir
        });

        expect(fsExtra.pathExistsSync(s`${stagingDir}/source/opt/bslib.brs`)).is.true;
    });

    describe('getTranspiledFileContents', () => {
        it('fires plugin events', async () => {
            const file = program.setFile('source/main.brs', trim`
                sub main()
                    print "hello world"
                end sub
            `);
            const plugin = program.plugins.add({
                name: 'TestPlugin',
                beforePrepareFile: (event) => {
                    const stmt = ((event.file as BrsFile).ast.statements[0] as FunctionStatement).func.body.statements[0] as PrintStatement;
                    event.editor.setProperty((stmt.expressions[0] as LiteralExpression).token, 'text', '"hello there"');
                },
                afterPrepareFile: sinon.spy()
            });
            const result = await program.getTranspiledFileContents(file.srcPath);
            expect(
                result.code
            ).to.eql(trim`
                sub main()
                    print "hello there"
                end sub`
            );
            expect(plugin.afterPrepareFile.callCount).to.be.greaterThan(0);
        });

        it('allows events to modify the file contents', async () => {
            program.options.emitDefinitions = true;
            program.plugins.add({
                name: 'TestPlugin',
                afterSerializeFile: (event) => {
                    if (event.file.pkgPath.endsWith('lib.brs')) {
                        const fileResult = event.result.get(event.file);

                        const brsFile = fileResult.find(x => x.pkgPath.endsWith('lib.brs'));
                        brsFile.data = Buffer.from(`'code comment\n${brsFile.data.toString()}`);

                        const dbsFile = fileResult.find(x => x.pkgPath.endsWith('lib.d.bs'));
                        dbsFile.data = Buffer.from(`'typedef comment\n${dbsFile.data.toString()}`);
                    }
                }
            } as CompilerPlugin);
            program.setFile('source/lib.bs', `
                sub log(message)
                    print message
                end sub
            `);
            await program.build({
                stagingDir: stagingDir
            });
            expect(
                fsExtra.readFileSync(`${stagingDir}/source/lib.brs`).toString().trimEnd()
            ).to.eql(trim`
                'code comment
                sub log(message)
                    print message
                end sub`
            );
            expect(
                fsExtra.readFileSync(`${stagingDir}/source/lib.d.bs`).toString().trimEnd()
            ).to.eql(trim`
                'typedef comment
                sub log(message)
                end sub
            `);
        });
    });

<<<<<<< HEAD
    describe('transpile', () => {
        it.skip('detects and transpiles files added between beforeProgramTranspile and afterProgramTranspile', async () => {
            program.setFile('source/main.bs', trim`
                sub main()
                    print "hello world"
                end sub
            `);
            program.plugins.add({
                name: 'TestPlugin',
                beforeFileTranspile: (event) => {
                    if (isBrsFile(event.file)) {
                        //add lib1
                        if (event.outputPath.endsWith('main.brs')) {
                            event.program.setFile('source/lib1.bs', `
                                sub lib1()
                                end sub
                            `);
                        }
                        //add lib2 (this should happen during the next cycle of "catch missing files" cycle
                        if (event.outputPath.endsWith('main.brs')) {
                            //add another file
                            event.program.setFile('source/lib2.bs', `
                                sub lib2()
                                end sub
                            `);
                        }
                    }
                }
            });
            await program.transpile([], stagingDir);
            //our new files should exist
            expect(
                fsExtra.readFileSync(`${stagingDir}/source/lib1.brs`).toString()
            ).to.eql(trim`
                sub lib1()
                end sub
            `);
            //our changes should be there
            expect(
                fsExtra.readFileSync(`${stagingDir}/source/lib2.brs`).toString()
            ).to.eql(trim`
                sub lib2()
                end sub
            `);
=======
    it('beforeProgramTranspile sends entries in alphabetical order', async () => {
        const destPaths: string[] = [];
        program.plugins.add({
            name: 'test',
            beforePrepareFile: (e) => {
                destPaths.push(e.file.destPath);
            }
>>>>>>> be2236d5
        });
        program.setFile('source/main.bs', trim`
            sub main()
                print "hello world"
            end sub
        `);

        program.setFile('source/common.bs', trim`
            sub getString()
                return "test"
            end sub
        `);

        await program['prepare'](Object.values(program.files));

        //entries should now be in alphabetic order
        expect(
            destPaths
        ).to.eql([
            s`source/common.bs`,
            s`source/main.bs`
        ]);
    });

    describe('transpile', () => {
        it('sets needsTranspiled=true when there is at least one edit', async () => {
            program.setFile('source/main.brs', trim`
                sub main()
                    print "hello world"
                end sub
            `);
            program.plugins.add({
                name: 'TestPlugin',
                beforePrepareFile: (event) => {
                    const stmt = ((event.file as BrsFile).ast.statements[0] as FunctionStatement).func.body.statements[0] as PrintStatement;
                    event.editor.setProperty((stmt.expressions[0] as LiteralExpression).token, 'text', '"hello there"');
                }
            });
            await program.build({
                stagingDir: stagingDir
            });
            //our changes should be there
            expect(
                fsExtra.readFileSync(`${stagingDir}/source/main.brs`).toString()
            ).to.eql(trim`
                sub main()
                    print "hello there"
                end sub`
            );
        });

        it('handles Editor flow properly', async () => {
            const file = program.setFile('source/main.bs', `
                sub main()
                    print "hello world"
                end sub
            `);
            let literalExpression: LiteralExpression;
            //replace all strings with "goodbye world"
            program.plugins.add({
                name: 'TestPlugin',
<<<<<<< HEAD
                beforeFileTranspile: (event) => {
=======
                beforePrepareFile: (event) => {
>>>>>>> be2236d5
                    if (event.file === file && isBrsFile(event.file)) {
                        event.file.ast.walk(createVisitor({
                            LiteralExpression: (literal) => {
                                literalExpression = literal;
                                event.editor.setProperty(literal.token, 'text', '"goodbye world"');
                            }
                        }), {
                            walkMode: WalkMode.visitExpressionsRecursive
                        });
                    }
                }
            });
            //transpile the file
            await program.build({
                stagingDir: stagingDir
            });
            //our changes should be there
            expect(
                fsExtra.readFileSync(`${stagingDir}/source/main.brs`).toString()
            ).to.eql(trim`
                sub main()
                    print "goodbye world"
                end sub`
            );

            //our literalExpression should have been restored to its original value
            expect(literalExpression.token.text).to.eql('"hello world"');
        });

        it('handles Editor for beforeProgramTranspile', async () => {
            const file = program.setFile<BrsFile>('source/main.bs', `
                sub main()
                    print "hello world"
                end sub
            `);
            let literalExpression: LiteralExpression;
            //replace all strings with "goodbye world"
            program.plugins.add({
                name: 'TestPlugin',
<<<<<<< HEAD
                beforeProgramTranspile: (program: Program, entries: TranspileObj[], editor: Editor) => {
=======
                beforePrepareProgram: (event) => {
>>>>>>> be2236d5
                    file.ast.walk(createVisitor({
                        LiteralExpression: (literal) => {
                            literalExpression = literal;
                            event.editor.setProperty(literal.token, 'text', '"goodbye world"');
                        }
                    }), {
                        walkMode: WalkMode.visitExpressionsRecursive
                    });
                }
            });
            //transpile the file
            await program.build({
                stagingDir: stagingDir
            });
            //our changes should be there
            expect(
                fsExtra.readFileSync(`${stagingDir}/source/main.brs`).toString()
            ).to.eql(trim`
                sub main()
                    print "goodbye world"
                end sub`
            );

            //our literalExpression should have been restored to its original value
            expect(literalExpression.token.text).to.eql('"hello world"');
        });

        it('copies the embedded version of bslib.brs when a version from ropm is not found', async () => {
<<<<<<< HEAD
            await program.transpile([], stagingDir);
=======
            await program.build({
                stagingDir: stagingDir
            });
>>>>>>> be2236d5
            expect(fsExtra.pathExistsSync(`${stagingDir}/source/bslib.brs`)).to.be.true;
        });

        it('does not copy bslib.brs when found in roku_modules', async () => {
            program.setFile('source/roku_modules/bslib/bslib.brs', '');
            await program.build({
                stagingDir: stagingDir
            });
            expect(fsExtra.pathExistsSync(`${stagingDir}/source/bslib.brs`)).to.be.false;
            expect(fsExtra.pathExistsSync(`${stagingDir}/source/roku_modules/bslib/bslib.brs`)).to.be.true;
        });

        it('transpiles in-memory-only files', async () => {
            program.setFile('source/logger.bs', trim`
                sub logInfo()
                    print SOURCE_LINE_NUM
                end sub
            `);
            await program.build({
                stagingDir: program.options.stagingDir
            });
            expect(trimMap(
                fsExtra.readFileSync(s`${stagingDir}/source/logger.brs`).toString()
            )).to.eql(trim`
                sub logInfo()
                    print 2
                end sub
            `);
        });

        it('copies in-memory-only .brs files to stagingDir', async () => {
            program.setFile('source/logger.brs', trim`
                sub logInfo()
                    print "logInfo"
                end sub
            `);
            await program.build({
                stagingDir: program.options.stagingDir
            });
            expect(trimMap(
                fsExtra.readFileSync(s`${stagingDir}/source/logger.brs`).toString()
            )).to.eql(trim`
                sub logInfo()
                    print "logInfo"
                end sub
            `);
        });

        it('copies in-memory .xml file', async () => {
            program.setFile('components/Component1.xml', trim`
                <?xml version="1.0" encoding="utf-8" ?>
                <component name="Component1" extends="Scene">
                </component>
            `);
            await program.build({
                stagingDir: program.options.stagingDir
            });
            expect(trimMap(
                fsExtra.readFileSync(s`${stagingDir}/components/Component1.xml`).toString()
            )).to.eql(trim`
                <?xml version="1.0" encoding="utf-8" ?>
                <component name="Component1" extends="Scene">
                    <script type="text/brightscript" uri="pkg:/source/bslib.brs" />
                </component>
            `);
        });

        it('uses custom bslib path when specified in .xml file', async () => {
            program.options.bslibDestinationDir = 'source/opt';
            program.setFile('components/Component1.xml', trim`
                <?xml version="1.0" encoding="utf-8" ?>
                <component name="Component1" extends="Scene">
                </component>
            `);
            await program.build({
                stagingDir: program.options.stagingDir
            });
            expect(trimMap(
                fsExtra.readFileSync(s`${stagingDir}/components/Component1.xml`).toString()
            )).to.eql(trim`
                <?xml version="1.0" encoding="utf-8" ?>
                <component name="Component1" extends="Scene">
                    <script type="text/brightscript" uri="pkg:/source/opt/bslib.brs" />
                </component>
            `);
        });

        it('uses sourceRoot when provided for brs files', async () => {
            let sourceRoot = s`${tempDir}/sourceRootFolder`;
            program = new Program({
                rootDir: rootDir,
                stagingDir: stagingDir,
                sourceRoot: sourceRoot,
                sourceMap: true
            });
            const main = program.setFile('source/main.brs', `
                sub main()
                end sub
            `);
            await program.build({
                files: [main],
                stagingDir: stagingDir
            });

            let contents = fsExtra.readFileSync(s`${stagingDir}/source/main.brs.map`).toString();
            let map = JSON.parse(contents);
            expect(
                s`${map.sources[0]}`
            ).to.eql(
                s`${sourceRoot}/source/main.brs`
            );
        });

        it('uses sourceRoot when provided for bs files', async () => {
            let sourceRoot = s`${tempDir}/sourceRootFolder`;
            program = new Program({
                rootDir: rootDir,
                stagingDir: stagingDir,
                sourceRoot: sourceRoot,
                sourceMap: true
            });
            program.setFile('source/main.bs', `
                sub main()
                end sub
            `);
            await program.build({
                files: [program.getFile('source/main.bs')],
                stagingDir: stagingDir
            });

            let contents = fsExtra.readFileSync(s`${stagingDir}/source/main.brs.map`).toString();
            let map = JSON.parse(contents);
            expect(
                s`${map.sources[0]}`
            ).to.eql(
                s`${sourceRoot}/source/main.bs`
            );
        });
    });

    describe('typedef', () => {
        describe('emitDefinitions', () => {
            it('generates typedef for .bs files', async () => {
                program.setFile<BrsFile>('source/Duck.bs', `
                    class Duck
                    end class
                `);
                program.options.emitDefinitions = true;
                program.validate();
                await program.build({
                    stagingDir: stagingDir
                });

                expect(fsExtra.pathExistsSync(s`${stagingDir}/source/Duck.brs`)).to.be.true;
                expect(fsExtra.pathExistsSync(s`${stagingDir}/source/Duck.d.bs`)).to.be.true;
                expect(fsExtra.pathExistsSync(s`${stagingDir}/source/Duck.d.brs`)).to.be.false;
            });

            it('does not generate typedef for typedef file', async () => {
                program.setFile<BrsFile>('source/Duck.d.bs', `
                    class Duck
                    end class
                `);
                program.options.emitDefinitions = true;
                program.validate();
                await program.build({
                    stagingDir: stagingDir
                });

                expect(fsExtra.pathExistsSync(s`${stagingDir}/source/Duck.d.brs`)).to.be.false;
                expect(fsExtra.pathExistsSync(s`${stagingDir}/source/Duck.brs`)).to.be.false;
            });
        });

        it('ignores bs1018 for d.bs files', () => {
            program.setFile<BrsFile>('source/main.d.bs', `
                class Duck
                    sub new(name as string)
                    end sub
                    name as string
                end class

                class BabyDuck extends Duck
                    sub new(name as string, age as integer)
                    end sub
                    age as integer
                end class
            `);
            program.validate();
            expectZeroDiagnostics(program);
        });
    });

    describe('getSignatureHelp', () => {
        function getSignatureHelp(line: number, column: number) {
            return program.getSignatureHelp(
                'source/main.bs',
                util.createPosition(line, column)
            );
        }

        function assertSignatureHelp(line: number, col: number, text: string, index: number) {
            let signatureHelp = getSignatureHelp(line, col);
            expect(signatureHelp?.[0]?.signature?.label, `wrong label for ${line},${col} - got: "${signatureHelp?.[0]?.signature?.label}" expected "${text}"`).to.equal(text);
            expect(signatureHelp?.[0]?.index, `wrong index for ${line},${col} - got ${signatureHelp?.[0]?.index} expected ${index}`).to.equal(index);
        }

        it('does not crash when there is no file', () => {
            let signatureHelp = getSignatureHelp(1, 9);
            expectZeroDiagnostics(program);
            expect(signatureHelp[0]?.signature).to.not.exist;
        });

        it('does not crash when there is no expression at location', () => {
            program.validate();
            let signatureHelp = getSignatureHelp(1, 9);

            expectZeroDiagnostics(program);
            expect(signatureHelp[0]?.signature).to.not.exist;
        });

        describe('gets signature info for regular function call', () => {
            it('does not get help when on method name', () => {
                program.setFile('source/main.bs', `
                    sub main()
                        sayHello("name", 12)
                    end sub

                    sub sayHello(name as string, age as integer)
                    end sub
                `);
                program.validate();
                expectZeroDiagnostics(program);
                for (let i = 24; i < 33; i++) {
                    let signatureHelp = getSignatureHelp(2, i);
                    expect(signatureHelp).is.empty;
                }
            });

            it('gets help when on first param', () => {
                program.setFile('source/main.bs', `
                    sub main()
                        sayHello("name", 12)
                    end sub

                    sub sayHello(name as string, age as integer)
                    end sub
                `);
                program.validate();
                expectZeroDiagnostics(program);
                for (let i = 33; i < 40; i++) {
                    assertSignatureHelp(2, i, 'sub sayHello(name as string, age as integer)', 0);
                }
            });

            it('gets help when on second param', () => {
                program.setFile('source/main.bs', `
                    sub main()
                        sayHello("name", 12)
                    end sub

                    sub sayHello(name as string, age as integer)
                    end sub
                `);
                program.validate();
                expectZeroDiagnostics(program);
                for (let i = 41; i < 44; i++) {
                    assertSignatureHelp(2, i, 'sub sayHello(name as string, age as integer)', 1);
                }
            });
        });

        describe('does not crash for unknown function info for regular function call', () => {
            it('gets help when on method name', () => {
                program.setFile('source/main.bs', `
                    sub main()
                        cryHello("name", 12)
                    end sub

                    sub sayHello(name as string, age as integer)
                    end sub
                `);
                program.validate();
                let signatureHelp = getSignatureHelp(2, 26);
                expect(signatureHelp).to.be.empty;
                signatureHelp = getSignatureHelp(2, 34);
                expect(signatureHelp).to.be.empty;
                signatureHelp = getSignatureHelp(2, 43);
                expect(signatureHelp).to.be.empty;
            });
        });

        describe('gets signature info for class function call', () => {
            it('gets help when on method name', () => {
                program.setFile('source/main.bs', `
                    sub main()
                        william = new Greeter()
                        william.sayHello("name", 12)
                    end sub
                    class Greeter
                        sub sayHello(name as string, age as integer)
                        end sub
                    end class
                `);
                program.validate();
                expectZeroDiagnostics(program);
                assertSignatureHelp(3, 42, 'sub sayHello(name as string, age as integer)', 0);
            });

            it('gets help when on first param', () => {
                program.setFile('source/main.bs', `
                    sub main()
                        william = new Greeter()
                        william.sayHello("name", 12)
                    end sub
                    class Greeter
                        sub sayHello(name as string, age as integer)
                        end sub
                    end class
                `);
                program.validate();
                expectZeroDiagnostics(program);
                assertSignatureHelp(3, 51, 'sub sayHello(name as string, age as integer)', 1);
            });
        });

        describe('gets signature info for class function call on this class', () => {
            it('gets help when on method name', () => {
                program.setFile('source/main.bs', `
                    class Greeter
                        sub greet()
                            m.sayHello("name", 12)
                        end sub
                        sub sayHello(name as string, age as integer)
                        end sub
                    end class
                `);
                program.validate();
                expectZeroDiagnostics(program);
                assertSignatureHelp(3, 42, 'sub sayHello(name as string, age as integer)', 0);
            });

            it('gets help when on second param', () => {
                program.setFile('source/main.bs', `
                    class Greeter
                        sub greet()
                            m.sayHello("name", 12)
                        end sub
                        sub sayHello(name as string, age as integer)
                        end sub
                    end class
                `);
                program.validate();
                expectZeroDiagnostics(program);
                assertSignatureHelp(3, 49, 'sub sayHello(name as string, age as integer)', 1);
            });

        });
        describe('gets signature info for overridden class function call', () => {
            it('gets help when on first param', () => {
                program.setFile('source/main.bs', `
                    class Greeter extends Person
                        sub greet()
                            m.sayHello("name", 12)
                        end sub
                        override sub sayHello(name as string, age as integer)
                        end sub

                        end class
                        class Person
                            sub sayHello(name as string, age as integer)
                            end sub
                        end class
                `);
                program.validate();
                expectZeroDiagnostics(program);
                assertSignatureHelp(3, 43, 'sub sayHello(name as string, age as integer)', 0);
            });

            it('gets help when on second param', () => {
                program.setFile('source/main.bs', `
                    class Greeter extends Person
                        sub greet()
                            m.sayHello("name", 12)
                        end sub
                        override sub sayHello(name as string, age as integer)
                        end sub

                        end class
                        class Person
                            sub sayHello(name as string, age as integer)
                            end sub
                        end class
                `);
                program.validate();
                expectZeroDiagnostics(program);
                assertSignatureHelp(3, 49, 'sub sayHello(name as string, age as integer)', 1);
            });
        });

        describe('gets signature info for overridden super method function call', () => {
            it('gets help when on first param', () => {
                program.setFile('source/main.bs', `
                    class Greeter extends Person
                        sub greet()
                            m.sayHello("name", 12)
                        end sub
                        override sub sayHello(name as string, age as integer)
                        end sub

                        end class
                        class Person
                            sub sayHello(name as string, age as integer)
                            end sub
                        end class
                `);
                program.validate();
                expectZeroDiagnostics(program);
                assertSignatureHelp(3, 43, 'sub sayHello(name as string, age as integer)', 0);
            });

            it('gets help when on first param', () => {
                program.setFile('source/main.bs', `
                    class Greeter extends Person
                        sub greet()
                            m.sayHello("name", 12)
                        end sub
                        override sub sayHello(name as string, age as integer)
                        end sub

                        end class
                        class Person
                            sub sayHello(name as string, age as integer)
                            end sub
                        end class
                `);
                program.validate();
                expectZeroDiagnostics(program);
                assertSignatureHelp(3, 49, 'sub sayHello(name as string, age as integer)', 1);
            });
        });

        describe('gets signature info for nested function call', () => {
            it('gets signature info for the outer function - index 0', () => {
                program.setFile('source/main.bs', `
                    sub main()
                        outer([inner(["apple"], 100)], 12)
                    end sub

                    sub outer(name as object, age as integer)
                    end sub

                    function inner(fruits as object, age as integer)
                    end function
                `);
                program.validate();
                expectZeroDiagnostics(program);
                assertSignatureHelp(2, 36, 'sub outer(name as object, age as integer)', 0);
            });

            it('gets signature info for the outer function - index 1', () => {
                program.setFile('source/main.bs', `
                    sub main()
                        outer([inner(["apple"], 100)], 12)
                    end sub

                    sub outer(name as object, age as integer)
                    end sub

                    function inner(fruits as object, age as integer)
                    end function
                `);
                program.validate();
                expectZeroDiagnostics(program);
                assertSignatureHelp(2, 57, 'sub outer(name as object, age as integer)', 1);
            });

            it('gets signature info for the inner function - name', () => {
                program.setFile('source/main.bs', `
                    sub main()
                        outer([inner(["apple"], 100)], 12)
                    end sub

                    sub outer(name as object, age as integer)
                    end sub

                    function inner(fruits as object, age as integer)
                    end function
                `);
                program.validate();
                expectZeroDiagnostics(program);
                assertSignatureHelp(2, 43, 'function inner(fruits as object, age as integer)', 0);
            });

            it('gets signature info for the inner function - param 0', () => {
                program.setFile('source/main.bs', `
                    sub main()
                        outer([inner(["apple"], 100)], 12)
                    end sub

                    sub outer(name as object, age as integer)
                    end sub

                    function inner(fruits as object, age as integer)
                    end function
                `);
                program.validate();
                expectZeroDiagnostics(program);
                assertSignatureHelp(2, 51, 'function inner(fruits as object, age as integer)', 1);
            });

            it('gets signature info for the inner function - param 1', () => {
                program.setFile('source/main.bs', `
                    sub main()
                        outer([inner(["apple"], 100)], 12)
                    end sub

                    sub outer(name as object, age as integer)
                    end sub

                    function inner(fruits as object, age as integer)
                    end function
                `);
                program.validate();
                expectZeroDiagnostics(program);
                assertSignatureHelp(2, 48, 'function inner(fruits as object, age as integer)', 1);
            });
        });

        describe('classes', () => {
            it('gives signature help in constructors', () => {
                program.setFile('source/main.bs', `
                    sub test()
                        p = new Person("george", 20, "text")
                    end sub
                    class Person
                        function new(name as string, age as integer, n2 as string)
                        end function
                    end class
                `);
                program.validate();
                expectZeroDiagnostics(program);

                for (let i = 40; i < 48; i++) {
                    assertSignatureHelp(2, i, 'Person(name as string, age as integer, n2 as string)', 0);
                }
                for (let i = 48; i < 52; i++) {
                    assertSignatureHelp(2, i, 'Person(name as string, age as integer, n2 as string)', 1);
                }
                for (let i = 52; i < 60; i++) {
                    assertSignatureHelp(2, i, 'Person(name as string, age as integer, n2 as string)', 2);
                }
            });

            it('gives signature help for class with no constructor', () => {
                program.setFile('source/main.bs', `
                    sub test()
                        p = new Person()
                    end sub
                    class Person
                    end class
                `);
                program.validate();
                expectZeroDiagnostics(program);

                assertSignatureHelp(2, 40, 'Person()', 0);
            });

            it('gives signature help for base constructor', () => {
                program.setFile('source/main.bs', `
                    sub test()
                        p = new Person("george", 20, "text")
                    end sub
                    class Person extends Being
                    end class
                    class Being
                        function new(name as string, age as integer, n2 as string)
                        end function
                    end class
                `);
                program.validate();
                expectZeroDiagnostics(program);

                for (let i = 40; i < 48; i++) {
                    assertSignatureHelp(2, i, 'Person(name as string, age as integer, n2 as string)', 0);
                }
                for (let i = 48; i < 52; i++) {
                    assertSignatureHelp(2, i, 'Person(name as string, age as integer, n2 as string)', 1);
                }
                for (let i = 52; i < 60; i++) {
                    assertSignatureHelp(2, i, 'Person(name as string, age as integer, n2 as string)', 2);
                }
            });

            it('gives signature help in constructors in namespaced class', () => {
                program.setFile('source/main.bs', `
                    sub test()
                        p = new being.human.Person("george", 20, "text")
                    end sub
                    namespace being.human
                        class Person
                            function new(name as string, age as integer, n2 as string)
                            end function
                        end class
                    end namespace
                `);
                program.validate();
                expectZeroDiagnostics(program);

                for (let i = 52; i < 60; i++) {
                    assertSignatureHelp(2, i, 'being.human.Person(name as string, age as integer, n2 as string)', 0);
                }
                for (let i = 60; i < 64; i++) {
                    assertSignatureHelp(2, i, 'being.human.Person(name as string, age as integer, n2 as string)', 1);
                }
                for (let i = 64; i < 72; i++) {
                    assertSignatureHelp(2, i, 'being.human.Person(name as string, age as integer, n2 as string)', 2);
                }
            });
        });

        describe('edge cases', () => {
            it('still gives signature help on commas', () => {
                program.setFile('source/main.bs', `
                    class Person
                        function sayHello(name as string, age as integer, n2 as string)
                        end function

                        function yes(a as string)
                            m.sayHello("george",m.yes("a"),
                            m.yes(""))
                        end function
                    end class
                `);
                program.validate();
                expectZeroDiagnostics(program);

                for (let i = 42; i < 48; i++) {
                    assertSignatureHelp(6, i, 'function sayHello(name as string, age as integer, n2 as string)', 0);
                }
                for (let i = 48; i < 54; i++) {
                    assertSignatureHelp(6, i, 'function sayHello(name as string, age as integer, n2 as string)', 1);
                }
                for (let i = 54; i < 58; i++) {
                    assertSignatureHelp(6, i, 'function yes(a as string)', 0);
                }
            });

            it('still gives signature help on spaces', () => {
                program.setFile('source/main.bs', `
                    class Person
                        function sayHello(name as string, age as integer, n2 as string)
                        end function

                        function yes(a as string)
                            m.sayHello("george", m.yes("a"),
                            m.yes(""))
                        end function
                    end class
                `);
                program.validate();
                expectZeroDiagnostics(program);

                for (let i = 42; i < 48; i++) {
                    assertSignatureHelp(6, i, 'function sayHello(name as string, age as integer, n2 as string)', 0);
                }
                for (let i = 48; i < 55; i++) {
                    assertSignatureHelp(6, i, 'function sayHello(name as string, age as integer, n2 as string)', 1);
                }
                for (let i = 55; i < 58; i++) {
                    assertSignatureHelp(6, i, 'function yes(a as string)', 0);
                }
                for (let i = 0; i < 33; i++) {
                    assertSignatureHelp(7, i, 'function sayHello(name as string, age as integer, n2 as string)', 2);
                }
            });
        });

        describe('gets signature info for function calls that go over a line', () => {
            it('gets signature info for the outer function - index 0', () => {
                program.setFile('source/main.bs', `
                    sub main()
                        sayHello([getName([
                            "apple"
                            "pear"
                        ], function()
                            return 10
                        end function
                        )], 12)
                    end sub

                    sub sayHello(name as object, age as integer)
                    end sub

                    function getName(fruits as object, age as function)
                    end function
                `);
                program.validate();
                expectZeroDiagnostics(program);
                for (let i = 34; i < 42; i++) {
                    assertSignatureHelp(2, i, 'sub sayHello(name as object, age as integer)', 0);
                }
            });

            it('gets signature info for the outer function - end of index 0', () => {
                program.setFile('source/main.bs', `
                    sub main()
                        sayHello([getName([
                            "apple"
                            "pear"
                        ], function()
                            return 10
                        end function
                        )], 12)
                    end sub

                    sub sayHello(name as object, age as integer)
                    end sub

                    function getName(fruits as object, age as function)
                    end function
                `);
                program.validate();
                expectZeroDiagnostics(program);
                assertSignatureHelp(8, 25, 'sub sayHello(name as object, age as integer)', 0);
            });

            it('gets signature info for the outer function - index 1', () => {
                program.setFile('source/main.bs', `
                    sub main()
                        sayHello([getName([
                            "apple"
                            "pear"
                        ], function()
                            return 10
                        end function
                        )], 12)
                    end sub

                    sub sayHello(name as object, age as integer)
                    end sub

                    function getName(fruits as object, age as function)
                    end function
                `);
                program.validate();
                expectZeroDiagnostics(program);
                assertSignatureHelp(8, 30, 'sub sayHello(name as object, age as integer)', 1);
            });

            it('gets signature info for the inner function - param 0', () => {
                program.setFile('source/main.bs', `
                    sub main()
                        sayHello([getName([
                            "apple"
                            "pear"
                        ], function()
                            return 10
                        end function
                        )], 12)
                    end sub

                    sub sayHello(name as object, age as integer)
                    end sub

                    function getName(fruits as object, age as function)
                    end function
                `);
                program.validate();
                expectZeroDiagnostics(program);
                assertSignatureHelp(3, 31, 'function getName(fruits as object, age as function)', 0);
                assertSignatureHelp(4, 31, 'function getName(fruits as object, age as function)', 0);
            });

            it('gets signature info for the inner function - param 1 - function declartion', () => {
                program.setFile('source/main.bs', `
                    sub main()
                        sayHello([getName([
                            "apple"
                            "pear"
                        ], function()
                            return 10
                        end function
                        )], 12)
                    end sub

                    sub sayHello(name as object, age as integer)
                    end sub

                    function getName(fruits as object, age as function)
                    end function
                `);
                program.validate();
                expectZeroDiagnostics(program);
                assertSignatureHelp(5, 31, 'function getName(fruits as object, age as function)', 1);
            });

            it('gets signature info for the inner function - param 1 - in anon function', () => {
                program.setFile('source/main.bs', `
                    sub main()
                        sayHello([getName([
                            "apple"
                            "pear"
                        ], function()
                            return 10
                        end function
                        )], 12)
                    end sub

                    sub sayHello(name as object, age as integer)
                    end sub

                    function getName(fruits as object, age as function)
                    end function
                `);
                program.validate();
                expectZeroDiagnostics(program);
                assertSignatureHelp(6, 31, 'function getName(fruits as object, age as function)', 1);
            });
        });

        describe('gets signature info for namespace function call', () => {
            it('gets signature info function - index 0', () => {
                program.setFile('source/main.bs', `
                    sub main()
                        person.greeter.sayHello("hey", 12)
                    end sub
                    sub sayHello(notThisOne = true)
                    end sub
                    namespace person.greeter
                        sub sayHello(name as string, age as integer)
                        end sub
                    end namespace
                `);
                program.validate();
                expectZeroDiagnostics(program);
                assertSignatureHelp(2, 49, 'sub person.greeter.sayHello(name as string, age as integer)', 0);
            });

            it('gets signature info for the outer function - index 1', () => {
                program.setFile('source/main.bs', `
                    sub main()
                        person.greeter.sayHello("hey", 12)
                    end sub
                    sub sayHello(notThisOne = true)
                    end sub
                    namespace person.greeter
                        sub sayHello(name as string, age as integer)
                        end sub
                    end namespace
                `);
                program.validate();
                expectZeroDiagnostics(program);
                assertSignatureHelp(2, 57, 'sub person.greeter.sayHello(name as string, age as integer)', 1);
            });
        });

        it('gets signature help for partially typed line', () => {
            program.setFile('source/main.bs', `
                function main()
                    thing@.test(a1
                end function
                function test(arg1, arg2, arg3)
                end function
                `);
            program.setFile('components/MyNode.bs', `
                function test(arg1, arg2, arg3)
                end function
                `);
            program.setFile<XmlFile>('components/MyNode.xml',
                trim`<?xml version="1.0" encoding="utf-8" ?>
            <component name="Component1" extends="Scene">
                <script type="text/brightscript" uri="pkg:/components/MyNode.bs" />
                <interface>
                    <function name="test"/>
                </interface>
            </component>`);
            program.validate();

            for (let col = 32; col < 33; col++) {
                let signatureHelp = (program.getSignatureHelp(`${rootDir}/source/main.bs`, Position.create(2, col)));
                expect(signatureHelp, `failed on col ${col}`).to.have.lengthOf(1);
                expect(signatureHelp[0].index, `failed on col ${col}`).to.equal(0);
            }
        });
    });

    describe('plugins', () => {
        it('emits provideFile events', () => {
            const plugin = {
                name: 'test',
                beforeProvideFile: sinon.spy() as SinonSpy<[BeforeProvideFileEvent]>,
                provideFile: sinon.spy() as SinonSpy<[BeforeProvideFileEvent]>,
                afterProvideFile: sinon.spy() as SinonSpy<[BeforeProvideFileEvent]>
            };
            program.plugins.add(plugin);
            program.setFile('source/main.brs', `'main`);
            program.setFile('source/lib.brs', `'lib`);
            program.validate();
            function test(spy: SinonSpy<[BeforeProvideFileEvent]>) {
                expect(
                    spy.getCalls().map(x => ({
                        srcPath: x.args[0].srcPath,
                        destPath: x.args[0].destPath,
                        fileData: x.args[0].data.value.toString()
                    }))
                ).to.eql([{
                    srcPath: s`${rootDir}/source/main.brs`,
                    destPath: s`source/main.brs`,
                    fileData: `'main`
                }, {
                    srcPath: s`${rootDir}/source/lib.brs`,
                    destPath: s`source/lib.brs`,
                    fileData: `'lib`
                }]);
            }
            test(plugin.beforeProvideFile);
            test(plugin.provideFile);
            test(plugin.afterProvideFile);
        });

<<<<<<< HEAD
        it('beforeFileParse can override source contents', () => {
            const plugin = {
                name: 'test',
                beforeFileParse: (event: BeforeFileParseEvent) => {
                    event.source = `'override`;
                }
            };
            program.plugins.add(plugin);
            const file = program.setFile<BrsFile>('source/main.brs', `'original`);
            expect(file.fileContents).to.eql(`'override`);
        });

=======
>>>>>>> be2236d5
        it('beforeProvideFile can override source contents', () => {
            const plugin = {
                name: 'test',
                beforeProvideFile: (event: BeforeProvideFileEvent) => {
                    event.data.value = `'override`;
                }
            };
            program.plugins.add(plugin);
            const file = program.setFile<BrsFile>('source/main.brs', `'original`);
            expect(file.fileContents).to.eql(`'override`);
        });

<<<<<<< HEAD
        it('beforeFileParse overrides beforeProvideFile event contents', () => {
            const plugin = {
                name: 'test',
                beforeFileParse: (event: BeforeFileParseEvent) => {
                    event.source = `'beforeFileParse`;
                },
                beforeProvideFile: (event: BeforeProvideFileEvent) => {
                    event.data.value = `'beforeProvideFile`;
                }
            };
            program.plugins.add(plugin);
            const file = program.setFile<BrsFile>('source/main.brs', `'original`);
            expect(file.fileContents).to.eql(`'beforeFileParse`);
        });

=======
>>>>>>> be2236d5
        it('emits event for each virtual file', () => {
            const events: string[] = [];
            const plugin = {
                name: 'test',
                beforeProvideFile: (e: BeforeProvideFileEvent) => {
                    events.push(`beforeProvideFile:${e.destPath}`);
                    e.files.push(
                        new AssetFile(e)
                    );
                    e.files.push(
                        new AssetFile({
                            srcPath: e.srcPath + '.two',
                            destPath: e.destPath + '.two'
                        })
                    );
                },
                provideFile: (e: ProvideFileEvent) => {
                    events.push(`provideFile:${e.destPath}`);
                },
                afterProvideFile: (e: AfterProvideFileEvent) => {
                    events.push(`afterProvideFile:${e.destPath}`);
                },
                beforeFileAdd: (e: BeforeFileAddEvent) => {
                    events.push(`beforeFileAdd:${e.file.destPath}`);
                },
                afterFileAdd: (e: AfterFileAddEvent) => {
                    events.push(`afterFileAdd:${e.file.destPath}`);
                },
                beforeFileRemove: (e: BeforeFileRemoveEvent) => {
                    events.push(`beforeFileRemove:${e.file.destPath}`);
                },
                afterFileRemove: (e: AfterFileRemoveEvent) => {
                    events.push(`afterFileRemove:${e.file.destPath}`);
                }
            };
            program.plugins.add(plugin);

            program.setFile('source/buttons.component.bs', '');
            program.removeFile('source/buttons.component.bs');

            expect(events).to.eql([
                'beforeProvideFile:' + s('source/buttons.component.bs'),
                'provideFile:' + s('source/buttons.component.bs'),
                'afterProvideFile:' + s('source/buttons.component.bs'),
                'beforeFileAdd:' + s('source/buttons.component.bs'),
                'afterFileAdd:' + s('source/buttons.component.bs'),
                'beforeFileAdd:' + s('source/buttons.component.bs.two'),
                'afterFileAdd:' + s('source/buttons.component.bs.two'),
                'beforeFileRemove:' + s('source/buttons.component.bs'),
                'afterFileRemove:' + s('source/buttons.component.bs'),
                'beforeFileRemove:' + s('source/buttons.component.bs.two'),
                'afterFileRemove:' + s('source/buttons.component.bs.two')
            ]);
        });

        it('does not emit duplicate events for virtual files that get removed', () => {
            const events: string[] = [];
            const plugin = {
                name: 'test',
                beforeProvideFile: (e: BeforeProvideFileEvent) => {
                    e.files.push(
                        new AssetFile(e)
                    );
                    e.files.push(
                        new AssetFile({
                            srcPath: e.srcPath + '.two',
                            destPath: e.destPath + '.two'
                        })
                    );
                },
                beforeFileRemove: (e: BeforeFileRemoveEvent) => {
                    events.push(`beforeFileRemove:${e.file.destPath}`);
                },
                afterFileRemove: (e: AfterFileRemoveEvent) => {
                    events.push(`afterFileRemove:${e.file.destPath}`);
                }
            };
            program.plugins.add(plugin);

            program.setFile('source/buttons.component.bs', '');

            //remove the virtual file first
            program.removeFile('source/buttons.component.bs.two');
            //now remove the physical file
            program.removeFile('source/buttons.component.bs');

            //we should only have one set of events per file
            expect(events).to.eql([
                'beforeFileRemove:' + s('source/buttons.component.bs.two'),
                'afterFileRemove:' + s('source/buttons.component.bs.two'),
                'beforeFileRemove:' + s('source/buttons.component.bs'),
                'afterFileRemove:' + s('source/buttons.component.bs')
            ]);
        });

        it('emits file validation events', () => {
            const plugin = {
                name: 'test',
                beforeFileValidate: sinon.spy(),
                onFileValidate: sinon.spy(),
                afterFileValidate: sinon.spy()
            };
            program.plugins.add(plugin);
            program.setFile('source/main.brs', '');
            program.validate();
            expect(plugin.beforeFileValidate.callCount).to.equal(1);
            expect(plugin.onFileValidate.callCount).to.equal(1);
            expect(plugin.afterFileValidate.callCount).to.equal(1);
        });

        it('emits file validation events', () => {
            const plugin = {
                name: 'test',
                beforeFileValidate: sinon.spy(),
                onFileValidate: sinon.spy(),
                afterFileValidate: sinon.spy()
            };
            program.plugins.add(plugin);
            program.setFile('components/main.xml', '');
            program.validate();
            expect(plugin.beforeFileValidate.callCount).to.equal(1);
            expect(plugin.onFileValidate.callCount).to.equal(1);
            expect(plugin.afterFileValidate.callCount).to.equal(1);
        });

        it('emits program dispose event', () => {
            const plugin = {
                name: 'test',
                beforeProgramDispose: sinon.spy()
            };
            program.plugins.add(plugin);
            program.dispose();
            expect(plugin.beforeProgramDispose.callCount).to.equal(1);
        });
    });

    describe('getScopesForFile', () => {
        it('returns empty array when no scopes were found', () => {
            expect(program.getScopesForFile('does/not/exist')).to.eql([]);
        });
    });

    describe('findFilesForEnum', () => {
        it('finds files', () => {
            const file = program.setFile('source/main.bs', `
                enum Direction
                    up
                    down
                end enum
            `);
            expect(
                program.findFilesForEnum('Direction').map(x => x.srcPath)
            ).to.eql([
                file.srcPath
            ]);
        });
    });

    describe('build', () => {
        it('copies AssetFile contents', async () => {
            const file = program.setFile('locale/en_US/translations.xml', Buffer.from(''));
            program.validate();
            await program.build();
            expect(
                fsExtra.pathExistsSync(
                    s`${program.options.stagingDir}/${file.pkgPath}`
                )
            ).to.be.true;
        });

        it('writes to correct dir', async () => {
            const cwd = process.cwd();
            try {
                fsExtra.ensureDirSync(`${tempDir}/alpha/beta`);
                process.chdir(s`${tempDir}/alpha/beta`);

                program.options.cwd = s`${tempDir}/rootDir`;
                program.options.rootDir = s`${tempDir}/rootDir`;
                program.options.stagingDir = s`../stagingDir`;
                program.setFile('source/main.brs', '');
                await program.build();
            } finally {
                process.chdir(cwd);
            }
            expect(fsExtra.pathExistsSync(`${tempDir}/stagingDir/source/main.brs`)).to.be.true;
            expect(fsExtra.pathExistsSync(`${tempDir}/alpha/source/main.brs`)).to.be.false;
        });

        it('write binary files properly', async () => {
            const data = Buffer.from([1, 2, 3, 4, 5, 6, 7, 8, 9, 10]);
            program.setFile('assets/logo.png', data);
            await program.build();
            const result = fsExtra.readFileSync(`${stagingDir}/assets/logo.png`);

            //the buffers should be identical
            expect(
                data.compare(result)
            ).to.equal(0);
        });

        it('includes bslib in the outDir', async () => {
            program.options.autoImportComponentScript = true;
            program.setFile('manifest', '');
            program.setFile('components/MainScene.xml', trim`
                <component name="MainScene" extends="Scene">
                </component>
            `);
            program.setFile('components/MainScene.bs', `
                sub init()
                    print 1 > 0 ? 1 : 0
                end sub
            `);
            await program.build();
            expect(
                fsExtra.pathExistsSync(`${stagingDir}/source/bslib.brs`)
            ).to.be.true;
        });
    });
<<<<<<< HEAD
=======

    describe('global symbol table', () => {
        it('adds primitves', () => {
            const table = program.globalScope.symbolTable;
            const opts = { flags: SymbolTypeFlag.typetime };
            const rtOpts = { flags: SymbolTypeFlag.runtime };
            expectTypeToBe(table.getSymbolType('string', opts), StringType);
            expectTypeToBe(table.getSymbolType('string', opts).getMemberType('trim', rtOpts), TypedFunctionType);

            expectTypeToBe(table.getSymbolType('dynamic', opts), DynamicType);
            expectTypeToBe(table.getSymbolType('float', opts), FloatType);
            expectTypeToBe(table.getSymbolType('integer', opts), IntegerType);
        });

        it('adds brightscript components', () => {
            const table = program.globalScope.symbolTable;
            const opts = { flags: SymbolTypeFlag.typetime };
            const rtOpts = { flags: SymbolTypeFlag.runtime };
            expectTypeToBe(table.getSymbolType('roAssociativeArray', opts), InterfaceType);
            expectTypeToBe(table.getSymbolType('roAssociativeArray', opts).getMemberType('Lookup', rtOpts), TypedFunctionType);

            expectTypeToBe(table.getSymbolType('roBitmap', opts), InterfaceType);
            expectTypeToBe(table.getSymbolType('roBitmap', opts).getMemberType('DrawPoint', rtOpts), TypedFunctionType);

            expectTypeToBe(table.getSymbolType('roRegistry', opts), InterfaceType);
            expectTypeToBe(table.getSymbolType('roRegistry', opts).getMemberType('GetSectionList', rtOpts), TypedFunctionType);
        });

        it('adds brightscript interfaces', () => {
            const table = program.globalScope.symbolTable;
            const opts = { flags: SymbolTypeFlag.typetime };
            const rtOpts = { flags: SymbolTypeFlag.runtime };
            expectTypeToBe(table.getSymbolType('ifDeviceInfo', opts), InterfaceType);
            expectTypeToBe(table.getSymbolType('ifDeviceInfo', opts).getMemberType('GetRandomUUID', rtOpts), TypedFunctionType);

            expectTypeToBe(table.getSymbolType('ifSGNodeField', opts), InterfaceType);
            expectTypeToBe(table.getSymbolType('ifSGNodeField', opts).getMemberType('addFields', rtOpts), TypedFunctionType);
        });

        it('adds brightscript events', () => {
            const table = program.globalScope.symbolTable;
            const opts = { flags: SymbolTypeFlag.typetime };
            const rtOpts = { flags: SymbolTypeFlag.runtime };
            expectTypeToBe(table.getSymbolType('roInputEvent', opts), InterfaceType);
            expectTypeToBe(table.getSymbolType('roInputEvent', opts).getMemberType('GetInfo', rtOpts), TypedFunctionType);

            expectTypeToBe(table.getSymbolType('roSGNodeEvent', opts), InterfaceType);
            expectTypeToBe(table.getSymbolType('roSGNodeEvent', opts).getMemberType('getData', rtOpts), TypedFunctionType);
        });

        it('adds SceneGraph nodes, prefixed with `roSGNode`', () => {
            const table = program.globalScope.symbolTable;
            const opts = { flags: SymbolTypeFlag.typetime };
            const rtOpts = { flags: SymbolTypeFlag.runtime };
            expectTypeToBe(table.getSymbolType('roSGNodeLayoutGroup', opts), ComponentType);
            expectTypeToBe(table.getSymbolType('roSGNodeLayoutGroup', opts).getMemberType('horizAlignment', rtOpts), StringType);
            expectTypeToBe(table.getSymbolType('roSGNodeLayoutGroup', opts).getMemberType('itemSpacings', rtOpts), ArrayType);
            expectTypeToBe(table.getSymbolType('roSGNodeLayoutGroup', opts).getMemberType('getChildren', rtOpts), TypedFunctionType);
            expectTypeToBe(table.getSymbolType('roSGNodeLayoutGroup', opts).getMemberType('createChild', rtOpts), TypedFunctionType);

            expectTypeToBe(table.getSymbolType('roSGNodePoster', opts), ComponentType);
            expectTypeToBe(table.getSymbolType('roSGNodePoster', opts).getMemberType('loadWidth', rtOpts), FloatType);
            expectTypeToBe(table.getSymbolType('roSGNodePoster', opts).getMemberType('loadDisplayMode', rtOpts), StringType);
            const bmpMarginsType = table.getSymbolType('roSGNodePoster', opts).getMemberType('bitmapMargins', rtOpts);
            expectTypeToBe(bmpMarginsType, AssociativeArrayType);

            expectTypeToBe(table.getSymbolType('roSGNodeTimer', opts), ComponentType);
            expectTypeToBe(table.getSymbolType('roSGNodeTimer', opts).getMemberType('control', rtOpts), StringType);
            expectTypeToBe(table.getSymbolType('roSGNodeTimer', opts).getMemberType('repeat', rtOpts), BooleanType);
            expectTypeToBe(table.getSymbolType('roSGNodeTimer', opts).getMemberType('duration', rtOpts), FloatType);
            expectTypeToBe(table.getSymbolType('roSGNodeTimer', opts).getMemberType('fire', rtOpts), DynamicType);

        });
    });

    describe('getManifest', () => {
        beforeEach(() => {
            fsExtra.emptyDirSync(tempDir);
            fsExtra.writeFileSync(`${tempDir}/manifest`, trim`
                # Channel Details
                title=sample manifest
                major_version=2
                minor_version=0
                build_version=0
                supports_input_launch=1
                bs_const=DEBUG=false
            `);
            program.options = {
                rootDir: tempDir
            };
        });

        afterEach(() => {
            fsExtra.emptyDirSync(tempDir);
            program.dispose();
        });

        it('loads the manifest', () => {
            let manifest = program.getManifest();
            testCommonManifestValues(manifest);
            expect(manifest.get('bs_const')).to.equal('DEBUG=false');
        });

        it('adds a const to the manifest', () => {
            program.options.manifest = {
                // eslint-disable-next-line camelcase
                bs_const: {
                    NEW_VALUE: false
                }
            };
            let manifest = program.getManifest();
            testCommonManifestValues(manifest);
            expect(manifest.get('bs_const')).to.equal('DEBUG=false;NEW_VALUE=false');
        });

        it('changes a const in the manifest', () => {
            program.options.manifest = {
                // eslint-disable-next-line camelcase
                bs_const: {
                    DEBUG: true
                }
            };
            let manifest = program.getManifest();
            testCommonManifestValues(manifest);
            expect(manifest.get('bs_const')).to.equal('DEBUG=true');
        });

        it('removes a const in the manifest', () => {
            program.options.manifest = {
                // eslint-disable-next-line camelcase
                bs_const: {
                    DEBUG: null
                }
            };
            let manifest = program.getManifest();
            testCommonManifestValues(manifest);
            expect(manifest.get('bs_const')).to.equal('');
        });

        it('handles no consts in the manifest', () => {
            fsExtra.emptyDirSync(tempDir);
            fsExtra.writeFileSync(`${tempDir}/manifest`, trim`
                # Channel Details
                title=sample manifest
                major_version=2
                minor_version=0
                build_version=0
                supports_input_launch=1
            `);
            let manifest = program.getManifest();
            testCommonManifestValues(manifest);
            expect(manifest.get('bs_const')).to.equal('');
        });

        function testCommonManifestValues(manifest: Map<string, string>) {
            expect(manifest.get('title')).to.equal('sample manifest');
            expect(manifest.get('major_version')).to.equal('2');
            expect(manifest.get('minor_version')).to.equal('0');
            expect(manifest.get('build_version')).to.equal('0');
            expect(manifest.get('supports_input_launch')).to.equal('1');
        }
    });
>>>>>>> be2236d5
});<|MERGE_RESOLUTION|>--- conflicted
+++ resolved
@@ -1,10 +1,6 @@
 import { assert, expect } from './chai-config.spec';
 import * as pick from 'object.pick';
-<<<<<<< HEAD
-import { CompletionItemKind, Position, Range } from 'vscode-languageserver';
-=======
 import { Position, Range } from 'vscode-languageserver';
->>>>>>> be2236d5
 import * as fsExtra from 'fs-extra';
 import { DiagnosticMessages } from './DiagnosticMessages';
 import type { BrsFile } from './files/BrsFile';
@@ -20,16 +16,10 @@
 import { isBrsFile } from './astUtils/reflection';
 import type { LiteralExpression } from './parser/Expression';
 import { tempDir, rootDir, stagingDir } from './testHelpers.spec';
-<<<<<<< HEAD
-import type { ProvideFileEvent, BeforeFileParseEvent, BeforeProvideFileEvent, AfterProvideFileEvent, BeforeFileAddEvent, AfterFileAddEvent, BeforeFileRemoveEvent, AfterFileRemoveEvent, TranspileObj, Editor } from '.';
-=======
->>>>>>> be2236d5
 import { AssetFile } from './files/AssetFile';
 import * as path from 'path';
 import type { SinonSpy } from 'sinon';
 import { createSandbox } from 'sinon';
-<<<<<<< HEAD
-=======
 import type { AfterFileAddEvent, AfterFileRemoveEvent, AfterProvideFileEvent, BeforeFileAddEvent, BeforeFileRemoveEvent, BeforeProvideFileEvent, CompilerPlugin, ProvideFileEvent } from './interfaces';
 import { SymbolTypeFlag } from './SymbolTable';
 import { StringType } from './types/StringType';
@@ -42,7 +32,6 @@
 import { ArrayType } from './types/ArrayType';
 import { AssociativeArrayType } from './types/AssociativeArrayType';
 import { BooleanType } from './types/BooleanType';
->>>>>>> be2236d5
 
 const sinon = createSandbox();
 
@@ -155,14 +144,10 @@
                 end sub
             `);
             (file.parser.ast.statements[0] as FunctionStatement).func.body.statements[0] = new EmptyStatement();
-<<<<<<< HEAD
-            await program.transpile([{ src: file.srcPath, dest: file.destPath }], tempDir);
-=======
             await program.build({
                 files: [file],
                 stagingDir: tempDir
             });
->>>>>>> be2236d5
         });
 
         it('works with different cwd', () => {
@@ -846,614 +831,6 @@
             program.validate();
             expectZeroDiagnostics(program);
             expect(program.getScopeByName(xmlFile.destPath).getFile('components/component1.brs')).not.to.exist;
-<<<<<<< HEAD
-
-            //reload the xml file contents, adding a new script reference.
-            xmlFile = program.setFile('components/component1.xml', trim`
-                <?xml version="1.0" encoding="utf-8" ?>
-                <component name="HeroScene" extends="Scene">
-                    <script type="text/brightscript" uri="pkg:/components/component1.brs" />
-                </component>
-            `);
-
-            expect(program.getScopeByName(xmlFile.destPath).getFile('components/component1.brs')).to.exist;
-        });
-    });
-
-    describe('getCodeActions', () => {
-        it('does not fail when file is missing from program', () => {
-            doesNotThrow(() => {
-                program.getCodeActions('not/real/file', util.createRange(1, 2, 3, 4));
-            });
-        });
-    });
-
-    describe('getCompletions', () => {
-        it('includes `for each` variable', () => {
-            program.setFile('source/main.brs', `
-                sub main()
-                    items = [1, 2, 3]
-                    for each thing in items
-                        t =
-                    end for
-                    end for
-                end sub
-            `);
-            program.validate();
-            let completions = program.getCompletions(`${rootDir}/source/main.brs`, Position.create(4, 28)).map(x => x.label);
-            expect(completions).to.include('thing');
-        });
-
-        it('includes `for` variable', () => {
-            program.setFile('source/main.brs', `
-                sub main()
-                    for i = 0 to 10
-                        t =
-                    end for
-                end sub
-            `);
-            program.validate();
-            let completions = program.getCompletions(`${rootDir}/source/main.brs`, Position.create(3, 28)).map(x => x.label);
-            expect(completions).to.include('i');
-        });
-
-        it('should include first-level namespace names for brighterscript files', () => {
-            program.setFile('source/main.bs', `
-                namespace NameA.NameB.NameC
-                    sub DoSomething()
-                    end sub
-                end namespace
-                sub main()
-                    print
-                end sub
-            `);
-            expectCompletionsIncludes(program.getCompletions(`${rootDir}/source/main.bs`, Position.create(6, 25)), [{
-                label: 'NameA',
-                kind: CompletionItemKind.Module
-            }]);
-            expectCompletionsExcludes(program.getCompletions(`${rootDir}/source/main.bs`, Position.create(6, 25)), [{
-                label: 'NameB',
-                kind: CompletionItemKind.Module
-            }, {
-                label: 'NameA.NameB',
-                kind: CompletionItemKind.Module
-            }, {
-                label: 'NameA.NameB.NameC',
-                kind: CompletionItemKind.Module
-            }, {
-                label: 'NameA.NameB.NameC.DoSomething',
-                kind: CompletionItemKind.Module
-            }]);
-        });
-
-        it('resolves completions for namespaces with next namespace part for brighterscript file', () => {
-            program.setFile('source/main.bs', `
-                namespace NameA.NameB.NameC
-                    sub DoSomething()
-                    end sub
-                end namespace
-                sub main()
-                    NameA.
-                end sub
-            `);
-            let completions = program.getCompletions(`${rootDir}/source/main.bs`, Position.create(6, 26)).map(x => x.label);
-            expect(completions).to.include('NameB');
-            expect(completions).not.to.include('NameA');
-            expect(completions).not.to.include('NameA.NameB');
-            expect(completions).not.to.include('NameA.NameB.NameC');
-            expect(completions).not.to.include('NameA.NameB.NameC.DoSomething');
-        });
-
-        it('finds namespace members for brighterscript file', () => {
-            program.setFile('source/main.bs', `
-                sub main()
-                    NameA.
-                    NameA.NameB.
-                    NameA.NameB.NameC.
-                end sub
-                namespace NameA
-                    sub alertA()
-                    end sub
-                end namespace
-                namespace NameA
-                    sub info()
-                    end sub
-                end namespace
-                namespace NameA.NameB
-                    sub alertB()
-                    end sub
-                end namespace
-                namespace NameA.NameB.NameC
-                    sub alertC()
-                    end sub
-                end namespace
-            `);
-            expect(
-                program.getCompletions(`${rootDir}/source/main.bs`, Position.create(2, 26)).map(x => x.label).sort()
-            ).to.eql(['NameB', 'alertA', 'info']);
-
-            expect(
-                program.getCompletions(`${rootDir}/source/main.bs`, Position.create(3, 32)).map(x => x.label).sort()
-            ).to.eql(['NameC', 'alertB']);
-
-            expect(
-                program.getCompletions(`${rootDir}/source/main.bs`, Position.create(4, 38)).map(x => x.label).sort()
-            ).to.eql(['alertC']);
-        });
-
-        it('finds namespace members for classes', () => {
-            program.setFile('source/main.bs', `
-                sub main()
-                    NameA.
-                    NameA.NameB.
-                    NameA.NameB.NameC.
-                end sub
-                namespace NameA
-                    sub alertA()
-                    end sub
-                end namespace
-                namespace NameA
-                    sub info()
-                    end sub
-                    class MyClassA
-                    end class
-                end namespace
-                namespace NameA.NameB
-                    sub alertB()
-                    end sub
-                    class MyClassB
-                    end class
-                end namespace
-                namespace NameA.NameB.NameC
-                    sub alertC()
-                    end sub
-                end namespace
-            `);
-            expect(
-                program.getCompletions(`${rootDir}/source/main.bs`, Position.create(2, 26)).map(x => x.label).sort()
-            ).to.eql(['MyClassA', 'NameB', 'alertA', 'info']);
-
-            expect(
-                program.getCompletions(`${rootDir}/source/main.bs`, Position.create(3, 32)).map(x => x.label).sort()
-            ).to.eql(['MyClassB', 'NameC', 'alertB']);
-
-            expect(
-                program.getCompletions(`${rootDir}/source/main.bs`, Position.create(4, 38)).map(x => x.label).sort()
-            ).to.eql(['alertC']);
-        });
-
-        it('finds only namespaces that have classes, when new keyword is used', () => {
-            program.setFile('source/main.bs', `
-                sub main()
-                    a = new NameA.
-                    b = new NameA.NameB.
-                    c = new NameA.NameB.NameC.
-                end sub
-                namespace NameA
-                    sub alertA()
-                    end sub
-                end namespace
-                namespace NameA
-                    sub info()
-                    end sub
-                    class MyClassA
-                    end class
-                end namespace
-                namespace NameA.NoClassA
-                end namespace
-                namespace NameA.NoClassB
-                end namespace
-                namespace NameA.NameB
-                    sub alertB()
-                    end sub
-                    class MyClassB
-                    end class
-                end namespace
-                namespace NameA.NameB.NoClass
-                end namespace
-                namespace NameA.NameB.NameC
-                    sub alertC()
-                    end sub
-                end namespace
-            `);
-            expect(
-                program.getCompletions(`${rootDir}/source/main.bs`, Position.create(2, 34)).map(x => x.label).sort()
-            ).to.eql(['MyClassA', 'NameB']);
-
-            expect(
-                program.getCompletions(`${rootDir}/source/main.bs`, Position.create(3, 40)).map(x => x.label).sort()
-            ).to.eql(['MyClassB']);
-
-            expect(
-                program.getCompletions(`${rootDir}/source/main.bs`, Position.create(4, 46)).map(x => x.label).sort()
-            ).to.be.empty;
-        });
-
-        //Bron.. pain to get this working.. do we realy need this? seems moot with ropm..
-        it.skip('should include translated namespace function names for brightscript files', () => {
-            program.setFile('source/main.bs', `
-                namespace NameA.NameB.NameC
-                    sub DoSomething()
-                    end sub
-                end namespace
-            `);
-            program.setFile('source/lib.brs', `
-                sub test()
-
-                end sub
-            `);
-            let completions = program.getCompletions(`${rootDir}/source/lib.brs`, Position.create(2, 23));
-            expect(completions.map(x => x.label)).to.include('NameA_NameB_NameC_DoSomething');
-        });
-
-        it('inlcudes global completions for file with no scope', () => {
-            program.setFile('main.brs', `
-                function Main()
-                    age = 1
-                end function
-            `);
-            let completions = program.getCompletions('main.brs', Position.create(2, 10));
-            expect(completions.filter(x => x.label.toLowerCase() === 'abs')).to.be.lengthOf(1);
-        });
-
-        it('filters out text results for top-level function statements', () => {
-            program.setFile('source/main.brs', `
-                function Main()
-                    age = 1
-                end function
-            `);
-            let completions = program.getCompletions(`${rootDir}/source/main.brs`, Position.create(2, 10));
-            expect(completions.filter(x => x.label === 'Main')).to.be.lengthOf(1);
-        });
-
-        it('does not filter text results for object properties used in conditional statements', () => {
-            program.setFile('source/main.brs', `
-                sub Main()
-                    p.
-                end sub
-                sub SayHello()
-                    person = {}
-                    if person.isAlive then
-                        print "Hello"
-                    end if
-                end sub
-            `);
-            let completions = program.getCompletions(`${rootDir}/source/main.brs`, Position.create(2, 22));
-            expect(completions.filter(x => x.label === 'isAlive')).to.be.lengthOf(1);
-        });
-
-        it('does not filter text results for object properties used in assignments', () => {
-            program.setFile('source/main.brs', `
-                sub Main()
-                    p.
-                end sub
-                sub SayHello()
-                   person = {}
-                   localVar = person.name
-                end sub
-            `);
-            let completions = program.getCompletions(`${rootDir}/source/main.brs`, Position.create(2, 22));
-            expect(completions.filter(x => x.label === 'name')).to.be.lengthOf(1);
-        });
-
-        it('does not filter text results for object properties', () => {
-            program.setFile('source/main.brs', `
-                sub Main()
-                    p.
-                end sub
-                sub SayHello()
-                   person = {}
-                   person.name = "bob"
-                end sub
-            `);
-            let completions = program.getCompletions(`${rootDir}/source/main.brs`, Position.create(2, 22));
-            expect(completions.filter(x => x.label === 'name')).to.be.lengthOf(1);
-        });
-
-        it('filters out text results for local vars used in conditional statements', () => {
-            program.setFile('source/main.brs', `
-                sub Main()
-
-                end sub
-                sub SayHello()
-                    isTrue = true
-                    if isTrue then
-                        print "is true"
-                    end if
-                end sub
-            `);
-            let completions = program.getCompletions(`${rootDir}/source/main.brs`, Position.create(2, 10));
-            expect(completions.filter(x => x.label === 'isTrue')).to.be.lengthOf(0);
-        });
-
-        it('filters out text results for local variable assignments', () => {
-            program.setFile('source/main.brs', `
-                sub Main()
-
-                end sub
-                sub SayHello()
-                    message = "Hello"
-                end sub
-            `);
-            let completions = program.getCompletions(`${rootDir}/source/main.brs`, Position.create(2, 10));
-            expect(completions.filter(x => x.label === 'message')).to.be.lengthOf(0);
-        });
-
-        it('filters out text results for local variables used in assignments', () => {
-            program.setFile('source/main.brs', `
-                sub Main()
-
-                end sub
-                sub SayHello()
-                    message = "Hello"
-                    otherVar = message
-                end sub
-            `);
-            let completions = program.getCompletions(`${rootDir}/source/main.brs`, Position.create(2, 10));
-            expect(completions.filter(x => x.label === 'message')).to.be.lengthOf(0);
-        });
-
-        it('does not suggest local variables when initiated to the right of a period', () => {
-            program.setFile('source/main.brs', `
-                function Main()
-                    helloMessage = "jack"
-                    person.hello
-                end function
-            `);
-            let completions = program.getCompletions(`${rootDir}/source/main.brs`, Position.create(3, 32));
-            expect(completions.filter(x => x.kind === CompletionItemKind.Variable).map(x => x.label)).not.to.contain('helloMessage');
-        });
-
-        it('finds all file paths when initiated on xml uri', () => {
-            let xmlPath = s`${rootDir}/components/component1.xml`;
-            program.setFile('components/component1.xml', trim`
-                <?xml version="1.0" encoding="utf-8" ?>
-                <component name="HeroScene" extends="Scene">
-                    <script type="text/brightscript" uri="" />
-                </component>
-            `);
-            program.setFile('components/component1.brs', '');
-            let completions = program.getCompletions(xmlPath, Position.create(2, 42));
-            expect(completions[0]).to.include({
-                kind: CompletionItemKind.File,
-                label: 'component1.brs'
-            });
-            expect(completions[1]).to.include({
-                kind: CompletionItemKind.File,
-                label: 'pkg:/components/component1.brs'
-            });
-            //it should NOT include the global methods
-            expect(completions).to.be.lengthOf(2);
-        });
-
-        it('get all functions and properties in scope when doing any dotted get on non m ', () => {
-            program.setFile('source/main.bs', `
-                sub main()
-                    thing.anonPropA = "foo"
-                    thing.anonPropB = "bar"
-                    thing.person
-                end sub
-                class MyClassA
-                    personName = "rafa"
-                    personAName = "rafaA"
-                    function personAMethodA()
-                    end function
-                    function personAMethodB()
-                    end function
-                end class
-                namespace NameA
-                    sub alertA()
-                    end sub
-                end namespace
-                namespace NameA.NameB
-                    sub alertB()
-                    end sub
-                    class MyClassB
-                        personName = "roger"
-                        personBName = "rogerB"
-                        function personAMethodC()
-                        end function
-                        function personBMethodA()
-                        end function
-                        function personBMethodB()
-                        end function
-                    end class
-                end namespace
-                namespace NameA.NameB.NameC
-                    sub alertC()
-                    end sub
-                end namespace
-            `);
-            //note - we let the vscode extension do the filtering, so we still return everything; otherwise it exhibits strange behaviour in the IDE
-            expect(
-                (program.getCompletions(`${rootDir}/source/main.bs`, Position.create(4, 32))).map(x => x.label).sort()
-            ).to.eql(['anonPropA', 'anonPropB', 'person', 'personAMethodA', 'personAMethodB', 'personAMethodC', 'personAName', 'personBMethodA', 'personBMethodB', 'personBName', 'personName']);
-        });
-
-        it('get all functions and properties relevant for m ', () => {
-            program.setFile('source/main.bs', `
-                class MyClassA
-                    function new()
-                        m.
-                    end function
-                    personName = "rafa"
-                    personAName = "rafaA"
-                    function personAMethodA()
-                    end function
-                    function personAMethodB()
-                    end function
-                end class
-                class MyClassB
-                    personName = "roger"
-                    personBName = "rogerB"
-                    function personAMethodC()
-                    end function
-                    function personBMethodA()
-                    end function
-                    function personBMethodB()
-                    end function
-                end class
-                class MyClassC extends MyClassA
-                    function new()
-                        m.
-                    end function
-                    personCName = "rogerC"
-                    function personCMethodC()
-                    end function
-                    function personCMethodA()
-                    end function
-                    function personCMethodB()
-                    end function
-                end class
-                sub alertC()
-                end sub
-            `);
-            expect(
-                (program.getCompletions(`${rootDir}/source/main.bs`, Position.create(3, 26))).map(x => x.label).sort()
-            ).to.eql(['personAMethodA', 'personAMethodB', 'personAName', 'personName']);
-            expect(
-                (program.getCompletions(`${rootDir}/source/main.bs`, Position.create(24, 26))).map(x => x.label).sort()
-            ).to.eql(['personAMethodA', 'personAMethodB', 'personAName', 'personCMethodA', 'personCMethodB', 'personCMethodC', 'personCName', 'personName']);
-        });
-
-    });
-
-    it('include non-namespaced classes in the list of general output', () => {
-        program.setFile('source/main.bs', `
-                function regularFunc()
-                    MyClass
-                end function
-                sub alertC()
-                end sub
-                class MyClassA
-                end class
-                class MyClassB
-                end class
-                class MyClassC extends MyClassA
-                end class
-            `);
-        expect(
-            (program.getCompletions(`${rootDir}/source/main.bs`, Position.create(3, 26))).map(x => x.label).sort()
-        ).to.include.members(['MyClassA', 'MyClassB', 'MyClassC']);
-    });
-
-    it('only include classes when using new keyword', () => {
-        program.setFile('source/main.bs', `
-                class MyClassA
-                end class
-                class MyClassB
-                end class
-                class MyClassC extends MyClassA
-                end class
-                function regularFunc()
-                    new MyClass
-                end function
-                sub alertC()
-                end sub
-            `);
-        expect(
-            (program.getCompletions(`${rootDir}/source/main.bs`, Position.create(8, 29))).map(x => x.label).sort()
-        ).to.eql(['MyClassA', 'MyClassB', 'MyClassC']);
-    });
-
-    it('gets completions when using callfunc inovation', () => {
-        program.setFile('source/main.bs', `
-            function main()
-                myNode@.sayHello(arg1)
-            end function
-        `);
-        program.setFile('components/MyNode.bs', `
-            function sayHello(text, text2)
-            end function
-        `);
-        program.setFile<XmlFile>('components/MyNode.xml',
-            trim`<?xml version="1.0" encoding="utf-8" ?>
-            <component name="Component1" extends="Scene">
-                <script type="text/brightscript" uri="pkg:/components/MyNode.bs" />
-                <interface>
-                    <function name="sayHello"/>
-                </interface>
-            </component>`);
-        program.validate();
-
-        expect(
-            (program.getCompletions(`${rootDir}/source/main.bs`, Position.create(2, 30))).map(x => x.label).sort()
-        ).to.eql(['sayHello']);
-    });
-
-    it('gets completions for callfunc invocation with multiple nodes', () => {
-        program.setFile('source/main.bs', `
-            function main()
-                myNode@.sayHello(arg1)
-            end function
-        `);
-        program.setFile('components/MyNode.bs', `
-            function sayHello(text, text2)
-            end function
-            function sayHello2(text, text2)
-            end function
-        `);
-        program.setFile<XmlFile>('components/MyNode.xml',
-            trim`<?xml version="1.0" encoding="utf-8" ?>
-            <component name="Component1" extends="Scene">
-                <script type="text/brightscript" uri="pkg:/components/MyNode.bs" />
-                <interface>
-                    <function name="sayHello"/>
-                    <function name="sayHello2"/>
-                </interface>
-            </component>`);
-        program.setFile('components/MyNode2.bs', `
-            function sayHello3(text, text2)
-            end function
-            function sayHello4(text, text2)
-            end function
-        `);
-        program.setFile<XmlFile>('components/MyNode2.xml',
-            trim`<?xml version="1.0" encoding="utf-8" ?>
-            <component name="Component2" extends="Scene">
-                <script type="text/brightscript" uri="pkg:/components/MyNode2.bs" />
-                <interface>
-                    <function name="sayHello3"/>
-                    <function name="sayHello4"/>
-                </interface>
-            </component>`);
-        program.validate();
-
-        expect(
-            (program.getCompletions(`${rootDir}/source/main.bs`, Position.create(2, 30))).map(x => x.label).sort()
-        ).to.eql(['sayHello', 'sayHello2', 'sayHello3', 'sayHello4']);
-    });
-
-    it('gets completions for callfunc invocation with multiple nodes and validates single code completion results', () => {
-        program.setFile('source/main.bs', `
-            function main()
-                ParentNode@.sayHello(arg1)
-            end function
-        `);
-        program.setFile('components/ParentNode.bs', `
-            function sayHello(text, text2)
-            end function
-        `);
-        program.setFile<XmlFile>('components/ParentNode.xml',
-            trim`<?xml version="1.0" encoding="utf-8" ?>
-            <component name="ParentNode" extends="Scene">
-                <script type="text/brightscript" uri="pkg:/components/ParentNode.bs" />
-                <interface>
-                    <function name="sayHello"/>
-                </interface>
-            </component>`);
-        program.setFile('components/ChildNode.bs', `
-            function sayHello(text, text2)
-            end function
-        `);
-        program.setFile<XmlFile>('components/ChildNode.xml',
-            trim`<?xml version="1.0" encoding="utf-8" ?>
-            <component name="ChildNode" extends="ParentNode">
-                <script type="text/brightscript" uri="pkg:/components/ChildNode.bs" />
-            </component>`);
-        program.validate();
-=======
->>>>>>> be2236d5
 
             //reload the xml file contents, adding a new script reference.
             xmlFile = program.setFile('components/component1.xml', trim`
@@ -1627,20 +1004,6 @@
             //the scope should again only have the xml file loaded
             expect(program.getScopeByName(xmlFile.destPath).getOwnFiles().length).to.equal(1);
             expect(program.getScopeByName(xmlFile.destPath)).to.exist;
-<<<<<<< HEAD
-        });
-    });
-
-    describe('getFileByPkgPath', () => {
-        it('finds file in source folder', () => {
-            expect(program.getFileByPkgPath(s`source/main.brs`)).not.to.exist;
-            expect(program.getFileByPkgPath(s`source/main2.brs`)).not.to.exist;
-            program.setFile('source/main2.brs', '');
-            program.setFile('source/main.brs', '');
-            expect(program.getFileByPkgPath(s`source/main.brs`)).to.exist;
-            expect(program.getFileByPkgPath(s`source/main2.brs`)).to.exist;
-=======
->>>>>>> be2236d5
         });
     });
 
@@ -1752,17 +1115,6 @@
             expect(labels).to.deep.include({ label: 'shoeSize' });
         });
 
-<<<<<<< HEAD
-        it('returns empty set when out of range', () => {
-            const position = util.createPosition(99, 99);
-            program.setFile('source/main.brs', '');
-            let completions = program.getCompletions(`${rootDir}/source/main.brs`, position);
-            //get the name of all global completions
-            const globalCompletions = program.globalScope.getAllFiles().flatMap(x => (x as BrsFile).getCompletions(position)).map(x => x.label);
-            //filter out completions from global scope
-            completions = completions.filter(x => !globalCompletions.includes(x.label));
-            expect(completions).to.be.empty;
-=======
         it.skip('returns empty set when out of range', () => {
             // const position = util.createPosition(99, 99);
             // program.setFile('source/main.brs', '');
@@ -1772,7 +1124,6 @@
             // //filter out completions from global scope
             // completions = completions.filter(x => !globalCompletions.includes(x.label));
             // expect(completions).to.be.empty;
->>>>>>> be2236d5
         });
 
         it('finds parameters', () => {
@@ -1920,52 +1271,6 @@
         });
     });
 
-<<<<<<< HEAD
-    describe('transpile', () => {
-        it.skip('detects and transpiles files added between beforeProgramTranspile and afterProgramTranspile', async () => {
-            program.setFile('source/main.bs', trim`
-                sub main()
-                    print "hello world"
-                end sub
-            `);
-            program.plugins.add({
-                name: 'TestPlugin',
-                beforeFileTranspile: (event) => {
-                    if (isBrsFile(event.file)) {
-                        //add lib1
-                        if (event.outputPath.endsWith('main.brs')) {
-                            event.program.setFile('source/lib1.bs', `
-                                sub lib1()
-                                end sub
-                            `);
-                        }
-                        //add lib2 (this should happen during the next cycle of "catch missing files" cycle
-                        if (event.outputPath.endsWith('main.brs')) {
-                            //add another file
-                            event.program.setFile('source/lib2.bs', `
-                                sub lib2()
-                                end sub
-                            `);
-                        }
-                    }
-                }
-            });
-            await program.transpile([], stagingDir);
-            //our new files should exist
-            expect(
-                fsExtra.readFileSync(`${stagingDir}/source/lib1.brs`).toString()
-            ).to.eql(trim`
-                sub lib1()
-                end sub
-            `);
-            //our changes should be there
-            expect(
-                fsExtra.readFileSync(`${stagingDir}/source/lib2.brs`).toString()
-            ).to.eql(trim`
-                sub lib2()
-                end sub
-            `);
-=======
     it('beforeProgramTranspile sends entries in alphabetical order', async () => {
         const destPaths: string[] = [];
         program.plugins.add({
@@ -1973,7 +1278,6 @@
             beforePrepareFile: (e) => {
                 destPaths.push(e.file.destPath);
             }
->>>>>>> be2236d5
         });
         program.setFile('source/main.bs', trim`
             sub main()
@@ -2035,11 +1339,7 @@
             //replace all strings with "goodbye world"
             program.plugins.add({
                 name: 'TestPlugin',
-<<<<<<< HEAD
-                beforeFileTranspile: (event) => {
-=======
                 beforePrepareFile: (event) => {
->>>>>>> be2236d5
                     if (event.file === file && isBrsFile(event.file)) {
                         event.file.ast.walk(createVisitor({
                             LiteralExpression: (literal) => {
@@ -2079,11 +1379,7 @@
             //replace all strings with "goodbye world"
             program.plugins.add({
                 name: 'TestPlugin',
-<<<<<<< HEAD
-                beforeProgramTranspile: (program: Program, entries: TranspileObj[], editor: Editor) => {
-=======
                 beforePrepareProgram: (event) => {
->>>>>>> be2236d5
                     file.ast.walk(createVisitor({
                         LiteralExpression: (literal) => {
                             literalExpression = literal;
@@ -2112,13 +1408,9 @@
         });
 
         it('copies the embedded version of bslib.brs when a version from ropm is not found', async () => {
-<<<<<<< HEAD
-            await program.transpile([], stagingDir);
-=======
             await program.build({
                 stagingDir: stagingDir
             });
->>>>>>> be2236d5
             expect(fsExtra.pathExistsSync(`${stagingDir}/source/bslib.brs`)).to.be.true;
         });
 
@@ -3040,21 +2332,6 @@
             test(plugin.afterProvideFile);
         });
 
-<<<<<<< HEAD
-        it('beforeFileParse can override source contents', () => {
-            const plugin = {
-                name: 'test',
-                beforeFileParse: (event: BeforeFileParseEvent) => {
-                    event.source = `'override`;
-                }
-            };
-            program.plugins.add(plugin);
-            const file = program.setFile<BrsFile>('source/main.brs', `'original`);
-            expect(file.fileContents).to.eql(`'override`);
-        });
-
-=======
->>>>>>> be2236d5
         it('beforeProvideFile can override source contents', () => {
             const plugin = {
                 name: 'test',
@@ -3067,24 +2344,6 @@
             expect(file.fileContents).to.eql(`'override`);
         });
 
-<<<<<<< HEAD
-        it('beforeFileParse overrides beforeProvideFile event contents', () => {
-            const plugin = {
-                name: 'test',
-                beforeFileParse: (event: BeforeFileParseEvent) => {
-                    event.source = `'beforeFileParse`;
-                },
-                beforeProvideFile: (event: BeforeProvideFileEvent) => {
-                    event.data.value = `'beforeProvideFile`;
-                }
-            };
-            program.plugins.add(plugin);
-            const file = program.setFile<BrsFile>('source/main.brs', `'original`);
-            expect(file.fileContents).to.eql(`'beforeFileParse`);
-        });
-
-=======
->>>>>>> be2236d5
         it('emits event for each virtual file', () => {
             const events: string[] = [];
             const plugin = {
@@ -3303,8 +2562,6 @@
             ).to.be.true;
         });
     });
-<<<<<<< HEAD
-=======
 
     describe('global symbol table', () => {
         it('adds primitves', () => {
@@ -3467,5 +2724,4 @@
             expect(manifest.get('supports_input_launch')).to.equal('1');
         }
     });
->>>>>>> be2236d5
 });