--- conflicted
+++ resolved
@@ -856,7 +856,6 @@
             expect(error?.message).to.eql('Crash for test');
         });
 
-<<<<<<< HEAD
         describe('cancelled', () => {
 
             type eventName = 'beforeFileValidate' | 'onFileValidate' | 'afterFileValidate' | 'beforeScopeValidate' | 'onScopeValidate' | 'afterScopeValidate';
@@ -991,7 +990,8 @@
                 expect(changedFunctions).to.include('foo');
                 expect(changedFunctions).to.include('bar');
             });
-=======
+        });
+
         it('includes files added during beforeProgramValidate in validation', () => {
             program.setFile('source/a.brs', `
                 sub a()
@@ -1011,7 +1011,6 @@
 
             program.validate();
             expectZeroDiagnostics(program);
->>>>>>> 890855f9
         });
     });
 
