--- conflicted
+++ resolved
@@ -16,7 +16,6 @@
 import { isBrsFile } from './astUtils/reflection';
 import type { LiteralExpression } from './parser/Expression';
 import { tempDir, rootDir, stagingDir } from './testHelpers.spec';
-<<<<<<< HEAD
 import { AssetFile } from './files/AssetFile';
 import * as path from 'path';
 import type { SinonSpy } from 'sinon';
@@ -33,13 +32,9 @@
 import { ArrayType } from './types/ArrayType';
 import { AssociativeArrayType } from './types/AssociativeArrayType';
 import { BooleanType } from './types/BooleanType';
+import type { BsDiagnostic } from './interfaces';
 
 const sinon = createSandbox();
-=======
-import type { BsDiagnostic } from './interfaces';
-
-let sinon = sinonImport.createSandbox();
->>>>>>> 872c2dfd
 
 describe('Program', () => {
     let program: Program;
@@ -1155,11 +1150,7 @@
             end sub
         `);
         program.validate();
-<<<<<<< HEAD
         await program.build({ stagingDir: program.options.stagingDir });
-=======
-        await program.transpile([], program.options.stagingDir!);
->>>>>>> 872c2dfd
         expect(fsExtra.pathExistsSync(s`${stagingDir}/source/main.brs`)).is.true;
         expect(fsExtra.pathExistsSync(s`${stagingDir}/source/main.brs.map`)).is.false;
     });
@@ -1181,14 +1172,10 @@
         expect(fsExtra.pathExistsSync(s`${stagingDir}/components/comp1.xml.map`)).is.false;
 
         program.options.sourceMap = true;
-<<<<<<< HEAD
         await program.build({
             files: program.getFiles([s`${rootDir}/source/main.brs`, s`${rootDir}/components/comp1.xml`]),
             stagingDir: program.options.stagingDir
         });
-=======
-        await program.transpile(filePaths, program.options.stagingDir!);
->>>>>>> 872c2dfd
 
         expect(fsExtra.pathExistsSync(s`${stagingDir}/source/main.brs.map`)).is.true;
         expect(fsExtra.pathExistsSync(s`${stagingDir}/components/comp1.xml.map`)).is.true;
@@ -1198,13 +1185,9 @@
         fsExtra.ensureDirSync(program.options.stagingDir!);
         program.validate();
 
-<<<<<<< HEAD
         await program.build({
             stagingDir: program.options.stagingDir
         });
-=======
-        await program.transpile([], program.options.stagingDir!);
->>>>>>> 872c2dfd
 
         expect(fsExtra.pathExistsSync(s`${stagingDir}/source/bslib.brs`)).is.true;
     });
@@ -1214,13 +1197,9 @@
         program.options.bslibDestinationDir = 'source/opt';
         program.validate();
 
-<<<<<<< HEAD
         await program.build({
             stagingDir: program.options.stagingDir
         });
-=======
-        await program.transpile([], program.options.stagingDir!);
->>>>>>> 872c2dfd
 
         expect(fsExtra.pathExistsSync(s`${stagingDir}/source/opt/bslib.brs`)).is.true;
     });
@@ -1313,18 +1292,7 @@
             end sub
         `);
 
-<<<<<<< HEAD
         await program['prepare'](Object.values(program.files));
-=======
-        //send the files out of order
-        const result = program['beforeProgramTranspile']([{
-            src: s`${rootDir}/source/main.bs`,
-            dest: 'source/main.bs'
-        }, {
-            src: s`${rootDir}/source/main.bs`,
-            dest: 'source/main.bs'
-        }], program.options.stagingDir!);
->>>>>>> 872c2dfd
 
         //entries should now be in alphabetic order
         expect(
@@ -1462,13 +1430,9 @@
                     print SOURCE_LINE_NUM
                 end sub
             `);
-<<<<<<< HEAD
             await program.build({
                 stagingDir: program.options.stagingDir
             });
-=======
-            await program.transpile([], program.options.stagingDir!);
->>>>>>> 872c2dfd
             expect(trimMap(
                 fsExtra.readFileSync(s`${stagingDir}/source/logger.brs`).toString()
             )).to.eql(trim`
@@ -1484,13 +1448,9 @@
                     print "logInfo"
                 end sub
             `);
-<<<<<<< HEAD
             await program.build({
                 stagingDir: program.options.stagingDir
             });
-=======
-            await program.transpile([], program.options.stagingDir!);
->>>>>>> 872c2dfd
             expect(trimMap(
                 fsExtra.readFileSync(s`${stagingDir}/source/logger.brs`).toString()
             )).to.eql(trim`
@@ -1506,13 +1466,9 @@
                 <component name="Component1" extends="Scene">
                 </component>
             `);
-<<<<<<< HEAD
             await program.build({
                 stagingDir: program.options.stagingDir
             });
-=======
-            await program.transpile([], program.options.stagingDir!);
->>>>>>> 872c2dfd
             expect(trimMap(
                 fsExtra.readFileSync(s`${stagingDir}/components/Component1.xml`).toString()
             )).to.eql(trim`
@@ -1530,13 +1486,9 @@
                 <component name="Component1" extends="Scene">
                 </component>
             `);
-<<<<<<< HEAD
             await program.build({
                 stagingDir: program.options.stagingDir
             });
-=======
-            await program.transpile([], program.options.stagingDir!);
->>>>>>> 872c2dfd
             expect(trimMap(
                 fsExtra.readFileSync(s`${stagingDir}/components/Component1.xml`).toString()
             )).to.eql(trim`
@@ -1621,16 +1573,7 @@
                     ? "The night is " + mainstyle.dark + " and full of terror"
                 end sub
             `);
-            await program.transpile([
-                {
-                    src: s`${rootDir}/source/main.bs`,
-                    dest: s`source/main.bs`
-                },
-                {
-                    src: s`${rootDir}/source/types.bs`,
-                    dest: s`source/types.bs`
-                }
-            ], stagingDir);
+            await program.build();
 
             expect(trimMap(
                 fsExtra.readFileSync(s`${stagingDir}/source/main.brs`).toString()
