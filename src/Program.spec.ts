--- conflicted
+++ resolved
@@ -515,11 +515,7 @@
     describe('hasFile', () => {
         it('recognizes when it has a file loaded', () => {
             expect(program.hasFile('file1.brs')).to.be.false;
-<<<<<<< HEAD
-            program.addOrReplaceFile('file1.brs', `'comment`);
-=======
-            program.setFile({ src: 'file1.brs', dest: 'file1.brs' }, `'comment`);
->>>>>>> dcdc6f06
+            program.setFile('file1.brs', `'comment`);
             expect(program.hasFile('file1.brs')).to.be.true;
         });
     });
