--- conflicted
+++ resolved
@@ -1196,7 +1196,9 @@
         program.options.bslibDestinationDir = 'source/opt';
         program.validate();
 
-        await program.transpile([], program.options.stagingDir);
+        await program.build({
+            stagingDir: program.options.stagingDir
+        });
 
         expect(fsExtra.pathExistsSync(s`${stagingDir}/source/opt/bslib.brs`)).is.true;
     });
@@ -1483,7 +1485,9 @@
                 <component name="Component1" extends="Scene">
                 </component>
             `);
-            await program.transpile([], program.options.stagingDir);
+            await program.build({
+                stagingDir: program.options.stagingDir
+            });
             expect(trimMap(
                 fsExtra.readFileSync(s`${stagingDir}/components/Component1.xml`).toString()
             )).to.eql(trim`
@@ -2498,7 +2502,6 @@
         });
     });
 
-<<<<<<< HEAD
     describe('build', () => {
         it('copies AssetFile contents', async () => {
             const file = program.setFile('locale/en_US/translations.xml', Buffer.from(''));
@@ -2632,7 +2635,8 @@
             expectTypeToBe(table.getSymbolType('roSGNodeTimer', opts).getMemberType('fire', rtOpts), DynamicType);
 
         });
-=======
+    });
+
     describe('getManifest', () => {
         beforeEach(() => {
             fsExtra.emptyDirSync(tempDir);
@@ -2719,6 +2723,5 @@
             expect(manifest.get('build_version')).to.equal('0');
             expect(manifest.get('supports_input_launch')).to.equal('1');
         }
->>>>>>> 157fc2ee
     });
 });