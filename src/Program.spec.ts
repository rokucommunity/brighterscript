import { assert, expect } from './chai-config.spec';
import * as pick from 'object.pick';
<<<<<<< HEAD
import { CompletionItemKind, Position, Range } from 'vscode-languageserver';
=======
import * as sinonImport from 'sinon';
import { Position, Range } from 'vscode-languageserver';
>>>>>>> 69d3037e
import * as fsExtra from 'fs-extra';
import { DiagnosticMessages } from './DiagnosticMessages';
import type { BrsFile } from './files/BrsFile';
import type { XmlFile } from './files/XmlFile';
import { Program } from './Program';
import { standardizePath as s, util } from './util';
import { URI } from 'vscode-uri';
import type { FunctionStatement, PrintStatement } from './parser/Statement';
import { EmptyStatement } from './parser/Statement';
import { expectDiagnostics, expectHasDiagnostics, expectZeroDiagnostics, trim, trimMap } from './testHelpers.spec';
import { doesNotThrow } from 'assert';
import { createVisitor, WalkMode } from './astUtils/visitors';
import { isBrsFile } from './astUtils/reflection';
import type { LiteralExpression } from './parser/Expression';
import { tempDir, rootDir, stagingDir } from './testHelpers.spec';
import type { ProvideFileEvent, BeforeFileParseEvent, BeforeProvideFileEvent, AfterProvideFileEvent, BeforeFileAddEvent, AfterFileAddEvent, BeforeFileRemoveEvent, AfterFileRemoveEvent, TranspileObj, Editor } from '.';
import { AssetFile } from './files/AssetFile';
import * as path from 'path';
import type { SinonSpy } from 'sinon';
import { createSandbox } from 'sinon';

const sinon = createSandbox();

describe('Program', () => {
    let program: Program;

    beforeEach(() => {
        fsExtra.ensureDirSync(tempDir);
        fsExtra.emptyDirSync(tempDir);
        program = new Program({
            rootDir: rootDir,
            stagingDir: stagingDir
        });
        program.createSourceScope(); //ensure source scope is created
    });
    afterEach(() => {
        sinon.restore();
        fsExtra.ensureDirSync(tempDir);
        fsExtra.emptyDirSync(tempDir);
        program.dispose();
    });

    it('Does not crazy for file not referenced by any other scope', async () => {
        program.setFile('tests/testFile.spec.bs', `
            function main(args as object) as object
                return roca(args).describe("test suite", sub()
                    m.pass()
                end sub)
            end function
        `);
        program.validate();
        //test passes if this line does not throw
        await program.getTranspiledFileContents('tests/testFile.spec.bs');
    });

    it('allows diagnostics to be set on AssetFile', () => {
        const file = program.setFile<AssetFile>('manifest', ``);
        file.diagnostics.push({
            file: file,
            message: 'Manifest is totally bogus',
            range: util.createRange(0, 0, 0, 10),
            code: 10
        });
        program.validate();
        expectDiagnostics(program, [{
            code: 10,
            message: 'Manifest is totally bogus'
        }]);
    });

    describe('global scope', () => {
        it('returns all callables when asked', () => {
            expect(program.globalScope.getAllCallables().length).to.be.greaterThan(0);
        });
        it('validate gets called and does nothing', () => {
            expect(program.globalScope.validate()).to.eql(undefined);
        });
    });

    describe('addFile', () => {
        it('adds various files to `pkgMap`', () => {
            program.setFile('source/main.brs', '');
            expect(program.getFile('source/main.brs')).to.exist;
            expect(program.getFile('source\\main.brs')).to.exist;

            program.setFile('components/comp1.xml', '');
            expect(program.getFile(s`components/comp1.xml`)).to.exist;
            expect(program.getFile(s`components\\comp1.xml`)).to.exist;
        });

        it('does not crash when given a totally bogus file', () => {
            program.setFile('source/main.brs', `class Animalpublic name as stringpublic function walk()end functionend class`);
            //if the program didn't get stuck in an infinite loop, this test passes
        });

        it('flags unsupported statements at root of file', () => {
            program.setFile('source/main.brs', `
                result = true
                print true
                createObject("roSGNode", "Rectangle")
            `);
            program.validate();
            expectDiagnostics(program, [{
                ...DiagnosticMessages.unexpectedStatementOutsideFunction()
            }, {
                ...DiagnosticMessages.unexpectedStatementOutsideFunction()
            }, {
                ...DiagnosticMessages.unexpectedStatementOutsideFunction()
            }]);
        });

        it('only parses xml files as components when file is found within the "components" folder', () => {
            expect(Object.keys(program.files).length).to.equal(0);

            let file = program.setFile(`components/comp1.xml`, '');
            expect(file.type).to.eql('XmlFile');

            file = program.setFile(`notComponents/comp1.xml`, '');
            expect(file.type).to.eql('AssetFile');

            program.setFile(`componentsExtra/comp1.xml`, '');
            expect(file.type).to.eql('AssetFile');
        });

        it('supports empty statements for transpile', async () => {
            const file = program.setFile<BrsFile>('source/main.bs', `
                sub main()
                    m.logError()
                    'some comment
                end sub
            `);
            (file.parser.ast.statements[0] as FunctionStatement).func.body.statements[0] = new EmptyStatement();
            await program.transpile([{ src: file.srcPath, dest: file.destPath }], tempDir);
        });

        it('works with different cwd', () => {
            let projectDir = s`${tempDir}/project2`;
            fsExtra.ensureDirSync(projectDir);
            program = new Program({ cwd: projectDir });
            program.setFile('source/lib.brs', 'function main()\n    print "hello world"\nend function');
            // await program.reloadFile('source/lib.brs', `'this is a comment`);
            //if we made it to here, nothing exploded, so the test passes
        });

        it(`adds files in the source folder to the 'source' scope`, () => {
            expect(program.getScopeByName('source')).to.exist;
            //no files in source scope
            expect(program.getScopeByName('source').getOwnFiles().length).to.equal(0);

            //add a new source file
            program.setFile('source/main.brs', '');
            //file should be in source scope now
            expect(program.getScopeByName('source').getFile('source/main.brs')).to.exist;

            //add an unreferenced file from the components folder
            program.setFile('components/component1/component1.brs', '');

            //source scope should have the same number of files
            expect(program.getScopeByName('source').getFile('source/main.brs')).to.exist;
            expect(program.getScopeByName('source').getFile(`${rootDir}/components/component1/component1.brs`)).not.to.exist;
        });

        it('normalizes file paths', () => {
            program.setFile('source/main.brs', '');

            expect(program.getScopeByName('source').getFile('source/main.brs')).to.exist;

            //shouldn't throw an exception because it will find the correct path after normalizing the above path and remove it
            try {
                program.removeFile('source/main.brs');
                //no error
            } catch (e) {
                assert.fail(null, null, 'Should not have thrown exception');
            }
        });

        it('creates a scope for every component xml file', () => {
            // let componentPath = path.resolve(`${rootDir}/components/component1.xml`);
            // await program.loadOrReloadFile('components', '')
        });

        it(`emits events for scope and file creation`, () => {
            const beforeProgramValidate = sinon.spy();
            const afterProgramValidate = sinon.spy();
            const afterScopeCreate = sinon.spy();
            const beforeScopeValidate = sinon.spy();
            const afterScopeValidate = sinon.spy();
            const beforeFileParse = sinon.spy();
            const afterFileParse = sinon.spy();
            const afterFileValidate = sinon.spy();
            program.plugins.add({
                name: 'emits events for scope and file creation',
                beforeProgramValidate: beforeProgramValidate,
                afterProgramValidate: afterProgramValidate,
                afterScopeCreate: afterScopeCreate,
                beforeScopeValidate: beforeScopeValidate,
                afterScopeValidate: afterScopeValidate,
                beforeFileParse: beforeFileParse,
                afterFileParse: afterFileParse,
                afterFileValidate: afterFileValidate
            });

            //add a new source file
            program.setFile('source/main.brs', '');
            //add a component file
            program.setFile('components/component1.xml', trim`
                <?xml version="1.0" encoding="utf-8" ?>
                <component name="Component1" extends="Scene">
                    <script type="text/brightscript" uri="pkg:/components/lib.brs" />
                </component>`);
            program.validate();

            //program events
            expect(beforeProgramValidate.callCount).to.equal(1);
            expect(afterProgramValidate.callCount).to.equal(1);
            //scope events
            //(we get component scope event only because source is created in beforeEach)
            expect(afterScopeCreate.callCount).to.equal(1);
            expect(beforeScopeValidate.callCount).to.equal(2);
            expect(afterScopeValidate.callCount).to.equal(2);
            //file events
            expect(beforeFileParse.callCount).to.equal(2);
            expect(afterFileParse.callCount).to.equal(2);
            expect(afterFileValidate.callCount).to.equal(2);
        });
    });

    describe('validate', () => {
        it('retains expressions after validate', () => {
            const file = program.setFile<BrsFile>('source/main.bs', `
                sub test()
                    print a.b.c
                end sub
            `);
            //disable the plugins
            expect(file.parser.references.expressions).to.be.lengthOf(1);
            program.validate();
            expect(file.parser.references.expressions).to.be.lengthOf(1);
        });
        it('catches duplicate XML component names', () => {
            //add 2 components which both reference the same errored file
            program.setFile('components/component1.xml', trim`
                <?xml version="1.0" encoding="utf-8" ?>
                <component name="Component1" extends="Scene">
                </component>
            `);
            program.setFile('components/component2.xml', trim`
                <?xml version="1.0" encoding="utf-8" ?>
                <component name="Component1" extends="Scene">
                </component>
            `);
            program.validate();
            expectDiagnostics(program, [{
                ...DiagnosticMessages.duplicateComponentName('Component1'),
                range: Range.create(1, 17, 1, 27),
                relatedInformation: [{
                    location: util.createLocation(
                        URI.file(s`${rootDir}/components/component1.xml`).toString(),
                        Range.create(1, 17, 1, 27)
                    ),
                    message: 'Also defined here'
                }]
            }, {
                ...DiagnosticMessages.duplicateComponentName('Component1'),
                range: Range.create(1, 17, 1, 27),
                relatedInformation: [{
                    location: util.createLocation(
                        URI.file(s`${rootDir}/components/component2.xml`).toString(),
                        Range.create(1, 17, 1, 27)
                    ),
                    message: 'Also defined here'
                }]
            }]);
        });

        it('allows adding diagnostics', () => {
            const expected = [{
                message: 'message',
                file: undefined,
                range: undefined
            }];
            program.addDiagnostics(expected);
            const actual = (program as any).diagnostics;
            expect(actual).to.deep.equal(expected);
        });

        it('does not produce duplicate parse errors for different component scopes', () => {
            //add a file with a parse error
            program.setFile('components/lib.brs', `
                sub DoSomething()
                    'random out-of-place open paren, definitely causes parse error
                    (
                end sub
            `);

            //add 2 components which both reference the same errored file
            program.setFile('components/component1.xml', trim`
                <?xml version="1.0" encoding="utf-8" ?>
                <component name="Component1" extends="Scene">
                    <script type="text/brightscript" uri="pkg:/components/lib.brs" />
                </component>
            `);
            program.setFile('components/component2.xml', trim`
                <?xml version="1.0" encoding="utf-8" ?>
                <component name="Component2" extends="Scene">
                    <script type="text/brightscript" uri="pkg:/components/lib.brs" />
                </component>
            `);

            program.validate();
            expectHasDiagnostics(program, 1);
        });

        it('detects scripts not loaded by any file', () => {
            //add a main file for sanity check
            program.setFile('source/main.brs', '');
            program.validate();
            expectZeroDiagnostics(program);

            //add the orphaned file
            program.setFile('components/lib.brs', '');
            program.validate();
            expectDiagnostics(program, [
                DiagnosticMessages.fileNotReferencedByAnyOtherFile()
            ]);
        });

        it('does not throw errors on shadowed init functions in components', () => {
            program.setFile('lib.brs', `
                function DoSomething()
                    return true
                end function
            `);

            program.setFile('components/Parent.xml', trim`
                <?xml version="1.0" encoding="utf-8" ?>
                <component name="Parent" extends="Scene">
                    <script type="text/brightscript" uri="pkg:/lib.brs" />
                </component>
            `);

            program.setFile('components/Child.xml', trim`
                <?xml version="1.0" encoding="utf-8" ?>
                <component name="Child" extends="Parent">
                </component>
            `);

            program.validate();
            expectZeroDiagnostics(program);
        });

        it('recognizes global function calls', () => {
            expectZeroDiagnostics(program);
            program.setFile('source/file.brs', `
                function DoB()
                    sleep(100)
                end function
            `);
            //validate the scope
            program.validate();
            expectZeroDiagnostics(program);
        });

        it('shows warning when a child component imports the same script as its parent', () => {
            program.setFile('components/parent.xml', trim`
                <?xml version="1.0" encoding="utf-8" ?>
                <component name="ParentScene" extends="Scene">
                    <script type="text/brightscript" uri="pkg:/lib.brs" />
                </component>
            `);

            program.setFile('components/child.xml', trim`
                <?xml version="1.0" encoding="utf-8" ?>
                <component name="ChildScene" extends="ParentScene">
                    <script type="text/brightscript" uri="pkg:/lib.brs" />
                </component>
            `);

            program.setFile('lib.brs', `'comment`);
            program.validate();
            expectDiagnostics(program, [
                DiagnosticMessages.unnecessaryScriptImportInChildFromParent('ParentScene')
            ]);
        });

        it('adds info diag when child component method shadows parent component method', () => {
            program.setFile('components/parent.xml', trim`
                <?xml version="1.0" encoding="utf-8" ?>
                <component name="ParentScene" extends="Scene">
                    <script type="text/brightscript" uri="pkg:/parent.brs" />
                </component>
            `);

            program.setFile('components/child.xml', trim`
                <?xml version="1.0" encoding="utf-8" ?>
                <component name="ChildScene" extends="ParentScene">
                    <script type="text/brightscript" uri="pkg:/child.brs" />
                </component>
            `);

            program.setFile('parent.brs', `sub DoSomething()\nend sub`);
            program.setFile('child.brs', `sub DoSomething()\nend sub`);
            program.validate();
            expectDiagnostics(program, [
                DiagnosticMessages.overridesAncestorFunction('', '', '', '').code
            ]);
        });

        it('does not add info diagnostic on shadowed "init" functions', () => {
            program.setFile('components/parent.xml', trim`
                <?xml version="1.0" encoding="utf-8" ?>
                <component name="ParentScene" extends="Scene">
                    <script type="text/brightscript" uri="parent.brs" />
                </component>
                `);
            program.setFile(`components/parent.brs`, `sub Init()\nend sub`);
            program.setFile(`components/child.brs`, `sub Init()\nend sub`);

            program.setFile('components/child.xml', trim`
                <?xml version="1.0" encoding="utf-8" ?>
                <component name="ChildScene" extends="ParentScene">
                    <script type="text/brightscript" uri="child.brs" />
                </component>
            `);
            //run this validate separately so we can have an easier time debugging just the child component
            program.validate();
            expectZeroDiagnostics(program);
        });

        it('catches duplicate methods in single file', () => {
            program.setFile('source/main.brs', `
                sub DoSomething()
                end sub
                sub DoSomething()
                end sub
            `);
            program.validate();
            expectDiagnostics(program, [
                DiagnosticMessages.duplicateFunctionImplementation('DoSomething', 'source'),
                DiagnosticMessages.duplicateFunctionImplementation('DoSomething', 'source')
            ]);
        });

        it('catches duplicate methods across multiple files', () => {
            program.setFile('source/main.brs', `
                sub DoSomething()
                end sub
            `);
            program.setFile('source/lib.brs', `
                sub DoSomething()
                end sub
            `);
            program.validate();
            expectDiagnostics(program, [
                DiagnosticMessages.duplicateFunctionImplementation('DoSomething', 'source'),
                DiagnosticMessages.duplicateFunctionImplementation('DoSomething', 'source')
            ]);
        });

        it('maintains correct callables list', () => {
            let initialCallableCount = program.getScopeByName('source').getAllCallables().length;
            program.setFile('source/main.brs', `
                sub DoSomething()
                end sub
                sub DoSomething()
                end sub
            `);
            expect(program.getScopeByName('source').getAllCallables().length).equals(initialCallableCount + 2);
            //set the file contents again (resetting the wasProcessed flag)
            program.setFile('source/main.brs', `
                sub DoSomething()
                end sub
                sub DoSomething()
                end sub
                `);
            expect(program.getScopeByName('source').getAllCallables().length).equals(initialCallableCount + 2);
            program.removeFile(`${rootDir}/source/main.brs`);
            expect(program.getScopeByName('source').getAllCallables().length).equals(initialCallableCount);
        });

        it('resets errors on revalidate', () => {
            program.setFile('source/main.brs', `
                sub DoSomething()
                end sub
                sub DoSomething()
                end sub
            `);
            program.validate();
            expectHasDiagnostics(program, 2);
            //set the file contents again (resetting the wasProcessed flag)
            program.setFile('source/main.brs', `
                sub DoSomething()
                end sub
                sub DoSomething()
                end sub
            `);
            program.validate();
            expectHasDiagnostics(program, 2);

            //load in a valid file, the errors should go to zero
            program.setFile('source/main.brs', `
                sub DoSomething()
                end sub
            `);
            program.validate();
            expectZeroDiagnostics(program);
        });

        it('identifies invocation of unknown function', () => {
            //call a function that doesn't exist
            program.setFile('source/main.brs', `
                sub Main()
                    name = "Hello"
                    DoSomething(name)
                end sub
            `);

            program.validate();
            expectDiagnostics(program, [
                DiagnosticMessages.cannotFindName('DoSomething')
            ]);
        });

        it('supports using vars defined in nested if statements', () => {
            //call a function that doesn't exist
            program.setFile({ src: `${rootDir}/source/main.brs`, dest: 'source/main.brs' }, `
                sub Main()
                    if true
                        name = "bob"
                    end if
                    print name
                end sub
            `);

            program.validate();
            expectZeroDiagnostics(program);
        });

        it('supports using `m` vars in parameter default values', () => {
            //call a function that doesn't exist
            program.setFile({ src: `${rootDir}/source/main.brs`, dest: 'source/main.brs' }, `
                sub findNode(nodeId as string, parentNode = m.top as object)
                    return parentNode.findNode(nodeId)
                end sub
            `);

            program.validate();
            expectZeroDiagnostics(program);
        });

        it('detects methods from another file in a subdirectory', () => {
            program.setFile('source/main.brs', `
                sub Main()
                    DoSomething()
                end sub
            `);
            program.setFile('source/ui/lib.brs', `
                function DoSomething()
                    print "hello world"
                end function
            `);
            program.validate();
            expectZeroDiagnostics(program);
        });
    });

    describe('hasFile', () => {
        it('recognizes when it has a file loaded', () => {
            expect(program.hasFile('file1.brs')).to.be.false;
            program.setFile('file1.brs', `'comment`);
            expect(program.hasFile('file1.brs')).to.be.true;
        });
    });

    describe('getPaths', () => {
        function getPaths(...args: any[]) {
            return (program as any).getPaths(...args);
        }
        it('works for dest', () => {
            expect(
                getPaths('source/main.brs', rootDir)
            ).to.eql({
                srcPath: s`${rootDir}/source/main.brs`,
                destPath: s`source/main.brs`
            });
        });

        it('works for absolute src', () => {
            expect(
                getPaths(`${rootDir}/source\\main.brs`, rootDir)
            ).to.eql({
                srcPath: s`${rootDir}/source/main.brs`,
                destPath: s`source/main.brs`
            });
        });

        it('works for missing src', () => {
            expect(
                getPaths({ dest: 'source/main.brs' }, rootDir)
            ).to.eql({
                srcPath: s`${rootDir}/source/main.brs`,
                destPath: s`source/main.brs`
            });
        });

        it('works for missing dest', () => {
            expect(
                getPaths({ src: `${rootDir}/source/main.brs` }, rootDir)
            ).to.eql({
                srcPath: s`${rootDir}/source/main.brs`,
                destPath: s`source/main.brs`
            });
        });

        it('works for pkg string', () => {
            expect(
                getPaths('pkg:/source/main.brs', rootDir)
            ).to.eql({
                srcPath: s`${rootDir}/source/main.brs`,
                destPath: s`source/main.brs`
            });
        });
    });

    describe('setFile', () => {

        it('links xml scopes based on xml parent-child relationships', () => {
            program.setFile('components/ParentScene.xml', trim`
                <?xml version="1.0" encoding="utf-8" ?>
                <component name="ParentScene" extends="Scene">
                </component>
            `);

            //create child component
            program.setFile('components/ChildScene.xml', trim`
                <?xml version="1.0" encoding="utf-8" ?>
                <component name="ChildScene" extends="ParentScene">
                </component>
            `);

            expect(program.getScopeByName('components/ChildScene.xml').getParentScope().name).to.equal(s`components/ParentScene.xml`);

            //change the parent's name.
            program.setFile('components/ParentScene.xml', trim`
                <?xml version="1.0" encoding="utf-8" ?>
                <component name="NotParentScene" extends="Scene">
                </component>
            `);

            //The child scope should no longer have the link to the parent scope, and should instead point back to global
            expect(program.getScopeByName('components/ChildScene.xml').getParentScope().name).to.equal('global');
        });

        it('creates a new scope for every added component xml', () => {
            //we have global callables, so get that initial number
            program.setFile('components/component1.xml', '');
            expect(program.getScopeByName(`components/component1.xml`)).to.exist;

            program.setFile('components/component1.xml', '');
            program.setFile('components/component2.xml', '');
            expect(program.getScopeByName(`components/component1.xml`)).to.exist;
            expect(program.getScopeByName(`components/component2.xml`)).to.exist;
        });

        it('includes referenced files in xml scopes', () => {
            program.setFile('components/component1.xml', trim`
                <?xml version="1.0" encoding="utf-8" ?>
                <component name="HeroScene" extends="Scene">
                    <script type="text/brightscript" uri="pkg:/components/component1.brs" />
                </component>
            `);
            program.setFile('components/component1.brs', '');

            let scope = program.getScopeByName(`components/component1.xml`);
            expect(scope.getFile('components/component1.xml').destPath).to.equal(s`components/component1.xml`);
            expect(scope.getFile('components/component1.brs').destPath).to.equal(s`components/component1.brs`);
        });

        it('adds xml file to files map', () => {
            program.setFile('components/component1.xml', '');
            expect(program.getFile('components/component1.xml')).to.exist;
        });

        it('detects missing script reference', () => {
            program.setFile('components/component1.xml', trim`
                <?xml version="1.0" encoding="utf-8" ?>
                <component name="HeroScene" extends="Scene">
                    <script type="text/brightscript" uri="pkg:/components/component1.brs" />
                </component>
            `);
            program.validate();
            expectDiagnostics(program, [{
                ...DiagnosticMessages.referencedFileDoesNotExist(),
                range: Range.create(2, 42, 2, 72)
            }]);
        });

        it('adds warning instead of error on mismatched upper/lower case script import', () => {
            program.setFile('components/component1.xml', trim`
                <?xml version="1.0" encoding="utf-8" ?>
                <component name="HeroScene" extends="Scene">
                    <script type="text/brightscript" uri="component1.brs" />
                </component>
            `);
            program.setFile('components/COMPONENT1.brs', '');

            //validate
            program.validate();
            expectDiagnostics(program, [
                DiagnosticMessages.scriptImportCaseMismatch(s`components\\COMPONENT1.brs`)
            ]);
        });

        describe('multiple files', () => {
            beforeEach(() => {
                program.plugins.add({
                    name: 'test',
                    provideFile: (event: ProvideFileEvent) => {
                        //every .component file also produces a secondary file
                        if (event.srcPath.endsWith('.component')) {
                            const fileName = path.parse(event.srcPath).name;
                            event.files.push({
                                type: 'XmlFile',
                                srcPath: event.srcPath,
                                destPath: `components/${fileName}.xml`
                            }, {
                                type: 'BrsFile',
                                srcPath: `virtual:/${fileName}.brs`,
                                destPath: `components/${fileName}.brs`
                            });
                        }
                    }
                });
            });

            it('allows finding files by `virtual:/` srcPath', () => {
                program.setFile('components/ButtonPrimary.component', ``);
                expect(program.hasFile('virtual:/ButtonPrimary.brs')).to.be.true;
            });

            it('supports virtual file contributions', () => {
                //add the file
                program.setFile('components/ButtonPrimary.component', ``);
                //both virtual files should exist
                expect(program.hasFile('components/ButtonPrimary.xml')).to.be.true;
                expect(program.hasFile('components/ButtonPrimary.brs')).to.be.true;

                //remove the file
                program.removeFile('components/ButtonPrimary.component');
                //the virtual files should be missing
                expect(program.hasFile('components/ButtonPrimary.xml')).to.be.false;
                expect(program.hasFile('components/ButtonPrimary.brs')).to.be.false;
            });
        });
    });

    describe('reloadFile', () => {
        it('picks up new files in a scope when an xml file is loaded', () => {
            program.options.ignoreErrorCodes.push(1013);
            program.setFile('components/component1.xml', trim`
                <?xml version="1.0" encoding="utf-8" ?>
                <component name="HeroScene" extends="Scene">
                    <script type="text/brightscript" uri="pkg:/components/component1.brs" />
                </component>
            `);
            program.validate();
            expectDiagnostics(program, [
                DiagnosticMessages.referencedFileDoesNotExist()
            ]);

            //add the file, the error should go away
            program.setFile('components/component1.brs', '');
            program.validate();
            expectZeroDiagnostics(program);

            //add the xml file back in, but change the component brs file name. Should have an error again
            program.setFile('components/component1.xml', trim`
                <?xml version="1.0" encoding="utf-8" ?>
                <component name="HeroScene" extends="Scene">
                    <script type="text/brightscript" uri="pkg:/components/component2.brs" />
                </component>
            `);
            program.validate();
            expectDiagnostics(program, [
                DiagnosticMessages.referencedFileDoesNotExist()
            ]);
        });

        it('handles when the brs file is added before the component', () => {
            let brsPath = s`${rootDir}/components/component1.brs`;
            program.setFile('components/component1.brs', '');

            let xmlFile = program.setFile('components/component1.xml', trim`
                <?xml version="1.0" encoding="utf-8" ?>
                <component name="HeroScene" extends="Scene">
                    <script type="text/brightscript" uri="pkg:/components/component1.brs" />
                </component>
            `);
            program.validate();
            expectZeroDiagnostics(program);
            expect(program.getScopeByName(xmlFile.destPath).getFile(brsPath)).to.exist;
        });

        it('reloads referenced fles when xml file changes', () => {
            program.options.ignoreErrorCodes.push(1013);
            program.setFile('components/component1.brs', '');

            let xmlFile = program.setFile('components/component1.xml', trim`
                <?xml version="1.0" encoding="utf-8" ?>
                <component name="HeroScene" extends="Scene">

                </component>
            `);
            program.validate();
            expectZeroDiagnostics(program);
            expect(program.getScopeByName(xmlFile.destPath).getFile('components/component1.brs')).not.to.exist;

            //reload the xml file contents, adding a new script reference.
            xmlFile = program.setFile('components/component1.xml', trim`
                <?xml version="1.0" encoding="utf-8" ?>
                <component name="HeroScene" extends="Scene">
                    <script type="text/brightscript" uri="pkg:/components/component1.brs" />
                </component>
            `);

            expect(program.getScopeByName(xmlFile.destPath).getFile('components/component1.brs')).to.exist;
        });
    });

    describe('getCodeActions', () => {
        it('does not fail when file is missing from program', () => {
            doesNotThrow(() => {
                program.getCodeActions('not/real/file', util.createRange(1, 2, 3, 4));
            });
        });
    });

    describe('xml inheritance', () => {
        it('handles parent-child attach and detach', () => {
            //create parent component
            let parentFile = program.setFile('components/ParentScene.xml', trim`
                <?xml version="1.0" encoding="utf-8" ?>
                <component name="ParentScene" extends="Scene">
                </component>
            `);

            //create child component
            let childFile = program.setFile('components/ChildScene.xml', trim`
                <?xml version="1.0" encoding="utf-8" ?>
                <component name="ChildScene" extends="ParentScene">
                </component>
            `);

            //the child should have been attached to the parent
            expect((childFile as XmlFile).parentComponent).to.equal(parentFile);

            //change the name of the parent
            parentFile = program.setFile('components/ParentScene.xml', trim`
                <?xml version="1.0" encoding="utf-8" ?>
                <component name="NotParentScene" extends="Scene">
                </component>
            `);

            //the child should no longer have a parent
            expect((childFile as XmlFile).parentComponent).not.to.exist;
        });

        it('provides child components with parent functions', () => {
            //create parent component
            program.setFile('components/ParentScene.xml', trim`
                <?xml version="1.0" encoding="utf-8" ?>
                <component name="ParentScene" extends="Scene">
                </component>
            `);

            //create child component
            program.setFile('components/ChildScene.xml', trim`
                <?xml version="1.0" encoding="utf-8" ?>
                <component name="ChildScene" extends="ParentScene">
                    <script type="text/brightscript" uri="ChildScene.brs" />
                </component>
            `);
            program.setFile('components/ChildScene.brs', `
                sub Init()
                    DoParentThing()
                end sub
            `);

            program.validate();

            //there should be an error when calling DoParentThing, since it doesn't exist on child or parent
            expectDiagnostics(program, [
                DiagnosticMessages.cannotFindName('DoParentThing')
            ]);

            //add the script into the parent
            program.setFile('components/ParentScene.xml', trim`
                <?xml version="1.0" encoding="utf-8" ?>
                <component name="ParentScene" extends="Scene">
                    <script type="text/brightscript" uri="ParentScene.brs" />
                </component>
            `);

            program.setFile('components/ParentScene.brs', `
                sub DoParentThing()

                end sub
            `);

            program.validate();
            //the error should be gone because the child now has access to the parent script
            expectZeroDiagnostics(program);
        });
    });

    describe('xml scope', () => {
        it('does not fail on base components with many children', () => {
            program.setFile('source/lib.brs', `
                sub DoSomething()
                end sub
            `);

            //add a brs file with invalid syntax
            program.setFile('components/base.xml', trim`
                <?xml version="1.0" encoding="utf-8" ?>
                <component name="BaseScene" extends="Scene">
                    <script type="text/brightscript" uri="pkg:/source/lib.brs" />
                </component>
            `);
            let childCount = 20;
            //add many children, we should never encounter an error
            for (let i = 0; i < childCount; i++) {
                program.setFile(`components/child${i}.xml`, trim`
                    <?xml version="1.0" encoding="utf-8" ?>
                    <component name="Child${i}" extends="BaseScene">
                        <script type="text/brightscript" uri="pkg:/source/lib.brs" />
                    </component>
                `);
            }
            program.validate();

            //the children shouldn't have diagnostics about shadowing their parent lib.brs file.
            expectZeroDiagnostics(
                program.getDiagnostics().filter((x) => x.code === DiagnosticMessages.overridesAncestorFunction('', '', '', '').code)
            );

            //the children all include a redundant import of lib.brs file which is imported by the parent.
            expect(
                program.getDiagnostics().filter((x) => x.code === DiagnosticMessages.unnecessaryScriptImportInChildFromParent('').code)
            ).to.be.lengthOf(childCount);
        });

        it('detects script import changes', () => {
            //create the xml file without script imports
            let xmlFile = program.setFile('components/component.xml', trim`
                <?xml version="1.0" encoding="utf-8" ?>
                <component name="MyScene" extends="Scene">
                </component>
            `);

            //the component scope should only have the xml file
            expect(program.getScopeByName(xmlFile.destPath).getOwnFiles().length).to.equal(1);

            //create the lib file
            let libFile = program.setFile('source/lib.brs', `'comment`);

            //change the xml file to have a script import
            xmlFile = program.setFile('components/component.xml', trim`
                <?xml version="1.0" encoding="utf-8" ?>
                <component name="MyScene" extends="Scene">
                    <script type="text/brightscript" uri="pkg:/source/lib.brs" />
                </component>
            `);
            let scope = program.getScopeByName(xmlFile.destPath);
            //the component scope should have the xml file AND the lib file
            expect(scope.getOwnFiles().length).to.equal(2);
            expect(scope.getFile(xmlFile.srcPath)).to.exist;
            expect(scope.getFile(libFile.srcPath)).to.exist;

            //reload the xml file again, removing the script import.
            xmlFile = program.setFile('components/component.xml', trim`
                <?xml version="1.0" encoding="utf-8" ?>
                <component name="MyScene" extends="Scene">
                </component>
            `);

            //the scope should again only have the xml file loaded
            expect(program.getScopeByName(xmlFile.destPath).getOwnFiles().length).to.equal(1);
            expect(program.getScopeByName(xmlFile.destPath)).to.exist;
        });
    });

    describe('removeFiles', () => {
        it('removes files by absolute paths', () => {
            program.setFile('source/main.brs', '');
            expect(program.getFile(s`source/main.brs`)).to.exist;
            program.removeFiles([`${rootDir}/source/main.brs`]);
            expect(program.getFile(s`source/main.brs`)).not.to.exist;
        });
    });

    describe('getDiagnostics', () => {
        it('includes diagnostics from files not included in any scope', () => {
            program.setFile('components/a/b/c/main.brs', `
                sub A()
                    "this string is not terminated
                end sub
            `);
            //the file should be included in the program
            expect(program.getFile('components/a/b/c/main.brs')).to.exist;
            let diagnostics = program.getDiagnostics();
            expectHasDiagnostics(diagnostics);
            let parseError = diagnostics.filter(x => x.message === 'Unterminated string at end of line')[0];
            expect(parseError).to.exist;
        });

        it('it excludes specified error codes', () => {
            //declare file with two different syntax errors
            program.setFile('source/main.brs', `
                sub A()
                    'call with wrong param count
                    B("one", "two")

                    'call unknown function
                    C()
                end sub

                sub B(name as string)
                end sub
            `);

            program.validate();
            expectHasDiagnostics(program, 2);

            program.options.diagnosticFilters = [
                DiagnosticMessages.mismatchArgumentCount(0, 0).code
            ];

            expectDiagnostics(program, [
                DiagnosticMessages.cannotFindName('C')
            ]);
        });
    });

    describe('getCompletions', () => {
        it('returns all functions in scope', () => {
            program.setFile('source/main.brs', `
                sub Main()

                end sub

                sub ActionA()
                end sub
            `);
            program.setFile('source/lib.brs', `
                sub ActionB()
                end sub
            `);

            program.validate();

            let completions = program
                //get completions
                .getCompletions(`${rootDir}/source/main.brs`, util.createPosition(2, 10))
                //only keep the label property for this test
                .map(x => pick(x, 'label'));

            expect(completions).to.deep.include({ label: 'Main' });
            expect(completions).to.deep.include({ label: 'ActionA' });
            expect(completions).to.deep.include({ label: 'ActionB' });
        });
<<<<<<< HEAD

        it('returns all variables in scope', () => {
            program.setFile('source/main.brs', `
                sub Main()
                    name = "bob"
                    age = 20
                    shoeSize = 12.5
                end sub
                sub ActionA()
                end sub
            `);
            program.setFile('source/lib.brs', `
                sub ActionB()
                end sub
            `);

            program.validate();

            let completions = program.getCompletions(`${rootDir}/source/main.brs`, util.createPosition(2, 10));
            let labels = completions.map(x => pick(x, 'label'));

            expect(labels).to.deep.include({ label: 'Main' });
            expect(labels).to.deep.include({ label: 'ActionA' });
            expect(labels).to.deep.include({ label: 'ActionB' });
            expect(labels).to.deep.include({ label: 'name' });
            expect(labels).to.deep.include({ label: 'age' });
            expect(labels).to.deep.include({ label: 'shoeSize' });
        });

        it('returns empty set when out of range', () => {
            const position = util.createPosition(99, 99);
            program.setFile('source/main.brs', '');
            let completions = program.getCompletions(`${rootDir}/source/main.brs`, position);
            //get the name of all global completions
            const globalCompletions = program.globalScope.getAllFiles().flatMap(x => (x as BrsFile).getCompletions(position)).map(x => x.label);
            //filter out completions from global scope
            completions = completions.filter(x => !globalCompletions.includes(x.label));
            expect(completions).to.be.empty;
        });

        it('finds parameters', () => {
            program.setFile('source/main.brs', `
                sub Main(count = 1)
                    firstName = "bob"
                    age = 21
                    shoeSize = 10
                end sub
            `);
            let completions = program.getCompletions(`${rootDir}/source/main.brs`, Position.create(2, 10));
            let labels = completions.map(x => pick(x, 'label'));

            expect(labels).to.deep.include({ label: 'count' });
        });
=======
>>>>>>> 69d3037e
    });

    it('does not create map by default', async () => {
        fsExtra.ensureDirSync(program.options.stagingDir);
        program.setFile('source/main.brs', `
            sub main()
            end sub
        `);
        program.validate();
        await program.transpile([], program.options.stagingDir);
        expect(fsExtra.pathExistsSync(s`${stagingDir}/source/main.brs`)).is.true;
        expect(fsExtra.pathExistsSync(s`${stagingDir}/source/main.brs.map`)).is.false;
    });

    it('creates sourcemap for brs and xml files', async () => {
        fsExtra.ensureDirSync(program.options.stagingDir);
        program.setFile('source/main.brs', `
            sub main()
            end sub
        `);
        program.setFile('components/comp1.xml', trim`
            <?xml version="1.0" encoding="utf-8" ?>
            <component name="SimpleScene" extends="Scene">
            </component>
        `);
        program.validate();

        expect(fsExtra.pathExistsSync(s`${stagingDir}/source/main.brs.map`)).is.false;
        expect(fsExtra.pathExistsSync(s`${stagingDir}/components/comp1.xml.map`)).is.false;

        let filePaths = [{
            src: s`${rootDir}/source/main.brs`,
            dest: s`source/main.brs`
        }, {
            src: s`${rootDir}/components/comp1.xml`,
            dest: s`components/comp1.xml`
        }];
        program.options.sourceMap = true;
        await program.transpile(filePaths, program.options.stagingDir);

        expect(fsExtra.pathExistsSync(s`${stagingDir}/source/main.brs.map`)).is.true;
        expect(fsExtra.pathExistsSync(s`${stagingDir}/components/comp1.xml.map`)).is.true;
    });

    it('copies the bslib.brs file', async () => {
        fsExtra.ensureDirSync(program.options.stagingDir);
        program.validate();

        await program.transpile([], program.options.stagingDir);

        expect(fsExtra.pathExistsSync(s`${stagingDir}/source/bslib.brs`)).is.true;
    });

    describe('getTranspiledFileContents', () => {
        it('fires plugin events', async () => {
            const file = program.setFile('source/main.brs', trim`
                sub main()
                    print "hello world"
                end sub
            `);
            const plugin = program.plugins.add({
                name: 'TestPlugin',
                beforeFileTranspile: (event) => {
                    const stmt = ((event.file as BrsFile).ast.statements[0] as FunctionStatement).func.body.statements[0] as PrintStatement;
                    event.editor.setProperty((stmt.expressions[0] as LiteralExpression).token, 'text', '"hello there"');
                },
                afterFileTranspile: sinon.spy()
            });
            const result = await program.getTranspiledFileContents(file.srcPath);
            expect(
                result.code
            ).to.eql(trim`
                sub main()
                    print "hello there"
                end sub`
            );
            expect(plugin.afterFileTranspile.callCount).to.be.greaterThan(0);
        });

        it('allows events to modify the file contents', async () => {
            program.options.emitDefinitions = true;
            program.plugins.add({
                name: 'TestPlugin',
                afterFileTranspile: (event) => {
                    event.code = `'code comment\n${event.code}`;
                    event.typedef = `'typedef comment\n${event.typedef}`;
                }
            });
            program.setFile('source/lib.bs', `
                sub log(message)
                    print message
                end sub
            `);
            await program.transpile([], stagingDir);
            expect(
                fsExtra.readFileSync(`${stagingDir}/source/lib.brs`).toString().trimEnd()
            ).to.eql(trim`
                'code comment
                sub log(message)
                    print message
                end sub`
            );
            expect(
                fsExtra.readFileSync(`${stagingDir}/source/lib.d.bs`).toString().trimEnd()
            ).to.eql(trim`
                'typedef comment
                sub log(message)
                end sub
            `);
        });
    });

<<<<<<< HEAD
    describe('transpile', () => {
        it.skip('detects and transpiles files added between beforeProgramTranspile and afterProgramTranspile', async () => {
=======
    it('beforeProgramTranspile sends entries in alphabetical order', () => {
        program.setFile('source/main.bs', trim`
            sub main()
                print "hello world"
            end sub
        `);

        program.setFile('source/common.bs', trim`
            sub getString()
                return "test"
            end sub
        `);

        //send the files out of order
        const result = program['beforeProgramTranspile']([{
            src: s`${rootDir}/source/main.bs`,
            dest: 'source/main.bs'
        }, {
            src: s`${rootDir}/source/main.bs`,
            dest: 'source/main.bs'
        }], program.options.stagingDir);

        //entries should now be in alphabetic order
        expect(
            result.entries.map(x => x.outputPath)
        ).to.eql([
            s`${stagingDir}/source/common.brs`,
            s`${stagingDir}/source/main.brs`
        ]);
    });

    describe('transpile', () => {
        it('detects and transpiles files added between beforeProgramTranspile and afterProgramTranspile', async () => {
>>>>>>> 69d3037e
            program.setFile('source/main.bs', trim`
                sub main()
                    print "hello world"
                end sub
            `);
            program.plugins.add({
                name: 'TestPlugin',
                beforeFileTranspile: (event) => {
                    if (isBrsFile(event.file)) {
                        //add lib1
                        if (event.outputPath.endsWith('main.brs')) {
                            event.program.setFile('source/lib1.bs', `
                                sub lib1()
                                end sub
                            `);
                        }
                        //add lib2 (this should happen during the next cycle of "catch missing files" cycle
                        if (event.outputPath.endsWith('main.brs')) {
                            //add another file
                            event.program.setFile('source/lib2.bs', `
                                sub lib2()
                                end sub
                            `);
                        }
                    }
                }
            });
            await program.transpile([], stagingDir);
            //our new files should exist
            expect(
                fsExtra.readFileSync(`${stagingDir}/source/lib1.brs`).toString()
            ).to.eql(trim`
                sub lib1()
                end sub
            `);
            //our changes should be there
            expect(
                fsExtra.readFileSync(`${stagingDir}/source/lib2.brs`).toString()
            ).to.eql(trim`
                sub lib2()
                end sub
            `);
        });

        it('sets needsTranspiled=true when there is at least one edit', async () => {
            program.setFile('source/main.brs', trim`
                sub main()
                    print "hello world"
                end sub
            `);
            program.plugins.add({
                name: 'TestPlugin',
                beforeFileTranspile: (event) => {
                    const stmt = ((event.file as BrsFile).ast.statements[0] as FunctionStatement).func.body.statements[0] as PrintStatement;
                    event.editor.setProperty((stmt.expressions[0] as LiteralExpression).token, 'text', '"hello there"');
                }
            });
            await program.transpile([], stagingDir);
            //our changes should be there
            expect(
                fsExtra.readFileSync(`${stagingDir}/source/main.brs`).toString()
            ).to.eql(trim`
                sub main()
                    print "hello there"
                end sub`
            );
        });

        it('handles Editor flow properly', async () => {
            const file = program.setFile('source/main.bs', `
                sub main()
                    print "hello world"
                end sub
            `);
            let literalExpression: LiteralExpression;
            //replace all strings with "goodbye world"
            program.plugins.add({
                name: 'TestPlugin',
                beforeFileTranspile: (event) => {
                    if (event.file === file && isBrsFile(event.file)) {
                        event.file.ast.walk(createVisitor({
                            LiteralExpression: (literal) => {
                                literalExpression = literal;
                                event.editor.setProperty(literal.token, 'text', '"goodbye world"');
                            }
                        }), {
                            walkMode: WalkMode.visitExpressionsRecursive
                        });
                    }
                }
            });
            //transpile the file
            await program.transpile([], stagingDir);
            //our changes should be there
            expect(
                fsExtra.readFileSync(`${stagingDir}/source/main.brs`).toString()
            ).to.eql(trim`
                sub main()
                    print "goodbye world"
                end sub`
            );

            //our literalExpression should have been restored to its original value
            expect(literalExpression.token.text).to.eql('"hello world"');
        });

        it('handles Editor for beforeProgramTranspile', async () => {
            const file = program.setFile<BrsFile>('source/main.bs', `
                sub main()
                    print "hello world"
                end sub
            `);
            let literalExpression: LiteralExpression;
            //replace all strings with "goodbye world"
            program.plugins.add({
                name: 'TestPlugin',
<<<<<<< HEAD
                beforeProgramTranspile: (program: Program, entries: TranspileObj[], editor: Editor) => {
=======
                beforeProgramTranspile: (event) => {
>>>>>>> 69d3037e
                    file.ast.walk(createVisitor({
                        LiteralExpression: (literal) => {
                            literalExpression = literal;
                            event.editor.setProperty(literal.token, 'text', '"goodbye world"');
                        }
                    }), {
                        walkMode: WalkMode.visitExpressionsRecursive
                    });
                }
            });
            //transpile the file
            await program.transpile([], stagingDir);
            //our changes should be there
            expect(
                fsExtra.readFileSync(`${stagingDir}/source/main.brs`).toString()
            ).to.eql(trim`
                sub main()
                    print "goodbye world"
                end sub`
            );

            //our literalExpression should have been restored to its original value
            expect(literalExpression.token.text).to.eql('"hello world"');
        });

        it('copies the embedded version of bslib.brs when a version from ropm is not found', async () => {
            await program.transpile([], stagingDir);
            expect(fsExtra.pathExistsSync(`${stagingDir}/source/bslib.brs`)).to.be.true;
        });

        it('does not copy bslib.brs when found in roku_modules', async () => {
            program.setFile('source/roku_modules/bslib/bslib.brs', '');
            await program.transpile([], stagingDir);
            expect(fsExtra.pathExistsSync(`${stagingDir}/source/bslib.brs`)).to.be.false;
            expect(fsExtra.pathExistsSync(`${stagingDir}/source/roku_modules/bslib/bslib.brs`)).to.be.true;
        });

        it('transpiles in-memory-only files', async () => {
            program.setFile('source/logger.bs', trim`
                sub logInfo()
                    print SOURCE_LINE_NUM
                end sub
            `);
            await program.transpile([], program.options.stagingDir);
            expect(trimMap(
                fsExtra.readFileSync(s`${stagingDir}/source/logger.brs`).toString()
            )).to.eql(trim`
                sub logInfo()
                    print 2
                end sub
            `);
        });

        it('copies in-memory-only .brs files to stagingDir', async () => {
            program.setFile('source/logger.brs', trim`
                sub logInfo()
                    print "logInfo"
                end sub
            `);
            await program.transpile([], program.options.stagingDir);
            expect(trimMap(
                fsExtra.readFileSync(s`${stagingDir}/source/logger.brs`).toString()
            )).to.eql(trim`
                sub logInfo()
                    print "logInfo"
                end sub
            `);
        });

        it('copies in-memory .xml file', async () => {
            program.setFile('components/Component1.xml', trim`
                <?xml version="1.0" encoding="utf-8" ?>
                <component name="Component1" extends="Scene">
                </component>
            `);
            await program.transpile([], program.options.stagingDir);
            expect(trimMap(
                fsExtra.readFileSync(s`${stagingDir}/components/Component1.xml`).toString()
            )).to.eql(trim`
                <?xml version="1.0" encoding="utf-8" ?>
                <component name="Component1" extends="Scene">
                    <script type="text/brightscript" uri="pkg:/source/bslib.brs" />
                </component>
            `);
        });

        it('uses sourceRoot when provided for brs files', async () => {
            let sourceRoot = s`${tempDir}/sourceRootFolder`;
            program = new Program({
                rootDir: rootDir,
                stagingDir: stagingDir,
                sourceRoot: sourceRoot,
                sourceMap: true
            });
            program.setFile('source/main.brs', `
                sub main()
                end sub
            `);
            await program.transpile([{
                src: s`${rootDir}/source/main.brs`,
                dest: s`source/main.brs`
            }], stagingDir);

            let contents = fsExtra.readFileSync(s`${stagingDir}/source/main.brs.map`).toString();
            let map = JSON.parse(contents);
            expect(
                s`${map.sources[0]}`
            ).to.eql(
                s`${sourceRoot}/source/main.brs`
            );
        });

        it('uses sourceRoot when provided for bs files', async () => {
            let sourceRoot = s`${tempDir}/sourceRootFolder`;
            program = new Program({
                rootDir: rootDir,
                stagingDir: stagingDir,
                sourceRoot: sourceRoot,
                sourceMap: true
            });
            program.setFile('source/main.bs', `
                sub main()
                end sub
            `);
            await program.transpile([{
                src: s`${rootDir}/source/main.bs`,
                dest: s`source/main.bs`
            }], stagingDir);

            let contents = fsExtra.readFileSync(s`${stagingDir}/source/main.brs.map`).toString();
            let map = JSON.parse(contents);
            expect(
                s`${map.sources[0]}`
            ).to.eql(
                s`${sourceRoot}/source/main.bs`
            );
        });
    });

    describe('typedef', () => {
        describe('emitDefinitions', () => {
            it('generates typedef for .bs files', async () => {
                program.setFile<BrsFile>('source/Duck.bs', `
                    class Duck
                    end class
                `);
                program.options.emitDefinitions = true;
                program.validate();
                await program.transpile([], stagingDir);

                expect(fsExtra.pathExistsSync(s`${stagingDir}/source/Duck.brs`)).to.be.true;
                expect(fsExtra.pathExistsSync(s`${stagingDir}/source/Duck.d.bs`)).to.be.true;
                expect(fsExtra.pathExistsSync(s`${stagingDir}/source/Duck.d.brs`)).to.be.false;
            });

            it('does not generate typedef for typedef file', async () => {
                program.setFile<BrsFile>('source/Duck.d.bs', `
                    class Duck
                    end class
                `);
                program.options.emitDefinitions = true;
                program.validate();
                await program.transpile([], stagingDir);

                expect(fsExtra.pathExistsSync(s`${stagingDir}/source/Duck.d.brs`)).to.be.false;
                expect(fsExtra.pathExistsSync(s`${stagingDir}/source/Duck.brs`)).to.be.false;
            });
        });

        it('ignores bs1018 for d.bs files', () => {
            program.setFile<BrsFile>('source/main.d.bs', `
                class Duck
                    sub new(name as string)
                    end sub
                    name as string
                end class

                class BabyDuck extends Duck
                    sub new(name as string, age as integer)
                    end sub
                    age as integer
                end class
            `);
            program.validate();
            expectZeroDiagnostics(program);
        });
    });

    describe('getSignatureHelp', () => {
        function getSignatureHelp(line: number, column: number) {
            return program.getSignatureHelp(
                'source/main.bs',
                util.createPosition(line, column)
            );
        }

        function assertSignatureHelp(line: number, col: number, text: string, index: number) {
            let signatureHelp = getSignatureHelp(line, col);
            expect(signatureHelp?.[0]?.signature?.label, `wrong label for ${line},${col} - got: "${signatureHelp?.[0]?.signature?.label}" expected "${text}"`).to.equal(text);
            expect(signatureHelp?.[0]?.index, `wrong index for ${line},${col} - got ${signatureHelp?.[0]?.index} expected ${index}`).to.equal(index);
        }

        it('does not crash when there is no file', () => {
            let signatureHelp = getSignatureHelp(1, 9);
            expectZeroDiagnostics(program);
            expect(signatureHelp[0]?.signature).to.not.exist;
        });

        it('does not crash when there is no expression at location', () => {
            program.validate();
            let signatureHelp = getSignatureHelp(1, 9);

            expectZeroDiagnostics(program);
            expect(signatureHelp[0]?.signature).to.not.exist;
        });

        describe('gets signature info for regular function call', () => {
            it('does not get help when on method name', () => {
                program.setFile('source/main.bs', `
                    sub main()
                        sayHello("name", 12)
                    end sub

                    sub sayHello(name as string, age as integer)
                    end sub
                `);
                program.validate();
                expectZeroDiagnostics(program);
                for (let i = 24; i < 33; i++) {
                    let signatureHelp = getSignatureHelp(2, i);
                    expect(signatureHelp).is.empty;
                }
            });

            it('gets help when on first param', () => {
                program.setFile('source/main.bs', `
                    sub main()
                        sayHello("name", 12)
                    end sub

                    sub sayHello(name as string, age as integer)
                    end sub
                `);
                program.validate();
                expectZeroDiagnostics(program);
                for (let i = 33; i < 40; i++) {
                    assertSignatureHelp(2, i, 'sub sayHello(name as string, age as integer)', 0);
                }
            });

            it('gets help when on second param', () => {
                program.setFile('source/main.bs', `
                    sub main()
                        sayHello("name", 12)
                    end sub

                    sub sayHello(name as string, age as integer)
                    end sub
                `);
                program.validate();
                expectZeroDiagnostics(program);
                for (let i = 41; i < 44; i++) {
                    assertSignatureHelp(2, i, 'sub sayHello(name as string, age as integer)', 1);
                }
            });
        });

        describe('does not crash for unknown function info for regular function call', () => {
            it('gets help when on method name', () => {
                program.setFile('source/main.bs', `
                    sub main()
                        cryHello("name", 12)
                    end sub

                    sub sayHello(name as string, age as integer)
                    end sub
                `);
                program.validate();
                let signatureHelp = getSignatureHelp(2, 26);
                expect(signatureHelp).to.be.empty;
                signatureHelp = getSignatureHelp(2, 34);
                expect(signatureHelp).to.be.empty;
                signatureHelp = getSignatureHelp(2, 43);
                expect(signatureHelp).to.be.empty;
            });
        });

        describe('gets signature info for class function call', () => {
            it('gets help when on method name', () => {
                program.setFile('source/main.bs', `
                    sub main()
                        william = new Greeter()
                        william.sayHello("name", 12)
                    end sub
                    class Greeter
                        sub sayHello(name as string, age as integer)
                        end sub
                    end class
                `);
                program.validate();
                expectZeroDiagnostics(program);
                assertSignatureHelp(3, 42, 'sub sayHello(name as string, age as integer)', 0);
            });

            it('gets help when on first param', () => {
                program.setFile('source/main.bs', `
                    sub main()
                        william = new Greeter()
                        william.sayHello("name", 12)
                    end sub
                    class Greeter
                        sub sayHello(name as string, age as integer)
                        end sub
                    end class
                `);
                program.validate();
                expectZeroDiagnostics(program);
                assertSignatureHelp(3, 51, 'sub sayHello(name as string, age as integer)', 1);
            });
        });

        describe('gets signature info for class function call on this class', () => {
            it('gets help when on method name', () => {
                program.setFile('source/main.bs', `
                    class Greeter
                        sub greet()
                            m.sayHello("name", 12)
                        end sub
                        sub sayHello(name as string, age as integer)
                        end sub
                    end class
                `);
                program.validate();
                expectZeroDiagnostics(program);
                assertSignatureHelp(3, 42, 'sub sayHello(name as string, age as integer)', 0);
            });

            it('gets help when on second param', () => {
                program.setFile('source/main.bs', `
                    class Greeter
                        sub greet()
                            m.sayHello("name", 12)
                        end sub
                        sub sayHello(name as string, age as integer)
                        end sub
                    end class
                `);
                program.validate();
                expectZeroDiagnostics(program);
                assertSignatureHelp(3, 49, 'sub sayHello(name as string, age as integer)', 1);
            });

        });
        describe('gets signature info for overridden class function call', () => {
            it('gets help when on first param', () => {
                program.setFile('source/main.bs', `
                    class Greeter extends Person
                        sub greet()
                            m.sayHello("name", 12)
                        end sub
                        override sub sayHello(name as string, age as integer)
                        end sub

                        end class
                        class Person
                            sub sayHello(name as string, age as integer)
                            end sub
                        end class
                `);
                program.validate();
                expectZeroDiagnostics(program);
                assertSignatureHelp(3, 43, 'sub sayHello(name as string, age as integer)', 0);
            });

            it('gets help when on second param', () => {
                program.setFile('source/main.bs', `
                    class Greeter extends Person
                        sub greet()
                            m.sayHello("name", 12)
                        end sub
                        override sub sayHello(name as string, age as integer)
                        end sub

                        end class
                        class Person
                            sub sayHello(name as string, age as integer)
                            end sub
                        end class
                `);
                program.validate();
                expectZeroDiagnostics(program);
                assertSignatureHelp(3, 49, 'sub sayHello(name as string, age as integer)', 1);
            });
        });

        describe('gets signature info for overridden super method function call', () => {
            it('gets help when on first param', () => {
                program.setFile('source/main.bs', `
                    class Greeter extends Person
                        sub greet()
                            m.sayHello("name", 12)
                        end sub
                        override sub sayHello(name as string, age as integer)
                        end sub

                        end class
                        class Person
                            sub sayHello(name as string, age as integer)
                            end sub
                        end class
                `);
                program.validate();
                expectZeroDiagnostics(program);
                assertSignatureHelp(3, 43, 'sub sayHello(name as string, age as integer)', 0);
            });

            it('gets help when on first param', () => {
                program.setFile('source/main.bs', `
                    class Greeter extends Person
                        sub greet()
                            m.sayHello("name", 12)
                        end sub
                        override sub sayHello(name as string, age as integer)
                        end sub

                        end class
                        class Person
                            sub sayHello(name as string, age as integer)
                            end sub
                        end class
                `);
                program.validate();
                expectZeroDiagnostics(program);
                assertSignatureHelp(3, 49, 'sub sayHello(name as string, age as integer)', 1);
            });
        });

        describe('gets signature info for nested function call', () => {
            it('gets signature info for the outer function - index 0', () => {
                program.setFile('source/main.bs', `
                    sub main()
                        outer([inner(["apple"], 100)], 12)
                    end sub

                    sub outer(name as object, age as integer)
                    end sub

                    function inner(fruits as object, age as integer)
                    end function
                `);
                program.validate();
                expectZeroDiagnostics(program);
                assertSignatureHelp(2, 36, 'sub outer(name as object, age as integer)', 0);
            });

            it('gets signature info for the outer function - index 1', () => {
                program.setFile('source/main.bs', `
                    sub main()
                        outer([inner(["apple"], 100)], 12)
                    end sub

                    sub outer(name as object, age as integer)
                    end sub

                    function inner(fruits as object, age as integer)
                    end function
                `);
                program.validate();
                expectZeroDiagnostics(program);
                assertSignatureHelp(2, 57, 'sub outer(name as object, age as integer)', 1);
            });

            it('gets signature info for the inner function - name', () => {
                program.setFile('source/main.bs', `
                    sub main()
                        outer([inner(["apple"], 100)], 12)
                    end sub

                    sub outer(name as object, age as integer)
                    end sub

                    function inner(fruits as object, age as integer)
                    end function
                `);
                program.validate();
                expectZeroDiagnostics(program);
                assertSignatureHelp(2, 43, 'function inner(fruits as object, age as integer)', 0);
            });

            it('gets signature info for the inner function - param 0', () => {
                program.setFile('source/main.bs', `
                    sub main()
                        outer([inner(["apple"], 100)], 12)
                    end sub

                    sub outer(name as object, age as integer)
                    end sub

                    function inner(fruits as object, age as integer)
                    end function
                `);
                program.validate();
                expectZeroDiagnostics(program);
                assertSignatureHelp(2, 51, 'function inner(fruits as object, age as integer)', 1);
            });

            it('gets signature info for the inner function - param 1', () => {
                program.setFile('source/main.bs', `
                    sub main()
                        outer([inner(["apple"], 100)], 12)
                    end sub

                    sub outer(name as object, age as integer)
                    end sub

                    function inner(fruits as object, age as integer)
                    end function
                `);
                program.validate();
                expectZeroDiagnostics(program);
                assertSignatureHelp(2, 48, 'function inner(fruits as object, age as integer)', 1);
            });
        });

        describe('classes', () => {
            it('gives signature help in constructors', () => {
                program.setFile('source/main.bs', `
                    sub test()
                        p = new Person("george", 20, "text")
                    end sub
                    class Person
                        function new(name as string, age as integer, n2 as string)
                        end function
                    end class
                `);
                program.validate();
                expectZeroDiagnostics(program);

                for (let i = 40; i < 48; i++) {
                    assertSignatureHelp(2, i, 'Person(name as string, age as integer, n2 as string)', 0);
                }
                for (let i = 48; i < 52; i++) {
                    assertSignatureHelp(2, i, 'Person(name as string, age as integer, n2 as string)', 1);
                }
                for (let i = 52; i < 60; i++) {
                    assertSignatureHelp(2, i, 'Person(name as string, age as integer, n2 as string)', 2);
                }
            });

            it('gives signature help for class with no constructor', () => {
                program.setFile('source/main.bs', `
                    sub test()
                        p = new Person()
                    end sub
                    class Person
                    end class
                `);
                program.validate();
                expectZeroDiagnostics(program);

                assertSignatureHelp(2, 40, 'Person()', 0);
            });

            it('gives signature help for base constructor', () => {
                program.setFile('source/main.bs', `
                    sub test()
                        p = new Person("george", 20, "text")
                    end sub
                    class Person extends Being
                    end class
                    class Being
                        function new(name as string, age as integer, n2 as string)
                        end function
                    end class
                `);
                program.validate();
                expectZeroDiagnostics(program);

                for (let i = 40; i < 48; i++) {
                    assertSignatureHelp(2, i, 'Person(name as string, age as integer, n2 as string)', 0);
                }
                for (let i = 48; i < 52; i++) {
                    assertSignatureHelp(2, i, 'Person(name as string, age as integer, n2 as string)', 1);
                }
                for (let i = 52; i < 60; i++) {
                    assertSignatureHelp(2, i, 'Person(name as string, age as integer, n2 as string)', 2);
                }
            });

            it('gives signature help in constructors in namespaced class', () => {
                program.setFile('source/main.bs', `
                    sub test()
                        p = new being.human.Person("george", 20, "text")
                    end sub
                    namespace being.human
                        class Person
                            function new(name as string, age as integer, n2 as string)
                            end function
                        end class
                    end namespace
                `);
                program.validate();
                expectZeroDiagnostics(program);

                for (let i = 52; i < 60; i++) {
                    assertSignatureHelp(2, i, 'being.human.Person(name as string, age as integer, n2 as string)', 0);
                }
                for (let i = 60; i < 64; i++) {
                    assertSignatureHelp(2, i, 'being.human.Person(name as string, age as integer, n2 as string)', 1);
                }
                for (let i = 64; i < 72; i++) {
                    assertSignatureHelp(2, i, 'being.human.Person(name as string, age as integer, n2 as string)', 2);
                }
            });
        });

        describe('edge cases', () => {
            it('still gives signature help on commas', () => {
                program.setFile('source/main.bs', `
                    class Person
                        function sayHello(name as string, age as integer, n2 as string)
                        end function

                        function yes(a as string)
                            m.sayHello("george",m.yes("a"),
                            m.yes(""))
                        end function
                    end class
                `);
                program.validate();
                expectZeroDiagnostics(program);

                for (let i = 42; i < 48; i++) {
                    assertSignatureHelp(6, i, 'function sayHello(name as string, age as integer, n2 as string)', 0);
                }
                for (let i = 48; i < 54; i++) {
                    assertSignatureHelp(6, i, 'function sayHello(name as string, age as integer, n2 as string)', 1);
                }
                for (let i = 54; i < 58; i++) {
                    assertSignatureHelp(6, i, 'function yes(a as string)', 0);
                }
            });

            it('still gives signature help on spaces', () => {
                program.setFile('source/main.bs', `
                    class Person
                        function sayHello(name as string, age as integer, n2 as string)
                        end function

                        function yes(a as string)
                            m.sayHello("george", m.yes("a"),
                            m.yes(""))
                        end function
                    end class
                `);
                program.validate();
                expectZeroDiagnostics(program);

                for (let i = 42; i < 48; i++) {
                    assertSignatureHelp(6, i, 'function sayHello(name as string, age as integer, n2 as string)', 0);
                }
                for (let i = 48; i < 55; i++) {
                    assertSignatureHelp(6, i, 'function sayHello(name as string, age as integer, n2 as string)', 1);
                }
                for (let i = 55; i < 58; i++) {
                    assertSignatureHelp(6, i, 'function yes(a as string)', 0);
                }
                for (let i = 0; i < 33; i++) {
                    assertSignatureHelp(7, i, 'function sayHello(name as string, age as integer, n2 as string)', 2);
                }
            });
        });

        describe('gets signature info for function calls that go over a line', () => {
            it('gets signature info for the outer function - index 0', () => {
                program.setFile('source/main.bs', `
                    sub main()
                        sayHello([getName([
                            "apple"
                            "pear"
                        ], function()
                            return 10
                        end function
                        )], 12)
                    end sub

                    sub sayHello(name as object, age as integer)
                    end sub

                    function getName(fruits as object, age as function)
                    end function
                `);
                program.validate();
                expectZeroDiagnostics(program);
                for (let i = 34; i < 42; i++) {
                    assertSignatureHelp(2, i, 'sub sayHello(name as object, age as integer)', 0);
                }
            });

            it('gets signature info for the outer function - end of index 0', () => {
                program.setFile('source/main.bs', `
                    sub main()
                        sayHello([getName([
                            "apple"
                            "pear"
                        ], function()
                            return 10
                        end function
                        )], 12)
                    end sub

                    sub sayHello(name as object, age as integer)
                    end sub

                    function getName(fruits as object, age as function)
                    end function
                `);
                program.validate();
                expectZeroDiagnostics(program);
                assertSignatureHelp(8, 25, 'sub sayHello(name as object, age as integer)', 0);
            });

            it('gets signature info for the outer function - index 1', () => {
                program.setFile('source/main.bs', `
                    sub main()
                        sayHello([getName([
                            "apple"
                            "pear"
                        ], function()
                            return 10
                        end function
                        )], 12)
                    end sub

                    sub sayHello(name as object, age as integer)
                    end sub

                    function getName(fruits as object, age as function)
                    end function
                `);
                program.validate();
                expectZeroDiagnostics(program);
                assertSignatureHelp(8, 30, 'sub sayHello(name as object, age as integer)', 1);
            });

            it('gets signature info for the inner function - param 0', () => {
                program.setFile('source/main.bs', `
                    sub main()
                        sayHello([getName([
                            "apple"
                            "pear"
                        ], function()
                            return 10
                        end function
                        )], 12)
                    end sub

                    sub sayHello(name as object, age as integer)
                    end sub

                    function getName(fruits as object, age as function)
                    end function
                `);
                program.validate();
                expectZeroDiagnostics(program);
                assertSignatureHelp(3, 31, 'function getName(fruits as object, age as function)', 0);
                assertSignatureHelp(4, 31, 'function getName(fruits as object, age as function)', 0);
            });

            it('gets signature info for the inner function - param 1 - function declartion', () => {
                program.setFile('source/main.bs', `
                    sub main()
                        sayHello([getName([
                            "apple"
                            "pear"
                        ], function()
                            return 10
                        end function
                        )], 12)
                    end sub

                    sub sayHello(name as object, age as integer)
                    end sub

                    function getName(fruits as object, age as function)
                    end function
                `);
                program.validate();
                expectZeroDiagnostics(program);
                assertSignatureHelp(5, 31, 'function getName(fruits as object, age as function)', 1);
            });

            it('gets signature info for the inner function - param 1 - in anon function', () => {
                program.setFile('source/main.bs', `
                    sub main()
                        sayHello([getName([
                            "apple"
                            "pear"
                        ], function()
                            return 10
                        end function
                        )], 12)
                    end sub

                    sub sayHello(name as object, age as integer)
                    end sub

                    function getName(fruits as object, age as function)
                    end function
                `);
                program.validate();
                expectZeroDiagnostics(program);
                assertSignatureHelp(6, 31, 'function getName(fruits as object, age as function)', 1);
            });
        });

        describe('gets signature info for namespace function call', () => {
            it('gets signature info function - index 0', () => {
                program.setFile('source/main.bs', `
                    sub main()
                        person.greeter.sayHello("hey", 12)
                    end sub
                    sub sayHello(notThisOne = true)
                    end sub
                    namespace person.greeter
                        sub sayHello(name as string, age as integer)
                        end sub
                    end namespace
                `);
                program.validate();
                expectZeroDiagnostics(program);
                assertSignatureHelp(2, 49, 'sub person.greeter.sayHello(name as string, age as integer)', 0);
            });

            it('gets signature info for the outer function - index 1', () => {
                program.setFile('source/main.bs', `
                    sub main()
                        person.greeter.sayHello("hey", 12)
                    end sub
                    sub sayHello(notThisOne = true)
                    end sub
                    namespace person.greeter
                        sub sayHello(name as string, age as integer)
                        end sub
                    end namespace
                `);
                program.validate();
                expectZeroDiagnostics(program);
                assertSignatureHelp(2, 57, 'sub person.greeter.sayHello(name as string, age as integer)', 1);
            });
        });

        it('gets signature help for partially typed line', () => {
            program.setFile('source/main.bs', `
                function main()
                    thing@.test(a1
                end function
                function test(arg1, arg2, arg3)
                end function
                `);
            program.setFile('components/MyNode.bs', `
                function test(arg1, arg2, arg3)
                end function
                `);
            program.setFile<XmlFile>('components/MyNode.xml',
                trim`<?xml version="1.0" encoding="utf-8" ?>
            <component name="Component1" extends="Scene">
                <script type="text/brightscript" uri="pkg:/components/MyNode.bs" />
                <interface>
                    <function name="test"/>
                </interface>
            </component>`);
            program.validate();

            for (let col = 32; col < 33; col++) {
                let signatureHelp = (program.getSignatureHelp(`${rootDir}/source/main.bs`, Position.create(2, col)));
                expect(signatureHelp, `failed on col ${col}`).to.have.lengthOf(1);
                expect(signatureHelp[0].index, `failed on col ${col}`).to.equal(0);
            }
        });
    });

    describe('plugins', () => {
        it('emits provideFile events', () => {
            const plugin = {
                name: 'test',
                beforeProvideFile: sinon.spy() as SinonSpy<[BeforeProvideFileEvent]>,
                provideFile: sinon.spy() as SinonSpy<[BeforeProvideFileEvent]>,
                afterProvideFile: sinon.spy() as SinonSpy<[BeforeProvideFileEvent]>
            };
            program.plugins.add(plugin);
            program.setFile('source/main.brs', `'main`);
            program.setFile('source/lib.brs', `'lib`);
            program.validate();
            function test(spy: SinonSpy<[BeforeProvideFileEvent]>) {
                expect(
                    spy.getCalls().map(x => ({
                        srcPath: x.args[0].srcPath,
                        destPath: x.args[0].destPath,
                        fileData: x.args[0].data.value.toString()
                    }))
                ).to.eql([{
                    srcPath: s`${rootDir}/source/main.brs`,
                    destPath: s`source/main.brs`,
                    fileData: `'main`
                }, {
                    srcPath: s`${rootDir}/source/lib.brs`,
                    destPath: s`source/lib.brs`,
                    fileData: `'lib`
                }]);
            }
            test(plugin.beforeProvideFile);
            test(plugin.provideFile);
            test(plugin.afterProvideFile);
        });

        it('beforeFileParse can override source contents', () => {
            const plugin = {
                name: 'test',
                beforeFileParse: (event: BeforeFileParseEvent) => {
                    event.source = `'override`;
                }
            };
            program.plugins.add(plugin);
            const file = program.setFile<BrsFile>('source/main.brs', `'original`);
            expect(file.fileContents).to.eql(`'override`);
        });

        it('beforeProvideFile can override source contents', () => {
            const plugin = {
                name: 'test',
                beforeProvideFile: (event: BeforeProvideFileEvent) => {
                    event.data.value = `'override`;
                }
            };
            program.plugins.add(plugin);
            const file = program.setFile<BrsFile>('source/main.brs', `'original`);
            expect(file.fileContents).to.eql(`'override`);
        });

        it('beforeFileParse overrides beforeProvideFile event contents', () => {
            const plugin = {
                name: 'test',
                beforeFileParse: (event: BeforeFileParseEvent) => {
                    event.source = `'beforeFileParse`;
                },
                beforeProvideFile: (event: BeforeProvideFileEvent) => {
                    event.data.value = `'beforeProvideFile`;
                }
            };
            program.plugins.add(plugin);
            const file = program.setFile<BrsFile>('source/main.brs', `'original`);
            expect(file.fileContents).to.eql(`'beforeFileParse`);
        });

        it('emits event for each virtual file', () => {
            const events: string[] = [];
            const plugin = {
                name: 'test',
                beforeProvideFile: (e: BeforeProvideFileEvent) => {
                    events.push(`beforeProvideFile:${e.destPath}`);
                    e.files.push(
                        new AssetFile(e)
                    );
                    e.files.push(
                        new AssetFile({
                            srcPath: e.srcPath + '.two',
                            destPath: e.destPath + '.two'
                        })
                    );
                },
                provideFile: (e: ProvideFileEvent) => {
                    events.push(`provideFile:${e.destPath}`);
                },
                afterProvideFile: (e: AfterProvideFileEvent) => {
                    events.push(`afterProvideFile:${e.destPath}`);
                },
                beforeFileAdd: (e: BeforeFileAddEvent) => {
                    events.push(`beforeFileAdd:${e.file.destPath}`);
                },
                afterFileAdd: (e: AfterFileAddEvent) => {
                    events.push(`afterFileAdd:${e.file.destPath}`);
                },
                beforeFileRemove: (e: BeforeFileRemoveEvent) => {
                    events.push(`beforeFileRemove:${e.file.destPath}`);
                },
                afterFileRemove: (e: AfterFileRemoveEvent) => {
                    events.push(`afterFileRemove:${e.file.destPath}`);
                }
            };
            program.plugins.add(plugin);

            program.setFile('source/buttons.component.bs', '');
            program.removeFile('source/buttons.component.bs');

            expect(events).to.eql([
                'beforeProvideFile:' + s('source/buttons.component.bs'),
                'provideFile:' + s('source/buttons.component.bs'),
                'afterProvideFile:' + s('source/buttons.component.bs'),
                'beforeFileAdd:' + s('source/buttons.component.bs'),
                'afterFileAdd:' + s('source/buttons.component.bs'),
                'beforeFileAdd:' + s('source/buttons.component.bs.two'),
                'afterFileAdd:' + s('source/buttons.component.bs.two'),
                'beforeFileRemove:' + s('source/buttons.component.bs'),
                'afterFileRemove:' + s('source/buttons.component.bs'),
                'beforeFileRemove:' + s('source/buttons.component.bs.two'),
                'afterFileRemove:' + s('source/buttons.component.bs.two')
            ]);
        });

        it('does not emit duplicate events for virtual files that get removed', () => {
            const events: string[] = [];
            const plugin = {
                name: 'test',
                beforeProvideFile: (e: BeforeProvideFileEvent) => {
                    e.files.push(
                        new AssetFile(e)
                    );
                    e.files.push(
                        new AssetFile({
                            srcPath: e.srcPath + '.two',
                            destPath: e.destPath + '.two'
                        })
                    );
                },
                beforeFileRemove: (e: BeforeFileRemoveEvent) => {
                    events.push(`beforeFileRemove:${e.file.destPath}`);
                },
                afterFileRemove: (e: AfterFileRemoveEvent) => {
                    events.push(`afterFileRemove:${e.file.destPath}`);
                }
            };
            program.plugins.add(plugin);

            program.setFile('source/buttons.component.bs', '');

            //remove the virtual file first
            program.removeFile('source/buttons.component.bs.two');
            //now remove the physical file
            program.removeFile('source/buttons.component.bs');

            //we should only have one set of events per file
            expect(events).to.eql([
                'beforeFileRemove:' + s('source/buttons.component.bs.two'),
                'afterFileRemove:' + s('source/buttons.component.bs.two'),
                'beforeFileRemove:' + s('source/buttons.component.bs'),
                'afterFileRemove:' + s('source/buttons.component.bs')
            ]);
        });

        it('emits file validation events', () => {
            const plugin = {
                name: 'test',
                beforeFileValidate: sinon.spy(),
                onFileValidate: sinon.spy(),
                afterFileValidate: sinon.spy()
            };
            program.plugins.add(plugin);
            program.setFile('source/main.brs', '');
            program.validate();
            expect(plugin.beforeFileValidate.callCount).to.equal(1);
            expect(plugin.onFileValidate.callCount).to.equal(1);
            expect(plugin.afterFileValidate.callCount).to.equal(1);
        });

        it('emits file validation events', () => {
            const plugin = {
                name: 'test',
                beforeFileValidate: sinon.spy(),
                onFileValidate: sinon.spy(),
                afterFileValidate: sinon.spy()
            };
            program.plugins.add(plugin);
            program.setFile('components/main.xml', '');
            program.validate();
            expect(plugin.beforeFileValidate.callCount).to.equal(1);
            expect(plugin.onFileValidate.callCount).to.equal(1);
            expect(plugin.afterFileValidate.callCount).to.equal(1);
        });

        it('emits program dispose event', () => {
            const plugin = {
                name: 'test',
                beforeProgramDispose: sinon.spy()
            };
            program.plugins.add(plugin);
            program.dispose();
            expect(plugin.beforeProgramDispose.callCount).to.equal(1);
        });
    });

    describe('getScopesForFile', () => {
        it('returns empty array when no scopes were found', () => {
            expect(program.getScopesForFile('does/not/exist')).to.eql([]);
        });
    });

    describe('findFilesForEnum', () => {
        it('finds files', () => {
            const file = program.setFile('source/main.bs', `
                enum Direction
                    up
                    down
                end enum
            `);
            expect(
                program.findFilesForEnum('Direction').map(x => x.srcPath)
            ).to.eql([
                file.srcPath
            ]);
        });
    });

    describe('build', () => {
        it('copies AssetFile contents', async () => {
            const file = program.setFile('locale/en_US/translations.xml', Buffer.from(''));
            program.validate();
            await program.build();
            expect(
                fsExtra.pathExistsSync(
                    s`${program.options.stagingDir}/${file.pkgPath}`
                )
            ).to.be.true;
        });

        it('writes to correct dir', async () => {
            const cwd = process.cwd();
            try {
                fsExtra.ensureDirSync(`${tempDir}/alpha/beta`);
                process.chdir(s`${tempDir}/alpha/beta`);

                program.options.cwd = s`${tempDir}/rootDir`;
                program.options.rootDir = s`${tempDir}/rootDir`;
                program.options.stagingDir = s`../stagingDir`;
                program.setFile('source/main.brs', '');
                await program.build();
            } finally {
                process.chdir(cwd);
            }
            expect(fsExtra.pathExistsSync(`${tempDir}/stagingDir/source/main.brs`)).to.be.true;
            expect(fsExtra.pathExistsSync(`${tempDir}/alpha/source/main.brs`)).to.be.false;
        });

        it('write binary files properly', async () => {
            const data = Buffer.from([1, 2, 3, 4, 5, 6, 7, 8, 9, 10]);
            program.setFile('assets/logo.png', data);
            await program.build();
            const result = fsExtra.readFileSync(`${stagingDir}/assets/logo.png`);

            //the buffers should be identical
            expect(
                data.compare(result)
            ).to.equal(0);
        });

        it('includes bslib in the outDir', async () => {
            program.options.autoImportComponentScript = true;
            program.setFile('manifest', '');
            program.setFile('components/MainScene.xml', trim`
                <component name="MainScene" extends="Scene">
                </component>
            `);
            program.setFile('components/MainScene.bs', `
                sub init()
                    print 1 > 0 ? 1 : 0
                end sub
            `);
            await program.build();
            expect(
                fsExtra.pathExistsSync(`${stagingDir}/source/bslib.brs`)
            ).to.be.true;
        });
    });
});<|MERGE_RESOLUTION|>--- conflicted
+++ resolved
@@ -1,11 +1,6 @@
 import { assert, expect } from './chai-config.spec';
 import * as pick from 'object.pick';
-<<<<<<< HEAD
-import { CompletionItemKind, Position, Range } from 'vscode-languageserver';
-=======
-import * as sinonImport from 'sinon';
 import { Position, Range } from 'vscode-languageserver';
->>>>>>> 69d3037e
 import * as fsExtra from 'fs-extra';
 import { DiagnosticMessages } from './DiagnosticMessages';
 import type { BrsFile } from './files/BrsFile';
@@ -21,11 +16,11 @@
 import { isBrsFile } from './astUtils/reflection';
 import type { LiteralExpression } from './parser/Expression';
 import { tempDir, rootDir, stagingDir } from './testHelpers.spec';
-import type { ProvideFileEvent, BeforeFileParseEvent, BeforeProvideFileEvent, AfterProvideFileEvent, BeforeFileAddEvent, AfterFileAddEvent, BeforeFileRemoveEvent, AfterFileRemoveEvent, TranspileObj, Editor } from '.';
 import { AssetFile } from './files/AssetFile';
 import * as path from 'path';
 import type { SinonSpy } from 'sinon';
 import { createSandbox } from 'sinon';
+import type { AfterFileAddEvent, AfterFileRemoveEvent, AfterProvideFileEvent, BeforeFileAddEvent, BeforeFileRemoveEvent, BeforeProvideFileEvent, CompilerPlugin, ProvideFileEvent } from './interfaces';
 
 const sinon = createSandbox();
 
@@ -138,7 +133,10 @@
                 end sub
             `);
             (file.parser.ast.statements[0] as FunctionStatement).func.body.statements[0] = new EmptyStatement();
-            await program.transpile([{ src: file.srcPath, dest: file.destPath }], tempDir);
+            await program.build({
+                files: [file],
+                stagingDir: tempDir
+            });
         });
 
         it('works with different cwd', () => {
@@ -1077,7 +1075,6 @@
             expect(completions).to.deep.include({ label: 'ActionA' });
             expect(completions).to.deep.include({ label: 'ActionB' });
         });
-<<<<<<< HEAD
 
         it('returns all variables in scope', () => {
             program.setFile('source/main.brs', `
@@ -1107,15 +1104,15 @@
             expect(labels).to.deep.include({ label: 'shoeSize' });
         });
 
-        it('returns empty set when out of range', () => {
-            const position = util.createPosition(99, 99);
-            program.setFile('source/main.brs', '');
-            let completions = program.getCompletions(`${rootDir}/source/main.brs`, position);
-            //get the name of all global completions
-            const globalCompletions = program.globalScope.getAllFiles().flatMap(x => (x as BrsFile).getCompletions(position)).map(x => x.label);
-            //filter out completions from global scope
-            completions = completions.filter(x => !globalCompletions.includes(x.label));
-            expect(completions).to.be.empty;
+        it.skip('returns empty set when out of range', () => {
+            // const position = util.createPosition(99, 99);
+            // program.setFile('source/main.brs', '');
+            // let completions = program.getCompletions(`${rootDir}/source/main.brs`, position);
+            // //get the name of all global completions
+            // const globalCompletions = program.globalScope.getAllFiles().flatMap(x => (x as BrsFile).getCompletions(position)).map(x => x.label);
+            // //filter out completions from global scope
+            // completions = completions.filter(x => !globalCompletions.includes(x.label));
+            // expect(completions).to.be.empty;
         });
 
         it('finds parameters', () => {
@@ -1131,8 +1128,6 @@
 
             expect(labels).to.deep.include({ label: 'count' });
         });
-=======
->>>>>>> 69d3037e
     });
 
     it('does not create map by default', async () => {
@@ -1142,7 +1137,7 @@
             end sub
         `);
         program.validate();
-        await program.transpile([], program.options.stagingDir);
+        await program.build({ files: [], stagingDir: program.options.stagingDir });
         expect(fsExtra.pathExistsSync(s`${stagingDir}/source/main.brs`)).is.true;
         expect(fsExtra.pathExistsSync(s`${stagingDir}/source/main.brs.map`)).is.false;
     });
@@ -1163,15 +1158,11 @@
         expect(fsExtra.pathExistsSync(s`${stagingDir}/source/main.brs.map`)).is.false;
         expect(fsExtra.pathExistsSync(s`${stagingDir}/components/comp1.xml.map`)).is.false;
 
-        let filePaths = [{
-            src: s`${rootDir}/source/main.brs`,
-            dest: s`source/main.brs`
-        }, {
-            src: s`${rootDir}/components/comp1.xml`,
-            dest: s`components/comp1.xml`
-        }];
         program.options.sourceMap = true;
-        await program.transpile(filePaths, program.options.stagingDir);
+        await program.build({
+            files: program.getFiles([s`${rootDir}/source/main.brs`, s`${rootDir}/components/comp1.xml`]),
+            stagingDir: program.options.stagingDir
+        });
 
         expect(fsExtra.pathExistsSync(s`${stagingDir}/source/main.brs.map`)).is.true;
         expect(fsExtra.pathExistsSync(s`${stagingDir}/components/comp1.xml.map`)).is.true;
@@ -1181,7 +1172,9 @@
         fsExtra.ensureDirSync(program.options.stagingDir);
         program.validate();
 
-        await program.transpile([], program.options.stagingDir);
+        await program.build({
+            stagingDir: program.options.stagingDir
+        });
 
         expect(fsExtra.pathExistsSync(s`${stagingDir}/source/bslib.brs`)).is.true;
     });
@@ -1195,11 +1188,11 @@
             `);
             const plugin = program.plugins.add({
                 name: 'TestPlugin',
-                beforeFileTranspile: (event) => {
+                beforePrepareFile: (event) => {
                     const stmt = ((event.file as BrsFile).ast.statements[0] as FunctionStatement).func.body.statements[0] as PrintStatement;
                     event.editor.setProperty((stmt.expressions[0] as LiteralExpression).token, 'text', '"hello there"');
                 },
-                afterFileTranspile: sinon.spy()
+                afterPrepareFile: sinon.spy()
             });
             const result = await program.getTranspiledFileContents(file.srcPath);
             expect(
@@ -1209,24 +1202,33 @@
                     print "hello there"
                 end sub`
             );
-            expect(plugin.afterFileTranspile.callCount).to.be.greaterThan(0);
+            expect(plugin.afterPrepareFile.callCount).to.be.greaterThan(0);
         });
 
         it('allows events to modify the file contents', async () => {
             program.options.emitDefinitions = true;
             program.plugins.add({
                 name: 'TestPlugin',
-                afterFileTranspile: (event) => {
-                    event.code = `'code comment\n${event.code}`;
-                    event.typedef = `'typedef comment\n${event.typedef}`;
-                }
-            });
+                afterSerializeFile: (event) => {
+                    if (event.file.pkgPath.endsWith('lib.brs')) {
+                        const fileResult = event.result.get(event.file);
+
+                        const brsFile = fileResult.find(x => x.pkgPath.endsWith('lib.brs'));
+                        brsFile.data = Buffer.from(`'code comment\n${brsFile.data.toString()}`);
+
+                        const dbsFile = fileResult.find(x => x.pkgPath.endsWith('lib.d.bs'));
+                        dbsFile.data = Buffer.from(`'typedef comment\n${dbsFile.data.toString()}`);
+                    }
+                }
+            } as CompilerPlugin);
             program.setFile('source/lib.bs', `
                 sub log(message)
                     print message
                 end sub
             `);
-            await program.transpile([], stagingDir);
+            await program.build({
+                stagingDir: stagingDir
+            });
             expect(
                 fsExtra.readFileSync(`${stagingDir}/source/lib.brs`).toString().trimEnd()
             ).to.eql(trim`
@@ -1245,10 +1247,6 @@
         });
     });
 
-<<<<<<< HEAD
-    describe('transpile', () => {
-        it.skip('detects and transpiles files added between beforeProgramTranspile and afterProgramTranspile', async () => {
-=======
     it('beforeProgramTranspile sends entries in alphabetical order', () => {
         program.setFile('source/main.bs', trim`
             sub main()
@@ -1281,52 +1279,6 @@
     });
 
     describe('transpile', () => {
-        it('detects and transpiles files added between beforeProgramTranspile and afterProgramTranspile', async () => {
->>>>>>> 69d3037e
-            program.setFile('source/main.bs', trim`
-                sub main()
-                    print "hello world"
-                end sub
-            `);
-            program.plugins.add({
-                name: 'TestPlugin',
-                beforeFileTranspile: (event) => {
-                    if (isBrsFile(event.file)) {
-                        //add lib1
-                        if (event.outputPath.endsWith('main.brs')) {
-                            event.program.setFile('source/lib1.bs', `
-                                sub lib1()
-                                end sub
-                            `);
-                        }
-                        //add lib2 (this should happen during the next cycle of "catch missing files" cycle
-                        if (event.outputPath.endsWith('main.brs')) {
-                            //add another file
-                            event.program.setFile('source/lib2.bs', `
-                                sub lib2()
-                                end sub
-                            `);
-                        }
-                    }
-                }
-            });
-            await program.transpile([], stagingDir);
-            //our new files should exist
-            expect(
-                fsExtra.readFileSync(`${stagingDir}/source/lib1.brs`).toString()
-            ).to.eql(trim`
-                sub lib1()
-                end sub
-            `);
-            //our changes should be there
-            expect(
-                fsExtra.readFileSync(`${stagingDir}/source/lib2.brs`).toString()
-            ).to.eql(trim`
-                sub lib2()
-                end sub
-            `);
-        });
-
         it('sets needsTranspiled=true when there is at least one edit', async () => {
             program.setFile('source/main.brs', trim`
                 sub main()
@@ -1335,12 +1287,14 @@
             `);
             program.plugins.add({
                 name: 'TestPlugin',
-                beforeFileTranspile: (event) => {
+                beforePrepareFile: (event) => {
                     const stmt = ((event.file as BrsFile).ast.statements[0] as FunctionStatement).func.body.statements[0] as PrintStatement;
                     event.editor.setProperty((stmt.expressions[0] as LiteralExpression).token, 'text', '"hello there"');
                 }
             });
-            await program.transpile([], stagingDir);
+            await program.build({
+                stagingDir: stagingDir
+            });
             //our changes should be there
             expect(
                 fsExtra.readFileSync(`${stagingDir}/source/main.brs`).toString()
@@ -1361,7 +1315,7 @@
             //replace all strings with "goodbye world"
             program.plugins.add({
                 name: 'TestPlugin',
-                beforeFileTranspile: (event) => {
+                beforePrepareFile: (event) => {
                     if (event.file === file && isBrsFile(event.file)) {
                         event.file.ast.walk(createVisitor({
                             LiteralExpression: (literal) => {
@@ -1375,7 +1329,9 @@
                 }
             });
             //transpile the file
-            await program.transpile([], stagingDir);
+            await program.build({
+                stagingDir: stagingDir
+            });
             //our changes should be there
             expect(
                 fsExtra.readFileSync(`${stagingDir}/source/main.brs`).toString()
@@ -1399,11 +1355,7 @@
             //replace all strings with "goodbye world"
             program.plugins.add({
                 name: 'TestPlugin',
-<<<<<<< HEAD
-                beforeProgramTranspile: (program: Program, entries: TranspileObj[], editor: Editor) => {
-=======
-                beforeProgramTranspile: (event) => {
->>>>>>> 69d3037e
+                beforePrepareProgram: (event) => {
                     file.ast.walk(createVisitor({
                         LiteralExpression: (literal) => {
                             literalExpression = literal;
@@ -1415,7 +1367,9 @@
                 }
             });
             //transpile the file
-            await program.transpile([], stagingDir);
+            await program.build({
+                stagingDir: stagingDir
+            });
             //our changes should be there
             expect(
                 fsExtra.readFileSync(`${stagingDir}/source/main.brs`).toString()
@@ -1430,13 +1384,17 @@
         });
 
         it('copies the embedded version of bslib.brs when a version from ropm is not found', async () => {
-            await program.transpile([], stagingDir);
+            await program.build({
+                stagingDir: stagingDir
+            });
             expect(fsExtra.pathExistsSync(`${stagingDir}/source/bslib.brs`)).to.be.true;
         });
 
         it('does not copy bslib.brs when found in roku_modules', async () => {
             program.setFile('source/roku_modules/bslib/bslib.brs', '');
-            await program.transpile([], stagingDir);
+            await program.build({
+                stagingDir: stagingDir
+            });
             expect(fsExtra.pathExistsSync(`${stagingDir}/source/bslib.brs`)).to.be.false;
             expect(fsExtra.pathExistsSync(`${stagingDir}/source/roku_modules/bslib/bslib.brs`)).to.be.true;
         });
@@ -1447,7 +1405,9 @@
                     print SOURCE_LINE_NUM
                 end sub
             `);
-            await program.transpile([], program.options.stagingDir);
+            await program.build({
+                stagingDir: program.options.stagingDir
+            });
             expect(trimMap(
                 fsExtra.readFileSync(s`${stagingDir}/source/logger.brs`).toString()
             )).to.eql(trim`
@@ -1463,7 +1423,9 @@
                     print "logInfo"
                 end sub
             `);
-            await program.transpile([], program.options.stagingDir);
+            await program.build({
+                stagingDir: program.options.stagingDir
+            });
             expect(trimMap(
                 fsExtra.readFileSync(s`${stagingDir}/source/logger.brs`).toString()
             )).to.eql(trim`
@@ -1479,7 +1441,9 @@
                 <component name="Component1" extends="Scene">
                 </component>
             `);
-            await program.transpile([], program.options.stagingDir);
+            await program.build({
+                stagingDir: program.options.stagingDir
+            });
             expect(trimMap(
                 fsExtra.readFileSync(s`${stagingDir}/components/Component1.xml`).toString()
             )).to.eql(trim`
@@ -1498,14 +1462,14 @@
                 sourceRoot: sourceRoot,
                 sourceMap: true
             });
-            program.setFile('source/main.brs', `
+            const main = program.setFile('source/main.brs', `
                 sub main()
                 end sub
             `);
-            await program.transpile([{
-                src: s`${rootDir}/source/main.brs`,
-                dest: s`source/main.brs`
-            }], stagingDir);
+            await program.build({
+                files: [main],
+                stagingDir: stagingDir
+            });
 
             let contents = fsExtra.readFileSync(s`${stagingDir}/source/main.brs.map`).toString();
             let map = JSON.parse(contents);
@@ -1528,10 +1492,10 @@
                 sub main()
                 end sub
             `);
-            await program.transpile([{
-                src: s`${rootDir}/source/main.bs`,
-                dest: s`source/main.bs`
-            }], stagingDir);
+            await program.build({
+                files: [program.getFile('source/main.bs')],
+                stagingDir: stagingDir
+            });
 
             let contents = fsExtra.readFileSync(s`${stagingDir}/source/main.brs.map`).toString();
             let map = JSON.parse(contents);
@@ -1552,7 +1516,9 @@
                 `);
                 program.options.emitDefinitions = true;
                 program.validate();
-                await program.transpile([], stagingDir);
+                await program.build({
+                    stagingDir: stagingDir
+                });
 
                 expect(fsExtra.pathExistsSync(s`${stagingDir}/source/Duck.brs`)).to.be.true;
                 expect(fsExtra.pathExistsSync(s`${stagingDir}/source/Duck.d.bs`)).to.be.true;
@@ -1566,7 +1532,9 @@
                 `);
                 program.options.emitDefinitions = true;
                 program.validate();
-                await program.transpile([], stagingDir);
+                await program.build({
+                    stagingDir: stagingDir
+                });
 
                 expect(fsExtra.pathExistsSync(s`${stagingDir}/source/Duck.d.brs`)).to.be.false;
                 expect(fsExtra.pathExistsSync(s`${stagingDir}/source/Duck.brs`)).to.be.false;
@@ -2320,18 +2288,6 @@
             test(plugin.afterProvideFile);
         });
 
-        it('beforeFileParse can override source contents', () => {
-            const plugin = {
-                name: 'test',
-                beforeFileParse: (event: BeforeFileParseEvent) => {
-                    event.source = `'override`;
-                }
-            };
-            program.plugins.add(plugin);
-            const file = program.setFile<BrsFile>('source/main.brs', `'original`);
-            expect(file.fileContents).to.eql(`'override`);
-        });
-
         it('beforeProvideFile can override source contents', () => {
             const plugin = {
                 name: 'test',
@@ -2342,21 +2298,6 @@
             program.plugins.add(plugin);
             const file = program.setFile<BrsFile>('source/main.brs', `'original`);
             expect(file.fileContents).to.eql(`'override`);
-        });
-
-        it('beforeFileParse overrides beforeProvideFile event contents', () => {
-            const plugin = {
-                name: 'test',
-                beforeFileParse: (event: BeforeFileParseEvent) => {
-                    event.source = `'beforeFileParse`;
-                },
-                beforeProvideFile: (event: BeforeProvideFileEvent) => {
-                    event.data.value = `'beforeProvideFile`;
-                }
-            };
-            program.plugins.add(plugin);
-            const file = program.setFile<BrsFile>('source/main.brs', `'original`);
-            expect(file.fileContents).to.eql(`'beforeFileParse`);
         });
 
         it('emits event for each virtual file', () => {
