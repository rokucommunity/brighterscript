--- conflicted
+++ resolved
@@ -1,6 +1,7 @@
 import { expect } from './chai-config.spec';
 import { DiagnosticFilterer } from './DiagnosticFilterer';
 import type { BsDiagnostic } from './interfaces';
+import { Program } from './Program';
 import util, { standardizePath as s } from './util';
 import { createSandbox } from 'sinon';
 const sinon = createSandbox();
@@ -256,6 +257,11 @@
 
     describe('filtering by dest', () => {
         it('will filter by a files destPath', () => {
+            const program = new Program({ rootDir: rootDir });
+            program.setFile('source/common.brs', '');
+            program.setFile({ src: `${rootDir}/source/utils.brs`, dest: `source/remove/utils.brs` }, '');
+            program.setFile({ src: `${rootDir}/components/utils.brs`, dest: `source/remove/utils2.brs` }, '');
+
             const resultDiagnostics = filterer.filter({
                 rootDir: rootDir,
                 diagnosticFilters: [
@@ -270,9 +276,9 @@
                 getDiagnostic('diagCode', `${rootDir}/source/common.brs`), //keep
                 getDiagnostic('diagCode', `${rootDir}/source/utils.brs`, `${rootDir}/source/remove/utils.brs`), //remove
                 getDiagnostic('diagCode', `${rootDir}/components/utils.brs`, `${rootDir}/source/remove/utils2.brs`) //remove
-            ]);
+            ], program);
             expect(resultDiagnostics.map(x => x.code)).to.eql(['diagCode']);
-            expect(resultDiagnostics.map(x => x.file.srcPath)).to.eql([s`${rootDir}/source/common.brs`]);
+            expect(resultDiagnostics.map(x => x.location.uri)).to.eql([util.pathToUri(s`${rootDir}/source/common.brs`)]);
         });
 
         it('respects order of ignores with negative globs', () => {
@@ -305,7 +311,6 @@
             getDiagnostic(3, s`${rootDir}/source/common2.brs`),
             getDiagnostic(4, s`${rootDir}/source/Common2.brs`)
         ]);
-<<<<<<< HEAD
         const expectedCallCount = options.diagnosticFilters.reduce((acc, filter) => {
             if (typeof filter === 'object' && 'files' in (filter as any)) {
                 return acc;
@@ -313,17 +318,11 @@
             return acc + 1;
         }, 0);
         expect(stub.callCount).to.eql(expectedCallCount * 2); // 2 times for 'codename', 2 times for { codes: [1, 2, 3, 'X4'] }
-        expect(stub.getCalls().map(x => x.args[1])).to.eql([
-            s`${rootDir.toLowerCase()}/source/common1.brs`,
-            s`${rootDir.toLowerCase()}/source/common2.brs`,
-            s`${rootDir.toLowerCase()}/source/common1.brs`,
-            s`${rootDir.toLowerCase()}/source/common2.brs`
-=======
-        expect(stub.callCount).to.eql(2);
         expect(stub.getCalls().map(x => x.args[1].toLowerCase())).to.eql([
             util.pathToUri(s`${rootDir.toLowerCase()}/source/common1.brs`).toLowerCase(),
+            util.pathToUri(s`${rootDir.toLowerCase()}/source/common2.brs`).toLowerCase(),
+            util.pathToUri(s`${rootDir.toLowerCase()}/source/common1.brs`).toLowerCase(),
             util.pathToUri(s`${rootDir.toLowerCase()}/source/common2.brs`).toLowerCase()
->>>>>>> 353f4638
         ]);
     });
 
@@ -332,14 +331,8 @@
 function getDiagnostic(code: number | string, srcPath: string, destPath?: string) {
     destPath = destPath ?? srcPath;
     return {
-<<<<<<< HEAD
-        file: {
-            srcPath: s`${srcPath}`,
-            destPath: s`${destPath}`
-=======
         location: {
             uri: util.pathToUri(s`${srcPath}`)
->>>>>>> 353f4638
         },
         code: code
     } as BsDiagnostic;
