import { assert, expect } from 'chai';
import * as sinonImport from 'sinon';
import * as path from 'path';
import { CompletionItemKind, Position, Range } from 'vscode-languageserver';
import type { Callable, CommentFlag } from '../interfaces';
import { Program } from '../Program';
import { BooleanType } from '../types/BooleanType';
import { DynamicType } from '../types/DynamicType';
import { FunctionType } from '../types/FunctionType';
import { IntegerType } from '../types/IntegerType';
import { StringType } from '../types/StringType';
import { BrsFile } from './BrsFile';
import { SourceMapConsumer } from 'source-map';
import { Lexer } from '../lexer/Lexer';
import { TokenKind, Keywords } from '../lexer/TokenKind';
import { DiagnosticMessages } from '../DiagnosticMessages';
import type { StandardizedFileEntry } from 'roku-deploy';
import util, { standardizePath as s } from '../util';
import PluginInterface from '../PluginInterface';
import { expectCompletionsIncludes, expectDiagnostics, expectHasDiagnostics, expectSymbolTableEquals, expectZeroDiagnostics, getTestTranspile, trim } from '../testHelpers.spec';
import { ParseMode } from '../parser/Parser';
import { Logger } from '../Logger';
<<<<<<< HEAD
import { VoidType } from '../types/VoidType';
import { FloatType } from '../types/FloatType';
import { ObjectType } from '../types/ObjectType';
import { ArrayType } from '../types/ArrayType';
import type { BscType } from '../types/BscType';
import type { FunctionExpression } from '../parser/Expression';
=======
import { ImportStatement } from '../parser/Statement';
import { createToken } from '../astUtils/creators';
>>>>>>> deffc6b4

let sinon = sinonImport.createSandbox();

describe('BrsFile', () => {
    let rootDir = s`${process.cwd()}/.tmp/rootDir`;
    let program: Program;
    let srcPath = s`${rootDir}/source/main.brs`;
    let destPath = 'source/main.brs';
    let file: BrsFile;
    let testTranspile = getTestTranspile(() => [program, rootDir]);

    beforeEach(() => {
        program = new Program({ rootDir: rootDir, sourceMap: true });
        file = new BrsFile(srcPath, destPath, program);
    });
    afterEach(() => {
        sinon.restore();
        program.dispose();
    });

    it('supports the third parameter in CreateObject', () => {
        program.setFile('source/main.brs', `
            sub main()
                regexp = CreateObject("roRegex", "[a-z]+", "i")
            end sub
        `);
        program.validate();
        expectZeroDiagnostics(program);
    });

    it('supports the 6 params in CreateObject for roRegion', () => {
        program.setFile('source/main.brs', `
            sub createRegion(bitmap as object)
                region = CreateObject("roRegion", bitmap, 20, 40, 100, 200)
            end sub
        `);
        program.validate();
        expectZeroDiagnostics(program);
    });

    it('sets needsTranspiled to true for .bs files', () => {
        //BrightScript
        expect(new BrsFile(`${rootDir}/source/main.brs`, 'source/main.brs', program).needsTranspiled).to.be.false;
        //BrighterScript
        expect(new BrsFile(`${rootDir}/source/main.bs`, 'source/main.bs', program).needsTranspiled).to.be.true;
    });

    it('computes new import statements after clearing parser references', () => {
        const file = program.setFile<BrsFile>('source/main.bs', ``);
        expect(file.ownScriptImports).to.be.empty;
        file.parser.ast.statements.push(
            new ImportStatement(createToken(TokenKind.Import), createToken(TokenKind.StringLiteral, 'pkg:/source/lib.brs'))
        );
        expect(file.ownScriptImports).to.be.empty;
        file.parser.invalidateReferences();
        expect(file.ownScriptImports.map(x => x.text)).to.eql(['pkg:/source/lib.brs']);
    });

    it('allows adding diagnostics', () => {
        const expected = [{
            message: 'message',
            file: undefined,
            range: undefined
        }];
        file.addDiagnostics(expected);
        expectDiagnostics(file, expected);
    });

    describe('getPartialVariableName', () => {
        let entry = {
            src: `${rootDir}/source/lib.brs`,
            dest: `source/lib.brs`
        } as StandardizedFileEntry;

        it('creates proper tokens', () => {
            file = program.setFile<BrsFile>(entry, `call(ModuleA.ModuleB.ModuleC.`);
            expect(file['getPartialVariableName'](file.parser.tokens[7])).to.equal('ModuleA.ModuleB.ModuleC.');
            expect(file['getPartialVariableName'](file.parser.tokens[6])).to.equal('ModuleA.ModuleB.ModuleC');
            expect(file['getPartialVariableName'](file.parser.tokens[5])).to.equal('ModuleA.ModuleB.');
            expect(file['getPartialVariableName'](file.parser.tokens[4])).to.equal('ModuleA.ModuleB');
            expect(file['getPartialVariableName'](file.parser.tokens[3])).to.equal('ModuleA.');
            expect(file['getPartialVariableName'](file.parser.tokens[2])).to.equal('ModuleA');
        });
    });

    describe('getScopesForFile', () => {
        it('finds the scope for the file', () => {
            let file = program.setFile('source/main.brs', ``);
            expect(program.getScopesForFile(file)[0]?.name).to.equal('source');
        });
    });

    describe('getCompletions', () => {
        it('does not crash for callfunc on a function call', () => {
            const file = program.setFile('source/main.brs', `
                sub main()
                    getManager()@.
                end sub
            `);
            expect(() => {
                program.getCompletions(file.srcPath, util.createPosition(2, 34));
            }).not.to.throw;
        });

        it('suggests pkg paths in strings that match that criteria', () => {
            program.setFile('source/main.brs', `
                sub main()
                    print "pkg:"
                end sub
            `);
            const result = program.getCompletions(`${rootDir}/source/main.brs`, Position.create(2, 31));
            const names = result.map(x => x.label);
            expect(names.sort()).to.eql([
                'pkg:/source/main.brs'
            ]);
        });

        it('suggests libpkg paths in strings that match that criteria', () => {
            program.setFile('source/main.brs', `
                sub main()
                    print "libpkg:"
                end sub
            `);
            const result = program.getCompletions(`${rootDir}/source/main.brs`, Position.create(2, 31));
            const names = result.map(x => x.label);
            expect(names.sort()).to.eql([
                'libpkg:/source/main.brs'
            ]);
        });

        it('suggests pkg paths in template strings', () => {
            program.setFile('source/main.brs', `
                sub main()
                    print \`pkg:\`
                end sub
            `);
            const result = program.getCompletions(`${rootDir}/source/main.brs`, Position.create(2, 31));
            const names = result.map(x => x.label);
            expect(names.sort()).to.eql([
                'pkg:/source/main.brs'
            ]);
        });

        it('waits for the file to be processed before collecting completions', () => {
            //eslint-disable-next-line @typescript-eslint/no-floating-promises
            program.setFile('source/main.brs', `
                sub Main()
                    print "hello"
                    Say
                end sub

                sub SayHello()
                end sub
            `);

            let result = program.getCompletions(`${rootDir}/source/main.brs`, Position.create(3, 23));
            let names = result.map(x => x.label);
            expect(names).to.includes('Main');
            expect(names).to.includes('SayHello');
        });

        it('includes every type of item at base level', () => {
            program.setFile('source/main.bs', `
                sub main()
                    print
                end sub
                sub speak()
                end sub
                namespace stuff
                end namespace
                class Person
                end class
                enum Direction
                end enum
            `);
            expectCompletionsIncludes(program.getCompletions('source/main.bs', util.createPosition(2, 26)), [{
                label: 'main',
                kind: CompletionItemKind.Function
            }, {
                label: 'speak',
                kind: CompletionItemKind.Function
            }, {
                label: 'stuff',
                kind: CompletionItemKind.Module
            }, {
                label: 'Person',
                kind: CompletionItemKind.Class
            }, {
                label: 'Direction',
                kind: CompletionItemKind.Enum
            }]);
        });

        describe('namespaces', () => {
            it('gets full namespace completions at any point through the leading identifier', () => {
                program.setFile('source/main.bs', `
                    sub main()
                        foo.bar
                    end sub

                    namespace foo.bar
                    end namespace

                    class Person
                    end class
                `);

                const result = program.getCompletions(`${rootDir}/source/main.bs`, Position.create(2, 24)).map(x => x.label);
                expect(result).includes('main');
                expect(result).includes('foo');
                expect(result).includes('Person');
            });

            it('gets namespace completions', () => {
                program.setFile('source/main.bs', `
                    namespace foo.bar
                        function sayHello()
                        end function
                    end namespace

                    sub Main()
                        print "hello"
                        foo.ba
                        foo.bar.
                    end sub
                `);

                let result = program.getCompletions(`${rootDir}/source/main.bs`, Position.create(8, 30));
                let names = result.map(x => x.label);
                expect(names).to.includes('bar');

                result = program.getCompletions(`${rootDir}/source/main.bs`, Position.create(9, 32));
                names = result.map(x => x.label);
                expect(names).to.includes('sayHello');
            });
        });

        it('always includes `m`', () => {
            //eslint-disable-next-line @typescript-eslint/no-floating-promises
            program.setFile({ src: `${rootDir}/source/main.brs`, dest: 'source/main.brs' }, `
                sub Main()

                end sub
            `);

            let result = program.getCompletions(`${rootDir}/source/main.brs`, Position.create(2, 23));
            let names = result.map(x => x.label);
            expect(names).to.contain('m');
        });

        it('does not fail for missing previousToken', () => {
            //add a single character to the file, and get completions after it
            program.setFile('source/main.brs', `i`);
            expect(() => {
                program.getCompletions(`${rootDir}/source/main.brs`, Position.create(0, 1)).map(x => x.label);
            }).not.to.throw;
        });

        it('includes all keywords`', () => {
            //eslint-disable-next-line @typescript-eslint/no-floating-promises
            program.setFile({ src: `${rootDir}/source/main.brs`, dest: 'source/main.brs' }, `
                sub Main()

                end sub
            `);

            let keywords = Object.keys(Keywords).filter(x => !x.includes(' '));

            //inside the function
            let result = program.getCompletions(`${rootDir}/source/main.brs`, Position.create(2, 23));
            let names = result.map(x => x.label);
            for (let keyword of keywords) {
                expect(names).to.include(keyword);
            }

            //outside the function
            result = program.getCompletions(`${rootDir}/source/main.brs`, Position.create(4, 8));
            names = result.map(x => x.label);
            for (let keyword of keywords) {
                expect(names).to.include(keyword);
            }
        });

        it('does not provide completions within a comment', () => {
            //eslint-disable-next-line @typescript-eslint/no-floating-promises
            program.setFile({ src: `${rootDir}/source/main.brs`, dest: 'source/main.brs' }, `
                sub Main()
                    'some comment
                end sub
            `);

            //inside the function
            let result = program.getCompletions(`${rootDir}/source/main.brs`, Position.create(2, 33));
            expect(result).to.be.lengthOf(0);
        });

        it('does not provide duplicate entries for variables', () => {
            //eslint-disable-next-line @typescript-eslint/no-floating-promises
            program.setFile({ src: `${rootDir}/source/main.brs`, dest: 'source/main.brs' }, `
                sub Main()
                    name = "bob"
                    age = 12
                    name = "john"
                end sub
            `);

            let result = program.getCompletions(`${rootDir}/source/main.brs`, Position.create(3, 23));

            let count = result.reduce((total, x) => {
                return x.label === 'name' ? total + 1 : total;
            }, 0);
            expect(count).to.equal(1);
        });

        it('does not include `as` and `string` text options when used in function params', () => {
            //eslint-disable-next-line @typescript-eslint/no-floating-promises
            program.setFile({ src: `${rootDir}/source/main.brs`, dest: 'source/main.brs' }, `
                sub Main(name as string)

                end sub
            `);

            let result = program.getCompletions(`${rootDir}/source/main.brs`, Position.create(2, 23));
            expect(result.filter(x => x.kind === CompletionItemKind.Text)).not.to.contain('as');
            expect(result.filter(x => x.kind === CompletionItemKind.Text)).not.to.contain('string');
        });

        it('does not provide intellisense results when inside a comment', () => {
            //eslint-disable-next-line @typescript-eslint/no-floating-promises
            program.setFile({ src: `${rootDir}/source/main.brs`, dest: 'source/main.brs' }, `
                sub Main(name as string)
                    'this is a comment
                end sub
            `);

            let results = program.getCompletions(`${rootDir}/source/main.brs`, Position.create(2, 30));
            expect(results).to.be.empty;
        });

        it('does provide intellisence for labels only after a goto keyword', () => {
            //eslint-disable-next-line @typescript-eslint/no-floating-promises
            program.setFile({ src: `${rootDir}/source/main.brs`, dest: 'source/main.brs' }, `
                sub Main(name as string)
                    something:
                    goto \nend sub
            `);

            let results = program.getCompletions(`${rootDir}/source/main.brs`, Position.create(3, 25));
            expect(results.length).to.equal(1);
            expect(results[0]?.label).to.equal('something');
        });


        it('includes properties of objects', () => {
            //eslint-disable-next-line @typescript-eslint/no-floating-promises
            program.setFile('source/main.brs', `
                sub Main()
                    myObj = {name:"Bob", age: 34, height:6.0}
                    myObj.
                end sub
            `);

            let result = program.getCompletions(`${rootDir}/source/main.brs`, Position.create(3, 26));
            let names = result.map(x => x.label);
            expect(names).to.contain('name');
            expect(names).to.contain('age');
            expect(names).to.contain('height');
        });

        it('includes properties of m', () => {
            //eslint-disable-next-line @typescript-eslint/no-floating-promises
            program.setFile('source/main.brs', `
                sub Main()
                    m.someField= "hello"
                    m.
                end sub
            `);

            let result = program.getCompletions(`${rootDir}/source/main.brs`, Position.create(3, 22));
            let names = result.map(x => x.label);
            expect(names).to.contain('someField');
        });
    });

    describe('comment flags', () => {
        describe('bs:disable-next-line', () => {
            it('disables critical diagnostic issues', () => {
                program.setFile('source/main.brs', `
                    sub main()
                        Dim requestData
                    end sub
                `);
                //should have an error
                program.validate();
                expectHasDiagnostics(program);

                program.setFile('source/main.brs', `
                    sub main()
                        'bs:disable-next-line
                        Dim requestData
                    end sub
                `);
                //should not have an error
                program.validate();
                expectZeroDiagnostics(program);
            });

            it('works with leading whitespace', () => {
                program.setFile('source/main.brs', `
                    sub main()
                        ' bs:disable-next-line
                        =asdf=sadf=
                    end sub
                `);
                //should have an error
                program.validate();
                expectZeroDiagnostics(program);
            });

            it('works for all', () => {
                let file = program.setFile<BrsFile>({ src: `${rootDir}/source/main.brs`, dest: 'source/main.brs' }, `
                    sub Main()
                        'bs:disable-next-line
                        name = "bob
                    end sub
                `);
                expect(file.commentFlags[0]).to.exist;
                expect(file.commentFlags[0]).to.deep.include({
                    codes: null,
                    range: Range.create(2, 24, 2, 45),
                    affectedRange: util.createRange(3, 0, 3, Number.MAX_SAFE_INTEGER)
                } as CommentFlag);
                program.validate();
                //the "unterminated string" error should be filtered out
                expectZeroDiagnostics(program);
            });

            it('works for specific codes', () => {
                let file = program.setFile<BrsFile>({ src: `${rootDir}/source/main.brs`, dest: 'source/main.brs' }, `
                    sub Main()
                        'bs:disable-next-line: 1083, 1001
                        name = "bob
                    end sub
                `);
                expect(file.commentFlags[0]).to.exist;
                expect(file.commentFlags[0]).to.deep.include({
                    codes: [1083, 1001],
                    range: Range.create(2, 24, 2, 57),
                    affectedRange: util.createRange(3, 0, 3, Number.MAX_SAFE_INTEGER)
                } as CommentFlag);
                //the "unterminated string" error should be filtered out
                expectZeroDiagnostics(program);
            });

            it('recognizes non-numeric codes', () => {
                let file = program.setFile<BrsFile>('source/main.brs', `
                    sub Main()
                        'bs:disable-next-line: LINT9999
                        name = "bob
                    end sub
                    `);
                expect(file.commentFlags[0]).to.exist;
                expectHasDiagnostics(program);
            });

            it('supports disabling non-numeric error codes', () => {
                const program = new Program({});
                const file = program.setFile('source/main.brs', `
                    sub main()
                        something = true 'bs:disable-line: LINT1005
                    end sub
                    `);
                file.addDiagnostics([{
                    code: 'LINT1005',
                    file: file,
                    message: 'Something is not right',
                    range: util.createRange(2, 16, 2, 26)
                }]);
                const scope = program.getScopesForFile(file)[0];
                expectZeroDiagnostics(scope);
            });

            it('adds diagnostics for unknown numeric diagnostic codes', () => {
                program.setFile({ src: `${rootDir} / source / main.brs`, dest: 'source/main.brs' }, `
                    sub main()
                        print "hi" 'bs:disable-line: 123456 999999   aaaab
                    end sub
                    `);

                program.validate();
                expectDiagnostics(program, [{
                    ...DiagnosticMessages.unknownDiagnosticCode(123456),
                    range: Range.create(2, 53, 2, 59)
                }, {
                    ...DiagnosticMessages.unknownDiagnosticCode(999999),
                    range: Range.create(2, 60, 2, 66)
                }]);
            });

        });

        describe('bs:disable-line', () => {
            it('works for all', () => {
                let file = program.setFile<BrsFile>({ src: `${rootDir} / source / main.brs`, dest: 'source/main.brs' }, `
                    sub Main()
                        z::;;%%%%%% 'bs:disable-line
                    end sub
                `);
                expect(file.commentFlags[0]).to.exist;
                expect(file.commentFlags[0]).to.deep.include({
                    codes: null,
                    range: Range.create(2, 36, 2, 52),
                    affectedRange: Range.create(2, 0, 2, 36)
                } as CommentFlag);
                program.validate();
                //the "unterminated string" error should be filtered out
                expectZeroDiagnostics(program);
            });

            it('works for specific codes', () => {
                program.setFile({ src: `${rootDir} /source/main.brs`, dest: 'source/main.brs' }, `
                    sub main()
                        'should not have any errors
                        DoSomething(1) 'bs:disable-line:1002
                        'should have an error because the param-count error is not being suppressed
                        DoSomething(1) 'bs:disable-line:1000
                    end sub
                    sub DoSomething()
                    end sub
                `);

                program.validate();

                expectDiagnostics(program, [{
                    range: Range.create(5, 24, 5, 35)
                }]);
            });

            it('handles the erraneous `stop` keyword', () => {
                //the current version of BRS causes parse errors after the `parse` keyword, showing error in comments
                //the program should ignore all diagnostics found in brs:* comment lines EXCEPT
                //for the diagnostics about using unknown error codes
                program.setFile({ src: `${rootDir} /source/main.brs`, dest: 'source/main.brs' }, `
                    sub main()
                        stop 'bs:disable-line
                        print "need a valid line to fix stop error"
                    end sub
                    `);
                program.validate();
                expectZeroDiagnostics(program);
            });
        });
    });

    describe('parse', () => {
        it('supports iife in assignment', () => {
            program.setFile('source/main.brs', `
                sub main()
                result = sub()
                    end sub()
                result = (sub()
                    end sub)()
                end sub
            `);
            expectZeroDiagnostics(program);
        });

        it('uses the proper parse mode based on file extension', () => {
            function testParseMode(destPath: string, expectedParseMode: ParseMode) {
                const file = program.setFile<BrsFile>(destPath, '');
                expect(file.parseMode).to.equal(expectedParseMode);
            }

            testParseMode('source/main.brs', ParseMode.BrightScript);
            testParseMode('source/main.spec.brs', ParseMode.BrightScript);
            testParseMode('source/main.d.brs', ParseMode.BrightScript);

            testParseMode('source/main.bs', ParseMode.BrighterScript);
            testParseMode('source/main.d.bs', ParseMode.BrighterScript);
            testParseMode('source/main.spec.bs', ParseMode.BrighterScript);
        });

        it('supports labels and goto statements', () => {
            let file = program.setFile({ src: `${rootDir} /source/main.brs`, dest: 'source/main.brs' }, `
                sub Main()
                    'multiple goto statements on one line
                    goto myLabel: goto myLabel
                    myLabel:
                end sub
            `);
            expectZeroDiagnostics(file);
        });

        it('supports empty print statements', () => {
            let file = program.setFile({ src: `${rootDir} /source/main.brs`, dest: 'source/main.brs' }, `
                sub main()
                    print
                end sub
            `);
            expectZeroDiagnostics(file);
        });

        describe('conditional compile', () => {

            it('works for upper case keywords', () => {
                let file = program.setFile({ src: `${rootDir} /source/main.brs`, dest: 'source/main.brs' }, `
                    sub main()
                        #CONST someFlag = true
                        #IF someFlag
                            'code to execute when someFlag is true
                        #ELSEIF someFlag
                            'code to execute when anotherFlag is true
                        #ELSE
                            'code
                        #ENDIF
                    end sub
                `);
                expectZeroDiagnostics(file);
            });

            it('supports single-word #elseif and #endif', () => {
                let file = program.setFile({ src: `${rootDir} /source/main.brs`, dest: 'source/main.brs' }, `
                    sub main()
                        #const someFlag = true
                        #if someFlag
                            'code to execute when someFlag is true
                        #elseif someFlag
                            'code to execute when anotherFlag is true
                        #endif
                    end sub
                `);
                expectZeroDiagnostics(file);
            });

            it('supports multi-word #else if and #end if', () => {
                let file = program.setFile({ src: `${rootDir} /source/main.brs`, dest: 'source/main.brs' }, `
                    sub main()
                        #const someFlag = true
                        #if someFlag
                            'code to execute when someFlag is true
                        #else if someFlag
                            'code to execute when anotherFlag is true
                        #end if
                    end sub
                `);
                expectZeroDiagnostics(file);
            });

            it('does not choke on invalid code inside a false conditional compile', () => {
                let file = program.setFile({ src: `${rootDir} /source/main.brs`, dest: 'source/main.brs' }, `
                    sub main()
                        #if false
                            non - commented code here should not cause parse errors
                        #end if
                    end sub
                `);
                expectZeroDiagnostics(file);
            });

            it('detects syntax error in #if', () => {
                let file = program.setFile({ src: `${rootDir} /source/main.brs`, dest: 'source/main.brs' }, `
                    sub main()
                        #if true1
                            print "true"
                        #end if
                    end sub
                `);
                expectDiagnostics(file, [
                    DiagnosticMessages.referencedConstDoesNotExist()
                ]);
            });

            it('detects syntax error in #const', () => {
                let file = program.setFile({ src: `${rootDir} /source/main.brs`, dest: 'source/main.brs' }, `
                    sub main()
                        #if %
                            print "true"
                        #end if
                    end sub
                `);
                expectDiagnostics(file, [
                    DiagnosticMessages.unexpectedCharacter('%'),
                    DiagnosticMessages.invalidHashIfValue()
                ]);
            });

            it('detects #const name using reserved word', () => {
                let file = program.setFile({ src: `${rootDir} /source/main.brs`, dest: 'source/main.brs' }, `
                    sub main()
                        #const function = true
                    end sub
                `);
                expectDiagnostics(file, [
                    DiagnosticMessages.constNameCannotBeReservedWord(),
                    DiagnosticMessages.unexpectedToken('#const')
                ]);
            });

            it('detects syntax error in #const', () => {
                let file = program.setFile({ src: `${rootDir} /source/main.brs`, dest: 'source/main.brs' }, `
                    sub main()
                        #const someConst = 123
                    end sub
                `);
                expectDiagnostics(file, [
                    DiagnosticMessages.invalidHashConstValue()
                ]);
            });
        });

        it('supports stop statement', () => {
            let file = program.setFile({ src: `${rootDir} /source/main.brs`, dest: 'source/main.brs' }, `
                sub main()
                    stop
                end sub
            `);
            expectZeroDiagnostics(file);
        });

        it('supports single-line if statements', () => {
            let file = program.setFile({ src: `${rootDir} /source/main.brs`, dest: 'source/main.brs' }, `
                sub main()
                    if 1 < 2: return true: end if
                    if 1 < 2: return true
                    end if
                    if false : print "true" : end if
                    if true: print "8 worked": else if true: print "not run": else: print "not run": end if
                    if true then: test = sub() : print "yes" : end sub: end if
                end sub
            `);
            expectZeroDiagnostics(file);
        });

        it('supports line_num as global variable', () => {
            file.parse(`
                sub Main()
                    print LINE_NUM
                end sub
            `);
            expectZeroDiagnostics(file);
        });

        it('supports many keywords as object property names', () => {
            file.parse(`
                sub Main()
                    person = {}
                    person.and = true
                    person.box = true
                    person.createobject = true
                    person.dim = true
                    person.double = true
                    person.each = true
                    person.else = true
                    person.elseif = true
                    person.end = true
                    person.endfor = true
                    person.endfunction = true
                    person.endif = true
                    person.endsub = true
                    person.endwhile = true
                    person.eval = true
                    person.exit = true
                    person.exitfor = true
                    person.exitwhile = true
                    person.false = true
                    person.float = true
                    person.for = true
                    person.foreach = true
                    person.function = true
                    person.getglobalaa = true
                    person.getlastruncompileerror = true
                    person.getlastrunruntimeerror = true
                    person.goto = true
                    person.if = true
                    person.integer = true
                    person.invalid = true
                    person.let = true
                    person.line_num = true
                    person.longinteger = true
                    person.next = true
                    person.not = true
                    person.objfun = true
                    person.or = true
                    person.pos = true
                    person.print = true
                    person.rem = true
                    person.return = true
                    person.run = true
                    person.step = true
                    person.stop = true
                    person.string = true
                    person.sub = true
                    person.tab = true
                    person.then = true
                    person.to = true
                    person.true = true
                    person.type = true
                    person.while = true
                    person.public = true
                    person.protected = true
                    person.private = true
                    person.class = true
                    person.override = true
                    person.new = true
                end sub
            `);
            expectZeroDiagnostics(file);
        });
        it('does not error on numeric literal type designators', () => {
            file.parse(`
                sub main()
                    print &he2
                    print 1.2E+2
                    print 2!
                    print 12D - 12
                    print 2.3#
                    print &hFEDCBA9876543210&
                    print 9876543210&
                end sub
            `);
            expectZeroDiagnostics(file);
        });

        it('does not error when encountering sub with return type', () => {
            file.parse(`
                sub main() as integer
                    return
                end sub
            `);
            expectZeroDiagnostics(file);
        });

        it('does not lose function statements when mismatched end sub', () => {
            file.parse(`
                sub main()
                    sayHi()
                end function

                sub sayHi()
                    print "hello world"
                end sub
            `);
            expect(file.parser.references.functionStatements).to.be.lengthOf(2);
        });

        it('does not lose sub scope when mismatched end function', () => {
            file.parse(`
                function main()
                    sayHi()
                end sub

                sub sayHi()
                    print "hello world"
                end sub
            `);
            expect(file.parser.references.functionStatements).to.be.lengthOf(2);
        });

        it('does not error with boolean in RHS of set statement', () => {
            file.parse(`
                sub main()
                    foo = {
                        bar: false
                    }
                    foo.bar = true and false or 3 > 4
                end sub
            `);
            expectZeroDiagnostics(file);
        });

        it('does not error with boolean in RHS of set statement', () => {
            file.parse(`
                sub main()
                    m = {
                        isTrue: false
                    }
                    m.isTrue = true = true
                    m.isTrue = m.isTrue = true
                    m.isTrue = m.isTrue = m.isTrue
                end sub
            `);
            expectZeroDiagnostics(file);
        });

        it('supports variable names ending with type designators', () => {
            file.parse(`
                sub main()
                    name$ = "bob"
                    age% = 1
                    height! = 5.5
                        salary# = 9.87654321
                    someHex& = 13
                end sub
            `);
            expectZeroDiagnostics(file);
        });

        it('supports multiple spaces between two-word keywords', () => {
            file.parse(`
                sub main()
                    if true then
                        print "true"
                    else if true then
                        print "also true"
                    end if
                end sub
            `);
            expectZeroDiagnostics(file);
        });

        it('does not error with `stop` as object key', () => {
            file.parse(`
                function GetObject()
                    obj = {
                    stop: function () as void

                            end function
                    }
                    return obj
                end function
            `);
            expectZeroDiagnostics(file);
        });

        it('does not error with `run` as object key', () => {
            file.parse(`
                function GetObject()
                    obj = {
                        run: function () as void

                        end function
                        }
                    return obj
                end function
            `);
            expectZeroDiagnostics(file);
        });

        it('supports assignment operators', () => {
            file.parse(`
                function Main()
                    x = 1
                    x += 1
                    x += 2
                    x -= 1
                    x /= 2
                    x = 9
                    x \\= 2
                    x *= 3.0
                    x -= 1
                    print x
                end function
            `);
            expectZeroDiagnostics(file);
        });

        it('supports `then` as object property', () => {
            file.parse(`
                function Main()
                    promise = {
                        then: sub()
                                end sub
                    }
                    promise.then()
                end function
            `);
            expectZeroDiagnostics(file);
        });

        it('supports function as parameter type', () => {
            file.parse(`
                sub Main()
                    doWork = function (callback as function)
                    end function
                end sub
            `);
            expectZeroDiagnostics(file);
        });

        it('supports increment operator', () => {
            file.parse(`
                function Main()
                    x = 3
                    x++
                end function
            `);
            expectZeroDiagnostics(file);
        });

        it('supports decrement operator', () => {
            file.parse(`
                function Main()
                    x = 3
                    x--
                end function
            `);
            expectZeroDiagnostics(file);
        });

        it('supports writing numbers with decimal but no trailing digit', () => {
            file.parse(`
                function Main()
                    x = 3.
                    print x
                end function
            `);
            expectZeroDiagnostics(file);
        });

        it('supports assignment operators against object properties', () => {
            file.parse(`
                function Main()
                    m.age = 1

                    m.age += 1
                    m.age -= 1
                    m.age *= 1
                    m.age /= 1
                    m.age \\= 1

                    m["age"] += 1
                    m["age"] -= 1
                    m["age"] *= 1
                    m["age"] /= 1
                    m["age"] \\= 1

                    print m.age
                end function
            `);
            expectZeroDiagnostics(file);
        });

        //skipped until `brs` supports this
        it('supports bitshift assignment operators', () => {
            file.parse(`
                function Main()
                    x = 1
                    x <<= 8
                    x >>= 4
                    print x
                end function
            `);
            expectZeroDiagnostics(file);
        });

        //skipped until `brs` supports this
        it('supports bitshift assignment operators on objects', () => {
            file.parse(`
                    function Main()
                        m.x = 1
                        m.x <<= 1
                        m.x >>= 1
                        print m.x
                    end function
                `);
            expectZeroDiagnostics(file);
        });

        it('supports leading and trailing periods for numeric literals', () => {
            file.parse(`
                function Main()
                    one = 1.
                    print one
                    pointOne = .1
                    print pointOne
                end function
            `);
            expectZeroDiagnostics(file);
        });

        it('supports bitshift assignment operators on object properties accessed by array syntax', () => {
            file.parse(`
                    function Main()
                        m.x = 1
                        'm['x'] << 1
                        'm['x'] >> 1
                        print m.x
                    end function
                `);
            expectZeroDiagnostics(file);
        });

        it('supports weird period AA accessor', () => {
            file.parse(`
                function Main()
                    m._uuid = "123"
                    print m.["_uuid"]
                end function
            `);
            expectZeroDiagnostics(file);
        });

        it('adds error for library statements NOT at top of file', () => {
            program.setFile('source/file.brs', ``);
            program.setFile('source/main.bs', `
                sub main()
                end sub
                import "file.brs"
        `);
            program.validate();
            expectDiagnostics(program, [
                DiagnosticMessages.importStatementMustBeDeclaredAtTopOfFile()
            ]);
        });

        it('supports library imports', () => {
            program.setFile('source/main.brs', `
                Library "v30/bslCore.brs"
            `);
            expectZeroDiagnostics(program);
        });

        it('adds error for library statements NOT at top of file', () => {
            program.setFile('source/main.brs', `
                sub main()
                end sub
                Library "v30/bslCore.brs"
            `);
            program.validate();
            expectDiagnostics(program, [
                DiagnosticMessages.libraryStatementMustBeDeclaredAtTopOfFile()
            ]);
        });

        it('adds error for library statements inside of function body', () => {
            program.setFile('source/main.brs', `
                sub main()
                    Library "v30/bslCore.brs"
                end sub
            `);
            program.validate();
            expectDiagnostics(program, [
                DiagnosticMessages.libraryStatementMustBeDeclaredAtTopOfFile()
            ]);
        });

        it('supports colons as separators in associative array properties', () => {
            file.parse(`
                sub Main()
                    obj = { x: 0 : y: 1 }
                end sub
            `);
            expectZeroDiagnostics(file);
        });

        it('succeeds when finding variables with "sub" in them', () => {
            let file = program.setFile('source/main.brs', `
                function DoSomething()
                    return value.subType()
                end function
            `);
            expect(file.callables[0]).to.deep.include({
                file: file,
                nameRange: Range.create(1, 25, 1, 36)
            });
        });

        it('succeeds when finding variables with the word "function" in them', () => {
            file.parse(`
        function Test()
        typeCheckFunction = RBS_CMN_GetFunction(invalid, methodName)
                end function
            `);
        });

        it('finds line and column numbers for functions', () => {
            let file = new BrsFile('absolute_path/file.brs', 'relative_path/file.brs', program);
            file.parse(`
                function DoA()
                    print "A"
                end function

                function DoB()
                    print "B"
                end function
            `);
            expect(file.callables[0].name).to.equal('DoA');
            expect(file.callables[0].nameRange).to.eql(Range.create(1, 25, 1, 28));

            expect(file.callables[1].name).to.equal('DoB');
            expect(file.callables[1].nameRange).to.eql(Range.create(5, 25, 5, 28));
        });

        it('throws an error if the file has already been parsed', () => {
            let file = new BrsFile('abspath', 'relpath', program);
            file.parse(`'a comment`);
            try {
                file.parse(`'a new comment`);
                assert.fail(null, null, 'Should have thrown an exception, but did not');
            } catch (e) {
                //test passes
            }
        });

        it('finds and registers duplicate callables', () => {
            let file = new BrsFile('absolute_path/file.brs', 'relative_path/file.brs', program);
            file.parse(`
                function DoA()
                    print "A"
                end function

                 function DoA()
                     print "A"
                 end function
            `);
            expect(file.callables.length).to.equal(2);
            expect(file.callables[0].name).to.equal('DoA');
            expect(file.callables[0].nameRange.start.line).to.equal(1);

            expect(file.callables[1].name).to.equal('DoA');
            expect(file.callables[1].nameRange.start.line).to.equal(5);
        });

        it('finds function call line and column numbers', () => {
            let file = new BrsFile('absolute_path/file.brs', 'relative_path/file.brs', program);
            file.parse(`
                function DoA()
                    DoB("a")
                end function
                function DoB(a as string)
                    DoC()
                end function
            `);
            expect(file.functionCalls.length).to.equal(2);

            expect(file.functionCalls[0].range).to.eql(Range.create(2, 20, 2, 28));
            expect(file.functionCalls[0].nameRange).to.eql(Range.create(2, 20, 2, 23));

            expect(file.functionCalls[1].range).to.eql(Range.create(5, 20, 5, 25));
            expect(file.functionCalls[1].nameRange).to.eql(Range.create(5, 20, 5, 23));
        });

        it('sanitizes brs errors', () => {
            let file = new BrsFile('absolute_path/file.brs', 'relative_path/file.brs', program);
            file.parse(`
                function DoSomething
                end function
            `);
            expectHasDiagnostics(file);
            expect(file.getDiagnostics()[0].file).to.equal(file);
            expect(file.getDiagnostics()[0].range.start.line).to.equal(1);
        });

        it('supports using the `next` keyword in a for loop', () => {
            let file = new BrsFile('absolute_path/file.brs', 'relative_path/file.brs', program);
            file.parse(`
                sub countit()
                    for each num in [1,2,3]
                        print num
                    next
                end sub
            `);
            expectZeroDiagnostics(file);
        });

        //test is not working yet, but will be enabled when brs supports this syntax
        it('supports assigning functions to objects', () => {
            let file = new BrsFile('absolute_path/file.brs', 'relative_path/file.brs', program);
            file.parse(`
                function main()
                    o = CreateObject("roAssociativeArray")
                    o.sayHello = sub()
                        print "hello"
                    end sub
                end function
            `);
            expectZeroDiagnostics(file);
        });
    });

    describe('findCallables', () => {
        it('finds range', () => {
            let file = new BrsFile('absolute_path/file.brs', 'relative_path/file.brs', program);
            file.parse(`
                sub Sum()
                    print "hello world"
                end sub
            `);
            let callable = file.callables[0];
            expect(callable.range).to.eql(Range.create(1, 16, 3, 23));
        });

        it('finds correct body range even with inner function', () => {
            let file = new BrsFile('absolute_path/file.brs', 'relative_path/file.brs', program);
            file.parse(`
                sub Sum()
                    sayHi = sub()
                        print "Hi"
                    end sub
                    sayHi()
                end sub
            `);
            let callable = file.callables[0];
            expect(callable.range).to.eql(Range.create(1, 16, 6, 23));
        });

        it('finds callable parameters', () => {
            let file = new BrsFile('absolute_path/file.brs', 'relative_path/file.brs', program);
            file.parse(`
                function Sum(a, b, c)

                end function
            `);
            let callable = file.callables[0];
            expect(callable.params[0]).to.deep.include({
                name: 'a',
                isOptional: false,
                isRestArgument: false
            });
            expect(callable.params[0].type).instanceof(DynamicType);

            expect(callable.params[1]).to.deep.include({
                name: 'b',
                isOptional: false,
                isRestArgument: false
            });
            expect(callable.params[1].type).instanceof(DynamicType);

            expect(callable.params[2]).to.deep.include({
                name: 'c',
                isOptional: false,
                isRestArgument: false
            });
            expect(callable.params[2].type).instanceof(DynamicType);
        });

        it('finds optional parameters', () => {
            let file = new BrsFile('absolute_path/file.brs', 'relative_path/file.brs', program);
            file.parse(`
                function Sum(a=2)

                end function
            `);
            let callable = file.callables[0];
            expect(callable.params[0]).to.deep.include({
                name: 'a',
                isOptional: true,
                isRestArgument: false
            });
            expect(callable.params[0].type).instanceof(IntegerType);
        });

        it('finds parameter types', () => {
            let file = new BrsFile('absolute_path/file.brs', 'relative_path/file.brs', program);
            file.parse(`
                function Sum(a, b as integer, c as string)

                end function
            `);
            let callable = file.callables[0];
            expect(callable.params[0]).to.deep.include({
                name: 'a',
                isOptional: false,
                isRestArgument: false
            });
            expect(callable.params[0].type).instanceof(DynamicType);

            expect(callable.params[1]).to.deep.include({
                name: 'b',
                isOptional: false,
                isRestArgument: false
            });
            expect(callable.params[1].type).instanceof(IntegerType);

            expect(callable.params[2]).to.deep.include({
                name: 'c',
                isOptional: false,
                isRestArgument: false
            });
            expect(callable.params[2].type).instanceof(StringType);
        });
    });

    describe('findCallableInvocations', () => {
        it('finds arguments with literal values', () => {
            let file = new BrsFile('absolute_path/file.brs', 'relative_path/file.brs', program);
            file.parse(`
                function Sum()
                    DoSomething("name", 12, true)
                end function
            `);
            expect(file.functionCalls.length).to.equal(1);

            expect(file.functionCalls[0].args).to.eql([{
                type: new StringType(),
                range: util.createRange(2, 32, 2, 38),
                text: '"name"'
            }, {
                type: new IntegerType(),
                range: util.createRange(2, 40, 2, 42),
                text: '12'
            }, {
                type: new BooleanType(),
                range: util.createRange(2, 44, 2, 48),
                text: 'true'
            }]);
        });

        it('finds function calls nested inside statements', () => {
            program.setFile(`source/main.brs`, `
                sub main()
                    if true then
                        DoesNotExist(1, 2)
                    end if
                end sub
            `);
            program.validate();
            expectDiagnostics(program, [
                DiagnosticMessages.callToUnknownFunction('DoesNotExist', 'source')
            ]);
        });

        it('finds arguments with variable values', () => {
            let file = new BrsFile('absolute_path/file.brs', 'relative_path/file.brs', program);
            file.parse(`
                function Sum()
                    count = 1
                    name = "John"
                    isAlive = true
                    DoSomething(count, name, isAlive)
                end function
            `);
            expect(file.functionCalls.length).to.equal(1);
            expect(file.functionCalls[0].args[0]).deep.include({
                type: new IntegerType(),
                text: 'count'
            });
            expect(file.functionCalls[0].args[1]).deep.include({
                type: new StringType(),
                text: 'name'
            });
            expect(file.functionCalls[0].args[2]).deep.include({
                type: new BooleanType(),
                text: 'isAlive'
            });
        });
    });

    describe('findCallables', () => {
        //this test is to help with code coverage
        it('skips top-level statements', () => {
            let file = new BrsFile('absolute', 'relative', program);
            file.parse('name = "Bob"');
            expect(file.callables.length).to.equal(0);
        });

        it('finds return type', () => {
            let file = program.setFile('source/main.brs', `
                function DoSomething() as string
                end function
            `);
            expect(file.callables[0]).to.deep.include(<Partial<Callable>>{
                file: file,
                nameRange: Range.create(1, 25, 1, 36),
                name: 'DoSomething',
                params: []
            });
            expect(file.callables[0].type.returnType).instanceof(StringType);
        });
    });

    describe('function local variable handling', () => {
        it('creates range properly', () => {
            file.parse(`
                sub Main()
                    name = 'bob"
                end sub
            `);
            expect(file.parser.references.functionStatements[0].range).to.eql(Range.create(1, 16, 3, 23));
        });

        it('creates scopes for parent and child functions', () => {
            file.parse(`
                sub Main()
                    sayHi = sub()
                        print "hi"
                    end sub

                    scheduleJob(sub()
                        print "job completed"
                    end sub)
                end sub
            `);
            expect(file.parser.references.functionExpressions).to.be.length(3);
        });

        it('finds variables declared in function expressions', () => {
            file.parse(`
                sub Main()
                    sayHi = sub()
                        age = 12
                    end sub

                    scheduleJob(sub()
                        name = "bob"
                    end sub)
                end sub
            `);

            expectSymbolTableEquals(file.parser.references.functionExpressions[0].symbolTable, [
                ['sayHi', new FunctionType(new VoidType(), true), util.createRange(2, 20, 2, 25)]
            ]);

            expectSymbolTableEquals(file.parser.references.functionExpressions[1].symbolTable, [
                ['age', new IntegerType(), util.createRange(3, 24, 3, 27)]
            ]);

            expectSymbolTableEquals(file.parser.references.functionExpressions[2].symbolTable, [
                ['name', new StringType(), util.createRange(7, 24, 7, 28)]
            ]);
        });

        it('finds variable declarations inside of if statements', () => {
            file.parse(`
                sub Main()
                    if true then
                        theLength = 1
                    end if
                end sub
            `);
            expectSymbolTableEquals(file.parser.references.functionExpressions[0].symbolTable, [
                ['theLength', new IntegerType(), util.createRange(3, 24, 3, 33)]
            ]);
        });

        it('finds value from global return', () => {
            let file = program.setFile<BrsFile>('source/main.brs', `
                sub Main()
                   myName = GetName()
                end sub

                function GetName() as string
                    return "bob"
                end function
            `);

            expectSymbolTableEquals(file.parser.references.functionExpressions[0].symbolTable, [
                ['myName', new StringType(), util.createRange(2, 19, 2, 25)]
            ]);
        });

        it('finds variable type from other variable', () => {
            file.parse(`
                sub Main()
                    name = "bob"
                    nameCopy = name
                end sub
            `);

            expectSymbolTableEquals(file.parser.references.functionExpressions[0].symbolTable, [
                ['name', new StringType(), util.createRange(2, 20, 2, 24)],
                ['nameCopy', new StringType(), util.createRange(3, 20, 3, 28)]
            ]);
        });

        it('sets proper range for functions', () => {
            file.parse(`
                sub Main()
                    getName = function()
                        return "bob"
                    end function
                end sub
            `);

            expect(file.parser.references.functionExpressions.map(x => x.range)).to.eql([
                util.createRange(1, 16, 5, 23),
                util.createRange(2, 30, 4, 32)
            ]);
        });
    });

    describe('getHover', () => {
        it('works for param types', () => {
            let file = program.setFile({ src: `${rootDir} /source/main.brs`, dest: 'source/main.brs' }, `
                sub DoSomething(name as string)
                    name = 1
                    sayMyName = function (name as string)
                    end function
                end sub
            `);

            //hover over the `name = 1` line
            let hover = file.getHover(Position.create(2, 24));
            expect(hover).to.exist;
            expect(hover.range).to.eql(Range.create(2, 20, 2, 24));

            //hover over the `name` parameter declaration
            hover = file.getHover(Position.create(1, 34));
            expect(hover).to.exist;
            expect(hover.range).to.eql(Range.create(1, 32, 1, 36));
        });

        //ignore this for now...it's not a huge deal
        it('does not match on keywords or data types', () => {
            let file = program.setFile({ src: `${rootDir} /source/main.brs`, dest: 'source/main.brs' }, `
                sub Main(name as string)
                end sub
                sub as ()
                end sub
            `);
            //hover over the `as `
            expect(file.getHover(Position.create(1, 31))).not.to.exist;
            //hover over the `string`
            expect(file.getHover(Position.create(1, 36))).not.to.exist;
        });

        it('finds declared function', () => {
            let file = program.setFile({ src: `${rootDir} /source/main.brs`, dest: 'source/main.brs' }, `
                function Main(count = 1)
                    firstName = "bob"
                    age = 21
                    shoeSize = 10
                end function
            `);

            let hover = file.getHover(Position.create(1, 28));
            expect(hover).to.exist;

            expect(hover.range).to.eql(Range.create(1, 25, 1, 29));
            expect(hover.contents).to.equal([
                '```brightscript',
                'function Main(count? as integer) as dynamic',
                '```'
            ].join('\n'));
        });

        it('finds variable function hover in same scope', () => {
            let file = program.setFile({ src: `${rootDir}/source/main.brs`, dest: 'source/main.brs' }, `
                sub Main()
                    sayMyName = sub(name as string)
                    end sub

                    sayMyName()
                end sub
            `);

            let hover = file.getHover(Position.create(5, 24));

            expect(hover.range).to.eql(Range.create(5, 20, 5, 29));
            expect(hover.contents).to.equal([
                '```brightscript',
                'sub (name as string) as void',
                '```'
            ].join('\n'));
        });

        it('does not crash when hovering on built-in functions', async () => {
            let file = program.setFile('source/main.brs', `
                function doUcase(text)
                    return ucase(text)
                end function
            `);

            expect(
                (await program.getHover(file.srcPath, Position.create(2, 30))).contents
            ).to.equal([
                '```brightscript',
                'function UCase(s as string) as string',
                '```'
            ].join('\n'));
        });

        it('does not crash when hovering on object method call', async () => {
            let file = program.setFile('source/main.brs', `
                function getInstr(url, text)
                    return url.instr(text)
                end function
            `);

            expect(
                (await program.getHover(file.srcPath, Position.create(2, 35))).contents
            ).to.equal([
                '```brightscript',
                'instr as dynamic',
                '```'
            ].join('\n'));
        });

        it('finds function hover in file scope', () => {
            let file = program.setFile({ src: `${rootDir}/source/main.brs`, dest: 'source/main.brs' }, `
                sub Main()
                    sayMyName()
                end sub

                sub sayMyName()

                end sub
            `);

            let hover = file.getHover(Position.create(2, 25));

            expect(hover.range).to.eql(Range.create(2, 20, 2, 29));
            expect(hover.contents).to.equal([
                '```brightscript',
                'sub sayMyName() as void',
                '```'
            ].join('\n'));
        });

        it('finds function hover in scope', () => {
            let rootDir = process.cwd();
            program = new Program({
                rootDir: rootDir
            });

            let mainFile = program.setFile({ src: `${rootDir}/source/main.brs`, dest: 'source/main.brs' }, `
                sub Main()
                    sayMyName()
                end sub
            `);

            program.setFile({ src: `${rootDir}/source/lib.brs`, dest: 'source/lib.brs' }, `
                sub sayMyName(name as string)

                end sub
            `);

            let hover = mainFile.getHover(Position.create(2, 25));
            expect(hover).to.exist;

            expect(hover.range).to.eql(Range.create(2, 20, 2, 29));
            expect(hover.contents).to.equal([
                '```brightscript',
                'sub sayMyName(name as string) as void',
                '```'
            ].join('\n'));
        });

        it('includes markdown comments in hover.', async () => {
            let rootDir = process.cwd();
            program = new Program({
                rootDir: rootDir
            });

            const file = program.setFile('source/lib.brs', `
                '
                ' The main function
                '
                sub main()
                    log("hello")
                end sub

                '
                ' Prints a message to the log.
                ' Works with *markdown* **content**
                '
                sub log(message as string)
                    print message
                end sub
            `);

            //hover over log("hello")
            expect(
                (await program.getHover(file.srcPath, Position.create(5, 22))).contents
            ).to.equal([
                '```brightscript',
                'sub log(message as string) as void',
                '```',
                '***',
                '',
                ' Prints a message to the log.',
                ' Works with *markdown* **content**',
                ''
            ].join('\n'));

            //hover over sub ma|in()
            expect(
                (await program.getHover(file.srcPath, Position.create(4, 22))).contents
            ).to.equal(trim`
                \`\`\`brightscript
                sub main() as void
                \`\`\`
                ***

                 The main function
                `
            );
        });

        it('handles mixed case `then` partions of conditionals', () => {
            let mainFile = program.setFile({ src: `${rootDir}/source/main.brs`, dest: 'source/main.brs' }, `
                sub Main()
                    if true then
                        print "works"
                    end if
                end sub
            `);

            expectZeroDiagnostics(mainFile);
            mainFile = program.setFile({ src: `${rootDir}/source/main.brs`, dest: 'source/main.brs' }, `
                sub Main()
                    if true Then
                        print "works"
                    end if
                end sub
            `);
            expectZeroDiagnostics(mainFile);

            mainFile = program.setFile({ src: `${rootDir}/source/main.brs`, dest: 'source/main.brs' }, `
                sub Main()
                    if true THEN
                        print "works"
                    end if
                end sub
            `);
            expectZeroDiagnostics(mainFile);
        });

        it('displays the context from multiple scopes', () => {

            let commonFile = program.setFile('source/common.brs', `
                sub displayPi()
                    pi = getPi()
                    print pi
                end sub
            `);

            let scope1File = program.setFile('components/comp1/scope1.brs', `
                function getPi() as string
                    return "apple"
                end function
            `);
            expect(scope1File.getDiagnostics()).to.be.lengthOf(0);
            program.setFile('components/comp1/comp1.xml', trim`
                <?xml version="1.0" encoding="utf-8" ?>
                <component name="Component1" extends="Group">
                    <script type="text/brightscript" uri="scope1.brs" />
                    <script type="text/brightscript" uri="pkg:/source/common.brs" />
                </component>
            `);

            let scope2File = program.setFile('components/comp2/scope2.brs', `
                function getPi() as float
                    return 3.14
                end function
            `);
            expect(scope2File.getDiagnostics()).to.be.lengthOf(0);
            program.setFile('components/comp2/comp2.xml', trim`
                <?xml version="1.0" encoding="utf-8" ?>
                <component name="Component2" extends="Group">
                    <script type="text/brightscript" uri="scope2.brs" />
                    <script type="text/brightscript" uri="pkg:/source/common.brs" />
                </component>
            `);

            program.validate();
            let funcCallHover = commonFile.getHover(Position.create(2, 27));
            expect(funcCallHover?.contents).to.equal([
                '```brightscript',
                'function getPi() as string | function getPi() as float | getPi as uninitialized',
                '```'
            ].join('\n'));

            let variableHover = commonFile.getHover(Position.create(3, 27));
            expect(variableHover?.contents).to.equal([
                '```brightscript',
                'pi as string | pi as float | pi as uninitialized',
                '```'
            ].join('\n'));
        });

        it('finds function with custom types as parameters and return types', () => {
            let file = program.setFile('source/main.bs', `
                sub main()
                    k = new MyKlass()
                    processMyKlass(k)
                end sub

                function processMyKlass(data as MyKlass) as MyKlass
                    return data
                end function

                class MyKlass
                end class
            `);

            let hover = file.getHover(Position.create(3, 29));
            expect(hover).to.exist;
            expect(hover.contents).to.equal([
                '```brightscript',
                'function processMyKlass(data as MyKlass) as MyKlass',
                '```'
            ].join('\n'));
        });

        it('finds function with arrays as parameters and return types', () => {
            let file = program.setFile('source/main.bs', `
                sub main()
                    k = new MyKlass()
                    processData([k])
                end sub

                function processData(data as MyKlass[]) as MyKlass[]
                    return data
                end function

                class MyKlass
                end class
            `);

            let hover = file.getHover(Position.create(3, 29));
            expect(hover).to.exist;
            expect(hover.contents).to.equal([
                '```brightscript',
                'function processData(data as MyKlass[]) as MyKlass[]',
                '```'
            ].join('\n'));
        });
    });

    it('does not throw when encountering incomplete import statement', () => {
        program.setFile({ src: `${rootDir}/source/main.brs`, dest: 'source/main.brs' }, `
            import
            sub main()
            end sub
        `);
        program.validate();
        //this test will throw an exception if something went wrong
    });

    describe('transpile', () => {
        describe('throwStatement', () => {
            it('transpiles properly', () => {
                testTranspile(`
                    sub main()
                        try
                            throw "some message"
                        catch e
                        end try
                    end sub
                `);
            });
        });

        describe('try/catch', () => {
            it('transpiles properly', () => {
                testTranspile(`
                    sub main()
                        try
                            print a.b.c
                        catch e
                            print e
                        end try
                    end sub
                `);
            });
        });

        describe('namespaces', () => {
            it('properly transpiles namespace functions for assignments', () => {
                testTranspile(`
                    namespace NameA.NameB
                        sub Speak()
                        end sub
                    end namespace
                    sub main()
                        sayHello = NameA.NameB.Speak
                        sayHello()
                        someOtherObject = some.other.object
                    end sub
                `, `
                    sub NameA_NameB_Speak()
                    end sub

                    sub main()
                        sayHello = NameA_NameB_Speak
                        sayHello()
                        someOtherObject = some.other.object
                    end sub
                `);
            });

            it('properly transpiles inferred namespace function for assignment', () => {
                testTranspile(`
                    namespace NameA.NameB
                        sub Speak()
                        end sub
                        sub main()
                            sayHello = Speak
                            sayHello()
                        end sub
                    end namespace
                `, `
                    sub NameA_NameB_Speak()
                    end sub

                    sub NameA_NameB_main()
                        sayHello = NameA_NameB_Speak
                        sayHello()
                    end sub
                `);
            });
        });
        it('includes all text to end of line for a non-terminated string', () => {
            testTranspile(
                'sub main()\n    name = "john \nend sub',
                'sub main()\n    name = "john "\nend sub',
                null,
                'source/main.bs',
                false
            );
        });
        it('escapes quotes in string literals', () => {
            testTranspile(`
                sub main()
                    expected += chr(10) + " version=""2.0"""
                end sub
            `);
        });
        it('keeps function parameter types in proper order', () => {
            testTranspile(`
                function CreateTestStatistic(name as string, result = "Success" as string, time = 0 as integer, errorCode = 0 as integer, errorMessage = "" as string) as object
                end function
            `);
        });

        it('transpiles local var assignment operators', () => {
            testTranspile(`
                sub main()
                    count = 0
                    count += 1
                    count -= 1
                    count *= 1
                    count /= 1
                    count \\= 1
                    count <<= 1
                    count >>= 1
                end sub
            `);
        });

        it('transpiles AA property assignment operators', () => {
            testTranspile(`
                sub main()
                    person = {
                        count: 0
                    }
                    person.count += 1
                end sub
            `);
        });

        it('transpiles AA indexed assignment operators', () => {
            testTranspile(`
                sub main()
                    person = {
                        count: 0
                    }
                    person["count"] += 1
                end sub
            `);
        });

        it('relative-referenced namespaced functions get prefixed', () => {
            testTranspile(`
                namespace Vertibrates.Birds
                    function GetAllBirds()
                        return [
                            GetDuck(),
                            GetGoose()
                        ]
                    end function

                    function GetDuck()
                    end function

                    function GetGoose()
                    end function
                end namespace
            `, `
                function Vertibrates_Birds_GetAllBirds()
                    return [
                        Vertibrates_Birds_GetDuck(),
                        Vertibrates_Birds_GetGoose()
                    ]
                end function

                function Vertibrates_Birds_GetDuck()
                end function

                function Vertibrates_Birds_GetGoose()
                end function
            `, 'trim', 'source/main.bs');
        });

        it('transpiles namespaced functions', () => {
            testTranspile(`
                namespace NameA
                    sub alert()
                    end sub
                end namespace
                namespace NameA.NameB
                    sub alert()
                    end sub
                end namespace
            `, `
                sub NameA_alert()
                end sub
                sub NameA_NameB_alert()
                end sub
            `, 'trim', 'source/main.bs');
        });

        it('transpiles dim', () => {
            testTranspile(`Dim c[5]`, `Dim c[5]`);
            testTranspile(`Dim c[5, 4]`, `Dim c[5, 4]`);
            testTranspile(`Dim c[5, 4, 6]`, `Dim c[5, 4, 6]`);
            testTranspile(`Dim requestData[requestList.count()]`, `Dim requestData[requestList.count()]`);
            testTranspile(`Dim requestData[1, requestList.count()]`, `Dim requestData[1, requestList.count()]`);
            testTranspile(`Dim requestData[1, requestList.count(), 2]`, `Dim requestData[1, requestList.count(), 2]`);
            testTranspile(`Dim requestData[requestList[2]]`, `Dim requestData[requestList[2]]`);
            testTranspile(`Dim requestData[1, requestList[2]]`, `Dim requestData[1, requestList[2]]`);
            testTranspile(`Dim requestData[1, requestList[2], 2]`, `Dim requestData[1, requestList[2], 2]`);
            testTranspile(`Dim requestData[requestList["2"]]`, `Dim requestData[requestList["2"]]`);
            testTranspile(`Dim requestData[1, requestList["2"]]`, `Dim requestData[1, requestList["2"]]`);
            testTranspile(`Dim requestData[1, requestList["2"], 2]`, `Dim requestData[1, requestList["2"], 2]`);
            testTranspile(`Dim requestData[1, getValue(), 2]`, `Dim requestData[1, getValue(), 2]`);
            testTranspile(`
                Dim requestData[1, getValue({
                    key: "value"
                }), 2]
            `, `
                Dim requestData[1, getValue({
                    key: "value"
                }), 2]
            `);
        });

        it('transpiles calls to fully-qualified namespaced functions', () => {
            testTranspile(`
                namespace NameA
                    sub alert()
                    end sub
                end namespace
                namespace NameA.NameB
                    sub alert()
                    end sub
                end namespace
                sub main()
                    NameA.alert()
                    NameA.NameB.alert()
                end sub
            `, `
                sub NameA_alert()
                end sub
                sub NameA_NameB_alert()
                end sub

                sub main()
                    NameA_alert()
                    NameA_NameB_alert()
                end sub
            `, 'trim', 'source/main.bs');
        });

        it('keeps end-of-line comments with their line', () => {
            testTranspile(`
                function DoSomething() 'comment 1
                    name = "bob" 'comment 2
                end function 'comment 3
            `);
        });

        it('works for functions', () => {
            testTranspile(`
                function DoSomething()
                    'lots of empty white space
                    'that will be removed during transpile



                end function
            `, `
                function DoSomething()
                    'lots of empty white space
                    'that will be removed during transpile
                end function
            `);
        });

        it('keeps empty AAs and arrays on same line', () => {
            testTranspile(`
                sub a()
                    person = {}
                    stuff = []
                end sub
        `, null, 'trim');
        });

        it('adds `then` when missing', () => {
            testTranspile(`
                sub a()
                    if true
                        print "true"
                    else if true
                        print "true"
                    else
                        print "true"
                    end if
                end sub
            `, `
                sub a()
                    if true then
                        print "true"
                    else if true then
                        print "true"
                    else
                        print "true"
                    end if
                end sub
            `, 'trim');
        });

        it('does not add leading or trailing newlines', () => {
            testTranspile(`function abc()\nend function`, undefined, 'none');
        });

        it('handles sourcemap edge case', async () => {
            let source =
                'sub main()\n' +
                '\n' +
                '    print 1\n' +
                '\n' +
                'end sub';
            program.options.sourceMap = true;
            let result = testTranspile(source, `sub main()\n    print 1\nend sub`, 'none', 'source/main.bs');
            //load the source map
            let location = await SourceMapConsumer.with(result.map.toJSON(), null, (consumer) => {
                return consumer.generatedPositionFor({
                    line: 3,
                    column: 0,
                    source: s`${rootDir}/source/main.bs`,
                    bias: SourceMapConsumer.LEAST_UPPER_BOUND
                });
            });
            expect(location.line).to.eql(2);
            expect(location.column).eql(4);
        });

        it('computes correct locations for sourcemap', async () => {
            let source = `function abc(name)\n    firstName = name\nend function`;
            let tokens = Lexer.scan(source).tokens
                //remove newlines and EOF
                .filter(x => x.kind !== TokenKind.Eof && x.kind !== TokenKind.Newline);

            program.options.sourceMap = true;
            let result = testTranspile(source, source, 'none');
            //load the source map
            await SourceMapConsumer.with(result.map.toString(), null, (consumer) => {
                let tokenResult = tokens.map(token => ({
                    kind: token.kind,
                    start: token.range.start
                }));
                let sourcemapResult = tokens.map(token => {
                    let originalPosition = consumer.originalPositionFor({
                        //convert token 0-based line to source-map 1-based line for the lookup
                        line: token.range.start.line + 1,
                        column: token.range.start.character
                    });
                    return {
                        kind: token.kind,
                        start: Position.create(
                            //convert source-map 1-based line to token 0-based line
                            originalPosition.line - 1,
                            originalPosition.column
                        )
                    };
                });
                expect(sourcemapResult).to.eql(tokenResult);
            });
        });

        it('handles empty if block', () => {
            testTranspile(`
                if true then
                end if
                if true then
                else
                    print "else"
                end if
                if true then
                else if true then
                    print "else"
                end if
                if true then
                else if true then
                    print "elseif"
                else
                    print "else"
                end if
            `);
        });

        it('handles empty elseif block', () => {
            testTranspile(`
                if true then
                    print "if"
                else if true then
                end if
                if true then
                    print "if"
                else if true then
                else if true then
                end if
            `);
        });

        it('handles empty else block', () => {
            testTranspile(`
                if true then
                    print "if"
                else
                end if
                if true then
                    print "if"
                else if true then
                    print "elseif"
                else
                end if
            `);
        });

        it('works for function parameters', () => {
            testTranspile(`
                function DoSomething(name, age as integer, text as string)
                end function
            `, `
                function DoSomething(name, age as integer, text as string)
                end function
            `);
        });

        it('adds newlines between top-level statements', () => {
            testTranspile(`
                function a()
                end function

                function b()
                end function
            `);
        });

        it('properly indents nested AA literals', () => {
            testTranspile(`
                sub doSomething()
                    grandparent = {
                        parent: {
                            child: {
                                grandchild: {
                                    name: "baby"
                                }
                            }
                        }
                    }
                end sub
            `);
        });

        it('does not add comma after final object property even when comments are present', () => {
            testTranspile(`
                sub doSomething()
                    person = {
                        age: 12, 'comment
                        name: "child"
                    }
                    person = {
                        age: 12, 'comment
                        name: "child" 'comment
                    }
                    person = {
                        age: 12, 'comment
                        name: "child"
                        'comment
                    }
                    person = {
                        age: 12, 'comment
                        name: "child" 'comment
                        'comment
                    }
                end sub
            `);
        });

        it('works for a complex function with comments all over the place', () => {
            testTranspile(`
                'import some library
                library "v30/bslCore.brs" 'comment

                'a function that does something
                function doSomething(age as integer, name = "bob") 'comment
                    person = { 'comment
                        name: "parent", 'comment
                        "age": 12,
                        'comment as whole line
                        child: { 'comment
                            name: "child" 'comment
                        }
                    }
                    person.name = "john" 'comment
                    person.child.name = "baby" 'comment
                    person["name"] = person.child["name"] 'comment
                    age = 12 + 2 'comment
                    name = "tim" 'comment
                    age = 12 'comment
                    while true 'comment
                        age = age + 1 'comment
                        exit while 'comment
                    end while 'comment
                    while age < 12 or age < 15 'comment
                        age++ 'comment
                        exit while 'comment
                    end while 'comment
                    if true or 1 = 1 or name = "tim" then 'comment
                        print false 'comment
                    else if false or "cat" = "dog" or true then 'comment
                        print "true" 'comment
                    else 'comment
                        print "else" 'comment
                    end if 'comment
                    someBool = (true or false) or ((true) or (false)) 'comment
                    mylabel: 'comment
                    goto mylabel 'comment
                    age++ 'comment
                    age-- 'comment
                    end 'comment
                    stop 'comment
                    indexes = [ 'comment
                        'comment on its own line
                        1, 'comment
                        2, 'comment
                        3 'comment
                    ] 'comment
                    firstIndex = indexes[0] 'comment
                    for each idx in indxes 'comment
                        indexes[idx] = idx + 1 'comment
                    end for 'comment
                    if not true then 'comment
                        print "false" 'comment
                    end if 'comment 'comment
                    for i = 0 to 10 step 1 'comment
                        name = "bob" 'comment
                        age = 12 'comment
                        exit for 'comment
                    end for 'comment
                    callback = function(name, age as integer, cb as Function) as integer 'comment
                        returnValue = 12 'comment
                        return returnValue 'comment
                    end function 'comment
                    print "a"; "b"; 3 'comment
                    a(1, 2, 3) 'comment
                    person.functionCall(1, 2, 3) 'comment
                    if true then 'comment
                        level = 1 'comment
                        if false then 'comment
                            level = 2 'comment
                            if true or false then 'comment
                                level = 3 'comment
                                if false and true then 'comment
                                    level = 4 'comment
                                end if 'comment
                            end if 'comment
                        end if 'comment
                    end if 'comment
                end function

                function a(p1, p2, p3) 'comment
                end function 'comment
            `);
        });

        it('simple mapped files include a reference to the source map', () => {
            let file = program.setFile('source/logger.brs', trim`
                sub logInfo()
                end sub
            `);
            file.needsTranspiled = false;
            const { code } = file.transpile();
            expect(code.endsWith(`'//# sourceMappingURL=./logger.brs.map`)).to.be.true;
        });

        it('AST generated files include a reference to the source map', () => {
            let file = program.setFile('source/logger.brs', trim`
                sub logInfo()
                end sub
            `);
            file.needsTranspiled = true;
            const { code } = file.transpile();
            expect(code.endsWith(`'//# sourceMappingURL=./logger.brs.map`)).to.be.true;
        });

        it('replaces custom types in parameter types and return types', () => {
            program.setFile('source/SomeKlass.bs', `
                class SomeKlass
                end class
            `);
            testTranspile(`
                function foo() as SomeKlass
                    return new SomeKlass()
                end function

                sub bar(obj as SomeKlass)
                end sub
            `, `
                function foo() as object
                    return SomeKlass()
                end function

                sub bar(obj as object)
                end sub
            `);
        });

    });

    describe('callfunc operator', () => {
        describe('transpile', () => {
            it('does not produce diagnostics', () => {
                program.setFile('source/main.bs', `
                    sub main()
                        someObject@.someFunction(paramObject.value)
                    end sub
                `);
                program.validate();
                expectZeroDiagnostics(program);
            });

            it('sets invalid on empty callfunc', () => {
                testTranspile(`
                    sub main()
                        node@.doSomething()
                        m.top.node@.doSomething()
                        m.top.node@.doSomething(1)
                    end sub
                `, `
                    sub main()
                        node.callfunc("doSomething", invalid)
                        m.top.node.callfunc("doSomething", invalid)
                        m.top.node.callfunc("doSomething", 1)
                    end sub
                `);
            });

            it('includes original arguments', () => {
                testTranspile(`
                    sub main()
                        node@.doSomething(1, true, m.top.someVal)
                    end sub
                `, `
                    sub main()
                        node.callfunc("doSomething", 1, true, m.top.someVal)
                    end sub
                `);
            });
        });
    });

    describe('transform callback', () => {
        function parseFileWithCallback(ext: string, onParsed: () => void) {
            const rootDir = process.cwd();
            const program = new Program({
                rootDir: rootDir
            });
            program.plugins.add({
                name: 'transform callback',
                afterFileParse: onParsed
            });
            file = program.setFile({ src: `absolute_path/file${ext}`, dest: `relative_path/file${ext}` }, `
                sub Sum()
                print "hello world"
                end sub
            `);
            expect(file.extension).to.equal(ext);
            return file;
        }

        it('called for BRS file', () => {
            const onParsed = sinon.spy();
            parseFileWithCallback('.brs', onParsed);
            expect(onParsed.callCount).to.equal(1);
        });

        it('called for BS file', () => {
            const onParsed = sinon.spy();
            parseFileWithCallback('.bs', onParsed);
            expect(onParsed.callCount).to.equal(1);
        });
    });

    describe('typedefKey', () => {
        it('works for .brs files', () => {
            expect(
                s((program.setFile<BrsFile>('source/main.brs', '')).typedefSrcPath)
            ).to.equal(
                s`${rootDir.toLowerCase()}/source/main.d.bs`
            );
        });
        it('returns undefined for files that should not have a typedef', () => {
            expect((program.setFile<BrsFile>('source/main.bs', '')).typedefSrcPath).to.be.undefined;

            expect((program.setFile<BrsFile>('source/main.d.bs', '')).typedefSrcPath).to.be.undefined;

            const xmlFile = program.setFile<BrsFile>('components/comp.xml', '');
            expect(xmlFile.typedefSrcPath).to.be.undefined;
        });
    });


    describe('type definitions', () => {
        it('only exposes defined functions even if source has more', () => {
            //parse the .brs file first so it doesn't know about the typedef
            program.setFile<BrsFile>('source/main.brs', `
                sub main()
                end sub
                sub speak()
                end sub
            `);

            program.setFile('source/main.d.bs', `
                sub main()
                end sub
            `);

            const sourceScope = program.getScopeByName('source');
            const functionNames = sourceScope.getAllCallables().map(x => x.callable.name);
            expect(functionNames).to.include('main');
            expect(functionNames).not.to.include('speak');
        });

        it('reacts to typedef file changes', () => {
            let file = program.setFile<BrsFile>('source/main.brs', `
                sub main()
                end sub
                sub speak()
                end sub
            `);
            expect(file.hasTypedef).to.be.false;
            expect(file.typedefFile).not.to.exist;

            program.setFile('source/main.d.bs', `
                sub main()
                end sub
            `);
            expect(file.hasTypedef).to.be.true;
            expect(file.typedefFile).to.exist;

            //add replace file, does it still find the typedef
            file = program.setFile<BrsFile>('source/main.brs', `
                sub main()
                end sub
                sub speak()
                end sub
            `);
            expect(file.hasTypedef).to.be.true;
            expect(file.typedefFile).to.exist;

            program.removeFile(s`${rootDir}/source/main.d.bs`);

            expect(file.hasTypedef).to.be.false;
            expect(file.typedefFile).not.to.exist;
        });
    });

    describe('typedef', () => {
        it('sets typedef path properly', () => {
            expect((program.setFile<BrsFile>('source/main1.brs', '')).typedefSrcPath).to.equal(s`${rootDir}/source/main1.d.bs`.toLowerCase());
            expect((program.setFile<BrsFile>('source/main2.d.bs', '')).typedefSrcPath).to.equal(undefined);
            expect((program.setFile<BrsFile>('source/main3.bs', '')).typedefSrcPath).to.equal(undefined);
            //works for dest with `.brs` extension
            expect((program.setFile<BrsFile>({ src: 'source/main4.bs', dest: 'source/main4.brs' }, '')).typedefSrcPath).to.equal(undefined);
        });

        it('does not link when missing from program', () => {
            const file = program.setFile<BrsFile>('source/main.brs', ``);
            expect(file.typedefFile).not.to.exist;
        });

        it('links typedef when added BEFORE .brs file', () => {
            const typedef = program.setFile<BrsFile>('source/main.d.bs', ``);
            const file = program.setFile<BrsFile>('source/main.brs', ``);
            expect(file.typedefFile).to.equal(typedef);
        });

        it('links typedef when added AFTER .brs file', () => {
            const file = program.setFile<BrsFile>('source/main.brs', ``);
            const typedef = program.setFile<BrsFile>('source/main.d.bs', ``);
            expect(file.typedefFile).to.eql(typedef);
        });

        it('removes typedef link when typedef is removed', () => {
            const typedef = program.setFile<BrsFile>('source/main.d.bs', ``);
            const file = program.setFile<BrsFile>('source/main.brs', ``);
            program.removeFile(typedef.srcPath);
            expect(file.typedefFile).to.be.undefined;
        });
    });

    describe('getTypedef', () => {
        function testTypedef(original: string, expected: string) {
            let file = program.setFile<BrsFile>('source/main.brs', original);
            expect(file.getTypedef()).to.eql(expected);
        }

        it('includes namespace on extend class names', () => {
            testTypedef(`
                namespace AnimalKingdom
                    class Bird
                    end class
                    class Duck extends Bird
                    end class
                end namespace
            `, trim`
                namespace AnimalKingdom
                    class Bird
                        sub new()
                        end sub
                    end class
                    class Duck extends AnimalKingdom.Bird
                        sub new()
                        end sub
                    end class
                end namespace
            `);
        });

        it('strips function body', () => {
            testTypedef(`
                sub main(param1 as string)
                    print "main"
                end sub
            `, trim`
                sub main(param1 as string)
                end sub
            `);
        });

        it('includes annotations', () => {
            testTypedef(`
                namespace test
                    @an
                    @anFunc("value")
                    function getDuck()
                    end function
                    class Duck
                        @anMember
                        @anMember("field")
                        private thing

                        @anMember
                        @anMember("func")
                        private function foo()
                        end function
                    end class
                end namespace
            `, trim`
                namespace test
                    @an
                    @anFunc("value")
                    function getDuck()
                    end function
                    class Duck
                        sub new()
                        end sub
                        @anMember
                        @anMember("field")
                        private thing as dynamic
                        @anMember
                        @anMember("func")
                        private function foo()
                        end function
                    end class
                end namespace
            `);
        });

        it('includes import statements', () => {
            testTypedef(`
               import "pkg:/source/lib.brs"
            `, trim`
                import "pkg:/source/lib.brs"
            `);
        });

        it('includes namespace statements', () => {
            testTypedef(`
                namespace Name
                    sub logInfo()
                    end sub
                end namespace
                namespace NameA.NameB
                    sub logInfo()
                    end sub
                end namespace
            `, trim`
                namespace Name
                    sub logInfo()
                    end sub
                end namespace
                namespace NameA.NameB
                    sub logInfo()
                    end sub
                end namespace
            `);
        });

        it('includes classes', () => {
            testTypedef(`
                class Person
                    public name as string
                    public age = 12
                    public sub getAge() as integer
                        return m.age
                    end sub
                end class
                namespace NameA.NameB
                    class Person
                        public name as string
                        public age = 12
                        public sub getAge() as integer
                            return m.age
                        end sub
                    end class
                end namespace
            `, trim`
                class Person
                    sub new()
                    end sub
                    public name as string
                    public age as integer
                    public sub getAge() as integer
                    end sub
                end class
                namespace NameA.NameB
                    class Person
                        sub new()
                        end sub
                        public name as string
                        public age as integer
                        public sub getAge() as integer
                        end sub
                    end class
                end namespace
            `);
        });

        it('creates constructor properly', () => {
            testTypedef(`
                class Parent
                end class
            `, trim`
                class Parent
                    sub new()
                    end sub
                end class
            `);
        });

        it('sets properties to dynamic when initialized to invalid', () => {
            testTypedef(`
                class Human
                    public firstName = invalid
                    public lastName as string = invalid
                end class
            `, trim`
                class Human
                    sub new()
                    end sub
                    public firstName as dynamic
                    public lastName as string
                end class
            `);
        });

        it('includes class inheritance', () => {
            testTypedef(`
                class Human
                    sub new(name as string)
                        m.name = name
                    end sub
                end class
                class Person extends Human
                    sub new(name as string)
                        super(name)
                    end sub
                end class
            `, trim`
                class Human
                    sub new(name as string)
                    end sub
                end class
                class Person extends Human
                    sub new(name as string)
                    end sub
                end class
            `);
        });

        it('includes access modifier keyword', () => {
            testTypedef(`
                class Human
                    public firstName as string
                    protected middleName as string
                    private lastName as string
                    public function getFirstName()
                        return m.firstName
                    end function
                    protected function getMiddleName()
                        return m.middleName
                    end function
                    private function getLastName()
                        return m.lastName
                    end function
                end class
            `, trim`
                class Human
                    sub new()
                    end sub
                    public firstName as string
                    protected middleName as string
                    private lastName as string
                    public function getFirstName()
                    end function
                    protected function getMiddleName()
                    end function
                    private function getLastName()
                    end function
                end class
            `);
        });

        it('includes overrides keyword if present in source', () => {
            testTypedef(`
                class Animal
                    public sub speak()
                        print "Hello Animal"
                    end sub
                end class
                class Dog extends Animal
                    public override sub speak()
                        print "Hello Dog"
                    end sub
                end class
            `, trim`
                class Animal
                    sub new()
                    end sub
                    public sub speak()
                    end sub
                end class
                class Dog extends Animal
                    sub new()
                    end sub
                    public override sub speak()
                    end sub
                end class
            `);
        });

        it('includes class inheritance cross-namespace', () => {
            testTypedef(`
                namespace NameA
                    class Human
                        sub new(name as string)
                            m.name = name
                        end sub
                    end class
                end namespace
                namespace NameB
                    class Person extends NameA.Human
                        sub new(name as string)
                            super(name)
                        end sub
                    end class
                end namespace
            `, trim`
                namespace NameA
                    class Human
                        sub new(name as string)
                        end sub
                    end class
                end namespace
                namespace NameB
                    class Person extends NameA.Human
                        sub new(name as string)
                        end sub
                    end class
                end namespace
            `);
        });
    });

    describe('parser getter', () => {
        it('recreates the parser when missing', () => {
            const file = program.setFile<BrsFile>('source/main.brs', `
                sub main()
                end sub
            `);
            const parser = file['_parser'];
            //clear the private _parser instance
            file['_parser'] = undefined;

            //force the file to get a new instance of parser
            const newParser = file.parser;

            expect(newParser).to.exist.and.to.not.equal(parser);

            //reference shouldn't change in subsequent accesses
            expect(file.parser).to.equal(newParser);
        });

        it('call parse when previously skipped', () => {
            program.setFile<BrsFile>('source/main.d.bs', `'typedef
                sub main()
                end sub
            `);
            const file = program.setFile<BrsFile>('source/main.brs', `'source
                sub main()
                end sub
            `);
            //no functions should be found since the parser was skipped
            expect(file['_parser']).to.not.exist;

            const stub = sinon.stub(file, 'parse').callThrough();

            //`file.parser` is a getter, so that should force the parse to occur
            expect(file.parser.references.functionStatements).to.be.lengthOf(1);
            expect(stub.called).to.be.true;
            //parse should have been called
        });
    });

    describe('Plugins', () => {
        function testPluginTranspile() {
            testTranspile(`
                sub main()
                    sayHello(sub()
                        print "sub hello"
                    end sub)
                    print "something"
                end sub

                sub sayHello(fn)
                    fn()
                    print "hello"
                end sub
            `, 'sub main()\n    sayHello(sub()\n        \n    end sub)\n    \nend sub\n\nsub sayHello(fn)\n    fn()\n    \nend sub', 'none');
        }

        it('can use a plugin object which transforms the AST', () => {
            program.plugins = new PluginInterface(
                util.loadPlugins('', [
                    require.resolve('../examples/plugins/removePrint')
                ]),
                new Logger()
            );
            testPluginTranspile();
        });

        it('can load an absolute plugin which transforms the AST', () => {
            program.plugins = new PluginInterface(
                util.loadPlugins('', [
                    path.resolve(process.cwd(), './dist/examples/plugins/removePrint.js')
                ]),
                new Logger()
            );
            testPluginTranspile();
        });

        it('can load a relative plugin which transforms the AST', () => {
            program.plugins = new PluginInterface(
                util.loadPlugins(process.cwd(), [
                    './dist/examples/plugins/removePrint.js'
                ]),
                new Logger()
            );
            testPluginTranspile();
        });
    });

    describe('getSymbolTypeFromToken', () => {

        interface SymbolLookup {
            line: number;
            col: number;
            name: string;
            type: BscType;
        }

        function checkSymbolLookups(file: BrsFile, funcExpr: FunctionExpression, lookups: SymbolLookup[]) {
            const mainScope = program.getScopesForFile(file)[0];
            mainScope.linkSymbolTable();
            for (const lookup of lookups) {
                const position = Position.create(lookup.line, lookup.col);
                const token = file.parser.getTokenAt(position);
                const symbol = file.getSymbolTypeFromToken(token, funcExpr, mainScope);
                const context = {
                    file: file,
                    scope: mainScope,
                    position: position
                };
                expect(symbol.expandedTokenText).to.equal(lookup.name);
                expect(symbol.type.equals(lookup.type, context)).be.true;
            }
        }

        it('gets simple types based on the containing function expression', () => {
            const file = program.setFile<BrsFile>('source/main.bs', `
                sub doSomething(aInt as integer, aFloat as float, aStr as string, aBool as boolean, aObj as object)
                    print aInt
                    print aFloat
                    print aStr
                    print aBool
                    print aObj
                end sub
            `);
            const funcExpr = file.parser.references.functionExpressions[0];
            const lookups = [
                { line: 2, col: 28, name: 'aInt', type: new IntegerType() },
                { line: 3, col: 28, name: 'aFloat', type: new FloatType() },
                { line: 4, col: 28, name: 'aStr', type: new StringType() },
                { line: 5, col: 28, name: 'aBool', type: new BooleanType() },
                { line: 6, col: 28, name: 'aObj', type: new ObjectType() }
            ];
            checkSymbolLookups(file, funcExpr, lookups);
            expectZeroDiagnostics(program);
        });

        it('gets custom types based on the containing function expression', () => {
            const file = program.setFile<BrsFile>('source/main.bs', `
                sub doSomething(klass as MyKlass)
                    print klass
                end sub

                class MyKlass
                end class
            `);
            const mainScope = program.getScopesForFile(file)[0];
            mainScope.linkSymbolTable();
            const funcExpr = file.parser.references.functionExpressions[0];
            const token = file.parser.getTokenAt(Position.create(2, 28));
            const symbol = file.getSymbolTypeFromToken(token, funcExpr, mainScope);
            expect(symbol.expandedTokenText).to.equal('klass');
            const classStmt = file.parser.references.classStatements[0];
            expect(classStmt.name.text).to.equal('MyKlass');
            expect(symbol.type.isAssignableTo(classStmt.getCustomType())).be.true;
            expectZeroDiagnostics(program);
        });

        it('gets types of properties of a klass', () => {
            const file = program.setFile<BrsFile>('source/main.bs', `
                sub doSomething()
                    klass = new MyKlass()
                    print klass.name
                    print klass.age
                    ' verify case insensitivity
                    print KLASS.NAME
                    print klass.AGE
                end sub

                class MyKlass
                    name as string
                    age as integer
                end class
            `);
            const funcExpr = file.parser.references.functionExpressions[0];
            const lookups = [
                { line: 3, col: 35, name: 'MyKlass.name', type: new StringType() },
                { line: 4, col: 35, name: 'MyKlass.age', type: new IntegerType() }
            ];
            checkSymbolLookups(file, funcExpr, lookups);
            expectZeroDiagnostics(program);
        });

        it('gets types of properties of an object', () => {
            const file = program.setFile<BrsFile>('source/main.bs', `
                sub doSomething()
                    obj = { name: "Joe", age: 37}
                    print obj.name
                    print obj.age
                end sub
            `);
            const funcExpr = file.parser.references.functionExpressions[0];
            const lookups = [
                { line: 3, col: 32, name: 'obj.name', type: new StringType() },
                { line: 4, col: 32, name: 'obj.age', type: new IntegerType() }
            ];
            checkSymbolLookups(file, funcExpr, lookups);
            expectZeroDiagnostics(program);
        });

        it('gets return types of functions', () => {
            const file = program.setFile<BrsFile>('source/main.bs', `
                sub doSomething()
                    pi = makeKlass().getSelf().getPi()
                    print pi
                end sub

                function makeKlass() as MyKlass
                    return new MyKlass()
                end function

                class MyKlass
                    function getPi() as float
                        return 3.14
                    end function

                    function getSelf() as MyKlass
                        return m
                    end function
                end class
            `);
            const mainScope = program.getScopesForFile(file)[0];
            mainScope.linkSymbolTable();
            const funcExpr = file.parser.references.functionExpressions[0];
            const klassMemberTable = file.parser.references.classStatements[0].memberTable;
            const lookups = [
                { line: 2, col: 31, name: 'makeKlass', type: file.parser.references.functionExpressions[1].getFunctionType() },
                // The expanded text for this should probably be MyKlass.getSelf()
                { line: 2, col: 41, name: 'MyKlass.MyKlass', type: klassMemberTable.getSymbol('getSelf')[0].type },
                { line: 2, col: 51, name: 'MyKlass.getPi', type: klassMemberTable.getSymbol('getPi')[0].type },
                { line: 3, col: 28, name: 'pi', type: new FloatType() }
            ];

            checkSymbolLookups(file, funcExpr, lookups);
            expectZeroDiagnostics(program);
        });


        it('gets types of elements of arrays', () => {
            const file = program.setFile<BrsFile>('source/main.bs', `
                sub doSomething(words as string[], klasses as MyKlass[])
                    myWord = words[0]
                    pi = klasses[0].getPi()
                    print myWord
                    print pi
                end sub

                class MyKlass
                    function getPi() as float
                        return 3.14
                    end function
                end class
            `);
            const mainScope = program.getScopesForFile(file)[0];
            mainScope.linkSymbolTable();
            const funcExpr = file.parser.references.functionExpressions[0];
            const klassMemberTable = file.parser.references.classStatements[0].memberTable;
            const lookups = [
                { line: 2, col: 34, name: 'words', type: new ArrayType(new StringType()) },
                { line: 3, col: 41, name: 'MyKlass.getPi', type: klassMemberTable.getSymbol('getPi')[0].type },
                { line: 4, col: 28, name: 'myWord', type: new StringType() },
                { line: 5, col: 28, name: 'pi', type: new FloatType() }
            ];

            checkSymbolLookups(file, funcExpr, lookups);
            expectZeroDiagnostics(program);
        });

        it('gets types of elements of arrays via square bracket reference', () => {
            const file = program.setFile<BrsFile>('source/main.bs', `
                function printFirst(numbers as float[]) as float
                    firstFloat = numbers[0]
                    print firstFloat
                    return firstFloat
                end function
            `);
            const mainScope = program.getScopesForFile(file)[0];
            mainScope.linkSymbolTable();
            const funcExpr = file.parser.references.functionExpressions[0];
            const lookups = [
                { line: 2, col: 26, name: 'firstFloat', type: new FloatType() },
                { line: 3, col: 32, name: 'firstFloat', type: new FloatType() }
            ];

            checkSymbolLookups(file, funcExpr, lookups);
            expectZeroDiagnostics(program);
        });

        it('gets types of elements of arrays after for each', () => {
            const file = program.setFile<BrsFile>('source/main.bs', `
                function printAllReturnFirst(numbers as float[]) as float
                    for each num in numbers
                        print num
                    end for

                    firstFloat = numbers[0]
                    print firstFloat
                    return firstFloat
                end function
            `);
            const mainScope = program.getScopesForFile(file)[0];
            mainScope.linkSymbolTable();
            const funcExpr = file.parser.references.functionExpressions[0];
            const lookups = [
                { line: 6, col: 26, name: 'firstFloat', type: new FloatType() },
                { line: 7, col: 32, name: 'firstFloat', type: new FloatType() }
            ];

            checkSymbolLookups(file, funcExpr, lookups);
            expectZeroDiagnostics(program);
        });
    });
});<|MERGE_RESOLUTION|>--- conflicted
+++ resolved
@@ -20,17 +20,14 @@
 import { expectCompletionsIncludes, expectDiagnostics, expectHasDiagnostics, expectSymbolTableEquals, expectZeroDiagnostics, getTestTranspile, trim } from '../testHelpers.spec';
 import { ParseMode } from '../parser/Parser';
 import { Logger } from '../Logger';
-<<<<<<< HEAD
+import { ImportStatement } from '../parser/Statement';
+import { createToken } from '../astUtils/creators';
 import { VoidType } from '../types/VoidType';
+import type { FunctionExpression } from '../parser/Expression';
+import { ArrayType } from '../types/ArrayType';
+import type { BscType } from '../types/BscType';
 import { FloatType } from '../types/FloatType';
 import { ObjectType } from '../types/ObjectType';
-import { ArrayType } from '../types/ArrayType';
-import type { BscType } from '../types/BscType';
-import type { FunctionExpression } from '../parser/Expression';
-=======
-import { ImportStatement } from '../parser/Statement';
-import { createToken } from '../astUtils/creators';
->>>>>>> deffc6b4
 
 let sinon = sinonImport.createSandbox();
 
