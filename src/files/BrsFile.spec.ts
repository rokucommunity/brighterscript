import { assert, expect } from '../chai-config.spec';
import * as sinonImport from 'sinon';
import { Position, Range } from 'vscode-languageserver';
import type { Callable, CommentFlag, VariableDeclaration } from '../interfaces';
import { Program } from '../Program';
import { DynamicType } from '../types/DynamicType';
import { TypedFunctionType } from '../types/TypedFunctionType';
import { IntegerType } from '../types/IntegerType';
import { StringType } from '../types/StringType';
import { BrsFile } from './BrsFile';
import { SourceMapConsumer } from 'source-map';
import { TokenKind } from '../lexer/TokenKind';
import { DiagnosticMessages } from '../DiagnosticMessages';
import util, { standardizePath as s } from '../util';
import { expectDiagnostics, expectHasDiagnostics, expectTypeToBe, expectZeroDiagnostics, getTestGetTypedef, getTestTranspile, trim, trimMap } from '../testHelpers.spec';
import { ParseMode, Parser } from '../parser/Parser';
import { Block, FunctionStatement } from '../parser/Statement';
import { ImportStatement, PrintStatement } from '../parser/Statement';
import { createIdentifier, createStringLiteral, createToken } from '../astUtils/creators';
import * as fsExtra from 'fs-extra';
import undent from 'undent';
import { tempDir, rootDir } from '../testHelpers.spec';
import { SymbolTypeFlag } from '../SymbolTypeFlag';
import { ClassType, EnumType, FloatType, InterfaceType } from '../types';
import type { StandardizedFileEntry } from 'roku-deploy';
import * as fileUrl from 'file-url';
import type { AALiteralExpression } from '../parser/Expression';
import { CallExpression, FunctionExpression, LiteralExpression } from '../parser/Expression';
import { Logger } from '@rokucommunity/logger';
import { isFunctionExpression, isAALiteralExpression, isBlock, isBrsFile } from '../astUtils/reflection';
import { createVisitor, WalkMode } from '../astUtils/visitors';

let sinon = sinonImport.createSandbox();

describe('BrsFile', () => {
    let program: Program;
    let srcPath = s`${rootDir}/source/main.brs`;
    let destPath = 'source/main.brs';
    let file: BrsFile;
    let testTranspile = getTestTranspile(() => [program, rootDir]);
    let testGetTypedef = getTestGetTypedef(() => [program, rootDir]);

    function validateFile(...files: BrsFile[]) {
        for (const file of files) {
            program.plugins.emit('onFileValidate', { program: program, file: file });
        }
        for (const file of files) {
            program.plugins.emit('afterFileValidate', { program: program, file: file });
        }

    }

    beforeEach(() => {
        fsExtra.emptyDirSync(tempDir);
        program = new Program({ rootDir: rootDir, sourceMap: true });
        file = new BrsFile({
            srcPath: srcPath,
            destPath: destPath,
            program: program
        });
    });
    afterEach(() => {
        sinon.restore();
        program.dispose();
    });

    describe('constructor', () => {
        it('calculates correct paths when no pkgPath specified', () => {
            expect(
                new BrsFile({
                    srcPath: s`${rootDir}/source/main.bs`,
                    destPath: s`source/main.bs`,
                    program: program
                })
            ).to.include({
                srcPath: s`${rootDir}/source/main.bs`,
                destPath: s`source/main.bs`,
                pkgPath: s`source/main.brs`
            });
        });

        it('uses supplied pkgPath', () => {
            expect(
                new BrsFile({
                    srcPath: s`${rootDir}/source/main.bs`,
                    destPath: s`source/main.bs`,
                    pkgPath: s`source/main.transpiled.brs`,
                    program: program
                })
            ).to.include({
                srcPath: s`${rootDir}/source/main.bs`,
                destPath: s`source/main.bs`,
                pkgPath: s`source/main.transpiled.brs`
            });
        });
    });

    describe('dispose', () => {
        it('does not crash the program after it has been disposed', () => {
            const file = program.setFile('source/main.bs', `sub main(): end sub`);
            file.dispose();
            program.validate();
            expectZeroDiagnostics(program);
        });
    });

    describe('allowBrighterScriptInBrightScript', () => {
        it('is false by default', () => {
            program.setFile('source/main.brs', `
                namespace CustomApp
                end namespace
            `);
            program.validate();
            expectDiagnostics(program, [{
                ...DiagnosticMessages.bsFeatureNotSupportedInBrsFiles('namespace')
            }]);
        });

        it('allows bs features in brs', () => {
            program.options.allowBrighterScriptInBrightScript = true;
            program.setFile('source/main.brs', `
                namespace CustomApp
                end namespace
            `);
            program.validate();
            expectZeroDiagnostics(program);
        });
    });

    it('flags namespaces used as variables', () => {
        const file = program.setFile('source/main.bs', `
            sub main()
                alpha.beta.charlie.test()
                print alpha
                print alpha.beta
                print alpha.beta.charlie
            end sub

            namespace alpha
                namespace beta
                    namespace charlie
                        sub test()
                        end sub
                    end namespace
                end namespace
            end namespace
        `);
        program.validate();
        expectDiagnostics(program, [{
            ...DiagnosticMessages.itemCannotBeUsedAsVariable('namespace'),
            location: util.createLocationFromFileRange(file, util.createRange(3, 22, 3, 27))
        }, {
            ...DiagnosticMessages.itemCannotBeUsedAsVariable('namespace'),
            location: util.createLocationFromFileRange(file, util.createRange(4, 22, 4, 32))
        }, {
            ...DiagnosticMessages.itemCannotBeUsedAsVariable('namespace'),
            location: util.createLocationFromFileRange(file, util.createRange(5, 22, 5, 40))
        }]);
    });

    it('allows namespaces with the name `optional`', () => {
        program.setFile('source/main.bs', `
            namespace optional
                namespace optional
                end namespace
            end namespace
            namespace alpha
                namespace optional
                end namespace
            end namespace
            namespace alpha.beta.optional
            end namespace
        `);
        program.validate();
        expectZeroDiagnostics(program);
    });

    it('flags enums used as variables', () => {
        program.setFile('source/main.bs', `
            enum Foo
                bar
                baz
            end enum

            sub main()
                print getFooValue()
                print getFoo()
            end sub

            function getFoo() as Foo
                return Foo ' Error - cannot return an enum, just an enum value
            end function

            function getFooValue() as Foo
                return Foo.bar
            end function
        `);
        program.validate();
        expectDiagnostics(program, [DiagnosticMessages.itemCannotBeUsedAsVariable('enum').message]);
    });

    it('does not crazy during validation with unique binary operator', () => {
        //monitor the logging system, if we detect an error, this test fails
        const spy = sinon.spy(Logger.prototype, 'error');
        const file = program.setFile<BrsFile>('source/main.bs', `
            namespace date
                function timeElapsedInDay()
                    time = 1
                    if true then
                        time = getInteger()
                    end if
                    clockSeconds = getInteger() + 1
                    assumedMidnight = time - clockSeconds
                    offset = assumedMidnight - 1
                end function

                function getInteger()
                    return 1
                end function
            end namespace

        `);
        program.validate();
        expectZeroDiagnostics(program);
        expect(
            spy.getCalls().map(x => (x.args?.[0] as string)?.toString()).filter(x => x?.includes('Error when calling plugin'))
        ).to.eql([]);

        // Check the result type too
        const sourceScope = program.getScopeByName('source');
        sourceScope.linkSymbolTable();
        const timeElapsedFunc = file.ast.findChild<FunctionExpression>(isFunctionExpression);
        const symbolTable = timeElapsedFunc.body.getSymbolTable();
        const offsetType = symbolTable.getSymbolType('offset', { flags: SymbolTypeFlag.runtime });
        expectTypeToBe(offsetType, IntegerType);
    });

    it('supports the third parameter in CreateObject', () => {
        program.setFile('source/main.brs', `
            sub main()
                regexp = CreateObject("roRegex", "[a-z]+", "i")
            end sub
        `);
        program.validate();
        expectZeroDiagnostics(program);
    });

    it('supports the 6 params in CreateObject for roRegion', () => {
        program.setFile('source/main.brs', `
            sub createRegion(bitmap as object)
                region = CreateObject("roRegion", bitmap, 20, 40, 100, 200)
            end sub
        `);
        program.validate();
        expectZeroDiagnostics(program);
    });

    it('supports roUtils as a brightscript object', () => {
        program.setFile('source/main.brs', `
            sub test()
                utils = CreateObject("roUtils")
            end sub
        `);
        program.validate();
        expectZeroDiagnostics(program);
    });

    it('supports roRenderThreadQueue as a brightscript object', () => {
        program.setFile('source/main.brs', `
            sub test()
                utils = CreateObject("roRenderThreadQueue")
            end sub
        `);
        program.validate();
        expectZeroDiagnostics(program);
    });

    it('sets needsTranspiled to true for .bs files', () => {
        //BrightScript
        expect(new BrsFile({
            srcPath: `${rootDir}/source/main.brs`,
            destPath: 'source/main.brs',
            program: program
        })['needsTranspiled']).to.be.false;
        //BrighterScript
        expect(new BrsFile({
            srcPath: `${rootDir}/source/main.bs`,
            destPath: 'source/main.bs',
            program: program
        })['needsTranspiled']).to.be.true;
    });

    it('computes new import statements after clearing parser references', () => {
        const file = program.setFile<BrsFile>('source/main.bs', ``);
        expect(file.ownScriptImports).to.be.empty;
        file.parser.ast.statements.push(
            new ImportStatement({
                import: createToken(TokenKind.Import),
                path: createToken(TokenKind.StringLiteral, 'pkg:/source/lib.brs')
            })
        );
        expect(file.ownScriptImports).to.be.empty;
        file['_cachedLookups'].invalidate();
        expect(file.ownScriptImports.map(x => x.text)).to.eql(['pkg:/source/lib.brs']);
    });

    describe('getPartialVariableName', () => {
        let entry = {
            src: `${rootDir}/source/lib.brs`,
            dest: `source/lib.brs`
        } as StandardizedFileEntry;

        it('creates proper tokens', () => {
            file = program.setFile<BrsFile>(entry, `call(ModuleA.ModuleB.ModuleC.`);
            expect(file['getPartialVariableName'](file.parser.tokens[7])).to.equal('ModuleA.ModuleB.ModuleC.');
            expect(file['getPartialVariableName'](file.parser.tokens[6])).to.equal('ModuleA.ModuleB.ModuleC');
            expect(file['getPartialVariableName'](file.parser.tokens[5])).to.equal('ModuleA.ModuleB.');
            expect(file['getPartialVariableName'](file.parser.tokens[4])).to.equal('ModuleA.ModuleB');
            expect(file['getPartialVariableName'](file.parser.tokens[3])).to.equal('ModuleA.');
            expect(file['getPartialVariableName'](file.parser.tokens[2])).to.equal('ModuleA');
        });
    });

    describe('canBePruned', () => {
        it('returns false is target file has contains a function statement', () => {
            program.setFile('source/main.brs', `
                sub main()
                    print \`pkg:\`
                end sub
            `);
            const file = program.getFile('source/main.brs');
            expect(file.canBePruned).to.be.false;
        });

        it('returns false if target file contains a class statement', () => {
            program.setFile('source/main.brs', `
                class Animal
                    public name as string
                end class
            `);
            const file = program.getFile('source/main.brs');
            expect(file.canBePruned).to.be.false;
        });

        it('returns false if target file contains a class statement', () => {
            program.setFile('source/main.brs', `
                namespace Vertibrates.Birds
                    function GetDucks()
                    end function
                end namespace
            `);
            const file = program.getFile('source/main.brs');
            expect(file.canBePruned).to.be.false;
        });

        it('returns true if target file contains only enum', () => {
            program.setFile('source/main.brs', `
                enum Direction
                    up
                    down
                    left
                    right
                end enum
            `);
            const file = program.getFile('source/main.brs');
            expect(file.canBePruned).to.be.true;
        });

        it('returns true if target file is empty', () => {
            program.setFile('source/main.brs', '');
            const file = program.getFile('source/main.brs');
            expect(file.canBePruned).to.be.true;
        });

        it('returns true if target file only has comments', () => {
            program.setFile('source/main.brs', `
                ' this is an interesting comment
            `);
            const file = program.getFile('source/main.brs');
            expect(file.canBePruned).to.be.true;
        });
    });

    describe('getScopesForFile', () => {
        it('finds the scope for the file', () => {
            let file = program.setFile('source/main.brs', ``);
            expect(program.getScopesForFile(file)[0]?.name).to.equal('source');
        });
    });

    describe('comment flags', () => {
        describe('bs:disable-next-line', () => {
            it('disables critical diagnostic issues', () => {
                program.setFile('source/main.brs', `
                    sub main()
                        Dim requestData
                    end sub
                `);
                //should have an error
                program.validate();
                expectHasDiagnostics(program);

                program.setFile('source/main.brs', `
                    sub main()
                        'bs:disable-next-line
                        Dim requestData
                    end sub
                `);
                //should not have an error
                program.validate();
                expectZeroDiagnostics(program);
            });

            it('works with leading whitespace', () => {
                program.setFile('source/main.brs', `
                    sub main()
                        ' bs:disable-next-line
                        =asdf=sadf=
                    end sub
                `);
                //should have an error
                program.validate();
                expectZeroDiagnostics(program);
            });

            it('works for all', () => {
                let file = program.setFile<BrsFile>({ src: `${rootDir}/source/main.brs`, dest: 'source/main.brs' }, `
                    sub Main()
                        'bs:disable-next-line
                        name = "bob
                    end sub
                `);
                expect(file.commentFlags[0]).to.exist;
                expect(file.commentFlags[0]).to.deep.include({
                    codes: null,
                    range: Range.create(2, 24, 2, 45),
                    affectedRange: util.createRange(3, 0, 3, Number.MAX_SAFE_INTEGER)
                } as CommentFlag);
                program.validate();
                //the "unterminated string" error should be filtered out
                expectZeroDiagnostics(program);
            });

            it('works for specific codes', () => {
                let file = program.setFile<BrsFile>({ src: `${rootDir}/source/main.brs`, dest: 'source/main.brs' }, `
                    sub Main()
                        'bs:disable-next-line: 1083, 1001
                        name = "bob
                    end sub
                `);
                expect(file.commentFlags[0]).to.exist;
                expect(file.commentFlags[0]).to.deep.include({
                    codes: [1083, 1001],
                    range: Range.create(2, 24, 2, 57),
                    affectedRange: util.createRange(3, 0, 3, Number.MAX_SAFE_INTEGER)
                } as CommentFlag);
                //the "unterminated string" error should be filtered out
                expectZeroDiagnostics(program);
            });

            it('recognizes non-numeric codes', () => {
                let file = program.setFile<BrsFile>({ src: `${rootDir}/source/main.brs`, dest: 'source/main.brs' }, `
                    sub Main()
                        'bs:disable-next-line: LINT9999
                        name = "bob
                    end sub
                `);
                expect(file.commentFlags[0]).to.exist;
                expectHasDiagnostics(program);
            });

            it('supports disabling non-numeric error codes', () => {
                const program = new Program({});
                const file = program.setFile('source/main.brs', `
                    sub main()
                        something = true 'bs:disable-line: LINT1005
                    end sub
                `) as BrsFile;
                program.diagnostics.register({
                    code: 'LINT1005',
                    message: 'Something is not right',
                    location: util.createLocationFromFileRange(file, util.createRange(2, 16, 2, 26))
                });
                expectZeroDiagnostics(program);
            });

            it('adds diagnostics for unknown numeric diagnostic codes', () => {
                const file = program.setFile('source/main.brs', `
                    sub main()
                        print "hi" 'bs:disable-line: 123456 999999   aaaab
                    end sub
                `);

                program.validate();
                expectDiagnostics(program, [{
                    ...DiagnosticMessages.unknownDiagnosticCode(123456),
                    location: util.createLocationFromFileRange(file, Range.create(2, 53, 2, 59))
                }, {
                    ...DiagnosticMessages.unknownDiagnosticCode(999999),
                    location: util.createLocationFromFileRange(file, Range.create(2, 60, 2, 66))
                }]);
            });

            it('recognizes diagnostic names', () => {
                let file = program.setFile<BrsFile>({ src: `${rootDir}/source/main.brs`, dest: 'source/main.brs' }, `
                    sub Main()
                        'bs:disable-next-line: cannot-find-name
                        name = unknown
                    end sub
                `);
                expect(file.commentFlags[0]).to.exist;
                program.validate();
                expectZeroDiagnostics(program);
            });

        });

        describe('bs:disable-line', () => {
            it('works for all', () => {
                let file = program.setFile<BrsFile>({ src: `${rootDir}/source/main.brs`, dest: 'source/main.brs' }, `
                    sub Main()
                        z::;;%%%%%% 'bs:disable-line
                    end sub
                `);
                expect(file.commentFlags[0]).to.exist;
                expect(file.commentFlags[0]).to.deep.include({
                    codes: null,
                    range: Range.create(2, 36, 2, 52),
                    affectedRange: Range.create(2, 0, 2, 36)
                } as CommentFlag);
                program.validate();
                //the "unterminated string" error should be filtered out
                expectZeroDiagnostics(program);
            });

            it('works for specific codes', () => {
                const file = program.setFile('source/main.brs', `
                    sub main()
                        'should not have any errors
                        DoSomething(1) 'bs:disable-line:1002
                        'should have an error because the param-count error is not being suppressed
                        DoSomething(1) 'bs:disable-line:1000
                    end sub
                    sub DoSomething()
                    end sub
                `);

                program.validate();

                expectDiagnostics(program, [{
                    location: util.createLocationFromFileRange(file, Range.create(5, 24, 5, 35))
                }]);
            });

            it('handles the erraneous `stop` keyword', () => {
                //the current version of BRS causes parse errors after the `parse` keyword, showing error in comments
                //the program should ignore all diagnostics found in brs:* comment lines EXCEPT
                //for the diagnostics about using unknown error codes
                program.setFile('source/main.brs', `
                    sub main()
                        stop 'bs:disable-line
                        print "need a valid line to fix stop error"
                    end sub
                `);
                program.validate();
                expectZeroDiagnostics(program);
            });
        });
    });

    describe('parse', () => {
        it('allows class as parameter type', () => {
            program.setFile(`source/main.bs`, `
                class Person
                    name as string
                end class

                sub PrintPerson(p as Person)
                end sub
            `);
            program.validate();
            expectZeroDiagnostics(program);
        });

        it('allows interface as parameter type', () => {
            program.setFile(`source/main.bs`, `
                interface Person
                    name as string
                end interface

                sub PrintPerson(p as Person)
                end sub
            `);
            program.validate();
            expectZeroDiagnostics(program);
        });

        it('allows enum as parameter type', () => {
            program.setFile(`source/main.bs`, `
                enum Direction
                    up
                    down
                end enum

                sub PrintDirection(d as Direction)
                end sub
            `);
            program.validate();
            expectZeroDiagnostics(program);
        });

        it('supports iife in assignment', () => {
            program.setFile('source/main.brs', `
                sub main()
                    result = sub()
                    end sub()
                    result = (sub()
                    end sub)()
                end sub
            `);
            expectZeroDiagnostics(program);
        });

        it('uses the proper parse mode based on file extension', () => {
            function testParseMode(destPath: string, expectedParseMode: ParseMode) {
                const file = program.setFile<BrsFile>(destPath, '');
                expect(file.parseMode).to.equal(expectedParseMode);
            }

            testParseMode('source/main.brs', ParseMode.BrightScript);
            testParseMode('source/main.spec.brs', ParseMode.BrightScript);
            testParseMode('source/main.d.brs', ParseMode.BrightScript);

            testParseMode('source/main.bs', ParseMode.BrighterScript);
            testParseMode('source/main.d.bs', ParseMode.BrighterScript);
            testParseMode('source/main.spec.bs', ParseMode.BrighterScript);
        });

        it('supports labels and goto statements', () => {
            program.setFile('source/main.brs', `
                sub Main()
                    'multiple goto statements on one line
                    goto myLabel : goto myLabel
                    myLabel:
                end sub
            `);
            expectZeroDiagnostics(program);
        });

        it('supports empty print statements', () => {
            program.setFile('source/main.brs', `
                sub main()
                   print
                end sub
            `);
            expectZeroDiagnostics(program);
        });

        describe('conditional compile', () => {

            it('transpiles conditional compilation directives', async () => {
                await testTranspile(`
                    sub main()
                        #const thing = true
                        #if thing
                            print "if"
                        #elseif false
                            print "elseif"
                            #error crash
                        #else
                            print "else"
                        #endif
                    end sub
                `);
            });


            it('transpiles conditional compilation directives with not', async () => {
                await testTranspile(`
                    sub main()
                        #const thing = true
                        #if not thing
                            print "if"
                        #elseif not false
                            print "elseif"
                        #else
                            #error crash
                            print "else"
                        #endif
                    end sub
                `);
            });

            it('supports whitespace-separated directives', async () => {
                const file = program.setFile<BrsFile>('source/main.bs', `
                    sub main()
                        #\t const thing=true
                        #\t if thing
                            print "if"
                        #\t elseif false
                            print "elseif"
                            #\t error crash
                        #\t else
                            print "else"
                        #\t endif
                    end sub
                `);
                expectZeroDiagnostics(program);
                await testTranspile(file.fileContents, `
                    sub main()
                        #\t const thing = true
                        #\t if thing
                            print "if"
                        #\t elseif false
                            print "elseif"
                            #\t error crash
                        #\t else
                            print "else"
                        #\t endif
                    end sub
                `);
            });

            it('supports case-insensitive bs_const variables', () => {
                fsExtra.outputFileSync(`${rootDir}/manifest`, undent`
                    bs_const=SomeKey=true
                `);
                program.setFile('source/main.brs', `
                    sub something()
                        #if somekey
                            print "lower"
                        #end if
                        #if SOMEKEY
                            print "UPPER"
                        #end if
                        #if SomeKey
                            print "MiXeD"
                        #end if
                    end sub
                `);
                program.validate();
                expectZeroDiagnostics(program);
            });

            it('works for upper case keywords', () => {
                program.setFile('source/main.brs', `
                    sub main()
                        #CONST someFlag = true
                        #IF someFlag
                            'code to execute when someFlag is true
                        #ELSEIF someFlag
                            'code to execute when anotherFlag is true
                        #ELSE
                            'code
                        #ENDIF
                    end sub
                `);
                program.validate();
                expectZeroDiagnostics(program);
            });

            it('supports single-word #elseif and #endif', () => {
                program.setFile('source/main.brs', `
                    sub main()
                        #const someFlag = true
                        #if someFlag
                            'code to execute when someFlag is true
                        #elseif someFlag
                            'code to execute when anotherFlag is true
                        #endif
                    end sub
                `);
                program.validate();
                expectZeroDiagnostics(program);
            });

            it('supports multi-word #else if and #end if', () => {
                program.setFile('source/main.brs', `
                    sub main()
                        #const someFlag = true
                        #if someFlag
                            'code to execute when someFlag is true
                        #else if someFlag
                            'code to execute when anotherFlag is true
                        #end if
                    end sub
                `);
                program.validate();
                expectZeroDiagnostics(program);
            });

            it('does not choke on invalid code inside a false conditional compile', () => {
                program.setFile('source/main.brs', `
                    sub main()
                        #if false
                            non-commented code here should not cause parse errors
                        #end if
                    end sub
                `);
                program.validate();
                expectZeroDiagnostics(program);
            });

            it('detects syntax error in #if', () => {
                program.setFile('source/main.brs', `
                    sub main()
                        #if true1
                            print "true"
                        #end if
                    end sub
                `);
                program.validate();
                expectDiagnostics(program, [
                    DiagnosticMessages.hashConstDoesNotExist()
                ]);
            });

            it('detects syntax error in #if not', () => {
                program.setFile('source/main.brs', `
                    sub main()
                        #if not true1
                            print "true"
                        #end if
                    end sub
                `);
                program.validate();
                expectDiagnostics(program, [
                    DiagnosticMessages.hashConstDoesNotExist()
                ]);
            });

            it('detects syntax error in #const', () => {
                program.setFile('source/main.brs', `
                    sub main()
                        #if %
                            print "true"
                        #end if
                    end sub
                `);
                expectDiagnostics(program, [
                    DiagnosticMessages.unexpectedCharacter('%'),
                    DiagnosticMessages.invalidHashIfValue()
                ]);
            });

            it('detects #const name using reserved word', () => {
                program.setFile('source/main.brs', `
                    sub main()
                        #const function = true
                    end sub
                `);
                expectDiagnostics(program, [
                    DiagnosticMessages.cannotUseReservedWordAsIdentifier('function')
                ]);
            });

            it('detects syntax error in #const', () => {
                program.setFile('source/main.brs', `
                    sub main()
                        #const someConst = 123
                    end sub
                `);
                expectDiagnostics(program, [
                    DiagnosticMessages.invalidHashConstValue()
                ]);
            });
        });

        it('supports stop statement', () => {
            program.setFile('source/main.brs', `
                sub main()
                   stop
                end sub
            `);
            expectZeroDiagnostics(program);
        });

        it('supports single-line if statements', () => {
            program.setFile('source/main.brs', `
                sub main()
                    if 1 < 2: return true: end if
                    if 1 < 2: return true
                    end if
                    if false : print "true" : end if
                    if true: print "8 worked": else if true: print "not run": else: print "not run": end if
                    if true then : test = sub() : print "yes" : end sub : end if
                end sub
            `);
            expectZeroDiagnostics(program);
        });

        it('supports line_num as global variable', () => {
            file.parse(`
                sub Main()
                    print LINE_NUM
                end sub
            `);
            expectZeroDiagnostics(program);
        });

        it('supports many keywords as object property names', () => {
            file.parse(`
                sub Main()
                    person = {}
                    person.and = true
                    person.box = true
                    person.createobject = true
                    person.dim = true
                    person.double = true
                    person.each = true
                    person.else = true
                    person.elseif = true
                    person.end = true
                    person.endfor = true
                    person.endfunction = true
                    person.endif = true
                    person.endsub = true
                    person.endwhile = true
                    person.eval = true
                    person.exit = true
                    person.exitfor = true
                    person.exitwhile = true
                    person.false = true
                    person.float = true
                    person.for = true
                    person.foreach = true
                    person.function = true
                    person.getglobalaa = true
                    person.getlastruncompileerror = true
                    person.getlastrunruntimeerror = true
                    person.goto = true
                    person.if = true
                    person.integer = true
                    person.invalid = true
                    person.let = true
                    person.line_num = true
                    person.longinteger = true
                    person.next = true
                    person.not = true
                    person.objfun = true
                    person.or = true
                    person.pos = true
                    person.print = true
                    person.rem = true
                    person.return = true
                    person.run = true
                    person.step = true
                    person.stop = true
                    person.string = true
                    person.sub = true
                    person.tab = true
                    person.then = true
                    person.to = true
                    person.true = true
                    person.type = true
                    person.while = true
                    person.public = true
                    person.protected = true
                    person.private = true
                    person.class = true
                    person.override = true
                    person.new = true
                end sub
            `);
            expectZeroDiagnostics(program);
        });
        it('does not error on numeric literal type designators', () => {
            file.parse(`
                sub main()
                    print &he2
                    print 1.2E+2
                    print 2!
                    print 12D-12
                    print 2.3#
                    print &hFEDCBA9876543210&
                    print 9876543210&
                end sub
            `);
            expectZeroDiagnostics(program);
        });

        it('does not error when encountering sub with return type', () => {
            file.parse(`
                sub main() as integer
                    return
                end sub
            `);
            expectZeroDiagnostics(program);
        });

        it('does not lose function scopes when mismatched end sub', () => {
            file.parse(`
                sub main()
                    sayHi()
                end function

                sub sayHi()
                    print "hello world"
                end sub
            `);
            expect(file.functionScopes).to.be.lengthOf(2);
        });

        it('does not lose sub scope when mismatched end function', () => {
            file.parse(`
                function main()
                    sayHi()
                end sub

                sub sayHi()
                    print "hello world"
                end sub
            `);
            expect(file.functionScopes).to.be.lengthOf(2);
        });

        it('does not error with boolean in RHS of set statement', () => {
            file.parse(`
                sub main()
                    foo = {
                        bar: false
                    }
                    foo.bar = true and false or 3 > 4
                end sub
            `);
            expectZeroDiagnostics(program);
        });

        it('does not error with boolean in RHS of set statement', () => {
            file.parse(`
                sub main()
                    m = {
                        isTrue: false
                    }
                    m.isTrue = true = true
                    m.isTrue = m.isTrue = true
                    m.isTrue = m.isTrue = m.isTrue
                end sub
            `);
            expectZeroDiagnostics(program);
        });

        it('supports variable names ending with type designators', () => {
            file.parse(`
                sub main()
                  name$ = "bob"
                  age% = 1
                  height! = 5.5
                  salary# = 9.87654321
                  someHex& = 13
                end sub
            `);
            expectZeroDiagnostics(program);
        });

        it('supports multiple spaces between two-word keywords', () => {
            file.parse(`
                sub main()
                    if true then
                        print "true"
                    else    if true then
                        print "also true"
                    end if
                end sub
            `);
            expectZeroDiagnostics(program);
        });

        it('does not error with `stop` as object key', () => {
            file.parse(`
                function GetObject()
                    obj = {
                        stop: function() as void

                        end function
                    }
                    return obj
                end function
            `);
            expectZeroDiagnostics(program);
        });

        it('does not error with `run` as object key', () => {
            file.parse(`
                function GetObject()
                    obj = {
                        run: function() as void

                        end function
                    }
                    return obj
                end function
            `);
            expectZeroDiagnostics(program);
        });

        it('supports assignment operators', () => {
            file.parse(`
                function Main()
                    x = 1
                    x += 1
                    x += 2
                    x -= 1
                    x /= 2
                    x = 9
                    x \\= 2
                    x *= 3.0
                    x -= 1
                    print x
                end function
            `);
            expectZeroDiagnostics(program);
        });

        it('supports `then` as object property', () => {
            file.parse(`
                function Main()
                    promise = {
                        then: sub()
                        end sub
                    }
                    promise.then()
                end function
            `);
            expectZeroDiagnostics(program);
        });

        it('supports function as parameter type', () => {
            file.parse(`
                sub Main()
                    doWork = function(callback as function)
                        callback()
                    end function
                end sub
            `);
            expectZeroDiagnostics(program);
        });

        it('supports increment operator', () => {
            file.parse(`
                function Main()
                    x = 3
                    x++
                end function
            `);
            expectZeroDiagnostics(program);
        });

        it('supports decrement operator', () => {
            file.parse(`
                function Main()
                    x = 3
                    x--
                end function
            `);
            expectZeroDiagnostics(program);
        });

        it('supports writing numbers with decimal but no trailing digit', () => {
            file.parse(`
                function Main()
                    x = 3.
                    print x
                end function
            `);
            expectZeroDiagnostics(program);
        });

        it('supports assignment operators against object properties', () => {
            file.parse(`
                function Main()
                    m.age = 1

                    m.age += 1
                    m.age -= 1
                    m.age *= 1
                    m.age /= 1
                    m.age \\= 1

                    m["age"] += 1
                    m["age"] -= 1
                    m["age"] *= 1
                    m["age"] /= 1
                    m["age"] \\= 1

                    print m.age
                end function
            `);
            expectZeroDiagnostics(program);
        });

        //skipped until `brs` supports this
        it('supports bitshift assignment operators', () => {
            file.parse(`
                function Main()
                    x = 1
                    x <<= 8
                    x >>= 4
                    print x
                end function
            `);
            expectZeroDiagnostics(program);
        });

        //skipped until `brs` supports this
        it('supports bitshift assignment operators on objects', () => {
            file.parse(`
                    function Main()
                        m.x = 1
                        m.x <<= 1
                        m.x >>= 1
                        print m.x
                    end function
                `);
            expectZeroDiagnostics(program);
        });

        it('supports leading and trailing periods for numeric literals', () => {
            file.parse(`
                function Main()
                    one = 1.
                    print one
                    pointOne = .1
                    print pointOne
                end function
            `);
            expectZeroDiagnostics(program);
        });

        it('supports bitshift assignment operators on object properties accessed by array syntax', () => {
            file.parse(`
                    function Main()
                        m.x = 1
                        'm['x'] << 1
                        'm['x'] >> 1
                        print m.x
                    end function
                `);
            expectZeroDiagnostics(program);
        });

        it('supports weird period AA accessor', () => {
            file.parse(`
                function Main()
                    m._uuid = "123"
                    print m.["_uuid"]
                end function
            `);
            expectZeroDiagnostics(program);
        });

        it('adds error for library statements NOT at top of file', () => {
            program.setFile('source/file.brs', ``);
            program.setFile('source/main.bs', `
                sub main()
                end sub
                import "file.brs"
            `);
            program.validate();
            expectDiagnostics(program, [
                DiagnosticMessages.unexpectedStatementLocation('import', 'at the top of the file')
            ]);
        });

        it('supports library imports', () => {
            program.setFile('source/main.brs', `
                Library "v30/bslCore.brs"
            `);
            expectZeroDiagnostics(program);
        });

        it('adds error for library statements NOT at top of file', () => {
            program.setFile('source/main.brs', `
                sub main()
                end sub
                Library "v30/bslCore.brs"
            `);
            program.validate();
            expectDiagnostics(program, [
                DiagnosticMessages.unexpectedStatementLocation('library', 'at the top of the file')
            ]);
        });

        it('adds error for library statements inside of function body', () => {
            program.setFile('source/main.brs', `
                sub main()
                    Library "v30/bslCore.brs"
                end sub
            `);
            program.validate();
            expectDiagnostics(program, [
                DiagnosticMessages.unexpectedStatementLocation('library', 'at the top of the file')
            ]);
        });

        it('supports colons as separators in associative array properties', () => {
            file.parse(`
                sub Main()
                    obj = {x:0 : y: 1}
                end sub
            `);
            expectZeroDiagnostics(program);
        });

        it('succeeds when finding variables with "sub" in them', () => {
            let file = program.setFile<BrsFile>('source/main.brs', `
                function DoSomething()
                    return value.subType()
                end function
            `);

            expect(file.callables[0]).to.deep.include({
                file: file,
                nameRange: Range.create(1, 25, 1, 36)
            });
        });

        it('succeeds when finding variables with the word "function" in them', () => {
            file.parse(`
                function Test()
                    typeCheckFunction = RBS_CMN_GetFunction(invalid, methodName)
                end function
            `);
        });

        it('finds line and column numbers for functions', () => {
            let file = new BrsFile({
                srcPath: 'absolute_path/file.brs',
                destPath: 'relative_path/file.brs',
                program: program
            });
            file.parse(`
                function DoA()
                    print "A"
                end function

                 function DoB()
                     print "B"
                 end function
            `);
            expect(file.callables[0].name).to.equal('DoA');
            expect(file.callables[0].nameRange).to.eql(Range.create(1, 25, 1, 28));

            expect(file.callables[1].name).to.equal('DoB');
            expect(file.callables[1].nameRange).to.eql(Range.create(5, 26, 5, 29));
        });

        it('throws an error if the file has already been parsed', () => {
            let file = new BrsFile({
                srcPath: 'abspath',
                destPath: 'relpath',
                program: program
            });
            file.parse(`'a comment`);
            try {
                file.parse(`'a new comment`);
                assert.fail(null, null, 'Should have thrown an exception, but did not');
            } catch (e) {
                //test passes
            }
        });

        it('finds and registers duplicate callables', () => {
            let file = new BrsFile({
                srcPath: 'absolute_path/file.brs',
                destPath: 'relative_path/file.brs',
                program: program
            });
            file.parse(`
                function DoA()
                    print "A"
                end function

                 function DoA()
                     print "A"
                 end function
            `);
            expect(file.callables.length).to.equal(2);
            expect(file.callables[0].name).to.equal('DoA');
            expect(file.callables[0].nameRange!.start.line).to.equal(1);

            expect(file.callables[1].name).to.equal('DoA');
            expect(file.callables[1].nameRange!.start.line).to.equal(5);
        });

        it('finds function calls that are unfinished', () => {
            let file = new BrsFile({
                srcPath: 'absolute_path/file.brs',
                destPath: 'relative_path/file.brs',
                program: program
            });
            file.parse(`
                function DoA()
                    DoB("a"
                end function
                function DoB(a as string)
                    DoC(
                end function
            `);
            expectDiagnostics(file.parser.diagnostics, [
                DiagnosticMessages.unmatchedLeftToken('(', 'function call arguments'),
                DiagnosticMessages.expectedNewlineOrColon(),
                DiagnosticMessages.unexpectedToken('end function'),
                DiagnosticMessages.unmatchedLeftToken('(', 'function call arguments'),
                DiagnosticMessages.expectedNewlineOrColon()
            ]);
        });

        it('sanitizes brs errors', () => {
            let file = new BrsFile({
                srcPath: 'absolute_path/file.brs',
                destPath: 'relative_path/file.brs',
                program: program
            });
            file.parse(`
                function DoSomething
                end function
            `);
            expectHasDiagnostics(program);
            expect(program.getDiagnostics()[0].location.uri).to.equal(util.pathToUri(file?.srcPath));
            expect(program.getDiagnostics()[0].location.range.start.line).to.equal(1);
        });

        it('supports using the `next` keyword in a for loop', () => {
            let file = new BrsFile({
                srcPath: 'absolute_path/file.brs',
                destPath: 'relative_path/file.brs',
                program: program
            });
            file.parse(`
                sub countit()
                    for each num in [1,2,3]
                        print num
                    next
                end sub
            `);
            expectZeroDiagnostics(program);
        });

        //test is not working yet, but will be enabled when brs supports this syntax
        it('supports assigning functions to objects', () => {
            let file = new BrsFile({
                srcPath: 'absolute_path/file.brs',
                destPath: 'relative_path/file.brs',
                program: program
            });
            file.parse(`
                function main()
                    o = CreateObject("roAssociativeArray")
                    o.sayHello = sub()
                        print "hello"
                    end sub
                end function
            `);
            expectZeroDiagnostics(program);
        });

        it('supports parameter types in functions in AA literals', () => {
            program.setFile('source/main.brs', `
                sub main()
                    aa = {
                        name: "test"
                        addInts: function(a as integer, b as integer) as integer
                            return a + b
                        end function
                    }
                end sub
            `);
            program.validate();
            expectZeroDiagnostics(program);
        });
    });

    describe('findCallables', () => {
        it('finds range', () => {
            let file = new BrsFile({
                srcPath: 'absolute_path/file.brs',
                destPath: 'relative_path/file.brs',
                program: program
            });
            file.parse(`
                sub Sum()
                    print "hello world"
                end sub
            `);
            let callable = file.callables[0];
            expect(callable.range).to.eql(Range.create(1, 16, 3, 23));
        });

        it('finds correct body range even with inner function', () => {
            let file = new BrsFile({
                srcPath: 'absolute_path/file.brs',
                destPath: 'relative_path/file.brs',
                program: program
            });
            file.parse(`
                sub Sum()
                    sayHi = sub()
                        print "Hi"
                    end sub
                    sayHi()
                end sub
            `);
            let callable = file.callables[0];
            expect(callable.range).to.eql(Range.create(1, 16, 6, 23));
        });

        it('finds callable parameters', () => {
            let file = new BrsFile({
                srcPath: 'absolute_path/file.brs',
                destPath: 'relative_path/file.brs',
                program: program
            });
            file.parse(`
                function Sum(a, b, c)

                end function
            `);
            let callable = file.callables[0];
            expect(callable.params[0]).to.deep.include({
                name: 'a',
                isOptional: false,
                isRestArgument: false
            });
            expect(callable.params[0].type).instanceof(DynamicType);

            expect(callable.params[1]).to.deep.include({
                name: 'b',
                isOptional: false,
                isRestArgument: false
            });
            expect(callable.params[1].type).instanceof(DynamicType);

            expect(callable.params[2]).to.deep.include({
                name: 'c',
                isOptional: false,
                isRestArgument: false
            });
            expect(callable.params[2].type).instanceof(DynamicType);
        });

        it('finds optional parameters', () => {
            let file = new BrsFile({
                srcPath: 'absolute_path/file.brs',
                destPath: 'relative_path/file.brs',
                program: program
            });
            file.parse(`
                function Sum(a=2)

                end function
            `);
            let callable = file.callables[0];
            expect(callable.params[0]).to.deep.include({
                name: 'a',
                isOptional: true,
                isRestArgument: false
            });
            expect(callable.params[0].type).instanceof(IntegerType);
        });

        it('finds parameter types', () => {
            let file = new BrsFile({
                srcPath: 'absolute_path/file.brs',
                destPath: 'relative_path/file.brs',
                program: program
            });
            file.parse(`
                function Sum(a, b as integer, c as string)

                end function
            `);
            let callable = file.callables[0];
            expect(callable.params[0]).to.deep.include({
                name: 'a',
                isOptional: false,
                isRestArgument: false
            });
            expect(callable.params[0].type).instanceof(DynamicType);

            expect(callable.params[1]).to.deep.include({
                name: 'b',
                isOptional: false,
                isRestArgument: false
            });
            expect(callable.params[1].type).instanceof(IntegerType);

            expect(callable.params[2]).to.deep.include({
                name: 'c',
                isOptional: false,
                isRestArgument: false
            });
            expect(callable.params[2].type).instanceof(StringType);
        });
    });

    describe('findCallables', () => {
        //this test is to help with code coverage
        it('skips top-level statements', () => {
            let file = new BrsFile({
                srcPath: 'absolute',
                destPath: 'relative',
                program: program
            });
            file.parse('name = "Bob"');
            expect(file.callables.length).to.equal(0);
        });

        it('finds return type', () => {
            let file = program.setFile<BrsFile>('source/main.brs', `
                function DoSomething() as string
                end function
            `);
            expect(file.callables[0]).to.deep.include(<Partial<Callable>>{
                file: file,
                nameRange: Range.create(1, 25, 1, 36),
                name: 'DoSomething',
                params: []
            });
            expect(file.callables[0].type.returnType).instanceof(StringType);
        });
    });

    describe('createFunctionScopes', () => {
        it('creates range properly', () => {
            file.parse(`
                sub Main()
                    name = 'bob"
                end sub
            `);
            expect(file.functionScopes[0].range).to.eql(Range.create(1, 16, 3, 23));
        });

        it('creates scopes for parent and child functions', () => {
            file.parse(`
                sub Main()
                    sayHi = sub()
                        print "hi"
                    end sub

                    scheduleJob(sub()
                        print "job completed"
                    end sub)
                end sub
            `);
            expect(file.functionScopes).to.length(3);
        });

        it('outer function does not capture inner statements', () => {
            file.parse(`
                sub Main()
                    name = "john"
                    sayHi = sub()
                        age = 12
                    end sub
                end sub
            `);
            let outerScope = file.getFunctionScopeAtPosition(Position.create(2, 25));
            expect(outerScope.variableDeclarations).to.be.lengthOf(2);

            let innerScope = file.getFunctionScopeAtPosition(Position.create(4, 10));
            expect(innerScope.variableDeclarations).to.be.lengthOf(1);
        });

        it('finds variables declared in function scopes', () => {
            file.parse(`
                sub Main()
                    sayHi = sub()
                        age = 12
                    end sub

                    scheduleJob(sub()
                        name = "bob"
                    end sub)
                end sub
            `);
            expect(file.functionScopes[0].variableDeclarations).to.be.length(1);
            expect(file.functionScopes[0].variableDeclarations[0]).to.deep.include(<VariableDeclaration>{
                lineIndex: 2,
                name: 'sayHi'
            });
            expect(file.functionScopes[0].variableDeclarations[0].getType()).instanceof(TypedFunctionType);

            expect(file.functionScopes[1].variableDeclarations).to.be.length(1);
            expect(file.functionScopes[1].variableDeclarations[0]).to.deep.include(<VariableDeclaration>{
                lineIndex: 3,
                name: 'age'
            });
            expect(file.functionScopes[1].variableDeclarations[0].getType()).instanceof(IntegerType);

            expect(file.functionScopes[2].variableDeclarations).to.be.length(1);
            expect(file.functionScopes[2].variableDeclarations[0]).to.deep.include(<VariableDeclaration>{
                lineIndex: 7,
                name: 'name'
            });
            expect(file.functionScopes[2].variableDeclarations[0].getType()).instanceof(StringType);
        });

        it('finds variable declarations inside of if statements', () => {
            file.parse(`
                sub Main()
                    if true then
                        theLength = 1
                    end if
                end sub
            `);
            let scope = file.getFunctionScopeAtPosition(Position.create(3, 0));
            expect(scope.variableDeclarations[0]).to.exist;
            expect(scope.variableDeclarations[0].name).to.equal('theLength');
        });

        it('finds value from global return', () => {
            let file = program.setFile<BrsFile>('source/main.brs', `
                sub Main()
                   myName = GetName()
                end sub

                function GetName() as string
                    return "bob"
                end function
            `);
            // Types are only guaranteed after validation
            program.validate();
            expectZeroDiagnostics(program);

            expect(file.functionScopes[0].variableDeclarations).to.be.length(1);
            expect(file.functionScopes[0].variableDeclarations[0]).to.deep.include(<VariableDeclaration>{
                lineIndex: 2,
                name: 'myName'
            });
            expectTypeToBe(file.functionScopes[0].variableDeclarations[0].getType(), StringType);
        });

        it('finds variable type from other variable', () => {
            let file = program.setFile<BrsFile>('source/main.brs', `
                sub Main()
                   name = "bob"
                   nameCopy = name
                end sub
            `);
            // Types are only guaranteed after validation
            program.validate();

            expect(file.functionScopes[0].variableDeclarations).to.be.length(2);
            expect(file.functionScopes[0].variableDeclarations[1]).to.deep.include(<VariableDeclaration>{
                lineIndex: 3,
                name: 'nameCopy'
            });
            expectTypeToBe(file.functionScopes[0].variableDeclarations[1].getType(), StringType);
        });

        it('sets proper range for functions', () => {
            file.parse(`
                sub Main()
                    getName = function()
                        return "bob"
                    end function
                end sub
            `);

            expect(file.functionScopes).to.be.length(2);
            expect(file.functionScopes[0].range).to.eql(Range.create(1, 16, 5, 23));
            expect(file.functionScopes[1].range).to.eql(Range.create(2, 30, 4, 32));
        });
    });

    it('handles mixed case `then` partions of conditionals', () => {
        program.setFile('source/main.brs', `
            sub Main()
                if true then
                    print "works"
                end if
            end sub
        `);

        expectZeroDiagnostics(program);
        program.setFile('source/main.brs', `
            sub Main()
                if true Then
                    print "works"
                end if
            end sub
        `);
        expectZeroDiagnostics(program);

        program.setFile('source/main.brs', `
            sub Main()
                if true THEN
                    print "works"
                end if
            end sub
        `);
        expectZeroDiagnostics(program);
    });

    it('does not throw when encountering incomplete import statement', () => {
        program.setFile('source/main.brs', `
            import
            sub main()
            end sub
        `);
        program.validate();
        //this test will throw an exception if something went wrong
    });

    describe('transpile', () => {
<<<<<<< HEAD
        it('does not crash when AA is missing closing curly token', async () => {
            const file = program.setFile<BrsFile>('source/main.bs', `
                sub main()
                    aa = {}
                end sub
            `);
            //delete the ending token `}`
            const aa = file.ast.findChild<AALiteralExpression>(isAALiteralExpression);
            delete (aa.tokens as any).close;

            await testTranspile(file, `
                sub main()
                    aa = {}
                end sub
            `, undefined, undefined, false);
=======
        it('namespaced functions default param values in d.bs files are transpiled correctly', () => {
            testGetTypedef(`
                namespace alpha
                    function beta()
                    end function
                    function charlie(fn = alpha.beta, fn2 = beta)
                    end function
                end namespace
                function delta(fn = alpha.beta)
                end function
            `);
>>>>>>> 890855f9
        });

        describe('null tokens', () => {
            it('succeeds when token locations are omitted', () => {
                doTest(`
                    library "something" 'comment before func
                    sub main(arg0, arg1 as string, arg2 = invalid)
                        'comment
                        aa = {
                            'comment
                            one: 1
                            "two": 2
                        }
                        arr = [
                            'comment
                            1
                            'comment
                            2
                        ]
                        val = + m.val
                        print "hello"
                        'comment after print
                        num = 1
                        num++
                        num += 2
                        num = +num
                        test(num)
                        for i = 0 to 10 step 1
                            exit for
                        end for
                        while true
                            exit while
                        end while
                        if true then
                            print 1
                        else if true
                            print 1
                        else
                            print 1
                        end if
                        dim thing[1, 2]
                        label1:
                        goto label1
                        end
                        stop
                        stuff = [
                            1
                            2
                            3
                        ]
                        for each item in stuff
                            print item
                        end for
                        m.thing = 1
                        m.thing += 1
                        m[1] = 1
                        m[1] += 1
                        m[1, 2] = 2
                        try
                            print m.b.c
                        catch e
                            print e
                        end try
                        throw "crash"
                        for i = 0 to 10
                            continue
                        end for
                        print m@name
                        print (1 + 2)
                    end sub

                    function test(p1)
                        return p1
                    end function
                `);
            });

            it('works for bs content', () => {
                program.setFile('source/lib.bs', ``);
                doTest(`
                    import "pkg:/source/lib.bs"
                    @annotation()
                    sub test()
                        two = 2
                        print \`1\${two}\${3}\n\`
                        print (1 as integer)
                        print SOURCE_LINE_NUM
                        print FUNCTION_NAME
                        print SOURCE_FUNCTION_NAME
                        print PKG_LOCATION
                        print PKG_PATH
                        print LINE_NUM
                        print new Person()
                        m.node@.someCallfunc()
                        m.node@.someCallfunc(1, 2)
                        print tag\`stuff\${LINE_NUM}\${LINE_NUM}\`
                        print 1 = 1 ? 1 : 2
                        print 1 = 1 ? m.one : m.two
                        print 1 ?? 2
                        print m.one ?? m.two
                        print /123/gi
                    end sub
                    function tag(param1, param2)
                    end function
                    const a = 1
                    namespace alpha
                        function beta()
                            throw "An error has occurred"
                        end function
                        function charlie()
                        end function
                    end namespace
                    sub test2()
                        ' alpha.charlie()
                    end sub

                    enum Direction
                        up = "up"
                    end enum

                    class Person
                        name as string
                        sub new()
                            print m.name
                        end sub

                        sub test()
                        end sub
                    end class

                    interface Beta
                        name as string
                    end interface
                `, `
                    'import "pkg:/source/lib.bs"

                    sub test()
                        two = 2
                        print ("1" + bslib_toString(two) + bslib_toString(3) + chr(10))
                        print 1
                        print -1
                        print "test"
                        print "test"
                        print "pkg:/source/main.brs:" + str(LINE_NUM)
                        print "pkg:/source/main.brs"
                        print LINE_NUM
                        print Person()
                        m.node.callfunc("someCallfunc")
                        m.node.callfunc("someCallfunc", 1, 2)
                        print tag(["stuff", "", ""], [LINE_NUM, LINE_NUM])
                        print bslib_ternary(1 = 1, 1, 2)
                        print (function(__bsCondition, m)
                                if __bsCondition then
                                    return m.one
                                else
                                    return m.two
                                end if
                            end function)(1 = 1, m)
                        print bslib_coalesce(1, 2)
                        print (function(m)
                                __bsConsequent = m.one
                                if __bsConsequent <> invalid then
                                    return __bsConsequent
                                else
                                    return m.two
                                end if
                            end function)(m)
                        print CreateObject("roRegex", "123", "gi")
                    end sub

                    function tag(param1, param2)
                    end function

                    function alpha_beta()
                        throw "An error has occurred"
                    end function

                    function alpha_charlie()
                    end function

                    sub test2()
                        ' alpha.charlie()
                    end sub

                    sub __Person_method_new()
                        m.name = invalid
                        print m.name
                    end sub
                    sub __Person_method_test()
                    end sub
                    function __Person_builder()
                        instance = {}
                        instance.new = __Person_method_new
                        instance.test = __Person_method_test
                        return instance
                    end function
                    function Person()
                        instance = __Person_builder()
                        instance.new()
                        return instance
                    end function
                `);
            });

            it('handles source literals properly', () => {
                const pathUrl = fileUrl(rootDir);
                let text = `"${pathUrl.substring(0, 4)}" + "${pathUrl.substring(4)}`;
                doTest(`
                    sub test()
                        print SOURCE_FILE_PATH
                        print SOURCE_LOCATION
                    end sub
                `, `
                    sub test()
                        print ${text}/source/main.bs"
                        print ${text}/source/main.bs:-1"
                    end sub
                `);
            });
            function doTest(source: string, expected = source) {
                const file = program.setFile<BrsFile>('source/main.bs', '');
                //override the parser with our locationless parser
                file['_parser'] = Parser.parse(source, { mode: ParseMode.BrighterScript, trackLocations: false, srcPath: s`${rootDir}/source/main.brs` });
                program.getScopesForFile(file).forEach(x => x['cache'].clear());
                program.validate();
                expectZeroDiagnostics(program);
                const result = file.transpile();
                expect(
                    trimMap(undent(result.code))
                ).to.eql(
                    undent(expected)
                );
            }

            it('transpiles call expression when paren tokens are missing', async () => {
                const file = program.setFile<BrsFile>('source/main.bs', `
                    sub main()
                    end sub
                `);
                const body = file.ast.findChild<Block>(isBlock);
                body.statements.push(new CallExpression({
                    callee: new LiteralExpression({ value: createIdentifier('lcase') }),
                    args: [createStringLiteral('HELLO')]
                }));

                await testTranspile(file, `
                    sub main()
                        lcase("HELLO")
                    end sub
                `, undefined, undefined, false);
            });

            it('transpiles print expression when print token is missing', async () => {
                const file = program.setFile<BrsFile>('source/main.bs', `
                    sub main()
                    end sub
                `);
                const body = file.ast.findChild<Block>(isBlock);
                body.statements.push(new PrintStatement({
                    expressions: [createStringLiteral('HELLO')]
                }));

                await testTranspile(file, `
                    sub main()
                        print "HELLO"
                    end sub
                `, undefined, undefined, false);
            });


            it('transpiles function expression when paren tokens are missing', async () => {
                const file = program.setFile<BrsFile>('source/main.bs', `
                `);
                file.ast.statements.push(new FunctionStatement({
                    func: new FunctionExpression({
                        body: new Block({ statements: [] })
                    }),
                    name: createIdentifier('main')
                }));

                await testTranspile(file, `
                    function main()
                    end function
                `, undefined, undefined, false);
            });

        });

        it('transpilies libpkg:/ paths when encountered', async () => {
            program.setFile('source/lib.bs', `
                import "libpkg:/source/numbers.bs"
            `);
            program.setFile('source/numbers.bs', `
                sub test()
                end sub
            `);
            await testTranspile(`
                <component name="TestButton" extends="Group">
                    <script type="text/brightscript" uri="libpkg:/source/lib.bs"/>
                </component>
            `, `
                <component name="TestButton" extends="Group">
                    <script type="text/brightscript" uri="libpkg:/source/lib.brs" />
                    <script type="text/brightscript" uri="pkg:/source/numbers.brs" />
                    <script type="text/brightscript" uri="pkg:/source/bslib.brs" />
                </component>
            `, undefined, 'components/TestButton.xml');
        });

        it('excludes trailing commas in array literals', async () => {
            await testTranspile(`
                sub main()
                    arr = [
                        1,
                        2,
                        3
                    ]
                    obj = {
                        one: 1,
                        two: 2,
                        three: 3
                    }
                end sub
            `, `
                sub main()
                    arr = [
                        1
                        2
                        3
                    ]
                    obj = {
                        one: 1
                        two: 2
                        three: 3
                    }
                end sub
            `);
        });

        it('transpiles if statement keywords as provided', async () => {
            const code = `
                sub main()
                    If True Then
                        Print True
                    Else If True Then
                        print True
                    Else If False Then
                        Print False
                    Else
                        Print False
                    End If
                end sub
            `;
            await testTranspile(code);
            await testTranspile(code.toLowerCase());
            await testTranspile(code.toUpperCase());
        });

        it('does not transpile `then` tokens', async () => {
            await testTranspile(`
                sub main()
                    if true
                        print true
                    else if true
                        print false
                    end if
                end sub
            `);
        });

        it('honors spacing between multi-word tokens', async () => {
            await testTranspile(`
                sub main()
                    if true
                        print true
                    elseif true
                        print false
                    endif
                end sub
            `);
        });

        it('handles when only some of the statements have `then`', async () => {
            await testTranspile(`
                sub main()
                    if true
                    else if true then
                    else if true
                    else if true then
                        if true then
                            return
                        end if
                    end if
                end sub
            `);
        });

        it('retains casing of parameter types', async () => {
            async function test(type: string) {
                await testTranspile(`
                    sub one(a as ${type}, b as ${type.toUpperCase()}, c as ${type.toLowerCase()})
                    end sub
                `);
            }
            await test('Boolean');
            await test('Double');
            await test('Dynamic');
            await test('Float');
            await test('Integer');
            await test('LongInteger');
            await test('Object');
            await test('String');
        });

        it('retains casing of return types', async () => {
            async function test(type: string, result: string) {
                await testTranspile(`
                    sub one() as ${type}
                        return ${result}
                    end sub

                    sub two() as ${type.toLowerCase()}
                        return ${result}
                    end sub

                    sub three() as ${type.toUpperCase()}
                        return ${result}
                    end sub
                `);
            }
            await test('Boolean', 'true');
            await test('Double', '1.23');
            await test('Dynamic', 'invalid');
            await test('Float', '1.23');
            await test('Integer', '123');
            await test('LongInteger', '123');
            await test('Object', '{}');
            await test('String', '"test"');
            await test('Void', '');
        });

        it('retains casing of literal types', async () => {
            async function test(type: string) {
                await testTranspile(`
                    sub main()
                        thing = ${type}
                        thing = ${type.toLowerCase()}
                        thing = ${type.toUpperCase()}
                    end sub
                `);
            }
            await test('Invalid');
            await test('True');
            await test('False');
        });
        describe('throwStatement', () => {
            it('transpiles properly', async () => {
                await testTranspile(`
                    sub main()
                        try
                            throw "some message"
                        catch e
                        end try
                    end sub
                `);
            });

            it('transpiles empty throw with "User-specified exception"', async () => {
                await testTranspile(`
                    sub main()
                        try
                            throw 'bs:disable-line
                        catch e
                        end try
                    end sub
                `, `
                    sub main()
                        try
                            throw "User-specified exception"
                        'bs:disable-line
                        catch e
                        end try
                    end sub
                `);
            });
        });

        describe('try/catch', () => {
            it('transpiles properly', async () => {
                await testTranspile(`
                    sub main()
                        try
                            print m.b.c
                        catch e
                            print "crash"
                        end try
                    end sub
                `);
            });

            it('recognizes the exception variable', async () => {
                await testTranspile(`
                    sub main()
                        try
                            print m.b.c
                        catch e
                            message = e.message
                            print message
                        end try
                    end sub
                `);
            });

            it('supports omitting the exception variable in brighterscript mode (we auto-add it at transpile time)', async () => {
                await testTranspile(`
                    sub new()
                        try
                            print "hello"
                        catch
                            print "error"
                        end try
                    end sub
                `, `
                    sub new()
                        try
                            print "hello"
                        catch e
                            print "error"
                        end try
                    end sub
                `, undefined, 'source/main.bs');
            });

            it('uses alternate name when `e` is already a local var', async () => {
                await testTranspile(`
                    sub new()
                        e = "ello love"
                        try
                            print "hello"
                        catch
                            print "error"
                        end try
                    end sub
                `, `
                    sub new()
                        e = "ello love"
                        try
                            print "hello"
                        catch __bsc_error
                            print "error"
                        end try
                    end sub
                `, undefined, 'source/main.bs');
            });
        });

        describe('namespaces', () => {
            it('properly transpiles namespace functions for assignments', async () => {
                await testTranspile(`
                    namespace NameA.NameB
                        sub Speak()
                        end sub
                    end namespace
                    sub main()
                        sayHello = NameA.NameB.Speak
                        sayHello()
                        someOtherObject = m.other.object
                    end sub
                `, `
                    sub NameA_NameB_Speak()
                    end sub

                    sub main()
                        sayHello = NameA_NameB_Speak
                        sayHello()
                        someOtherObject = m.other.object
                    end sub
                `);
            });

            it('transpiles namespace calls from within an array', async () => {
                await testTranspile(`
                    namespace Vertibrates.Birds
                        function GetAllBirds()
                            return [
                                GetDuck(),
                                GetGoose()
                            ]
                        end function

                        function GetDuck()
                        end function

                        function GetGoose()
                        end function
                    end namespace
                    `, `
                        function Vertibrates_Birds_GetAllBirds()
                            return [
                                Vertibrates_Birds_GetDuck()
                                Vertibrates_Birds_GetGoose()
                            ]
                        end function

                        function Vertibrates_Birds_GetDuck()
                        end function

                        function Vertibrates_Birds_GetGoose()
                        end function
                `, undefined, 'components/NobodyImportsMe.bs', false);
            });

            it('properly transpiles inferred namespace function for assignment', async () => {
                await testTranspile(`
                    namespace NameA.NameB
                        sub Speak()
                        end sub
                        sub main()
                            sayHello = Speak
                            sayHello()
                        end sub
                    end namespace
                `, `
                    sub NameA_NameB_Speak()
                    end sub

                    sub NameA_NameB_main()
                        sayHello = NameA_NameB_Speak
                        sayHello()
                    end sub
                `);
            });

            it('does not prefix global function names', async () => {
                await testTranspile(`
                    namespace is
                        function valid(thing) as boolean
                            return invalid <> thing
                        end function

                        function node(thing) as boolean
                            return valid(thing) and valid(getInterface(thing, "ifSgNodeChildren"))
                        end function
                    end namespace`, `
                    function is_valid(thing) as boolean
                        return invalid <> thing
                    end function

                    function is_node(thing) as boolean
                        return is_valid(thing) and is_valid(getInterface(thing, "ifSgNodeChildren"))
                    end function`
                );
            });

            it('does not prefix unnamespaced function names', async () => {
                await testTranspile(`
                    function valid(thing) as boolean
                        return invalid <> thing
                    end function

                    namespace is
                          function node(thing) as boolean
                            return valid(thing) and valid(getInterface(thing, "ifSgNodeChildren"))
                        end function
                    end namespace`, `
                    function valid(thing) as boolean
                        return invalid <> thing
                    end function
                    function is_node(thing) as boolean
                        return valid(thing) and valid(getInterface(thing, "ifSgNodeChildren"))
                    end function`
                );
            });

            it('does not prefix unnamespaced function names in deep namespace', async () => {
                await testTranspile(`
                     namespace is.a.deep.namespace
                        function valid(thing) as boolean
                            return invalid <> thing
                        end function

                        function node(thing) as boolean
                            return valid(thing) and valid(getInterface(thing, "ifSgNodeChildren"))
                        end function
                    end namespace`, `
                    function is_a_deep_namespace_valid(thing) as boolean
                        return invalid <> thing
                    end function

                    function is_a_deep_namespace_node(thing) as boolean
                        return is_a_deep_namespace_valid(thing) and is_a_deep_namespace_valid(getInterface(thing, "ifSgNodeChildren"))
                    end function`
                );
            });

            it('transpiles namespaced functions when used as variables', async () => {
                await testTranspile(`
                    namespace Vertibrates.Birds
                        function GetAllBirds()
                            return [
                                GetDuck(),
                                GetGoose()
                            ]
                        end function

                        function GetDuck()
                        end function

                        function GetGoose()
                        end function

                        function Test()
                            duckGetter = Vertibrates.Birds.GetDuck
                            gooseGetter = GetGoose
                        end function
                    end namespace`, `
                    function Vertibrates_Birds_GetAllBirds()
                        return [
                            Vertibrates_Birds_GetDuck()
                            Vertibrates_Birds_GetGoose()
                        ]
                    end function

                    function Vertibrates_Birds_GetDuck()
                    end function

                    function Vertibrates_Birds_GetGoose()
                    end function

                    function Vertibrates_Birds_Test()
                        duckGetter = Vertibrates_Birds_GetDuck
                        gooseGetter = Vertibrates_Birds_GetGoose
                    end function
               `);
            });
        });

        describe('shadowing', () => {

            it('does not add underscores when variable shadows namespace', async () => {
                await testTranspile(`
                    namespace alpha
                        function toStr()
                            return "ALPHA"
                        end function

                        sub foo()
                            alpha = 1
                            print alpha.toStr()
                        end sub
                    end namespace
                `, `
                    function alpha_toStr()
                        return "ALPHA"
                    end function

                    sub alpha_foo()
                        alpha = 1
                        print alpha.toStr()
                    end sub
                `);
            });

            it('does not add underscores when parameter shadows namespace', async () => {
                await testTranspile(`
                    namespace alpha
                        function toStr()
                            return "ALPHA"
                        end function
                    end namespace

                    sub foo(alpha)
                        print alpha.toStr()
                    end sub
                `, `
                    function alpha_toStr()
                        return "ALPHA"
                    end function

                    sub foo(alpha)
                        print alpha.toStr()
                    end sub
                `);
            });

            it('does not add underscores when var shadows namespaced func, used as an argument', async () => {
                await testTranspile(`
                    namespace alpha
                        function foo()
                        end function

                        function bar()
                            foo = 1
                            m.data = []
                            m.data.push(foo)
                        end function
                    end namespace
                `, `
                    function alpha_foo()
                    end function

                    function alpha_bar()
                        foo = 1
                        m.data = []
                        m.data.push(foo)
                    end function
                `);
            });

            it('does not add underscores when inline func var shadows namespaced func, used as an argument', async () => {
                await testTranspile(`
                    namespace alpha
                        function foo()
                        end function

                        function bar()
                            foo = function()
                                return 1
                            end function
                            m.data = []
                            m.data.push(foo)
                        end function
                    end namespace
                `, `
                    function alpha_foo()
                    end function

                    function alpha_bar()
                        foo = function()
                            return 1
                        end function
                        m.data = []
                        m.data.push(foo)
                    end function
                `);
            });

            it('does not add underscores when param shadows namespaced func, used as an argument', async () => {
                await testTranspile(`
                    namespace alpha
                        function foo()
                        end function

                        function bar(foo)
                            m.data = []
                            m.data.push(foo)
                        end function
                    end namespace
                `, `
                    function alpha_foo()
                    end function

                    function alpha_bar(foo)
                        m.data = []
                        m.data.push(foo)
                    end function
                `);
            });

            it('does not add underscores when param shadows namespaced class, used as an argument', async () => {
                await testTranspile(`
                    namespace alpha
                        class foo
                        end class

                        function bar(foo)
                            m.data = []
                            m.data.push(foo)
                        end function
                    end namespace
                `, `
                    function __alpha_foo_builder()
                        instance = {}
                        instance.new = sub()
                        end sub
                        return instance
                    end function
                    function alpha_foo()
                        instance = __alpha_foo_builder()
                        instance.new()
                        return instance
                    end function

                    function alpha_bar(foo)
                        m.data = []
                        m.data.push(foo)
                    end function
                `);
            });

            it('does not insert const value when param shadows namespaced const', async () => {
                await testTranspile(`
                    namespace alpha
                        const foo = 1222

                        function bar(foo)
                            print foo
                        end function
                    end namespace
                `, `
                    function alpha_bar(foo)
                        print foo
                    end function
                `);
            });

            it('does not insert const value when param shadows const', async () => {
                await testTranspile(`
                    const foo = 1222

                    function bar(foo)
                        print foo
                    end function
                `, `
                    function bar(foo)
                        print foo
                    end function
                `);
            });

            it('does not insert enum value when param shadows namespaced const', async () => {
                await testTranspile(`
                    namespace alpha
                        enum foo
                            up
                            down
                        end enum

                        function bar(foo)
                            print foo.whatever
                        end function
                    end namespace
                `, `
                    function alpha_bar(foo)
                        print foo.whatever
                    end function
                `);
            });

            it('inserts const value when using namespaced const defined in other namespace statement', async () => {
                await testTranspile(`
                    namespace alpha
                        const foo = 1222
                    end namespace

                    namespace alpha
                        function bar()
                            print foo
                        end function
                    end namespace
                `, `
                    function alpha_bar()
                        print 1222
                    end function
                `);
            });

            it('does not replace variable arg that shadows namespace name', async () => {
                await testTranspile(`
                    namespace alpha
                        const foo = 1222
                    end namespace

                    function bar(alpha)
                        print alpha.foo
                    end function
                `, `
                    function bar(alpha)
                        print alpha.foo
                    end function
                `);
            });

            it('does not replace defined variable that shadows namespace name', async () => {
                await testTranspile(`
                    namespace alpha
                        const foo = 1222
                    end namespace

                    function bar()
                        alpha = {
                            foo: 1
                        }
                        print alpha.foo
                    end function
                `, `
                    function bar()
                        alpha = {
                            foo: 1
                        }
                        print alpha.foo
                    end function
                `);
            });
        });

        it('includes all text to end of line for a non-terminated string', async () => {
            await testTranspile(
                'sub main()\n    name = "john \nend sub',
                'sub main()\n    name = "john "\nend sub',
                null as any,
                'source/main.bs',
                false
            );
        });
        it('escapes quotes in string literals', async () => {
            await testTranspile(`
                sub main()
                    expected = "Hello"
                    expected += chr(10) + " version=""2.0"""
                end sub
            `);
        });
        it('keeps function parameter types in proper order', async () => {
            await testTranspile(`
                function CreateTestStatistic(name as string, result = "Success" as string, time = 0 as integer, errorCode = 0 as integer, errorMessage = "" as string) as object
                    return {}
                end function
            `);
        });

        it('discard parameter types when removeParameterTypes is true', async () => {
            program.options.removeParameterTypes = true;
            await testTranspile(`
                sub one(a as integer, b = "" as string, c = invalid as dynamic)
                end sub
            `, `
                sub one(a, b = "", c = invalid)
                end sub
            `);
        });

        it('discard return type when removeParameterTypes is true', async () => {
            program.options.removeParameterTypes = true;
            await testTranspile(`
                function one() as string
                    return ""
                end function
            `, `
                function one()
                    return ""
                end function
            `);
        });

        it('does not remove `as void` when removeParameterTypes is true', async () => {
            program.options.removeParameterTypes = true;
            await testTranspile(`
                function one() as void
                    return
                end function
            `, `
                function one() as void
                    return
                end function
            `);
        });

        it('does not remove `as <type>` for sub when removeParameterTypes is true', async () => {
            program.options.removeParameterTypes = true;
            await testTranspile(`
                sub one() as string
                    return "hello"
                end sub
            `, `
                sub one() as string
                    return "hello"
                end sub
            `);
        });

        it('does not remove `as boolean` from onKeyEvent when removeParameterTypes is true', async () => {
            program.options.removeParameterTypes = true;
            await testTranspile(`
                function onKeyEvent(p1) as boolean
                    return true
                end function

                function somethingElse() as string
                    return "hello"
                end function
            `, `
                function onKeyEvent(p1) as boolean
                    return true
                end function

                function somethingElse()
                    return "hello"
                end function
            `);
        });

        it('transpiles local var assignment operators', async () => {
            await testTranspile(`
                sub main()
                    count = 0
                    count += 1
                    count -= 1
                    count *= 1
                    count /= 1
                    count \\= 1
                    count <<= 1
                    count >>= 1
                end sub
            `);
        });

        it('transpiles AA property assignment operators', async () => {
            await testTranspile(`
                sub main()
                    person = {
                        count: 0
                    }
                    person.count += 1
                end sub
            `);
        });

        it('transpiles AA indexed assignment operators', async () => {
            await testTranspile(`
                sub main()
                    person = {
                        count: 0
                    }
                    person["count"] += 1
                end sub
            `);
        });

        it('relative-referenced namespaced functions get prefixed', async () => {
            await testTranspile(`
                namespace Vertibrates.Birds
                    function GetAllBirds()
                        return [
                            GetDuck(),
                            GetGoose()
                        ]
                    end function

                    function GetDuck()
                    end function

                    function GetGoose()
                    end function
                end namespace
            `, `
                function Vertibrates_Birds_GetAllBirds()
                    return [
                        Vertibrates_Birds_GetDuck()
                        Vertibrates_Birds_GetGoose()
                    ]
                end function

                function Vertibrates_Birds_GetDuck()
                end function

                function Vertibrates_Birds_GetGoose()
                end function
            `, 'trim', 'source/main.bs');
        });

        it('transpiles namespaced functions', async () => {
            await testTranspile(`
                namespace NameA
                    sub alert()
                    end sub
                end namespace
                namespace NameA.NameB
                    sub alert()
                    end sub
                end namespace
            `, `
                sub NameA_alert()
                end sub
                sub NameA_NameB_alert()
                end sub
            `, 'trim', 'source/main.bs');
        });

        it('transpiles dim', async () => {
            async function doTest(code: string) {
                await testTranspile(`
                    sub main()
                        requestList = []
                        ${code}
                    end sub
                `, `
                    sub main()
                        requestList = []
                        ${code}
                    end sub
                `);
            }
            await doTest(`Dim c[5]`);
            await doTest(`Dim c[5, 4]`);
            await doTest(`Dim c[5, 4, 6]`);
            await doTest(`Dim requestData[requestList.count()]`);
            await doTest(`Dim requestData[1, requestList.count()]`);
            await doTest(`Dim requestData[1, requestList.count(), 2]`);
            await doTest(`Dim requestData[requestList[2]]`);
            await doTest(`Dim requestData[1, requestList[2]]`);
            await doTest(`Dim requestData[1, requestList[2], 2]`);
            await doTest(`Dim requestData[requestList["2"]]`);
            await doTest(`Dim requestData[1, requestList["2"]]`);
            await doTest(`Dim requestData[1, requestList["2"], 2]`);
            await doTest(`Dim requestData[1, StrToI("1"), 2]`);
            await testTranspile(`
                function getValue(param1)
                end function

                sub main()
                    requestList = []
                    Dim requestData[1, getValue({
                        key: "value"
                    }), 2]
                end sub
            `);
        });

        it('handles multi-index multi-dimensional arrays', async () => {
            await testTranspile(`
                sub main()
                    myMultiArray = [[[[[[[[["hello"]]]]]]]]]
                    myMultiArray[0][0][0][0][0][0][0][0][0] = "goodbye"
                    print myMultiArray[0, 0, 0, 0, 0, 0, 0, 0, 0]
                end sub
            `, `
                sub main()
                    myMultiArray = [
                        [
                            [
                                [
                                    [
                                        [
                                            [
                                                [
                                                    [
                                                        "hello"
                                                    ]
                                                ]
                                            ]
                                        ]
                                    ]
                                ]
                            ]
                        ]
                    ]
                    myMultiArray[0][0][0][0][0][0][0][0][0] = "goodbye"
                    print myMultiArray[0, 0, 0, 0, 0, 0, 0, 0, 0]
                end sub
            `);
        });

        it('transpiles calls to fully-qualified namespaced functions', async () => {
            await testTranspile(`
                namespace NameA
                    sub alert()
                    end sub
                end namespace
                namespace NameA.NameB
                    sub alert()
                    end sub
                end namespace
                sub main()
                    NameA.alert()
                    NameA.NameB.alert()
                end sub
            `, `
                sub NameA_alert()
                end sub
                sub NameA_NameB_alert()
                end sub

                sub main()
                    NameA_alert()
                    NameA_NameB_alert()
                end sub
            `, 'trim', 'source/main.bs');
        });

        it('does not crash on undefined trivia', async () => {
            //plugin that mangles trivia collections
            program.plugins.add({
                name: 'test-plugin',
                prepareFile: (event) => {
                    if (isBrsFile(event.file)) {
                        //delete trivia from the eof token
                        event.file.parser.eofToken.leadingTrivia = [];
                        event.file.ast.walk(createVisitor({
                            AstNode: (node) => {
                                //delete all trivia from the node
                                for (let i = 0; i < (node.leadingTrivia.length ?? 0); i++) {
                                    delete node.leadingTrivia[i];
                                }
                                for (let i = 0; i < (node.endTrivia.length ?? 0); i++) {
                                    delete node.endTrivia[i];
                                }
                            }
                        }), {
                            walkMode: WalkMode.visitAllRecursive
                        });
                        console.log('trivia removed');
                    }
                }
            });

            //ensure plugin errors are not suppressed
            program.plugins['suppressErrors'] = false;

            await testTranspile(`
                'comment 1
                sub main() 'comment 2
                    'comment 3
                    'comment 4
                    print "main" 'comment 5
                end sub 'comment 6
                'comment 7
            `, `
                sub main()
                    print "main"
                end sub
            `, undefined, 'source/main.bs');
        });

        it('includes annotation comments for class', async () => {
            await testTranspile(`
                'comment1
                @annotation
                'comment2
                @annotation()
                'comment3
                class Beta
                end class
            `, `
                function __Beta_builder()
                    instance = {}
                    instance.new = sub()
                    end sub
                    return instance
                end function
                'comment1
                'comment2
                'comment3
                function Beta()
                    instance = __Beta_builder()
                    instance.new()
                    return instance
                end function
            `, undefined, 'source/main.bs');
        });

        it('includes annotation comments for function', async () => {
            await testTranspile(`
                'comment1
                @annotation
                'comment2
                @annotation()
                'comment3
                function alpha()
                end function
            `, `
                'comment1
                'comment2
                'comment3
                function alpha()
                end function
            `, undefined, 'source/main.bs');
        });

        it('includes annotation comments for enum', async () => {
            await testTranspile(`
                'comment1
                @annotation
                'comment2
                @annotation()
                'comment3
                enum Direction
                    up = "up"
                end enum
            `, `
                'comment1
                'comment2
                'comment3
            `, undefined, 'source/main.bs');
        });

        it('includes annotation comments for const', async () => {
            await testTranspile(`
                'comment1
                @annotation
                'comment2
                @annotation()
                'comment3
                const direction = "up"
            `, `
                'comment1
                'comment2
                'comment3
            `, undefined, 'source/main.bs');
        });

        it('includes annotation comments for empty namespaces', async () => {
            await testTranspile(`
                'comment1
                @annotation
                'comment2
                @annotation()
                'comment3
                namespace alpha
                    'comment4
                    @annotation
                    'comment5
                    @annotation()
                    'comment6
                    namespace beta
                    end namespace
                end namespace
            `, `
                'comment1
                'comment2
                'comment3
                'comment4
                'comment5
                'comment6
            `, undefined, 'source/main.bs');
        });

        it('includes comments above namespaced method call', async () => {
            await testTranspile(`
                sub main()
                    'do nothing
                    utils.noop()
                end sub
                namespace utils
                    sub noop()
                    end sub
                end namespace
            `, `
                sub main()
                    'do nothing
                    utils_noop()
                end sub
                sub utils_noop()
                end sub
            `, undefined, 'source/main.bs');
        });

        it('includes comments above inferred namespace function call', async () => {
            await testTranspile(`
                namespace utils
                    sub test()
                        'do nothing
                        noop()
                    end sub
                    sub noop()
                    end sub
                end namespace
            `, `
                sub utils_test()
                    'do nothing
                    utils_noop()
                end sub

                sub utils_noop()
                end sub
            `, undefined, 'source/main.bs');
        });

        it('keeps end-of-line comments with their line', async () => {
            await testTranspile(`
                function DoSomething() 'comment 1
                    name = "bob" 'comment 2
                end function 'comment 3
            `);
        });

        it('works for functions', async () => {
            await testTranspile(`
                function DoSomething()
                    'lots of empty white space
                    'that will be removed during transpile
                    'since there are newlines below this comment one newline will be preserved



                end function
            `, `
                function DoSomething()
                    'lots of empty white space
                    'that will be removed during transpile
                    'since there are newlines below this comment one newline will be preserved

                end function
            `);
        });

        it('keeps empty AAs and arrays on same line', async () => {
            await testTranspile(`
                sub a()
                    person = {}
                    stuff = []
                end sub
        `, null as any, 'trim');
        });

        it('does not add leading or trailing newlines', async () => {
            await testTranspile(`function abc()\nend function`, undefined, 'none');
        });

        it('generates proper sourcemap comment', () => {
            program.options.sourceMap = true;
            const file = program.setFile<BrsFile>('source/main.bs', `
                sub main()
                end sub
            `);
            expect(file.transpile().code).to.eql(undent`
                sub main()
                end sub
                '//# sourceMappingURL=./main.brs.map
            `);
        });

        it('includes sourcemap.name property', () => {
            program.options.sourceMap = true;
            const file = program.setFile<BrsFile>('source/main.bs', `
                sub main()
                end sub
            `);
            expect(file.transpile().map.toJSON().file).to.eql('main.brs');
        });

        it('handles sourcemap edge case', async () => {
            let source =
                'sub main()\n' +
                '\n' +
                '    print 1\n' +
                '\n' +
                'end sub';
            program.options.sourceMap = true;
            let result = await testTranspile(source, `sub main()\n    print 1\nend sub`, 'none', 'source/main.bs');
            //load the source map
            let location = await SourceMapConsumer.with(result.map, null, (consumer) => {
                return consumer.generatedPositionFor({
                    line: 3,
                    column: 0,
                    source: s`${rootDir}/source/main.bs`,
                    bias: SourceMapConsumer.LEAST_UPPER_BOUND
                });
            });
            expect(location.line).to.eql(2);
            expect(location.column).eql(4);
        });

        describe('jump statements', () => {
            it('handles exit for', async () => {
                await testTranspile(`
                    sub main()
                        for i = 1 to 10
                            exit for
                        end for
                    end sub
                `);
            });

            it('handles exit while', async () => {
                await testTranspile(`
                    sub main()
                        while true
                            exit while
                        end while
                    end sub
                `);
            });

            it('handles exitWhile (one word)', async () => {
                await testTranspile(`
                    sub main()
                        while true
                            exitWhile
                        end while
                    end sub
                `);
            });

            it('transpiles case correctly', async () => {
                await testTranspile(`
                    sub main()
                        for i = 1 to 10
                            eXiT fOr
                        end for
                        while true
                            exIt whILE
                        end while
                        while true
                            eXitWhile
                        end while
                    end sub
                `);
            });
        });


        describe('sourcemap validation', () => {
            it('computes correct source and position in sourcemap', async () => {
                program.options.sourceMap = true;

                const file = program.setFile<BrsFile>('source/main.bs', `function abc(name)\n    firstName = name\nend function`);
                let i = 0;
                //remove newlines and EOF
                //set each token to a different file
                for (const token of file.parser.tokens) {
                    token.location.uri = util.pathToUri(s`${rootDir}/source/file${i++}.bs`);
                }

                const result = await program.getTranspiledFileContents(file.srcPath);
                const tokens = file.parser.tokens.filter(x => x.kind !== TokenKind.Eof && x.kind !== TokenKind.Newline);

                //load the source map
                await SourceMapConsumer.with(result.map.toString(), null, (consumer) => {
                    let sourcemapResult = tokens.map(token => {
                        let originalPosition = consumer.originalPositionFor({
                            //convert token 0-based line to source-map 1-based line for the lookup
                            line: token.location?.range.start.line + 1,
                            column: token.location?.range.start.character
                        });
                        return {
                            kind: token.kind,
                            start: Position.create(
                                //convert source-map 1-based line to token 0-based line
                                originalPosition.line! - 1,
                                originalPosition.column!
                            ),
                            source: originalPosition.source
                        };
                    });
                    expect(sourcemapResult).to.eql(
                        tokens.map(token => ({
                            kind: token.kind,
                            start: token.location?.range.start,
                            source: util.uriToPath(token.location.uri)
                        }))
                    );
                });
            });

            it('supports merging AST from one file into another', async () => {
                program.options.sourceMap = true;

                const alpha = program.setFile<BrsFile>('source/alpha.bs', `
                    function alpha()
                        print "alpha"
                    end function
                `);
                const beta = program.setFile<BrsFile>('source/beta.bs', `
                    function beta()
                        print "beta"
                    end function
                `);
                //merge alpha into beta
                beta.ast.statements.push(alpha.ast.statements[0]);

                const result = await program.getTranspiledFileContents(beta.srcPath);
                expect(result.code).to.eql(undent`
                    function beta()
                        print "beta"
                    end function

                    function alpha()
                        print "alpha"
                    end function
                    '//# sourceMappingURL=./beta.brs.map
                `);

                //load the source map
                await SourceMapConsumer.with(result.map.toString(), null, (consumer) => {

                    //prin|t "beta"
                    doTest(1, 8, s`${rootDir}/source/beta.bs`, 2, 24);
                    //prin|t "alpha"
                    doTest(5, 8, s`${rootDir}/source/alpha.bs`, 2, 24);

                    function doTest(destLine: number, destChar: number, srcPath: string, sourceLine: number, sourceChar: number) {
                        let originalPosition = consumer.originalPositionFor({
                            //convert token 0-based line to source-map 1-based line for the lookup
                            line: destLine + 1,
                            column: destChar
                        });
                        expect({
                            start: Position.create(
                                //convert source-map 1-based line to token 0-based line
                                originalPosition.line! - 1,
                                originalPosition.column!
                            ),
                            source: originalPosition.source
                        }).to.eql({
                            start: Position.create(
                                //convert source-map 1-based line to token 0-based line
                                sourceLine,
                                sourceChar
                            ),
                            source: srcPath
                        });
                    }
                });
            });

        });

        it('handles empty if block', async () => {
            await testTranspile(`
                sub main()
                    if true then
                    end if
                    if true then
                    else
                        print "else"
                    end if
                    if true then
                    else if true then
                        print "else"
                    end if
                    if true then
                    else if true then
                        print "elseif"
                    else
                        print "else"
                    end if
                end sub
            `);
        });

        it('handles empty elseif block', async () => {
            await testTranspile(`
                sub main()
                    if true then
                        print "if"
                    else if true then
                    end if
                    if true then
                        print "if"
                    else if true then
                    else if true then
                    end if
                end sub
            `);
        });

        it('handles empty else block', async () => {
            await testTranspile(`
                sub main()
                    if true then
                        print "if"
                    else
                    end if
                    if true then
                        print "if"
                    else if true then
                        print "elseif"
                    else
                    end if
                end sub
            `);
        });

        it('handles else block with a leading comment', async () => {
            await testTranspile(`
                sub main()
                    if true then
                        print "if"
                    else
                        ' leading comment
                        print "else"
                    end if
                end sub
            `);
        });

        it('works for function parameters', async () => {
            await testTranspile(`
                function DoSomething(name, age as integer, text as string)
                end function
            `, `
                function DoSomething(name, age as integer, text as string)
                end function
            `);
        });

        it('adds newlines between top-level statements', async () => {
            await testTranspile(`
                function a()
                end function

                function b()
                end function
            `);
        });

        it('properly indents nested AA literals', async () => {
            await testTranspile(`
                sub doSomething()
                    grandparent = {
                        parent: {
                            child: {
                                grandchild: {
                                    name: "baby"
                                }
                            }
                        }
                    }
                end sub
            `);
        });

        it('does not add comma after final object property even when comments are present', async () => {
            await testTranspile(`
                sub doSomething()
                    person = {
                        age: 12 'comment
                        name: "child"
                    }
                    person = {
                        age: 12 'comment
                        name: "child" 'comment
                    }
                    person = {
                        age: 12 'comment
                        name: "child"
                        'comment
                    }
                    person = {
                        age: 12 'comment
                        name: "child" 'comment
                        'comment
                    }
                end sub
            `);
        });

        it('keeps spaces in between comments when a statement ends in a comment ', async () => {
            await testTranspile(`
                sub foo()
                end sub 'comment

                'a function that does something
                sub foo2()
                end sub
            `);
        });


        it('keeps comment in correct place in empty function', async () => {
            await testTranspile(`
                sub noop1()
                end sub

                sub noop2() 'comment in empty function
                end sub
            `);
        });

        it('works for a complex function with comments all over the place', async () => {
            await testTranspile(`
                'import some library
                library "v30/bslCore.brs" 'comment

                'a function that does something
                function doSomething(age as integer, name = "bob") 'comment
                    person = { 'comment
                        name: "parent" 'comment
                        "age": 12
                        'comment as whole line
                        child: { 'comment
                            name: "child" 'comment
                        }
                    }
                    person.name = "john" 'comment
                    person.child.name = "baby" 'comment
                    person["name"] = person.child["name"] 'comment
                    age = 12 + 2 'comment
                    name = "tim" 'comment
                    age = 12 'comment
                    while true 'comment
                        age = age + 1 'comment
                        exit while 'comment
                    end while 'comment
                    while age < 12 or age < 15 'comment
                        age++ 'comment
                        exit while 'comment
                    end while 'comment
                    if true or 1 = 1 or name = "tim" then 'comment
                        print false 'comment
                    else if false or "cat" = "dog" or true then 'comment
                        print "true" 'comment
                    else 'comment
                        print "else" 'comment
                    end if 'comment
                    someBool = (true or false) or ((true) or (false)) 'comment
                    mylabel: 'comment
                    goto mylabel 'comment
                    age++ 'comment
                    age-- 'comment
                    end 'comment
                    stop 'comment
                    indexes = [ 'comment
                        'comment on its own line
                        1 'comment
                        2 'comment
                        3 'comment
                    ] 'comment
                    firstIndex = indexes[0] 'comment
                    for each idx in indexes 'comment
                        indexes[idx] = idx + 1 'comment
                    end for 'comment
                    if not true then 'comment
                        print "false" 'comment
                    end if 'comment 'comment
                    for i = 0 to 10 step 1 'comment
                        name = "bob" 'comment
                        age = 12 'comment
                        exit for 'comment
                    end for 'comment
                    callback = function(name, age as integer, cb as Function) as integer 'comment
                        returnValue = 12 'comment
                        return returnValue 'comment
                    end function 'comment
                    print "a"; "b"; 3 'comment
                    a(1, 2, 3) 'comment
                    person.functionCall(1, 2, 3) 'comment
                    if true then 'comment
                        level = 1 'comment
                        if false then 'comment
                            level = 2 'comment
                            if true or false then 'comment
                                level = 3 'comment
                                if false and true then 'comment
                                    level = 4 'comment
                                end if 'comment
                            end if 'comment
                        end if 'comment
                    end if 'comment
                end function

                function a(p1, p2, p3) 'comment
                end function 'comment
            `);
        });

        it('simple mapped files include a reference to the source map', () => {
            let file = program.setFile<BrsFile>('source/logger.brs', trim`
                sub logInfo()
                end sub
            `);
            file['needsTranspiled'] = false;
            const { code } = file.transpile();
            expect(code.endsWith(`'//# sourceMappingURL=./logger.brs.map`)).to.be.true;
        });

        it('AST generated files include a reference to the source map', () => {
            let file = program.setFile<BrsFile>('source/logger.brs', trim`
                sub logInfo()
                end sub
            `);
            file['needsTranspiled'] = true;
            const { code } = file.transpile();
            expect(code.endsWith(`'//# sourceMappingURL=./logger.brs.map`)).to.be.true;
        });

        it('replaces custom types in parameter types and return types', async () => {
            program.setFile('source/SomeKlass.bs', `
                class SomeKlass
                end class
            `);
            await testTranspile(`
                function foo() as SomeKlass
                    return new SomeKlass()
                end function

                sub bar(obj as SomeKlass)
                end sub
            `, `
                function foo() as dynamic
                    return SomeKlass()
                end function

                sub bar(obj as dynamic)
                end sub
            `);
        });

        it('allows typecasts wrapped in parens', async () => {
            program.setFile('source/SomeKlass.bs', `
                class SomeKlass
                end class
            `);
            await testTranspile(`
                sub foo(obj as SomeKlass)
                    (obj as roAssociativeArray).append({key:"value"})
                    print 3 + (obj as roAssociativeArray).count()
                end sub
            `, `
                sub foo(obj as dynamic)
                    obj.append({
                        key: "value"
                    })
                    print 3 + obj.count()
                end sub
            `);
        });

        it('allows multiple typecasts wrapped in parens', async () => {
            program.setFile('source/SomeKlass.bs', `
                class SomeKlass
                    function value()
                        return 0.123
                    end function
                end class
            `);
            await testTranspile(`
                sub foo(obj)
                    print val( sin( (0.707 + (obj as SomeKlass).value()) as float ).toStr() as string)
                end sub
            `, `
                sub foo(obj)
                    print val(sin((0.707 + obj.value())).toStr())
                end sub
            `);
        });

        it('allows a string of typecasts wrapped in parens', async () => {
            program.setFile('source/SomeKlass.bs', `
                class SomeKlass
                    function data()
                        return {key: "value"}
                    end function
                end class

                interface SomeIFace
                    key
                end interface
            `);
            await testTranspile(`
                sub foo(obj)
                    print (((obj as SomeKlass).data() as SomeIFace).key as string).len() as integer
                end sub
            `, `
                sub foo(obj)
                    print obj.data().key.len()
                end sub
            `);
        });

        describe('alias', () => {
            it('comments out the alias statement', async () => {
                await testTranspile(`
                    alias l = lcase
                `, `
                    'alias l = lcase
                `);
            });

            it('replaces aliased consts', async () => {
                program.setFile('source/types.bs', `
                    const MyConst = 3.14
                `);
                await testTranspile(`
                    import "pkg:/source/types.bs"
                    alias myc = MyConst

                    namespace alpha
                        const MyConst = 100
                        sub someFunc()
                            print myc
                        end sub
                    end namespace
                `, `
                    'import "pkg:/source/types.bs"
                    'alias myc = MyConst


                    sub alpha_someFunc()
                        print 3.14
                    end sub
                `);
            });

            it('replaces aliased function names', async () => {
                program.setFile('source/types.bs', `
                    sub someFunc()
                    end sub
                `);
                await testTranspile(`
                    import "pkg:/source/types.bs"
                    alias sf = someFunc

                    namespace alpha
                        sub someFunc()
                            sf()
                        end sub
                    end namespace
                `, `
                    'import "pkg:/source/types.bs"
                    'alias sf = someFunc
                    sub alpha_someFunc()
                        someFunc()
                    end sub
                `);
            });

            it('replaces aliased consts', async () => {
                program.setFile('source/types.bs', `
                    const PI = 3.14
                `);
                await testTranspile(`
                    import "pkg:/source/types.bs"
                    alias p = PI

                    namespace alpha
                        function pi() as string
                            return "apple"
                        end function

                        sub printPi()
                            print p
                        end sub
                    end namespace
                `, `
                    'import "pkg:/source/types.bs"
                    'alias p = PI
                    function alpha_pi() as string
                        return "apple"
                    end function

                    sub alpha_printPi()
                        print 3.14
                    end sub
                `);
            });

            it('replaces aliased enums', async () => {
                program.setFile('source/types.bs', `
                    enum Direction
                        north = "North"
                        south = "South"
                    end enum
                `);
                await testTranspile(`
                    import "pkg:/source/types.bs"
                    alias dir = Direction
                    alias dirN = Direction.north

                    namespace alpha
                        function Direction() as string
                            return "apple"
                        end function

                        sub printDir()
                            print dir.north
                            print dirN
                        end sub
                    end namespace
                `, `
                    'import "pkg:/source/types.bs"
                    'alias dir = Direction
                    'alias dirN = Direction.north
                    function alpha_Direction() as string
                        return "apple"
                    end function

                    sub alpha_printDir()
                        print "North"
                        print "North"
                    end sub
                `);
            });

            it('can deep alias a namespaced thing', async () => {
                program.setFile('source/types.bs', `
                    namespace alpha.beta.charlie
                        sub foo(text as string)
                            print text
                        end sub

                        const pi = 3.14
                    end namespace
                `);
                await testTranspile(`
                    import "pkg:/source/types.bs"
                    alias abcfoo = alpha.beta.charlie.foo
                    alias abcpi = alpha.beta.charlie.pi

                    namespace SomeNamespace
                        sub foo()
                            abcfoo(abcpi.toStr())
                        end sub
                    end namespace
                `, `
                    'import "pkg:/source/types.bs"
                    'alias abcfoo = alpha_beta_charlie_foo
                    'alias abcpi = alpha_beta_charlie_pi
                    sub SomeNamespace_foo()
                        alpha_beta_charlie_foo(3.14.toStr())
                    end sub
                `);
            });

            it('can alias a namespace', async () => {
                await testTranspile(`
                    alias get2 = get

                    namespace http
                        'Do an HTTP request
                        sub get()
                            print get2.aa()
                            print get2.aa().name
                            print get2.ABC
                            print get2.beta.DEF
                            print get2.beta.AnimalSounds.dog
                            print get2.MY_AA.id
                        end sub
                    end namespace

                    namespace get
                        function aa()
                            return {name: "John doe"}
                        end function

                        const ABC = "ABC"

                        const MY_AA = {id: 0}

                        namespace beta
                            const DEF = "DEF"
                            enum AnimalSounds
                                dog = "bark"
                                cat = "meow"
                            end enum
                        end namespace
                    end namespace
                `, `
                    'alias get2 = get
                    'Do an HTTP request
                    sub http_get()
                        print get_aa()
                        print get_aa().name
                        print "ABC"
                        print "DEF"
                        print "bark"
                        print ({
                            id: 0
                        }).id
                    end sub
                    function get_aa()
                        return {
                            name: "John doe"
                        }
                    end function
                `);
            });

            it('can alias a class', async () => {
                program.setFile('source/types.bs', `
                    class Person
                    end class
                `);
                await testTranspile(`
                    import "types.bs"
                    alias Person2 = Person
                    sub test()
                        dude = new Person2()
                    end sub
                `, `
                    'import "types.bs"
                    'alias Person2 = Person

                    sub test()
                        dude = Person()
                    end sub
                `);
            });

        });

        it('allows comments after alias/typecast/import statements', async () => {
            program.setFile('source/types.bs', `
                class Person
                end class

                interface MyComponent
                    name as string
                end interface
            `);
            await testTranspile(`
                typecast m as MyComponent ' typecast comment
                import "types.bs" ' import comment
                alias Person2 = Person ' alias comment

                sub test()
                    dude = new Person2()
                    print m.name
                end sub
            `, `
                'typecast m as MyComponent ' typecast comment
                'import "types.bs" ' import comment
                'alias Person2 = Person ' alias comment

                sub test()
                    dude = Person()
                    print m.name
                end sub
            `);
        });

        it('allows comments on same line as alias before namespace', async () => {
            program.setFile('source/types.bs', `
                class Person
                end class
            `);
            await testTranspile(`
                import "types.bs" ' import comment
                alias Person2 = Person ' alias comment

                namespace alpha
                    sub foo()
                    end sub
                end namespace
            `, `
                'import "types.bs" ' import comment
                'alias Person2 = Person ' alias comment

                sub alpha_foo()
                end sub
            `);
        });

        it('adds comments before eventually empty nodes', async () => {
            await testTranspile(`
                ' comment before enum
                enum Direction
                    north
                    south
                end enum

                ' comment before const
                const myconst = 1234

                ' comment before interface
                interface ABC
                    id as integer
                    function func() as string
                end interface

                ' comment before empty namespace
                namespace alpha
                end namespace
            `, `
                ' comment before enum

                ' comment before const

                ' comment before interface

                ' comment before empty namespace
            `);
        });

        describe('augmented assignments', () => {
            it('transpiles directly', async () => {
                await testTranspile(`
                    sub testAugmentedAssigns()
                        num = 7
                        num++
                        num += 2
                        num -= 2
                        num >>= 8
                    end sub
                `);
            });

            it('transpiles directly when LHS is a dotted get or indexed get', async () => {
                await testTranspile(`
                    sub testAugmentedAssigns(x)
                        x[0]++
                        x[0] += 2
                        x.prop += "hello"
                    end sub
                `);
            });
        });

        describe('leading and end trivia', () => {
            it('transpiles leading/end trivia', async () => {
                await testTranspile(`
                    'comment before function
                    sub test(x) 'comment end of line
                        'comment at start of function
                        print x 'comment at end of line
                        'comment at end of function
                    end sub
                    'comment after function
                `);
            });

            it('allows editing leading trivia', async () => {
                const mainFile = program.setFile<BrsFile>('source/amain.bs', `
                    sub test(x)
                        print x
                    end sub
                `);
                program.validate();
                const funcStmt = mainFile.ast.statements[0] as FunctionStatement;
                funcStmt.leadingTrivia.push(createToken(TokenKind.Comment, `'comment before function`), createToken(TokenKind.Newline));
                funcStmt.func.body.statements[0].leadingTrivia.unshift(createToken(TokenKind.Comment, `'comment after func declaration`));

                funcStmt.func.body.statements[0].leadingTrivia.push(
                    createToken(TokenKind.Comment, `'comment at start of function`),
                    createToken(TokenKind.Newline)
                );

                funcStmt.func.endTrivia.push(
                    createToken(TokenKind.Comment, `'comment at end of function`),
                    createToken(TokenKind.Newline)
                );

                mainFile.parser.eofToken.leadingTrivia.push(createToken(TokenKind.Comment, `'comment at end of file`));


                await testTranspile(mainFile, `
                    'comment before function
                    sub test(x)
                        'comment after func declaration
                        'comment at start of function
                        print x
                        'comment at end of function
                    end sub
                    'comment at end of file
                `);
            });
        });

        describe('enums', () => {

            it('handles shadowed enum names', async () => {
                await testTranspile(`
                    sub foo()
                        event = {}
                        event.event.append({})
                    end sub

                    enum event
                    end enum
                    `, `
                    sub foo()
                        event = {}
                        event.event.append({})
                    end sub
                `);
            });

            it('handles shadowed enum names in namespace', async () => {
                await testTranspile(`
                    namespace alpha
                        sub foo()
                            event = {}
                            event.event.append({})
                        end sub

                        enum event
                        end enum
                    end namespace
                    `, `
                    sub alpha_foo()
                        event = {}
                        event.event.append({})
                    end sub
                `);
            });

            it('handles shadowed enum names in previous namespace', async () => {
                await testTranspile(`
                    namespace alpha
                        namespace beta
                            sub foo()
                                event = {}
                                event.event.append({})
                                print 1
                            end sub
                        end namespace

                        enum event
                        end enum
                    end namespace
                    `, `
                    sub alpha_beta_foo()
                        event = {}
                        event.event.append({})
                        print 1
                    end sub
                `);
            });
        });
    });

    describe('union types', () => {

        it('use dynamic for union of unlike primitives', async () => {
            await testTranspile(`
                function test1() as string or integer
                    return "hello"
                end function

                function test2() as double or float
                    return 1.23
                end function

                function test3() as integer or longinteger
                    return 5
                end function

                function test4() as integer or integer or integer
                    return 5
                end function
            `, `
                function test1() as dynamic
                    return "hello"
                end function

                function test2() as dynamic
                    return 1.23
                end function

                function test3() as dynamic
                    return 5
                end function

                function test4() as integer
                    return 5
                end function
            `);
        });

        it('use object for union of object', async () => {
            await testTranspile(`
                function test1() as object
                    return 1
                end function

                function test2() as object or object
                    return 1
                end function

                function test3() as object or object or object
                    return 1
                end function
                `, `
                function test1() as object
                    return 1
                end function

                function test2() as object
                    return 1
                end function

                function test3() as object
                    return 1
                end function
            `);
        });
    });

    describe('callfunc operator', () => {
        describe('transpile', () => {
            it('does not produce diagnostics on plain roSGNode', () => {
                program.setFile('source/main.bs', `
                    sub test()
                        someNode = createObject("roSGNode", "Node")
                        someNode@.someFunction({test: "value"})
                    end sub
                `);
                program.validate();
                expectZeroDiagnostics(program);
            });

            it('sets invalid on empty callfunc with legacyCallfuncHandling=true', async () => {
                program.options.legacyCallfuncHandling = true;
                await testTranspile(`
                    sub main(node)
                        node@.doSomething()
                        m.top.node@.doSomething()
                        m.top.node@.doSomething(1)
                    end sub
                `, `
                    sub main(node)
                        node.callfunc("doSomething", invalid)
                        m.top.node.callfunc("doSomething", invalid)
                        m.top.node.callfunc("doSomething", 1)
                    end sub
                `);
            });

            it('empty callfunc allowed by default', async () => {
                await testTranspile(`
                    sub main(node)
                        node@.doSomething()
                        m.top.node@.doSomething()
                        m.top.node@.doSomething(1)
                    end sub
                `, `
                    sub main(node)
                        node.callfunc("doSomething")
                        m.top.node.callfunc("doSomething")
                        m.top.node.callfunc("doSomething", 1)
                    end sub
                `);
            });

            it('includes original arguments', async () => {
                await testTranspile(`
                    sub main(node)
                        node@.doSomething(1, true, m.top.someVal)
                    end sub
                `, `
                    sub main(node)
                        node.callfunc("doSomething", 1, true, m.top.someVal)
                    end sub
                `);
            });
        });
    });

    describe('transform callback', () => {
        function parseFileWithCallback(ext: string, onParsed: () => void) {
            const rootDir = process.cwd();
            const program = new Program({
                rootDir: rootDir
            });
            program.plugins.add({
                name: 'transform callback',
                afterFileParse: onParsed
            });
            file = program.setFile(`source/file${ext}`, `
                sub Sum()
                    print "hello world"
                end sub
            `);
            expect(file.extension).to.equal(ext);
            return file;
        }

        it('called for BRS file', () => {
            const onParsed = sinon.spy();
            parseFileWithCallback('.brs', onParsed);
            expect(onParsed.callCount).to.equal(1);
        });

        it('called for BR file', () => {
            const onParsed = sinon.spy();
            parseFileWithCallback('.bs', onParsed);
            expect(onParsed.callCount).to.equal(1);
        });
    });

    describe('typedefKey', () => {
        it('works for .brs files', () => {
            expect(
                s((program.setFile<BrsFile>('source/main.brs', '')).typedefKey)
            ).to.equal(
                s`${rootDir.toLowerCase()}/source/main.d.bs`
            );
        });
        it('returns undefined for files that should not have a typedef', () => {
            expect((program.setFile<BrsFile>('source/main.bs', '')).typedefKey).to.be.undefined;

            expect((program.setFile<BrsFile>('source/main.d.bs', '')).typedefKey).to.be.undefined;

            const xmlFile = program.setFile<BrsFile>('components/comp.xml', '');
            expect(xmlFile.typedefKey).to.be.undefined;
        });
    });

    describe('type definitions', () => {
        it('only exposes defined functions even if source has more', () => {
            //parse the .brs file first so it doesn't know about the typedef
            program.setFile<BrsFile>('source/main.brs', `
                sub main()
                end sub
                sub speak()
                end sub
            `);

            program.setFile('source/main.d.bs', `
                sub main()
                end sub
            `);

            const sourceScope = program.getScopeByName('source');
            const functionNames = sourceScope.getAllCallables().map(x => x.callable.name);
            expect(functionNames).to.include('main');
            expect(functionNames).not.to.include('speak');
        });

        it('reacts to typedef file changes', () => {
            let file = program.setFile<BrsFile>('source/main.brs', `
                sub main()
                end sub
                sub speak()
                end sub
            `);
            expect(file.hasTypedef).to.be.false;
            expect(file.typedefFile).not.to.exist;

            program.setFile('source/main.d.bs', `
                sub main()
                end sub
            `);
            expect(file.hasTypedef).to.be.true;
            expect(file.typedefFile).to.exist;

            //add replace file, does it still find the typedef
            file = program.setFile<BrsFile>('source/main.brs', `
                sub main()
                end sub
                sub speak()
                end sub
            `);
            expect(file.hasTypedef).to.be.true;
            expect(file.typedefFile).to.exist;

            program.removeFile(s`${rootDir}/source/main.d.bs`);

            expect(file.hasTypedef).to.be.false;
            expect(file.typedefFile).not.to.exist;
        });
    });

    describe('typedef', () => {
        it('includes enum and interface types', async () => {
            await testGetTypedef(`
                interface Foo
                    field as string
                end interface

                enum Bar
                    value
                end enum

                function baz(parameter as Foo) as Bar
                    return Bar.value
                end function
            `, `
                interface Foo
                    field as string
                end interface

                enum Bar
                    value
                end enum
                function baz(parameter as Foo) as Bar
                end function
            `);
        });

        it('sets typedef path properly', () => {
            expect((program.setFile<BrsFile>('source/main1.brs', '')).typedefKey).to.equal(s`${rootDir}/source/main1.d.bs`.toLowerCase());
            expect((program.setFile<BrsFile>('source/main2.d.bs', '')).typedefKey).to.equal(undefined);
            expect((program.setFile<BrsFile>('source/main3.bs', '')).typedefKey).to.equal(undefined);
            //works for dest with `.brs` extension
            expect((program.setFile<BrsFile>({ src: 'source/main4.bs', dest: 'source/main4.brs' }, '')).typedefKey).to.equal(undefined);
        });

        it('does not link when missing from program', () => {
            const file = program.setFile<BrsFile>('source/main.brs', ``);
            expect(file.typedefFile).not.to.exist;
        });

        it('links typedef when added BEFORE .brs file', () => {
            const typedef = program.setFile<BrsFile>('source/main.d.bs', ``);
            const file = program.setFile<BrsFile>('source/main.brs', ``);
            expect(file.typedefFile).to.equal(typedef);
        });

        it('links typedef when added AFTER .brs file', () => {
            const file = program.setFile<BrsFile>('source/main.brs', ``);
            const typedef = program.setFile<BrsFile>('source/main.d.bs', ``);
            expect(file.typedefFile).to.eql(typedef);
        });

        it('removes typedef link when typedef is removed', () => {
            const typedef = program.setFile<BrsFile>('source/main.d.bs', ``);
            const file = program.setFile<BrsFile>('source/main.brs', ``);
            program.removeFile(typedef.srcPath);
            expect(file.typedefFile).to.be.undefined;
        });
    });

    describe('getTypedef', () => {
        function testTypedef(original: string, expected: string, mode: ParseMode = ParseMode.BrighterScript) {
            const ext = mode === ParseMode.BrighterScript ? 'bs' : 'brs';
            let file = program.setFile<BrsFile>(`source/main.${ext}`, original);
            program.validate();
            expectZeroDiagnostics(program);
            expect(file.getTypedef().trimEnd()).to.eql(expected);
        }

        it('includes namespace on extend class names', () => {
            testTypedef(`
                namespace AnimalKingdom
                    class Bird
                    end class
                    class Duck extends Bird
                    end class
                end namespace
            `, trim`
                namespace AnimalKingdom
                    class Bird
                        sub new()
                        end sub
                    end class
                    class Duck extends AnimalKingdom.Bird
                        sub new()
                        end sub
                    end class
                end namespace
            `);
        });

        it('strips function body', () => {
            testTypedef(`
                sub main(param1 as string)
                    print "main"
                end sub
            `, trim`
                sub main(param1 as string)
                end sub
            `);
        });

        it('includes annotations', () => {
            testTypedef(`
                namespace test
                    @an
                    @anFunc("value")
                    function getDuck()
                    end function
                    class Duck
                        @anMember
                        @anMember("field")
                        private thing

                        @anMember
                        @anMember("func")
                        private function foo()
                        end function
                    end class
                end namespace
            `, trim`
                namespace test
                    @an
                    @anFunc("value")
                    function getDuck()
                    end function
                    class Duck
                        sub new()
                        end sub
                        @anMember
                        @anMember("field")
                        private thing as dynamic
                        @anMember
                        @anMember("func")
                        private function foo()
                        end function
                    end class
                end namespace
            `);
        });

        it('includes import statements', () => {
            program.setFile('source/lib.brs', ``);
            testTypedef(`
               import "pkg:/source/lib.brs"
            `, trim`
                import "pkg:/source/lib.brs"
            `);
        });

        it('includes namespace statements', () => {
            testTypedef(`
                namespace Name
                    sub logInfo()
                    end sub
                end namespace
                namespace NameA.NameB
                    sub logInfo()
                    end sub
                end namespace
            `, trim`
                namespace Name
                    sub logInfo()
                    end sub
                end namespace
                namespace NameA.NameB
                    sub logInfo()
                    end sub
                end namespace
            `);
        });

        it('includes classes', () => {
            testTypedef(`
                class Person
                    public name as string
                    public age = 12
                    public sub getAge() as integer
                        return m.age
                    end sub
                end class
                namespace NameA.NameB
                    class Person
                        public name as string
                        public age = 12
                        public sub getAge() as integer
                            return m.age
                        end sub
                    end class
                end namespace
            `, trim`
                class Person
                    sub new()
                    end sub
                    public name as string
                    public age as integer
                    public sub getAge() as integer
                    end sub
                end class
                namespace NameA.NameB
                    class Person
                        sub new()
                        end sub
                        public name as string
                        public age as integer
                        public sub getAge() as integer
                        end sub
                    end class
                end namespace
            `);
        });

        it('creates constructor properly', () => {
            testTypedef(`
                class Parent
                end class
            `, trim`
                class Parent
                    sub new()
                    end sub
                end class
            `);
        });

        it('sets properties to dynamic when initialized to invalid', () => {
            testTypedef(`
                class Human
                    public firstName = invalid
                    public lastName as string = invalid
                end class
            `, trim`
                class Human
                    sub new()
                    end sub
                    public firstName as dynamic
                    public lastName as string
                end class
            `);
        });

        it('includes class inheritance', () => {
            testTypedef(`
                class Human
                    name
                    sub new(name as string)
                        m.name = name
                    end sub
                end class
                class Person extends Human
                    sub new(name as string)
                        super(name)
                    end sub
                end class
            `, trim`
                class Human
                    public name as dynamic
                    sub new(name as string)
                    end sub
                end class
                class Person extends Human
                    sub new(name as string)
                    end sub
                end class
            `);
        });

        it('includes access modifier keyword', () => {
            testTypedef(`
                class Human
                    public firstName as string
                    protected middleName as string
                    private lastName as string
                    public function getFirstName()
                        return m.firstName
                    end function
                    protected function getMiddleName()
                        return m.middleName
                    end function
                    private function getLastName()
                        return m.lastName
                    end function
                end class
            `, trim`
                class Human
                    sub new()
                    end sub
                    public firstName as string
                    protected middleName as string
                    private lastName as string
                    public function getFirstName()
                    end function
                    protected function getMiddleName()
                    end function
                    private function getLastName()
                    end function
                end class
            `);
        });

        it('includes overrides keyword if present in source', () => {
            testTypedef(`
                class Animal
                    public sub speak()
                        print "Hello Animal"
                    end sub
                end class
                class Dog extends Animal
                    public override sub speak()
                        print "Hello Dog"
                    end sub
                end class
            `, trim`
                class Animal
                    sub new()
                    end sub
                    public sub speak()
                    end sub
                end class
                class Dog extends Animal
                    sub new()
                    end sub
                    public override sub speak()
                    end sub
                end class
            `);
        });

        it('includes class inheritance cross-namespace', () => {
            testTypedef(`
                namespace NameA
                    class Human
                        name
                        sub new(name as string)
                            m.name = name
                        end sub
                    end class
                end namespace
                namespace NameB
                    class Person extends NameA.Human
                        sub new(name as string)
                            super(name)
                        end sub
                    end class
                end namespace
            `, trim`
                namespace NameA
                    class Human
                        public name as dynamic
                        sub new(name as string)
                        end sub
                    end class
                end namespace
                namespace NameB
                    class Person extends NameA.Human
                        sub new(name as string)
                        end sub
                    end class
                end namespace
            `);
        });
    });

    describe('parser getter', () => {
        it('recreates the parser when missing', () => {
            const file = program.setFile<BrsFile>('source/main.brs', `
                sub main()
                end sub
            `);
            const parser = file['_parser'];
            //clear the private _parser instance
            file['_parser'] = undefined as any;

            //force the file to get a new instance of parser
            const newParser = file.parser;

            expect(newParser).to.exist.and.to.not.equal(parser);

            //reference shouldn't change in subsequent accesses
            expect(file.parser).to.equal(newParser);
        });

        it('call parse when previously skipped', () => {
            program.setFile<BrsFile>('source/main.d.bs', `'typedef
                sub main()
                end sub
            `);
            const file = program.setFile<BrsFile>('source/main.brs', `'source
                sub main()
                end sub
            `);
            //no functions should be found since the parser was skipped
            expect(file['_parser']).to.not.exist;

            const stub = sinon.stub(file, 'parse').callThrough();

            //`file.parser` is a getter, so that should force the parse to occur
            expect(file.parser.ast).to.exist;
            expect(stub.called).to.be.true;
            //parse should have been called
        });
    });

    describe('Plugins', () => {
        let pluginFileName: string;
        let idx = 1;
        beforeEach(() => {
            pluginFileName = `plugin-${idx++}.js`;
            fsExtra.outputFileSync(s`${tempDir}/plugins/${pluginFileName}`, `
                function plugin() {
                    return {
                        name: 'lower-file-name',
                        afterProvideFile: (evt) => {
                            evt.files[0]._customProp = true;
                        }
                    };
                }
                exports.default = plugin;
            `);
        });

        it('can load an absolute plugin which receives callbacks', () => {
            for (const plugin of util.loadPlugins(tempDir, [s`${tempDir}/plugins/${pluginFileName}`])) {
                program.plugins.add(plugin);
            }
            const file = program.setFile<any>('source/MAIN.brs', '');
            expect(file._customProp).to.exist;
        });

        it('can load a relative plugin which receives callbacks', () => {
            for (const plugin of util.loadPlugins(tempDir, [`./plugins/${pluginFileName}`])) {
                program.plugins.add(plugin);
            }
            const file = program.setFile<any>('source/MAIN.brs', '');
            expect(file._customProp).to.exist;
        });
    });

    describe('getDefinition', () => {
        it('returns const locations', () => {
            const file = program.setFile<BrsFile>('source/main.bs', `
                sub main()
                    print alpha.beta.charlie
                end sub
                namespace alpha.beta
                    const CHARLIE = true
                end namespace
            `);
            program.validate();
            //print alpha.beta.char|lie
            expect(program.getDefinition(file.srcPath, Position.create(2, 41))).to.eql([{
                uri: util.pathToUri(file.srcPath),
                range: util.createRange(5, 26, 5, 33)
            }]);
        });

        it('returns enum locations', () => {
            const file = program.setFile<BrsFile>('source/main.bs', `
                sub main()
                    print alpha.beta.people.charlie
                end sub
                namespace alpha.beta
                    enum people
                        charlie = "charles"
                    end enum
                end namespace
            `);
            program.validate();
            //print alpha.beta.char|lie
            expect(program.getDefinition(file.srcPath, Position.create(2, 40))).to.eql([{
                uri: util.pathToUri(file.srcPath),
                range: util.createRange(5, 25, 5, 31)
            }]);
        });

        it('returns interface location', () => {
            const file = program.setFile<BrsFile>('source/main.bs', `
                sub test(selectedMovie as Movie)
                    print selectedMovie
                end sub
                interface Movie
                    url as string
                end interface
            `);
            program.validate();
            // sub test(selectedMovie as Mo|vie)
            expect(program.getDefinition(file.srcPath, Position.create(1, 44))).to.eql([{
                uri: util.pathToUri(file.srcPath),
                range: util.createRange(4, 26, 4, 31)
            }]);
        });

        it('returns namespaced interface location', () => {
            const file = program.setFile<BrsFile>('source/main.bs', `
                sub test(selectedMovie as interfaces.Movie)
                    print selectedMovie
                end sub
                namespace interfaces
                    interface Movie
                        url as string
                    end interface
                end namespace
            `);
            program.validate();
            //sub test(selectedMovie as interfaces.Mo|vie)
            expect(program.getDefinition(file.srcPath, Position.create(1, 55))).to.eql([{
                uri: util.pathToUri(file.srcPath),
                range: util.createRange(5, 30, 5, 35)
            }]);
        });

        it('returns class location', () => {
            const file = program.setFile<BrsFile>('source/main.bs', `
                sub test(selectedMovie as Movie)
                    print selectedMovie
                end sub
                class Movie
                    url as string
                end class
            `);
            program.validate();
            //sub test(selectedMovie as Mo|vie)
            expect(program.getDefinition(file.srcPath, Position.create(1, 44))).to.eql([{
                uri: util.pathToUri(file.srcPath),
                range: util.createRange(4, 22, 4, 27)
            }]);
        });

        it('returns namespaced class location', () => {
            const file = program.setFile<BrsFile>('source/main.bs', `
                sub test(selectedMovie as classes.Movie)
                    print selectedMovie
                end sub
                namespace classes
                    class Movie
                        url as string
                    end class
                end namespace
            `);
            program.validate();
            //sub test(selectedMovie as classes.Mo|vie)
            expect(program.getDefinition(file.srcPath, Position.create(1, 52))).to.eql([{
                uri: util.pathToUri(file.srcPath),
                range: util.createRange(5, 26, 5, 31)
            }]);
        });

        it('does not crash on nulls', () => {
            const file = program.setFile<BrsFile>('source/main.bs', `
                sub main()
                    print alpha.beta
                end sub
            `);
            program.validate();
            sinon.stub(util, 'getAllDottedGetParts').returns(null as any);
            // print alpha.be|ta
            expect(program.getDefinition(file.srcPath, Position.create(2, 34))).to.eql([]);
        });

        it('returns enum member locations', () => {
            const file = program.setFile<BrsFile>('source/main.bs', `
                sub main()
                    print alpha.beta.people.charlie
                end sub
                namespace alpha.beta
                    enum people
                        charlie = "charles"
                    end enum
                end namespace
            `);
            program.validate();
            //print alpha.beta.char|lie
            expect(program.getDefinition(file.srcPath, Position.create(2, 48))).to.eql([{
                uri: util.pathToUri(file.srcPath),
                range: util.createRange(6, 24, 6, 31)
            }]);
        });
    });

    it('catches mismatched `end` keywords for functions', () => {
        const file = program.setFile('source/main.brs', `
            function speak()
            end sub
            sub walk()
            end function
        `);
        program.validate();
        expectDiagnostics(program, [{
            ...DiagnosticMessages.closingKeywordMismatch('function', 'sub'),
            location: util.createLocationFromFileRange(file, util.createRange(2, 12, 2, 19))
        }, {
            ...DiagnosticMessages.closingKeywordMismatch('sub', 'function'),
            location: util.createLocationFromFileRange(file, util.createRange(4, 12, 4, 24))
        }]);
    });

    describe('requiredSymbols', () => {
        it('should be empty for a simple file', () => {
            const mainFile: BrsFile = program.setFile('source/main.bs', `
                function someFunc() as integer
                    return 1
                end function
            `);
            const validateFileEvent = {
                program: program,
                file: mainFile
            };
            program.plugins.emit('onFileValidate', validateFileEvent);

            expect(mainFile.requiredSymbols.length).to.eq(0);
        });

        it('should be empty if the file needs no external symbols', () => {
            const mainFile: BrsFile = program.setFile('source/main.bs', `
                function someFunc() as integer
                    return 1
                end function

                sub useKlass()
                    k = new Klass()
                    k.addTwo()
                end sub

                class Klass
                    sub addTwo()
                        print someFunc() + someFunc()
                    end sub
                end class
            `);
            const validateFileEvent = {
                program: program,
                file: mainFile
            };
            program.plugins.emit('onFileValidate', validateFileEvent);

            expect(mainFile.requiredSymbols.length).to.eq(0);
        });

        it('should not include global callables or types', () => {
            const mainFile: BrsFile = program.setFile('source/main.bs', `
                function printLower(s as string) as integer
                    print lcase(s.trim())
                end function

                sub setLabelText( label as roSGNodeLabel, text as string)
                    label.text = text
                end sub
            `);
            const validateFileEvent = {
                program: program,
                file: mainFile
            };
            program.plugins.emit('onFileValidate', validateFileEvent);

            expect(mainFile.requiredSymbols.length).to.eq(0);
        });

        it('should include unknown param and return types', () => {
            const mainFile: BrsFile = program.setFile('source/main.bs', `
                function someFunc(arg as OneType) as TwoType
                    return arg.getTwo()
                end function
            `);
            validateFile(mainFile);

            expect(mainFile.requiredSymbols.length).to.eq(2);
            expect(mainFile.requiredSymbols.map(x => x.typeChain[0].name)).to.have.same.members([
                'TwoType', 'OneType']);
        });

        it('allows built-in types for interface members', () => {
            program.setFile<BrsFile>('source/main.bs', `
                interface MyBase
                    regex as roRegex
                    node as roSGNodeLabel
                    sub outputMatches(textInput as string)
                    function getLabelParent() as roSGNode
                end interface
                `);
            program.validate();
            expectZeroDiagnostics(program);
        });

        it('allows extends on interfaces', async () => {
            await testTranspile(`
                interface MyBase
                    url as string
                end interface

                interface MyExtends extends MyBase
                    method as string
                end interface
            `, `
            `);
        });

        it('should include unknown param and return types on class methods', () => {
            const mainFile: BrsFile = program.setFile('source/main.bs', `
                class Klass
                    function someFunc(arg as OneType) as TwoType
                        return arg.getTwo()
                    end function
                end class
            `);
            validateFile(mainFile);

            expect(mainFile.requiredSymbols.length).to.eq(2);
            expect(mainFile.requiredSymbols.map(x => x.typeChain[0].name)).to.have.same.members([
                'TwoType', 'OneType']);
        });

        it('should not include assigned symbols', () => {
            const mainFile: BrsFile = program.setFile('source/main.bs', `
                sub someFunc(arg as SomeOtherType)
                    x = arg.member
                    print x+1
                end sub
            `);
            validateFile(mainFile);

            expect(mainFile.requiredSymbols.length).to.eq(1);
            // x and arg are assigned.. they are not included in the required symbols
            expect(mainFile.requiredSymbols[0].typeChain[0].name).to.equal('SomeOtherType');
        });

        it('should include functions called that are not in the file', () => {
            const mainFile: BrsFile = program.setFile('source/main.bs', `
                sub someFunc()
                    x = otherFileFunc1()
                    print x+1
                end sub

                function deepFunctionCall(i as integer)
                    x = 2*i and otherFileFunc2()
                    y = sin(x+fix(78.2)*log(otherFileFunc3()))
                    ' this is a comment otherFileFunc5()
                    return y-otherFileFunc4()
                end function
            `);
            validateFile(mainFile);

            expect(mainFile.requiredSymbols.length).to.eq(4);
            expect(mainFile.requiredSymbols.map(x => x.typeChain[0].name)).to.have.same.members([
                'otherFileFunc1', 'otherFileFunc2', 'otherFileFunc3', 'otherFileFunc4'
            ]);
        });

        it('should include classes called that are not in the file', () => {
            const mainFile: BrsFile = program.setFile('source/main.bs', `
                function someFunc(other as OtherKlass) as NS1.Thing
                    x = new AnotherClass()
                    return other.getThing(x)
                end function
            `);
            validateFile(mainFile);

            expect(mainFile.requiredSymbols.length).to.eq(3);
            const requiredTypeChains = mainFile.requiredSymbols.map(x => x.typeChain.map(tc => tc.name).join('.'));
            expect(requiredTypeChains).to.have.same.members([
                'OtherKlass', 'NS1.Thing', 'AnotherClass'
            ]);
            const requiredSymbolsFlags = mainFile.requiredSymbols.map(x => x.flags);
            expect(requiredSymbolsFlags).to.have.same.members([
                SymbolTypeFlag.typetime, SymbolTypeFlag.typetime, SymbolTypeFlag.runtime
            ]);
        });

        it('should include enums and consts that are not in the file', () => {
            const mainFile: BrsFile = program.setFile('source/main.bs', `
                sub someFunc(myEnum as SomeEnum)
                    if myEnum = SomeEnum.value1
                        print 1
                    else if myEnum = SomeEnum.value2
                        print 2
                    else if myEnum = SomeConstValue
                        print 3
                    end if
                end sub
            `);
            validateFile(mainFile);

            expect(mainFile.requiredSymbols.length).to.eq(4);
            const requiredTypeChains = mainFile.requiredSymbols.map(x => x.typeChain.map(tc => tc.name).join('.'));
            expect(requiredTypeChains).to.have.same.members([
                'SomeEnum', 'SomeEnum.value1', 'SomeEnum.value2', 'SomeConstValue'
            ]);
            const requiredSymbolsFlags = mainFile.requiredSymbols.map(x => x.flags);
            expect(requiredSymbolsFlags).to.have.same.members([
                SymbolTypeFlag.typetime, SymbolTypeFlag.runtime, SymbolTypeFlag.runtime, SymbolTypeFlag.runtime
            ]);
        });

        it('should include types not defined in the file', () => {
            const mainFile: BrsFile = program.setFile('source/main.bs', `
                interface Data
                    kind as DataKind
                    getObj as DataObject
                    subData as SubData
                end interface

                class DataObject extends BaseData
                    kind as DataKind
                    function process(dataProcess as DataProcessor) as ProcessedData
                        return dataProcess.work(m)
                    end function
                end class
            `);
            validateFile(mainFile);
            // 'DataKind' is there twice:
            // - when used as a type
            // - when DataObject.kind is used
            expect(mainFile.requiredSymbols.length).to.eq(6);
            const requiredTypeChains = mainFile.requiredSymbols.map(x => x.typeChain.map(tc => tc.name).join('.'));
            expect(Array.from(requiredTypeChains)).to.have.same.members([
                'DataKind', 'DataKind', 'SubData', 'BaseData', 'DataProcessor', 'ProcessedData'
            ]);
            const requiredSymbolsFlags = mainFile.requiredSymbols.map(x => x.flags);
            expect(requiredSymbolsFlags).to.have.same.members([
                SymbolTypeFlag.typetime, SymbolTypeFlag.typetime, SymbolTypeFlag.typetime, SymbolTypeFlag.typetime, SymbolTypeFlag.typetime, SymbolTypeFlag.typetime
            ]);

            const requiredSymbolsEndFlags = mainFile.requiredSymbols.map(x => x.endChainFlags);
            expect(requiredSymbolsEndFlags).to.have.same.members([
                SymbolTypeFlag.typetime, SymbolTypeFlag.runtime, SymbolTypeFlag.typetime, SymbolTypeFlag.typetime, SymbolTypeFlag.typetime, SymbolTypeFlag.typetime
            ]);
        });

        it('includes namespace details', () => {
            const mainFile: BrsFile = program.setFile('source/main.bs', `
                namespace Alpha.Beta
                    sub printConstVal()
                        print CONST_VALUE
                    end sub
                end namespace

                namespace Delta
                    namespace Gamma
                        namespace Eta
                            sub doStuff(x as OtherType)
                                x.something()
                            end sub
                        end namespace
                    end namespace
                end namespace
            `);
            validateFile(mainFile);

            expect(mainFile.requiredSymbols.length).to.eq(2);
            const requiredTypeChains = mainFile.requiredSymbols.map(x => x.typeChain.map(tc => tc.name).join('.'));
            expect(requiredTypeChains).to.have.same.members([
                'CONST_VALUE', 'OtherType'
            ]);
            expect(mainFile.requiredSymbols[0].containingNamespaces).to.have.same.members(['Alpha', 'Beta']);
            expect(mainFile.requiredSymbols[1].containingNamespaces).to.have.same.members(['Delta', 'Gamma', 'Eta']);
        });
        it('does not include namespaces that are defined in the file', () => {
            const mainFile: BrsFile = program.setFile('source/main.bs', `
                namespace name1
                    const PI = 3.14

                    namespace name2
                        function getPi() as float
                            return name1.PI
                        end function
                    end namespace
                end namespace
            `);
            validateFile(mainFile);
            expect(mainFile.requiredSymbols.length).to.eq(0);
        });


        it('should put types from typecasts as typetime required', () => {
            const mainFile: BrsFile = program.setFile('source/main.bs', `
                function takesIface(z) as string
                    return (z as MyInterface).name
                end function
            `);
            validateFile(mainFile);
            expect(mainFile.requiredSymbols.length).to.eq(1);
            expect(mainFile.requiredSymbols[0].flags).to.eq(SymbolTypeFlag.typetime);
        });

        it('should not include symbols in same namespace', () => {
            const mainFile: BrsFile = program.setFile('source/main.bs', `
                namespace alpha
                    const PI = 3.14
                    function area(r as float) as float
                        return alpha.PI * r * r
                    end function
                end namespace
            `);
            validateFile(mainFile);
            expect(mainFile.requiredSymbols.length).to.eq(0);
        });

        it('should not include symbols in same namespace, but different statements', () => {
            const mainFile: BrsFile = program.setFile('source/main.bs', `
                namespace alpha
                    function area(r as float) as float
                        return alpha.PI * r * r
                    end function
                end namespace

                namespace alpha
                    const PI = 3.14
                end namespace
            `);
            validateFile(mainFile);
            expect(mainFile.requiredSymbols.length).to.eq(0);
        });

        it('should include symbols in imported file', () => {
            const otherFile: BrsFile = program.setFile('source/other.bs', `
                namespace alpha
                    const PI = 3.14
                end namespace
            `);
            const mainFile: BrsFile = program.setFile('source/main.bs', `
                import "pkg:/source/other.bs"
                namespace alpha
                    function area(r as float) as float
                        return alpha.PI * r * r
                    end function
                end namespace
            `);
            validateFile(otherFile, mainFile);
            expect(mainFile.requiredSymbols.length).to.eq(1);
        });

        it('should  include symbols in imported file of imported file', () => {
            const deepFile: BrsFile = program.setFile('source/deep.bs', `
                namespace alpha
                    const SOME_VALUE = 2
                end namespace
            `);
            const otherFile: BrsFile = program.setFile('source/other.bs', `
                import "pkg:/source/deep.bs"
                namespace alpha
                    const PI = 3.14
                end namespace
            `);
            const mainFile: BrsFile = program.setFile('source/main.bs', `
                import "pkg:/source/other.bs"
                namespace alpha
                    function area(r as float) as float
                        return alpha.PI * r * r * alpha.SOME_VALUE
                    end function
                end namespace
            `);
            validateFile(otherFile, mainFile, deepFile);
            expect(mainFile.requiredSymbols.length).to.eq(2);
        });

        it('should ignore imports even with circular references', () => {
            const deepFile: BrsFile = program.setFile('source/deep.bs', `
                import "pkg:/source/main.bs"
                namespace alpha
                    function getMyValue()
                        return alpha.MY_VALUE
                    end function
                end namespace
            `);
            const otherFile: BrsFile = program.setFile('source/other.bs', `
                import "pkg:/source/deep.bs"
                namespace alpha
                    const PI = 3.14
                end namespace
            `);
            const mainFile: BrsFile = program.setFile('source/main.bs', `
                import "pkg:/source/other.bs"
                namespace alpha
                    function area(r as float) as float
                        return alpha.PI * r * r * alpha.getMyValue()
                    end function
                    const MY_VALUE = 2
                end namespace
            `);
            validateFile(otherFile, mainFile, deepFile);
            expect(mainFile.requiredSymbols.length).to.eq(2);
        });
    });

    describe('providedSymbols', () => {

        it('includes functions defined in the file', () => {
            const mainFile: BrsFile = program.setFile('source/main.bs', `
                function someFunc() as integer
                    return 1
                end function

                function someFunc2() as float
                    return 2.3
                end function
            `);
            validateFile(mainFile);
            const runtimeSymbols = mainFile.providedSymbols.symbolMap.get(SymbolTypeFlag.runtime);
            expect(runtimeSymbols.size).to.eq(2);
            const someFuncType = runtimeSymbols.get('somefunc').symbol.type;
            expectTypeToBe(someFuncType, TypedFunctionType);
            const someFunc2Type = runtimeSymbols.get('somefunc2').symbol.type;
            expectTypeToBe(someFunc2Type, TypedFunctionType);
        });

        it('includes functions with unresolved params/return types', () => {
            const mainFile: BrsFile = program.setFile('source/main.bs', `
                function someFunc() as OtherFileType
                    return new OtherFileType()
                end function
            `);
            validateFile(mainFile);

            const runtimeSymbols = mainFile.providedSymbols.symbolMap.get(SymbolTypeFlag.runtime);
            expect(runtimeSymbols.size).to.eq(1);
            const someFuncType = runtimeSymbols.get('somefunc').symbol.type;
            expectTypeToBe(someFuncType, TypedFunctionType);
            const requiredSymbols = mainFile.requiredSymbols.map(x => x.typeChain[0].name);
            expect(requiredSymbols).to.have.same.members(['OtherFileType', 'OtherFileType']);
            const requiredSymbolTypes = mainFile.requiredSymbols.map(x => x.flags);
            expect(requiredSymbolTypes).to.have.same.members([SymbolTypeFlag.runtime, SymbolTypeFlag.typetime]);
        });

        it('includes classes defined in the file', () => {
            const mainFile: BrsFile = program.setFile('source/main.bs', `
                class Klass
                    name as string
                end class

                class Klass2 extends Klass
                    age as integer

                    function getId() as string
                        return m.name + " " + m.age.toStr()
                    end function
                end class

                class Klass3
                    propClass = new Klass2()
                end class
            `);
            validateFile(mainFile);

            const runtimeSymbols = mainFile.providedSymbols.symbolMap.get(SymbolTypeFlag.runtime);
            expect(runtimeSymbols.size).to.eq(3);
            expectTypeToBe(runtimeSymbols.get('klass').symbol.type, ClassType);
            expectTypeToBe(runtimeSymbols.get('klass2').symbol.type, ClassType);
            expectTypeToBe(runtimeSymbols.get('klass3').symbol.type, ClassType);
            const typetimeSymbols = mainFile.providedSymbols.symbolMap.get(SymbolTypeFlag.typetime);
            expect(typetimeSymbols.size).to.eq(3);
            expectTypeToBe(runtimeSymbols.get('klass').symbol.type, ClassType);
            expectTypeToBe(runtimeSymbols.get('klass2').symbol.type, ClassType);
            expectTypeToBe(runtimeSymbols.get('klass3').symbol.type, ClassType);
        });

        it('includes other types defined in the file', () => {
            const mainFile: BrsFile = program.setFile('source/main.bs', `
                interface MyInterface
                    name as string
                end interface

                enum MyEnum
                    val1
                    val2
                end enum

                namespace MyNamespace
                    const MyConst = 3.14
                end namespace
            `);
            validateFile(mainFile);
            const runtimeSymbols = mainFile.providedSymbols.symbolMap.get(SymbolTypeFlag.runtime);
            expect(runtimeSymbols.size).to.eq(2);
            expectTypeToBe(runtimeSymbols.get('myenum').symbol.type, EnumType);
            expectTypeToBe(runtimeSymbols.get('mynamespace.myconst').symbol.type, FloatType);
            const typetimeSymbols = mainFile.providedSymbols.symbolMap.get(SymbolTypeFlag.typetime);
            expect(typetimeSymbols.size).to.eq(2);
            expectTypeToBe(typetimeSymbols.get('myinterface').symbol.type, InterfaceType);
            expectTypeToBe(runtimeSymbols.get('myenum').symbol.type, EnumType);
        });

        describe('changes', () => {

            it('new symbols are added to the changes set', () => {
                let mainFile: BrsFile = program.setFile('source/main.bs', `
                    sub someFunc()
                        print 1
                    end sub
                `);
                validateFile(mainFile);
                let runtimeSymbols = mainFile.providedSymbols.symbolMap.get(SymbolTypeFlag.runtime);
                expect(runtimeSymbols.size).to.eq(1);

                mainFile = program.setFile('source/main.bs', `
                    sub someFunc()
                        print 1
                    end sub

                    sub someFunc2()
                        print 2
                    end sub
                `);
                validateFile(mainFile);
                runtimeSymbols = mainFile.providedSymbols.symbolMap.get(SymbolTypeFlag.runtime);
                expect(runtimeSymbols.size).to.eq(2);
                let runtimeChanges = mainFile.providedSymbols.changes.get(SymbolTypeFlag.runtime);
                expect(runtimeChanges.size).to.eq(1);
                expect(runtimeChanges.has('somefunc2')).to.be.true;
            });

            it('removed symbols are added to the changes set', () => {
                let mainFile: BrsFile = program.setFile('source/main.bs', `
                    sub someFunc()
                        print 1
                    end sub

                    sub someFunc2()
                        print 2
                    end sub
                `);
                validateFile(mainFile);
                let runtimeSymbols = mainFile.providedSymbols.symbolMap.get(SymbolTypeFlag.runtime);
                expect(runtimeSymbols.size).to.eq(2);

                mainFile = program.setFile('source/main.bs', `
                    sub someFunc()
                        print 1
                    end sub
                `);
                validateFile(mainFile);
                runtimeSymbols = mainFile.providedSymbols.symbolMap.get(SymbolTypeFlag.runtime);
                expect(runtimeSymbols.size).to.eq(1);
                let runtimeChanges = mainFile.providedSymbols.changes.get(SymbolTypeFlag.runtime);
                expect(runtimeChanges.size).to.eq(1);
                expect(runtimeChanges.has('somefunc2')).to.be.true;
            });

            it('new symbols in a namespace are added to the changes set', () => {
                let mainFile: BrsFile = program.setFile('source/main.bs', `
                    namespace Alpha
                    end namespace
                `);
                validateFile(mainFile);
                let runtimeSymbols = mainFile.providedSymbols.symbolMap.get(SymbolTypeFlag.runtime);
                expect(runtimeSymbols.size).to.eq(0);

                mainFile = program.setFile('source/main.bs', `
                    namespace Alpha
                        const ABC = "abc"
                    end namespace
                `);
                validateFile(mainFile);
                runtimeSymbols = mainFile.providedSymbols.symbolMap.get(SymbolTypeFlag.runtime);
                expect(runtimeSymbols.size).to.eq(1);
                let runtimeChanges = mainFile.providedSymbols.changes.get(SymbolTypeFlag.runtime);
                expect(runtimeChanges.size).to.eq(1);
                expect(runtimeChanges.has('alpha.abc')).to.be.true;
            });

            it('should be empty if no changes in actual provided symbols', () => {
                let mainFile: BrsFile = program.setFile('source/main.bs', `
                    sub printSomething()
                        print "Something"
                    end sub

                    namespace alpha.beta
                        const PI = 3.14
                    end namespace
                `);

                validateFile(mainFile);
                let runtimeSymbols = mainFile.providedSymbols.symbolMap.get(SymbolTypeFlag.runtime);
                expect(runtimeSymbols.size).to.eq(2);

                mainFile = program.setFile('source/main.bs', `
                    sub printSomething()
                        print "Something Else"
                    end sub

                    namespace alpha.beta
                        const PI = 3.14159
                    end namespace
                `);
                validateFile(mainFile);
                runtimeSymbols = mainFile.providedSymbols.symbolMap.get(SymbolTypeFlag.runtime);
                expect(runtimeSymbols.size).to.eq(2);
                let runtimeChanges = mainFile.providedSymbols.changes.get(SymbolTypeFlag.runtime);
                expect(runtimeChanges.size).to.eq(0);
            });

            it('should include changes in function signatures', () => {
                let mainFile: BrsFile = program.setFile('source/main.bs', `
                    function someFunc(x)
                        return x
                    end function
                `);
                validateFile(mainFile);
                let runtimeSymbols = mainFile.providedSymbols.symbolMap.get(SymbolTypeFlag.runtime);
                expect(runtimeSymbols.size).to.eq(1);

                mainFile = program.setFile('source/main.bs', `
                    function someFunc(x, y)
                        return x+y
                    end function
                `);
                validateFile(mainFile);
                runtimeSymbols = mainFile.providedSymbols.symbolMap.get(SymbolTypeFlag.runtime);
                expect(runtimeSymbols.size).to.eq(1);
                let runtimeChanges = mainFile.providedSymbols.changes.get(SymbolTypeFlag.runtime);
                expect(runtimeChanges.size).to.eq(1);
                expect(runtimeChanges.has('somefunc'));
            });

            it('should include changes in classes', () => {
                let mainFile: BrsFile = program.setFile('source/main.bs', `
                    class MyKlass
                        name as string
                        function getValue() as float
                            return 3.14
                        end function
                    end class
                `);
                validateFile(mainFile);
                let runtimeSymbols = mainFile.providedSymbols.symbolMap.get(SymbolTypeFlag.runtime);
                expect(runtimeSymbols.size).to.eq(1);

                mainFile = program.setFile('source/main.bs', `
                    class MyKlass
                        name as string
                        function getValue() as string
                            return "hello"
                        end function
                    end class
                `);
                validateFile(mainFile);
                runtimeSymbols = mainFile.providedSymbols.symbolMap.get(SymbolTypeFlag.runtime);
                expect(runtimeSymbols.size).to.eq(1);
                let runtimeChanges = mainFile.providedSymbols.changes.get(SymbolTypeFlag.runtime);
                expect(runtimeChanges.size).to.eq(1);
                expect(runtimeChanges.has('myklass'));
                let typeTimeChanges = mainFile.providedSymbols.changes.get(SymbolTypeFlag.typetime);
                expect(typeTimeChanges.size).to.eq(1);
                expect(typeTimeChanges.has('myklass'));
            });


            it('should include changes in interfaces', () => {
                let mainFile: BrsFile = program.setFile('source/main.bs', `
                    interface Iface1
                        name as string
                        function doStuff() as float
                    end interface
                `);
                validateFile(mainFile);
                let typetimeSymbols = mainFile.providedSymbols.symbolMap.get(SymbolTypeFlag.typetime);
                expect(typetimeSymbols.size).to.eq(1);
                let runtimeSymbols = mainFile.providedSymbols.symbolMap.get(SymbolTypeFlag.runtime);
                expect(runtimeSymbols.size).to.eq(0);

                mainFile = program.setFile('source/main.bs', `
                    interface Iface1
                        name as string
                        age as integer
                        function doStuff() as float
                    end interface
                `);
                validateFile(mainFile);
                typetimeSymbols = mainFile.providedSymbols.symbolMap.get(SymbolTypeFlag.typetime);
                expect(typetimeSymbols.size).to.eq(1);
                let typeTimeChanges = mainFile.providedSymbols.changes.get(SymbolTypeFlag.typetime);
                expect(typeTimeChanges.size).to.eq(1);
                expect(typeTimeChanges.has('iface1'));
                let runtimeChanges = mainFile.providedSymbols.changes.get(SymbolTypeFlag.runtime);
                expect(runtimeChanges.size).to.eq(0);
            });

            it('should not include changes in enum values, if inner type is the same', () => {
                let mainFile: BrsFile = program.setFile('source/main.bs', `
                    enum MyEnum
                        north = 4
                        east = 3
                        south = 2
                        west = 1
                    end enum
                `);
                validateFile(mainFile);
                let runtimeSymbols = mainFile.providedSymbols.symbolMap.get(SymbolTypeFlag.runtime);
                expect(runtimeSymbols.size).to.eq(1);

                mainFile = program.setFile('source/main.bs', `
                    enum MyEnum
                        north = 1
                        east = 2
                        south = 3
                        west = 4
                    end enum
                `);
                validateFile(mainFile);
                runtimeSymbols = mainFile.providedSymbols.symbolMap.get(SymbolTypeFlag.runtime);
                expect(runtimeSymbols.size).to.eq(1);
                let runtimeChanges = mainFile.providedSymbols.changes.get(SymbolTypeFlag.runtime);
                expect(runtimeChanges.size).to.eq(0);

                let typetimeSymbols = mainFile.providedSymbols.symbolMap.get(SymbolTypeFlag.typetime);
                expect(typetimeSymbols.size).to.eq(1);
                let typetimeChanges = mainFile.providedSymbols.changes.get(SymbolTypeFlag.typetime);
                expect(typetimeChanges.size).to.eq(0);
            });

            it('should include changes in enum, if different number of members', () => {
                let mainFile: BrsFile = program.setFile('source/main.bs', `
                    enum Direction
                        north = 1
                        east = 2
                        south = 3
                        west = 4
                    end enum

                    enum Weather
                        rainy
                        sunny
                    end enum

                    enum Colors
                        blue
                        red
                        green
                        purple
                    end enum
                `);
                validateFile(mainFile);
                let runtimeSymbols = mainFile.providedSymbols.symbolMap.get(SymbolTypeFlag.runtime);
                expect(runtimeSymbols.size).to.eq(3);

                mainFile = program.setFile('source/main.bs', `
                    enum Direction ' same
                        north = 1
                        east = 2
                        south = 3
                        west = 4
                    end enum

                    enum Weather 'added member
                        rainy
                        sunny
                        snowy
                    end enum

                    enum Colors 'removed member
                        blue
                        red
                        green
                    end enum
                `);
                validateFile(mainFile);
                runtimeSymbols = mainFile.providedSymbols.symbolMap.get(SymbolTypeFlag.runtime);
                expect(runtimeSymbols.size).to.eq(3);
                let runtimeChanges = mainFile.providedSymbols.changes.get(SymbolTypeFlag.runtime);
                expect(runtimeChanges.size).to.eq(2);
                expect(runtimeChanges.has('weather'));
                expect(runtimeChanges.has('colors'));

            });

            it('should include changes in enum, if different underlying type', () => {
                let mainFile: BrsFile = program.setFile('source/main.bs', `
                    enum Direction
                        north = 1
                        east = 2
                        south = 3
                        west = 4
                    end enum
                `);
                validateFile(mainFile);
                let runtimeSymbols = mainFile.providedSymbols.symbolMap.get(SymbolTypeFlag.runtime);
                expect(runtimeSymbols.size).to.eq(1);

                mainFile = program.setFile('source/main.bs', `
                    enum Direction ' now is a string
                        north = "N"
                        east = "E"
                        south = "S"
                        west = "W"
                    end enum
                `);
                program.plugins.emit('onFileValidate', { program: program, file: mainFile });
                runtimeSymbols = mainFile.providedSymbols.symbolMap.get(SymbolTypeFlag.runtime);
                expect(runtimeSymbols.size).to.eq(1);
                let runtimeChanges = mainFile.providedSymbols.changes.get(SymbolTypeFlag.runtime);
                expect(runtimeChanges.size).to.eq(1);
                expect(runtimeChanges.has('direction'));
            });

            it('should include changes in const, if different underlying type', () => {
                let mainFile: BrsFile = program.setFile('source/main.bs', `
                    namespace alpha.beta
                        const PI = 3.14
                    end namespace
                `);
                validateFile(mainFile);
                let runtimeSymbols = mainFile.providedSymbols.symbolMap.get(SymbolTypeFlag.runtime);
                expect(runtimeSymbols.size).to.eq(1);

                mainFile = program.setFile('source/main.bs', `
                    namespace alpha.beta
                        const PI = "lemon chiffon"
                    end namespace
                `);
                validateFile(mainFile);
                runtimeSymbols = mainFile.providedSymbols.symbolMap.get(SymbolTypeFlag.runtime);
                expect(runtimeSymbols.size).to.eq(1);
                let runtimeChanges = mainFile.providedSymbols.changes.get(SymbolTypeFlag.runtime);
                expect(runtimeChanges.size).to.eq(1);
                expect(runtimeChanges.has('alpha.beta.pi'));
            });

            it('should not include changes inside a function if the param types are known', () => {
                let mainFile: BrsFile = program.setFile('source/main.bs', `
                    function func1(p as string) as integer
                        return len(p)
                    end function

                    sub displayModelTypeInLabel(myLabel as roSgNodeLabel)
                        print myLabel.text
                        di = createObject("roDeviceInfo")' as roDeviceInfo
                        myLabel.text = di.GetFriendlyName()
                        print myLabel.getChildren(0, -1)
                    end sub
                `);
                validateFile(mainFile);
                let runtimeSymbols = mainFile.providedSymbols.symbolMap.get(SymbolTypeFlag.runtime);
                expect(runtimeSymbols.size).to.eq(2);

                mainFile = program.setFile('source/main.bs', `
                    function func1(p as string) as integer
                        return len(p) + 1
                    end function

                    sub displayModelTypeInLabel(myLabel as roSgNodeLabel)
                        print myLabel.text
                        di = createObject("roDeviceInfo") as roDeviceInfo
                        myLabel.text = di.GetFriendlyName()
                        print myLabel.getChildren(0, -1)
                    end sub
                `);
                validateFile(mainFile);
                runtimeSymbols = mainFile.providedSymbols.symbolMap.get(SymbolTypeFlag.runtime);
                expect(runtimeSymbols.size).to.eq(2);
                let runtimeChanges = mainFile.providedSymbols.changes.get(SymbolTypeFlag.runtime);
                expect(runtimeChanges.size).to.eq(0);
            });

            it('classes that override AA built-in methods show change properly', () => {
                const classFileContent = `
                    class AAOverRide
                        sub count(num as integer) as void
                            print num
                        end sub
                    end class
                `;

                let mainFile: BrsFile = program.setFile<BrsFile>('source/class.bs', classFileContent);
                validateFile(mainFile);
                // No changes!
                mainFile = program.setFile<BrsFile>('source/class.bs', classFileContent);
                validateFile(mainFile);
                let runtimeChanges = mainFile.providedSymbols.changes.get(SymbolTypeFlag.runtime);
                expect(runtimeChanges.size).to.eq(0);
            });


            it('functions in a namespace that return classes show change properly', () => {
                const fileContent = `
                    namespace Alpha.Beta

                        class SomeKlass
                            name as string
                            function combineName(klass as SomeKlass)
                                m.name = m.name+klass.name
                            end function
                        end class

                        function getSomeKlass(name as string) as SomeKlass
                            k = new SomeKlass()
                            k.name = name
                            return k
                        end function
                    end namespace
                `;

                let mainFile: BrsFile = program.setFile<BrsFile>('source/class.bs', fileContent);
                validateFile(mainFile);
                // No changes!
                mainFile = program.setFile<BrsFile>('source/class.bs', fileContent);
                validateFile(mainFile);
                let runtimeChanges = mainFile.providedSymbols.changes.get(SymbolTypeFlag.runtime);
                expect(runtimeChanges.size).to.eq(0);
            });

            it('functions in a namespace that have class params show change properly', () => {
                const fileContent = `
                    namespace Alpha.Beta
                        class SomeKlass
                            name as string
                            function combineName(klass as SomeKlass)
                                m.name = m.name + klass.name
                            end function
                        end class

                        function combineKlass(klass1 as SomeKlass, klass2 as SomeKlass) as SomeKlass
                            klass1.combineName(klass2)
                            return klass1
                        end function
                    end namespace
                `;
                let mainFile: BrsFile = program.setFile<BrsFile>('source/class.bs', fileContent);
                validateFile(mainFile);
                // No changes!
                mainFile = program.setFile<BrsFile>('source/class.bs', fileContent);
                validateFile(mainFile);
                let runtimeChanges = mainFile.providedSymbols.changes.get(SymbolTypeFlag.runtime);
                expect(runtimeChanges.size).to.eq(0);
            });

            it('should not include namespaces in changes if no symbols in namespace changed', () => {
                const fileContent = `
                    namespace Alpha.Beta
                        const PI = 3.14
                    end namespace
                `;
                const fileContentWithComment = `
                    namespace Alpha.Beta
                        const PI = 3.14 ' comment
                    end namespace
                `;
                let mainFile: BrsFile = program.setFile<BrsFile>('source/namespace.bs', fileContent);
                validateFile(mainFile);
                // Just added a comment!
                mainFile = program.setFile<BrsFile>('source/namespace.bs', fileContentWithComment);
                validateFile(mainFile);
                let runtimeChanges = mainFile.providedSymbols.changes.get(SymbolTypeFlag.runtime);
                expect(runtimeChanges.size).to.eq(0);
            });
        });
    });

    describe('propertyHints', () => {

        it('extracts property names for completion', () => {
            const file = program.setFile<BrsFile>('source/main.brs', `
                function main(arg as string)
                    aa1 = {
                        "sprop1": 0,
                        prop1: 1
                                prop2: {
                            prop3: 2
                        }
                    }
                    aa2 = {
                        prop4: {
                            prop5: 5,
                            "sprop2": 0,
                            prop6: 6
                        },
                        prop7: 7
                    }
                    calling({
                        prop8: 8,
                        prop9: 9
                    })
                    aa1.field1 = 1
                    aa1.field2.field3 = 2
                    calling(aa2.field4, 3 + aa2.field5.field6)
                end function
            `);

            const expected = [
                'field1', 'field2', 'field3', 'field4', 'field5', 'field6',
                'prop1', 'prop2', 'prop3', 'prop4', 'prop5', 'prop6', 'prop7', 'prop8', 'prop9'
            ];

            const { propertyHints } = file['_cachedLookups'];
            expect(Object.keys(propertyHints).sort()).to.deep.equal(expected, 'Initial hints');
        });

        it('extracts property names matching JavaScript reserved names', () => {
            const file = program.setFile<BrsFile>('source/main.brs', `
                function main(arg as string)
                    aa1 = {
                        "constructor": 0,
                        constructor: 1
                                valueOf: {
                            toString: 2
                        }
                    }
                    aa1.constructor = 1
                    aa1.valueOf.toString = 2
                end function
            `);

            const expected = [
                'constructor', 'tostring', 'valueof'
            ];

            const { propertyHints } = file['_cachedLookups'];
            expect(Object.keys(propertyHints).sort()).to.deep.equal(expected, 'Initial hints');
        });

        it('allows built-in types for class members', () => {
            program.setFile<BrsFile>('source/main.bs', `
                class MyBase
                    regex as roRegex
                    node as roSGNodeLabel

                    sub outputMatches(textInput as string)
                        matches = m.regex.match(textInput)
                        if matches.count() > 1
                            m.node.text = matches[1]
                        else
                            m.node.text = "no match"
                        end if
                    end sub

                    function getLabelParent() as roSGNode
                        return m.node.getParent()
                    end function
                end class
            `);
            program.validate();
            expectZeroDiagnostics(program);
        });

        it('allows types on lhs of assignments', async () => {
            await testTranspile(`
                sub foo(node as roSGNode)
                    nodeParent as roSGNode = node.getParent()
                    text as string = nodeParent.id
                    print text
                end sub
            `, `
                sub foo(node as dynamic)
                    nodeParent = node.getParent()
                    text = nodeParent.id
                    print text
                end sub
            `);
        });

        //fails at the specific length of statement including leading tabs and spaces
        it('allows long statements', () => {
            program.setFile('source/main.bs', `function request()\r\nhzzzzandleInterceptedScreenDataaaaaaaaaaainterceptedScreenData() 'bs:disable-line \r\nend function`);
            program.validate();
            expectZeroDiagnostics(program);

            program.setFile('source/main.bs', `function request()\r\n\t\t\t\t\t\t\t\t\t\t\t\t\t\t\t\t\t\t\t\t\t\t\t\t\t\t\t\t\t\t\t\t\t\t\t\t\t\t\t\t\t\t\t\t\t\thandleInterceptedScreenDataaaaaaaaaaaaaaaaaaaaaaaaaaaaaaaaaaaaaaaaaaaaaaaaaaaaaaaaaaaaaaaaaaaaaaaaaaaaaaaaaaaaa(m._aaaaaaaaaaaaaaaaaaaaaaaaaaaaaaaaaaaaaaaaaaaaaaaaaaaaainterceptedScreenData) 'bs:disable-line \r\nend function`);
            program.validate();
            expectZeroDiagnostics(program);

            program.setFile('source/main.bs', `function request()\r\n\t\t\t\thandleInterceptedScreenData(m._aaaaaaainterceptedScreenData) 'bs:disable-line 1140\r\nend function`);
            program.validate();
            expectZeroDiagnostics(program);
        });

        it('allows typecast statements', async () => {
            await testTranspile(`
                typecast m as whatever

                sub foo(node as object)
                    print node[m.keyProp]
                end sub

                interface whatever
                    keyProp as string
                end interface
            `, `
                'typecast m as whatever

                sub foo(node as object)
                    print node[m.keyProp]
                end sub
            `);
        });
    });

    it('allows up to 63 function params', () => {
        program.setFile('source/main.bs', `
            function test(p1 = 1, p2 = 2, p3 = 3, p4 = 4, p5 = 5, p6 = 6, p7 = 7, p8 = 8, p9 = 9, p10 = 10, p11 = 11, p12 = 12, p13 = 13, p14 = 14, p15 = 15, p16 = 16, p17 = 17, p18 = 18, p19 = 19, p20 = 20, p21 = 21, p22 = 22, p23 = 23, p24 = 24, p25 = 25, p26 = 26, p27 = 27, p28 = 28, p29 = 29, p30 = 30, p31 = 31, p32 = 32, p33 = 33, p34 = 34, p35 = 35, p36 = 36, p37 = 37, p38 = 38, p39 = 39, p40 = 40, p41 = 41, p42 = 42, p43 = 43, p44 = 44, p45 = 45, p46 = 46, p47 = 47, p48 = 48, p49 = 49, p50 = 50, p51 = 51, p52 = 52, p53 = 53, p54 = 54, p55 = 55, p56 = 56, p57 = 57, p58 = 58, p59 = 59, p60 = 60, p61 = 61, p62 = 62, p63 = 63)
            end function
        `);
        program.validate();
        expectZeroDiagnostics(program);
    });

    it('flags functions having 64 parameters', () => {
        program.setFile('source/main.bs', `
            function test(p1 = 1, p2 = 2, p3 = 3, p4 = 4, p5 = 5, p6 = 6, p7 = 7, p8 = 8, p9 = 9, p10 = 10, p11 = 11, p12 = 12, p13 = 13, p14 = 14, p15 = 15, p16 = 16, p17 = 17, p18 = 18, p19 = 19, p20 = 20, p21 = 21, p22 = 22, p23 = 23, p24 = 24, p25 = 25, p26 = 26, p27 = 27, p28 = 28, p29 = 29, p30 = 30, p31 = 31, p32 = 32, p33 = 33, p34 = 34, p35 = 35, p36 = 36, p37 = 37, p38 = 38, p39 = 39, p40 = 40, p41 = 41, p42 = 42, p43 = 43, p44 = 44, p45 = 45, p46 = 46, p47 = 47, p48 = 48, p49 = 49, p50 = 50, p51 = 51, p52 = 52, p53 = 53, p54 = 54, p55 = 55, p56 = 56, p57 = 57, p58 = 58, p59 = 59, p60 = 60, p61 = 61, p62 = 62, p63 = 63, p64 = 64)
            end function
        `);
        program.validate();
        expectDiagnostics(program, [{
            ...DiagnosticMessages.tooManyCallableParameters(64, 63),
            location: { range: util.createRange(1, 638, 1, 641) }
        }]);
    });

    it('flags functions having 65 parameters', () => {
        program.setFile('source/main.bs', `
            function test(p1 = 1, p2 = 2, p3 = 3, p4 = 4, p5 = 5, p6 = 6, p7 = 7, p8 = 8, p9 = 9, p10 = 10, p11 = 11, p12 = 12, p13 = 13, p14 = 14, p15 = 15, p16 = 16, p17 = 17, p18 = 18, p19 = 19, p20 = 20, p21 = 21, p22 = 22, p23 = 23, p24 = 24, p25 = 25, p26 = 26, p27 = 27, p28 = 28, p29 = 29, p30 = 30, p31 = 31, p32 = 32, p33 = 33, p34 = 34, p35 = 35, p36 = 36, p37 = 37, p38 = 38, p39 = 39, p40 = 40, p41 = 41, p42 = 42, p43 = 43, p44 = 44, p45 = 45, p46 = 46, p47 = 47, p48 = 48, p49 = 49, p50 = 50, p51 = 51, p52 = 52, p53 = 53, p54 = 54, p55 = 55, p56 = 56, p57 = 57, p58 = 58, p59 = 59, p60 = 60, p61 = 61, p62 = 62, p63 = 63, p64 = 64, p65 = 65)
            end function
        `);
        program.validate();
        expectDiagnostics(program, [{
            ...DiagnosticMessages.tooManyCallableParameters(65, 63),
            location: { range: util.createRange(1, 638, 1, 641) }
        }, {
            ...DiagnosticMessages.tooManyCallableParameters(65, 63),
            location: { range: util.createRange(1, 648, 1, 651) }
        }]);
    });

    it('handles deprecated .setPort() on rourltransfer', () => {
        program.setFile('source/main.bs', `
            function main()
                url = createObject("roUrlTransfer") as roUrlTransfer
                url.setPort(80)
            end function
        `);
        program.validate();
        expectDiagnostics(program, [
            {
                ...DiagnosticMessages.itemIsDeprecated(),
                // url.|setPort|(80)
                location: { range: util.createRange(3, 20, 3, 27) }
            }
        ]);
    });

    describe('getClosestExpression', () => {
        it('returns undefined for missing Position', () => {
            const file = program.setFile<BrsFile>('source/main.bs', `
                sub Main()
                    if true THEN
                        print "works"
                    end if
                end sub
            `);
            expect(file.getClosestExpression(undefined)).to.be.undefined;
        });

        it('returns the closest expression at Position', () => {
            const file = program.setFile<BrsFile>('source/main.bs', `
                sub Main()
                    if true THEN
                        print "works"
                    end if
                end sub
            `);
            expect(file.getClosestExpression({ line: 3, character: 34 })).to.be.instanceOf(LiteralExpression);
        });
    });

});<|MERGE_RESOLUTION|>--- conflicted
+++ resolved
@@ -1804,7 +1804,6 @@
     });
 
     describe('transpile', () => {
-<<<<<<< HEAD
         it('does not crash when AA is missing closing curly token', async () => {
             const file = program.setFile<BrsFile>('source/main.bs', `
                 sub main()
@@ -1820,7 +1819,8 @@
                     aa = {}
                 end sub
             `, undefined, undefined, false);
-=======
+        });
+
         it('namespaced functions default param values in d.bs files are transpiled correctly', () => {
             testGetTypedef(`
                 namespace alpha
@@ -1832,7 +1832,6 @@
                 function delta(fn = alpha.beta)
                 end function
             `);
->>>>>>> 890855f9
         });
 
         describe('null tokens', () => {
