--- conflicted
+++ resolved
@@ -1660,9 +1660,8 @@
         });
     });
 
-<<<<<<< HEAD
     it('handles mixed case `then` partions of conditionals', () => {
-        let mainFile = program.addOrReplaceFile({ src: `${rootDir}/source/main.brs`, dest: 'source/main.brs' }, `
+        let mainFile = program.setFile({ src: `${rootDir}/source/main.brs`, dest: 'source/main.brs' }, `
             sub Main()
                 if true then
                     print "works"
@@ -1671,7 +1670,7 @@
         `);
 
         expect(mainFile.getDiagnostics()).to.be.lengthOf(0);
-        mainFile = program.addOrReplaceFile({ src: `${rootDir}/source/main.brs`, dest: 'source/main.brs' }, `
+        mainFile = program.setFile({ src: `${rootDir}/source/main.brs`, dest: 'source/main.brs' }, `
             sub Main()
                 if true Then
                     print "works"
@@ -1680,7 +1679,7 @@
         `);
         expect(mainFile.getDiagnostics()).to.be.lengthOf(0);
 
-        mainFile = program.addOrReplaceFile({ src: `${rootDir}/source/main.brs`, dest: 'source/main.brs' }, `
+        mainFile = program.setFile({ src: `${rootDir}/source/main.brs`, dest: 'source/main.brs' }, `
             sub Main()
                 if true THEN
                     print "works"
@@ -1688,7 +1687,8 @@
             end sub
         `);
         expect(mainFile.getDiagnostics()).to.be.lengthOf(0);
-=======
+    });
+
     describe('getHover', () => {
         it('works for param types', () => {
             let file = program.setFile({ src: `${rootDir}/source/main.brs`, dest: 'source/main.brs' }, `
@@ -1700,12 +1700,12 @@
             `);
 
             //hover over the `name = 1` line
-            let hover = file.getHover(Position.create(2, 24));
+            let hover = program.getHover(file.srcPath, Position.create(2, 24));
             expect(hover).to.exist;
             expect(hover.range).to.eql(Range.create(2, 20, 2, 24));
 
             //hover over the `name` parameter declaration
-            hover = file.getHover(Position.create(1, 34));
+            hover = program.getHover(file.srcPath, Position.create(1, 34));
             expect(hover).to.exist;
             expect(hover.range).to.eql(Range.create(1, 32, 1, 36));
         });
@@ -1719,9 +1719,9 @@
                 end sub
             `);
             //hover over the `as`
-            expect(file.getHover(Position.create(1, 31))).not.to.exist;
+            expect(program.getHover(file.srcPath, Position.create(1, 31))).not.to.exist;
             //hover over the `string`
-            expect(file.getHover(Position.create(1, 36))).not.to.exist;
+            expect(program.getHover(file.srcPath, Position.create(1, 36))).not.to.exist;
         });
 
         it('finds declared function', () => {
@@ -1733,7 +1733,7 @@
                 end function
             `);
 
-            let hover = file.getHover(Position.create(1, 28));
+            let hover = program.getHover(file.srcPath, Position.create(1, 28));
             expect(hover).to.exist;
 
             expect(hover.range).to.eql(Range.create(1, 25, 1, 29));
@@ -1755,7 +1755,7 @@
             end namespace
             `);
 
-            let hover = file.getHover(Position.create(2, 28));
+            let hover = program.getHover(file.srcPath, Position.create(2, 28));
             expect(hover).to.exist;
 
             expect(hover.range).to.eql(Range.create(2, 25, 2, 29));
@@ -1776,7 +1776,7 @@
                 end sub
             `);
 
-            let hover = file.getHover(Position.create(5, 24));
+            let hover = program.getHover(file.srcPath, Position.create(5, 24));
 
             expect(hover.range).to.eql(Range.create(5, 20, 5, 29));
             expect(hover.contents).to.equal([
@@ -1786,7 +1786,7 @@
             ].join('\n'));
         });
 
-        it('does not crash when hovering on built-in functions', async () => {
+        it('does not crash when hovering on built-in functions', () => {
             let file = program.setFile('source/main.brs', `
                 function doUcase(text)
                     return ucase(text)
@@ -1794,7 +1794,7 @@
             `);
 
             expect(
-                (await program.getHover(file.srcPath, Position.create(2, 30))).contents
+                program.getHover(file.srcPath, Position.create(2, 30)).contents
             ).to.equal([
                 '```brightscript',
                 'function UCase(s as string) as string',
@@ -1802,7 +1802,7 @@
             ].join('\n'));
         });
 
-        it('does not crash when hovering on object method call', async () => {
+        it('does not crash when hovering on object method call', () => {
             let file = program.setFile('source/main.brs', `
                 function getInstr(url, text)
                     return url.instr(text)
@@ -1810,7 +1810,7 @@
             `);
 
             expect(
-                (await program.getHover(file.srcPath, Position.create(2, 35))).contents
+                program.getHover(file.srcPath, Position.create(2, 35)).contents
             ).to.equal([
                 '```brightscript',
                 //TODO this really shouldn't be returning the global function, but it does...so make sure it doesn't crash right now.
@@ -1830,7 +1830,7 @@
                 end sub
             `);
 
-            let hover = file.getHover(Position.create(2, 25));
+            let hover = program.getHover(file.srcPath, Position.create(2, 25));
 
             expect(hover.range).to.eql(Range.create(2, 20, 2, 29));
             expect(hover.contents).to.equal([
@@ -1853,7 +1853,7 @@
                 end namespace
             `);
 
-            let hover = file.getHover(Position.create(3, 25));
+            let hover = program.getHover(file.srcPath, Position.create(3, 25));
 
             expect(hover.range).to.eql(Range.create(3, 20, 3, 29));
             expect(hover.contents).to.equal([
@@ -1881,7 +1881,7 @@
                 end sub
             `);
 
-            let hover = mainFile.getHover(Position.create(2, 25));
+            let hover = program.getHover(mainFile.srcPath, Position.create(2, 25));
             expect(hover).to.exist;
 
             expect(hover.range).to.eql(Range.create(2, 20, 2, 29));
@@ -1911,7 +1911,7 @@
                 end namespace
             `);
 
-            let hover = mainFile.getHover(Position.create(2, 34));
+            let hover = program.getHover(mainFile.srcPath, Position.create(2, 34));
             expect(hover).to.exist;
 
             expect(hover.range).to.eql(Range.create(2, 28, 2, 37));
@@ -1922,7 +1922,7 @@
             ].join('\n'));
         });
 
-        it('includes markdown comments in hover.', async () => {
+        it('includes markdown comments in hover.', () => {
             let rootDir = process.cwd();
             program = new Program({
                 rootDir: rootDir
@@ -1947,7 +1947,7 @@
 
             //hover over log("hello")
             expect(
-                (await program.getHover(file.srcPath, Position.create(5, 22))).contents
+                program.getHover(file.srcPath, Position.create(5, 22)).contents
             ).to.equal([
                 '```brightscript',
                 'sub log(message as string) as void',
@@ -1962,7 +1962,7 @@
             //hover over sub ma|in()
             expect(
                 trim(
-                    (await program.getHover(file.srcPath, Position.create(4, 22))).contents.toString()
+                    program.getHover(file.srcPath, Position.create(4, 22)).contents.toString()
                 )
             ).to.equal(trim`
                 \`\`\`brightscript
@@ -2003,7 +2003,6 @@
             `);
             expectZeroDiagnostics(mainFile);
         });
->>>>>>> ddcb7b2c
     });
 
     it('does not throw when encountering incomplete import statement', () => {
