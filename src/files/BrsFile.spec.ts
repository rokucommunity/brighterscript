import { assert, expect } from 'chai';
import * as sinonImport from 'sinon';
import * as path from 'path';
import { CompletionItemKind, Position, Range } from 'vscode-languageserver';
import type { Callable, CommentFlag, VariableDeclaration } from '../interfaces';
import { Program } from '../Program';
import { BooleanType } from '../types/BooleanType';
import { DynamicType } from '../types/DynamicType';
import { FunctionType } from '../types/FunctionType';
import { IntegerType } from '../types/IntegerType';
import { StringType } from '../types/StringType';
import { BrsFile } from './BrsFile';
import { SourceMapConsumer } from 'source-map';
import { TokenKind, Lexer, Keywords } from '../lexer';
import { DiagnosticMessages } from '../DiagnosticMessages';
import type { StandardizedFileEntry } from 'roku-deploy';
import util, { standardizePath as s } from '../util';
import PluginInterface from '../PluginInterface';
import { expectDiagnostics, expectHasDiagnostics, expectZeroDiagnostics, getTestTranspile, trim } from '../testHelpers.spec';
import { ParseMode } from '../parser/Parser';
import { Logger } from '../Logger';

let sinon = sinonImport.createSandbox();

describe('BrsFile', () => {
    let rootDir = s`${process.cwd()}/.tmp/rootDir`;
    let program: Program;
    let srcPath = s`${rootDir}/source/main.brs`;
    let destPath = 'source/main.brs';
    let file: BrsFile;
    let testTranspile = getTestTranspile(() => [program, rootDir]);

    beforeEach(() => {
        program = new Program({ rootDir: rootDir, sourceMap: true });
        file = new BrsFile(srcPath, destPath, program);
    });
    afterEach(() => {
        sinon.restore();
        program.dispose();
    });

    it('supports the third parameter in CreateObject', () => {
        program.addOrReplaceFile('source/main.brs', `
            sub main()
                regexp = CreateObject("roRegex", "[a-z]+", "i")
            end sub
        `);
        program.validate();
        expectZeroDiagnostics(program);
    });

    it('supports the 6 params in CreateObject for roRegion', () => {
        program.addOrReplaceFile('source/main.brs', `
            sub createRegion(bitmap as object)
                region = CreateObject("roRegion", bitmap, 20, 40, 100, 200)
            end sub
        `);
        program.validate();
        expectZeroDiagnostics(program);
    });

    it('sets needsTranspiled to true for .bs files', () => {
        //BrightScript
        expect(new BrsFile(`${rootDir}/source/main.brs`, 'source/main.brs', program).needsTranspiled).to.be.false;
        //BrighterScript
        expect(new BrsFile(`${rootDir}/source/main.bs`, 'source/main.bs', program).needsTranspiled).to.be.true;
    });

    it('allows adding diagnostics', () => {
        const expected = [{
            message: 'message',
            file: undefined,
            range: undefined
        }];
        file.addDiagnostics(expected);
        expectDiagnostics(file, expected);
    });

    describe('getPartialVariableName', () => {
        let entry = {
            src: `${rootDir}/source/lib.brs`,
            dest: `source/lib.brs`
        } as StandardizedFileEntry;

        it('creates proper tokens', () => {
            file = program.addOrReplaceFile<BrsFile>(entry, `call(ModuleA.ModuleB.ModuleC.`);
            expect(file['getPartialVariableName'](file.parser.tokens[7])).to.equal('ModuleA.ModuleB.ModuleC.');
            expect(file['getPartialVariableName'](file.parser.tokens[6])).to.equal('ModuleA.ModuleB.ModuleC');
            expect(file['getPartialVariableName'](file.parser.tokens[5])).to.equal('ModuleA.ModuleB.');
            expect(file['getPartialVariableName'](file.parser.tokens[4])).to.equal('ModuleA.ModuleB');
            expect(file['getPartialVariableName'](file.parser.tokens[3])).to.equal('ModuleA.');
            expect(file['getPartialVariableName'](file.parser.tokens[2])).to.equal('ModuleA');
        });
    });

    describe('getScopesForFile', () => {
        it('finds the scope for the file', () => {
            let file = program.addOrReplaceFile('source/main.brs', ``);
            expect(program.getScopesForFile(file)[0]?.name).to.equal('source');
        });
    });

    describe('getCompletions', () => {
        it('does not crash for callfunc on a function call', () => {
            const file = program.addOrReplaceFile('source/main.brs', `
                sub main()
                    getManager()@.
                end sub
            `);
            expect(() => {
                program.getCompletions(file.pathAbsolute, util.createPosition(2, 34));
            }).not.to.throw;
        });

        it('suggests pkg paths in strings that match that criteria', () => {
            program.addOrReplaceFile('source/main.brs', `
                sub main()
                    print "pkg:"
                end sub
            `);
            const result = program.getCompletions(`${rootDir}/source/main.brs`, Position.create(2, 31));
            const names = result.map(x => x.label);
            expect(names.sort()).to.eql([
                'pkg:/source/main.brs'
            ]);
        });

        it('suggests libpkg paths in strings that match that criteria', () => {
            program.addOrReplaceFile('source/main.brs', `
                sub main()
                    print "libpkg:"
                end sub
            `);
            const result = program.getCompletions(`${rootDir}/source/main.brs`, Position.create(2, 31));
            const names = result.map(x => x.label);
            expect(names.sort()).to.eql([
                'libpkg:/source/main.brs'
            ]);
        });

        it('suggests pkg paths in template strings', () => {
            program.addOrReplaceFile('source/main.brs', `
                sub main()
                    print \`pkg:\`
                end sub
            `);
            const result = program.getCompletions(`${rootDir}/source/main.brs`, Position.create(2, 31));
            const names = result.map(x => x.label);
            expect(names.sort()).to.eql([
                'pkg:/source/main.brs'
            ]);
        });

        it('waits for the file to be processed before collecting completions', () => {
            //eslint-disable-next-line @typescript-eslint/no-floating-promises
            program.addOrReplaceFile('source/main.brs', `
                sub Main()
                    print "hello"
                    Say
                end sub

                sub SayHello()
                end sub
            `);

            let result = program.getCompletions(`${rootDir}/source/main.brs`, Position.create(3, 23));
            let names = result.map(x => x.label);
            expect(names).to.includes('Main');
            expect(names).to.includes('SayHello');
        });

        describe('namespaces', () => {

            it('gets namespace completions', () => {
                program.addOrReplaceFile('source/main.bs', `
                    namespace foo.bar
                        function sayHello()
                        end function
                    end namespace

                    sub Main()
                        print "hello"
                        foo.ba
                        foo.bar.
                    end sub
                `);

                let result = program.getCompletions(`${rootDir}/source/main.bs`, Position.create(8, 30));
                let names = result.map(x => x.label);
                expect(names).to.includes('bar');

                result = program.getCompletions(`${rootDir}/source/main.bs`, Position.create(9, 32));
                names = result.map(x => x.label);
                expect(names).to.includes('sayHello');
            });
        });

<<<<<<< HEAD
            it('gets enum completions', () => {
                //eslint-disable-next-line @typescript-eslint/no-floating-promises
=======
        describe('enums', () => {
            it('gets enum completions', () => {
>>>>>>> 73a626b1
                program.addOrReplaceFile('source/main.bs', `
                    enum foo
                        bar1
                        bar2
                    end enum

                    sub Main()
                        print "hello"
                        foo.ba
                        test.foo2.ba
                    end sub

                    namespace test
                        function fooFace2()
                        end function
                        class fooClass2
                        end class

                        enum foo2
                            bar2_1
                            bar2_2
                        end enum
                    end namespace
                    function fooFace()
                    end function
                    class fooClass
                    end class
                    enum foo3
                        bar3_1
                        bar3_2
                    end enum
                `);

                let result;
                result = program.getCompletions(`${rootDir}/source/main.bs`, Position.create(8, 26));
                expect(result.map(x => x.label)).include.members([
                    'foo',
                    'foo3',
                    'fooFace',
                    'fooClass'
                ]);
                expect(result[2].kind).to.equal(CompletionItemKind.Enum);
                expect(result[3].kind).to.equal(CompletionItemKind.Enum);


                result = program.getCompletions(`${rootDir}/source/main.bs`, Position.create(8, 27));
                expect(result.map(x => x.label)).include.members([
                    'foo',
                    'foo3',
                    'fooFace',
                    'fooClass'
                ]);
                expect(result[2].kind).to.equal(CompletionItemKind.Enum);
                expect(result[3].kind).to.equal(CompletionItemKind.Enum);

                result = program.getCompletions(`${rootDir}/source/main.bs`, Position.create(8, 30));
                expect(result.map(x => x.label)).include.members([
                    'bar1',
                    'bar2'
                ]);
                expect(result[0].kind).to.equal(CompletionItemKind.EnumMember);
                expect(result[1].kind).to.equal(CompletionItemKind.EnumMember);

                result = program.getCompletions(`${rootDir}/source/main.bs`, Position.create(9, 33));
                expect(result.map(x => x.label)).include.members([
                    'foo2',
                    'fooFace2',
                    'fooClass2'
                ]);
                expect(result[2].kind).to.equal(CompletionItemKind.Enum);

                result = program.getCompletions(`${rootDir}/source/main.bs`, Position.create(9, 36));
                expect(result.map(x => x.label)).include.members([
                    'bar2_1',
                    'bar2_2'
                ]);
                expect(result[0].kind).to.equal(CompletionItemKind.EnumMember);
                expect(result[1].kind).to.equal(CompletionItemKind.EnumMember);
            });

        });
        it('always includes `m`', () => {
            //eslint-disable-next-line @typescript-eslint/no-floating-promises
            program.addOrReplaceFile({ src: `${rootDir}/source/main.brs`, dest: 'source/main.brs' }, `
                sub Main()

                end sub
            `);

            let result = program.getCompletions(`${rootDir}/source/main.brs`, Position.create(2, 23));
            let names = result.map(x => x.label);
            expect(names).to.contain('m');
        });

        it('does not fail for missing previousToken', () => {
            //add a single character to the file, and get completions after it
            program.addOrReplaceFile('source/main.brs', `i`);
            expect(() => {
                program.getCompletions(`${rootDir}/source/main.brs`, Position.create(0, 1)).map(x => x.label);
            }).not.to.throw;
        });

        it('includes all keywords`', () => {
            //eslint-disable-next-line @typescript-eslint/no-floating-promises
            program.addOrReplaceFile({ src: `${rootDir}/source/main.brs`, dest: 'source/main.brs' }, `
                sub Main()

                end sub
            `);

            let keywords = Object.keys(Keywords).filter(x => !x.includes(' '));

            //inside the function
            let result = program.getCompletions(`${rootDir}/source/main.brs`, Position.create(2, 23));
            let names = result.map(x => x.label);
            for (let keyword of keywords) {
                expect(names).to.include(keyword);
            }

            //outside the function
            result = program.getCompletions(`${rootDir}/source/main.brs`, Position.create(4, 8));
            names = result.map(x => x.label);
            for (let keyword of keywords) {
                expect(names).to.include(keyword);
            }
        });

        it('does not provide completions within a comment', () => {
            //eslint-disable-next-line @typescript-eslint/no-floating-promises
            program.addOrReplaceFile({ src: `${rootDir}/source/main.brs`, dest: 'source/main.brs' }, `
                sub Main()
                    'some comment
                end sub
            `);

            //inside the function
            let result = program.getCompletions(`${rootDir}/source/main.brs`, Position.create(2, 33));
            expect(result).to.be.lengthOf(0);
        });

        it('does not provide duplicate entries for variables', () => {
            //eslint-disable-next-line @typescript-eslint/no-floating-promises
            program.addOrReplaceFile({ src: `${rootDir}/source/main.brs`, dest: 'source/main.brs' }, `
                sub Main()
                    name = "bob"
                    age = 12
                    name = "john"
                end sub
            `);

            let result = program.getCompletions(`${rootDir}/source/main.brs`, Position.create(3, 23));

            let count = result.reduce((total, x) => {
                return x.label === 'name' ? total + 1 : total;
            }, 0);
            expect(count).to.equal(1);
        });

        it('does not include `as` and `string` text options when used in function params', () => {
            //eslint-disable-next-line @typescript-eslint/no-floating-promises
            program.addOrReplaceFile({ src: `${rootDir}/source/main.brs`, dest: 'source/main.brs' }, `
                sub Main(name as string)

                end sub
            `);

            let result = program.getCompletions(`${rootDir}/source/main.brs`, Position.create(2, 23));
            expect(result.filter(x => x.kind === CompletionItemKind.Text)).not.to.contain('as');
            expect(result.filter(x => x.kind === CompletionItemKind.Text)).not.to.contain('string');
        });

        it('does not provide intellisense results when inside a comment', () => {
            //eslint-disable-next-line @typescript-eslint/no-floating-promises
            program.addOrReplaceFile({ src: `${rootDir}/source/main.brs`, dest: 'source/main.brs' }, `
                sub Main(name as string)
                    'this is a comment
                end sub
            `);

            let results = program.getCompletions(`${rootDir}/source/main.brs`, Position.create(2, 30));
            expect(results).to.be.empty;
        });

        it('does provide intellisence for labels only after a goto keyword', () => {
            //eslint-disable-next-line @typescript-eslint/no-floating-promises
            program.addOrReplaceFile({ src: `${rootDir}/source/main.brs`, dest: 'source/main.brs' }, `
                sub Main(name as string)
                    something:
                    goto \nend sub
            `);

            let results = program.getCompletions(`${rootDir}/source/main.brs`, Position.create(3, 25));
            expect(results.length).to.equal(1);
            expect(results[0]?.label).to.equal('something');
        });

    });

    describe('comment flags', () => {
        describe('bs:disable-next-line', () => {
            it('disables critical diagnostic issues', () => {
                program.addOrReplaceFile('source/main.brs', `
                    sub main()
                        Dim requestData
                    end sub
                `);
                //should have an error
                program.validate();
                expectHasDiagnostics(program);

                program.addOrReplaceFile('source/main.brs', `
                    sub main()
                        'bs:disable-next-line
                        Dim requestData
                    end sub
                `);
                //should not have an error
                program.validate();
                expectZeroDiagnostics(program);
            });

            it('works with leading whitespace', () => {
                program.addOrReplaceFile('source/main.brs', `
                    sub main()
                        ' bs:disable-next-line
                        =asdf=sadf=
                    end sub
                `);
                //should have an error
                program.validate();
                expectZeroDiagnostics(program);
            });

            it('works for all', () => {
                let file = program.addOrReplaceFile<BrsFile>({ src: `${rootDir}/source/main.brs`, dest: 'source/main.brs' }, `
                    sub Main()
                        'bs:disable-next-line
                        name = "bob
                    end sub
                `);
                expect(file.commentFlags[0]).to.exist;
                expect(file.commentFlags[0]).to.deep.include({
                    codes: null,
                    range: Range.create(2, 24, 2, 45),
                    affectedRange: util.createRange(3, 0, 3, Number.MAX_SAFE_INTEGER)
                } as CommentFlag);
                program.validate();
                //the "unterminated string" error should be filtered out
                expectZeroDiagnostics(program);
            });

            it('works for specific codes', () => {
                let file = program.addOrReplaceFile<BrsFile>({ src: `${rootDir}/source/main.brs`, dest: 'source/main.brs' }, `
                    sub Main()
                        'bs:disable-next-line: 1083, 1001
                        name = "bob
                    end sub
                `);
                expect(file.commentFlags[0]).to.exist;
                expect(file.commentFlags[0]).to.deep.include({
                    codes: [1083, 1001],
                    range: Range.create(2, 24, 2, 57),
                    affectedRange: util.createRange(3, 0, 3, Number.MAX_SAFE_INTEGER)
                } as CommentFlag);
                //the "unterminated string" error should be filtered out
                expectZeroDiagnostics(program);
            });

            it('recognizes non-numeric codes', () => {
                let file = program.addOrReplaceFile<BrsFile>({ src: `${rootDir}/source/main.brs`, dest: 'source/main.brs' }, `
                    sub Main()
                        'bs:disable-next-line: LINT9999
                        name = "bob
                    end sub
                `);
                expect(file.commentFlags[0]).to.exist;
                expectHasDiagnostics(program);
            });

            it('supports disabling non-numeric error codes', () => {
                const program = new Program({});
                const file = program.addOrReplaceFile('source/main.brs', `
                    sub main()
                        something = true 'bs:disable-line: LINT1005
                    end sub
                `);
                file.addDiagnostics([{
                    code: 'LINT1005',
                    file: file,
                    message: 'Something is not right',
                    range: util.createRange(2, 16, 2, 26)
                }]);
                const scope = program.getScopesForFile(file)[0];
                expectZeroDiagnostics(scope);
            });

            it('adds diagnostics for unknown numeric diagnostic codes', () => {
                program.addOrReplaceFile({ src: `${rootDir}/source/main.brs`, dest: 'source/main.brs' }, `
                    sub main()
                        print "hi" 'bs:disable-line: 123456 999999   aaaab
                    end sub
                `);

                program.validate();
                expectDiagnostics(program, [{
                    ...DiagnosticMessages.unknownDiagnosticCode(123456),
                    range: Range.create(2, 53, 2, 59)
                }, {
                    ...DiagnosticMessages.unknownDiagnosticCode(999999),
                    range: Range.create(2, 60, 2, 66)
                }]);
            });

        });

        describe('bs:disable-line', () => {
            it('works for all', () => {
                let file = program.addOrReplaceFile<BrsFile>({ src: `${rootDir}/source/main.brs`, dest: 'source/main.brs' }, `
                    sub Main()
                        z::;;%%%%%% 'bs:disable-line
                    end sub
                `);
                expect(file.commentFlags[0]).to.exist;
                expect(file.commentFlags[0]).to.deep.include({
                    codes: null,
                    range: Range.create(2, 36, 2, 52),
                    affectedRange: Range.create(2, 0, 2, 36)
                } as CommentFlag);
                program.validate();
                //the "unterminated string" error should be filtered out
                expectZeroDiagnostics(program);
            });

            it('works for specific codes', () => {
                program.addOrReplaceFile({ src: `${rootDir}/source/main.brs`, dest: 'source/main.brs' }, `
                    sub main()
                        'should not have any errors
                        DoSomething(1) 'bs:disable-line:1002
                        'should have an error because the param-count error is not being suppressed
                        DoSomething(1) 'bs:disable-line:1000
                    end sub
                    sub DoSomething()
                    end sub
                `);

                program.validate();

                expectDiagnostics(program, [{
                    range: Range.create(5, 24, 5, 35)
                }]);
            });

            it('handles the erraneous `stop` keyword', () => {
                //the current version of BRS causes parse errors after the `parse` keyword, showing error in comments
                //the program should ignore all diagnostics found in brs:* comment lines EXCEPT
                //for the diagnostics about using unknown error codes
                program.addOrReplaceFile({ src: `${rootDir}/source/main.brs`, dest: 'source/main.brs' }, `
                    sub main()
                        stop 'bs:disable-line
                        print "need a valid line to fix stop error"
                    end sub
                `);
                program.validate();
                expectZeroDiagnostics(program);
            });
        });
    });

    describe('parse', () => {
        it('supports iife in assignment', () => {
            program.addOrReplaceFile('source/main.brs', `
                sub main()
                    result = sub()
                    end sub()
                    result = (sub()
                    end sub)()
                end sub
            `);
            expectZeroDiagnostics(program);
        });

        it('uses the proper parse mode based on file extension', () => {
            function testParseMode(destPath: string, expectedParseMode: ParseMode) {
                const file = program.addOrReplaceFile<BrsFile>(destPath, '');
                expect(file.parseMode).to.equal(expectedParseMode);
            }

            testParseMode('source/main.brs', ParseMode.BrightScript);
            testParseMode('source/main.spec.brs', ParseMode.BrightScript);
            testParseMode('source/main.d.brs', ParseMode.BrightScript);

            testParseMode('source/main.bs', ParseMode.BrighterScript);
            testParseMode('source/main.d.bs', ParseMode.BrighterScript);
            testParseMode('source/main.spec.bs', ParseMode.BrighterScript);
        });

        it('supports labels and goto statements', () => {
            let file = program.addOrReplaceFile({ src: `${rootDir}/source/main.brs`, dest: 'source/main.brs' }, `
                sub Main()
                    'multiple goto statements on one line
                    goto myLabel : goto myLabel
                    myLabel:
                end sub
            `);
            expectZeroDiagnostics(file);
        });

        it('supports empty print statements', () => {
            let file = program.addOrReplaceFile({ src: `${rootDir}/source/main.brs`, dest: 'source/main.brs' }, `
                sub main()
                   print
                end sub
            `);
            expectZeroDiagnostics(file);
        });

        describe('conditional compile', () => {

            it('works for upper case keywords', () => {
                let file = program.addOrReplaceFile({ src: `${rootDir}/source/main.brs`, dest: 'source/main.brs' }, `
                    sub main()
                        #CONST someFlag = true
                        #IF someFlag
                            'code to execute when someFlag is true
                        #ELSEIF someFlag
                            'code to execute when anotherFlag is true
                        #ELSE
                            'code
                        #ENDIF
                    end sub
                `);
                expectZeroDiagnostics(file);
            });

            it('supports single-word #elseif and #endif', () => {
                let file = program.addOrReplaceFile({ src: `${rootDir}/source/main.brs`, dest: 'source/main.brs' }, `
                    sub main()
                        #const someFlag = true
                        #if someFlag
                            'code to execute when someFlag is true
                        #elseif someFlag
                            'code to execute when anotherFlag is true
                        #endif
                    end sub
                `);
                expectZeroDiagnostics(file);
            });

            it('supports multi-word #else if and #end if', () => {
                let file = program.addOrReplaceFile({ src: `${rootDir}/source/main.brs`, dest: 'source/main.brs' }, `
                    sub main()
                        #const someFlag = true
                        #if someFlag
                            'code to execute when someFlag is true
                        #else if someFlag
                            'code to execute when anotherFlag is true
                        #end if
                    end sub
                `);
                expectZeroDiagnostics(file);
            });

            it('does not choke on invalid code inside a false conditional compile', () => {
                let file = program.addOrReplaceFile({ src: `${rootDir}/source/main.brs`, dest: 'source/main.brs' }, `
                    sub main()
                        #if false
                            non-commented code here should not cause parse errors
                        #end if
                    end sub
                `);
                expectZeroDiagnostics(file);
            });

            it('detects syntax error in #if', () => {
                let file = program.addOrReplaceFile({ src: `${rootDir}/source/main.brs`, dest: 'source/main.brs' }, `
                    sub main()
                        #if true1
                            print "true"
                        #end if
                    end sub
                `);
                expectDiagnostics(file, [
                    DiagnosticMessages.referencedConstDoesNotExist()
                ]);
            });

            it('detects syntax error in #const', () => {
                let file = program.addOrReplaceFile({ src: `${rootDir}/source/main.brs`, dest: 'source/main.brs' }, `
                    sub main()
                        #if %
                            print "true"
                        #end if
                    end sub
                `);
                expectDiagnostics(file, [
                    DiagnosticMessages.unexpectedCharacter('%'),
                    DiagnosticMessages.invalidHashIfValue()
                ]);
            });

            it('detects #const name using reserved word', () => {
                let file = program.addOrReplaceFile({ src: `${rootDir}/source/main.brs`, dest: 'source/main.brs' }, `
                    sub main()
                        #const function = true
                    end sub
                `);
                expectDiagnostics(file, [
                    DiagnosticMessages.constNameCannotBeReservedWord(),
                    DiagnosticMessages.unexpectedToken('#const')
                ]);
            });

            it('detects syntax error in #const', () => {
                let file = program.addOrReplaceFile({ src: `${rootDir}/source/main.brs`, dest: 'source/main.brs' }, `
                    sub main()
                        #const someConst = 123
                    end sub
                `);
                expectDiagnostics(file, [
                    DiagnosticMessages.invalidHashConstValue()
                ]);
            });
        });

        it('supports stop statement', () => {
            let file = program.addOrReplaceFile({ src: `${rootDir}/source/main.brs`, dest: 'source/main.brs' }, `
                sub main()
                   stop
                end sub
            `);
            expectZeroDiagnostics(file);
        });

        it('supports single-line if statements', () => {
            let file = program.addOrReplaceFile({ src: `${rootDir}/source/main.brs`, dest: 'source/main.brs' }, `
                sub main()
                    if 1 < 2: return true: end if
                    if 1 < 2: return true
                    end if
                    if false : print "true" : end if
                    if true: print "8 worked": else if true: print "not run": else: print "not run": end if
                    if true then : test = sub() : print "yes" : end sub : end if
                end sub
            `);
            expectZeroDiagnostics(file);
        });

        it('supports line_num as global variable', () => {
            file.parse(`
                sub Main()
                    print LINE_NUM
                end sub
            `);
            expectZeroDiagnostics(file);
        });

        it('supports many keywords as object property names', () => {
            file.parse(`
                sub Main()
                    person = {}
                    person.and = true
                    person.box = true
                    person.createobject = true
                    person.dim = true
                    person.double = true
                    person.each = true
                    person.else = true
                    person.elseif = true
                    person.end = true
                    person.endfor = true
                    person.endfunction = true
                    person.endif = true
                    person.endsub = true
                    person.endwhile = true
                    person.eval = true
                    person.exit = true
                    person.exitfor = true
                    person.exitwhile = true
                    person.false = true
                    person.float = true
                    person.for = true
                    person.foreach = true
                    person.function = true
                    person.getglobalaa = true
                    person.getlastruncompileerror = true
                    person.getlastrunruntimeerror = true
                    person.goto = true
                    person.if = true
                    person.integer = true
                    person.invalid = true
                    person.let = true
                    person.line_num = true
                    person.longinteger = true
                    person.next = true
                    person.not = true
                    person.objfun = true
                    person.or = true
                    person.pos = true
                    person.print = true
                    person.rem = true
                    person.return = true
                    person.run = true
                    person.step = true
                    person.stop = true
                    person.string = true
                    person.sub = true
                    person.tab = true
                    person.then = true
                    person.to = true
                    person.true = true
                    person.type = true
                    person.while = true
                    person.public = true
                    person.protected = true
                    person.private = true
                    person.class = true
                    person.override = true
                    person.new = true
                end sub
            `);
            expectZeroDiagnostics(file);
        });
        it('does not error on numeric literal type designators', () => {
            file.parse(`
                sub main()
                    print &he2
                    print 1.2E+2
                    print 2!
                    print 12D-12
                    print 2.3#
                    print &hFEDCBA9876543210&
                    print 9876543210&
                end sub
            `);
            expectZeroDiagnostics(file);
        });

        it('does not error when encountering sub with return type', () => {
            file.parse(`
                sub main() as integer
                    return
                end sub
            `);
            expectZeroDiagnostics(file);
        });

        it('does not lose function scopes when mismatched end sub', () => {
            file.parse(`
                sub main()
                    sayHi()
                end function

                sub sayHi()
                    print "hello world"
                end sub
            `);
            expect(file.functionScopes).to.be.lengthOf(2);
        });

        it('does not lose sub scope when mismatched end function', () => {
            file.parse(`
                function main()
                    sayHi()
                end sub

                sub sayHi()
                    print "hello world"
                end sub
            `);
            expect(file.functionScopes).to.be.lengthOf(2);
        });

        it('does not error with boolean in RHS of set statement', () => {
            file.parse(`
                sub main()
                    foo = {
                        bar: false
                    }
                    foo.bar = true and false or 3 > 4
                end sub
            `);
            expectZeroDiagnostics(file);
        });

        it('does not error with boolean in RHS of set statement', () => {
            file.parse(`
                sub main()
                    m = {
                        isTrue: false
                    }
                    m.isTrue = true = true
                    m.isTrue = m.isTrue = true
                    m.isTrue = m.isTrue = m.isTrue
                end sub
            `);
            expectZeroDiagnostics(file);
        });

        it('supports variable names ending with type designators', () => {
            file.parse(`
                sub main()
                  name$ = "bob"
                  age% = 1
                  height! = 5.5
                  salary# = 9.87654321
                  someHex& = 13
                end sub
            `);
            expectZeroDiagnostics(file);
        });

        it('supports multiple spaces between two-word keywords', () => {
            file.parse(`
                sub main()
                    if true then
                        print "true"
                    else    if true then
                        print "also true"
                    end if
                end sub
            `);
            expectZeroDiagnostics(file);
        });

        it('does not error with `stop` as object key', () => {
            file.parse(`
                function GetObject()
                    obj = {
                        stop: function() as void

                        end function
                    }
                    return obj
                end function
            `);
            expectZeroDiagnostics(file);
        });

        it('does not error with `run` as object key', () => {
            file.parse(`
                function GetObject()
                    obj = {
                        run: function() as void

                        end function
                    }
                    return obj
                end function
            `);
            expectZeroDiagnostics(file);
        });

        it('supports assignment operators', () => {
            file.parse(`
                function Main()
                    x = 1
                    x += 1
                    x += 2
                    x -= 1
                    x /= 2
                    x = 9
                    x \\= 2
                    x *= 3.0
                    x -= 1
                    print x
                end function
            `);
            expectZeroDiagnostics(file);
        });

        it('supports `then` as object property', () => {
            file.parse(`
                function Main()
                    promise = {
                        then: sub()
                        end sub
                    }
                    promise.then()
                end function
            `);
            expectZeroDiagnostics(file);
        });

        it('supports function as parameter type', () => {
            file.parse(`
                sub Main()
                    doWork = function(callback as function)
                    end function
                end sub
            `);
            expectZeroDiagnostics(file);
        });

        it('supports increment operator', () => {
            file.parse(`
                function Main()
                    x = 3
                    x++
                end function
            `);
            expectZeroDiagnostics(file);
        });

        it('supports decrement operator', () => {
            file.parse(`
                function Main()
                    x = 3
                    x--
                end function
            `);
            expectZeroDiagnostics(file);
        });

        it('supports writing numbers with decimal but no trailing digit', () => {
            file.parse(`
                function Main()
                    x = 3.
                    print x
                end function
            `);
            expectZeroDiagnostics(file);
        });

        it('supports assignment operators against object properties', () => {
            file.parse(`
                function Main()
                    m.age = 1

                    m.age += 1
                    m.age -= 1
                    m.age *= 1
                    m.age /= 1
                    m.age \\= 1

                    m["age"] += 1
                    m["age"] -= 1
                    m["age"] *= 1
                    m["age"] /= 1
                    m["age"] \\= 1

                    print m.age
                end function
            `);
            expectZeroDiagnostics(file);
        });

        //skipped until `brs` supports this
        it('supports bitshift assignment operators', () => {
            file.parse(`
                function Main()
                    x = 1
                    x <<= 8
                    x >>= 4
                    print x
                end function
            `);
            expectZeroDiagnostics(file);
        });

        //skipped until `brs` supports this
        it('supports bitshift assignment operators on objects', () => {
            file.parse(`
                    function Main()
                        m.x = 1
                        m.x <<= 1
                        m.x >>= 1
                        print m.x
                    end function
                `);
            expectZeroDiagnostics(file);
        });

        it('supports leading and trailing periods for numeric literals', () => {
            file.parse(`
                function Main()
                    one = 1.
                    print one
                    pointOne = .1
                    print pointOne
                end function
            `);
            expectZeroDiagnostics(file);
        });

        it('supports bitshift assignment operators on object properties accessed by array syntax', () => {
            file.parse(`
                    function Main()
                        m.x = 1
                        'm['x'] << 1
                        'm['x'] >> 1
                        print m.x
                    end function
                `);
            expectZeroDiagnostics(file);
        });

        it('supports weird period AA accessor', () => {
            file.parse(`
                function Main()
                    m._uuid = "123"
                    print m.["_uuid"]
                end function
            `);
            expectZeroDiagnostics(file);
        });

        it('adds error for library statements NOT at top of file', () => {
            let file = program.addOrReplaceFile('source/main.bs', `
                sub main()
                end sub
                import "file.brs"
            `);
            expectDiagnostics(file, [
                DiagnosticMessages.importStatementMustBeDeclaredAtTopOfFile()
            ]);
        });

        it('supports library imports', () => {
            file.parse(`
                Library "v30/bslCore.brs"
            `);
            expectZeroDiagnostics(file);
        });

        it('adds error for library statements NOT at top of file', () => {
            let file = program.addOrReplaceFile('source/main.brs', `
                sub main()
                end sub
                Library "v30/bslCore.brs"
            `);
            expectDiagnostics(file, [
                DiagnosticMessages.libraryStatementMustBeDeclaredAtTopOfFile()
            ]);
        });

        it('adds error for library statements inside of function body', () => {
            let file = program.addOrReplaceFile('source/main.brs', `
                sub main()
                    Library "v30/bslCore.brs"
                end sub
            `);
            expectDiagnostics(file, [
                DiagnosticMessages.libraryStatementMustBeDeclaredAtTopOfFile()
            ]);
        });

        it('supports colons as separators in associative array properties', () => {
            file.parse(`
                sub Main()
                    obj = {x:0 : y: 1}
                end sub
            `);
            expectZeroDiagnostics(file);
        });

        it('succeeds when finding variables with "sub" in them', () => {
            let file = program.addOrReplaceFile('source/main.brs', `
                function DoSomething()
                    return value.subType()
                end function
            `);
            expect(file.callables[0]).to.deep.include({
                file: file,
                nameRange: Range.create(1, 25, 1, 36)
            });
        });

        it('succeeds when finding variables with the word "function" in them', () => {
            file.parse(`
                function Test()
                    typeCheckFunction = RBS_CMN_GetFunction(invalid, methodName)
                end function
            `);
        });

        it('finds line and column numbers for functions', () => {
            let file = new BrsFile('absolute_path/file.brs', 'relative_path/file.brs', program);
            file.parse(`
                function DoA()
                    print "A"
                end function

                 function DoB()
                     print "B"
                 end function
            `);
            expect(file.callables[0].name).to.equal('DoA');
            expect(file.callables[0].nameRange).to.eql(Range.create(1, 25, 1, 28));

            expect(file.callables[1].name).to.equal('DoB');
            expect(file.callables[1].nameRange).to.eql(Range.create(5, 26, 5, 29));
        });

        it('throws an error if the file has already been parsed', () => {
            let file = new BrsFile('abspath', 'relpath', program);
            file.parse(`'a comment`);
            try {
                file.parse(`'a new comment`);
                assert.fail(null, null, 'Should have thrown an exception, but did not');
            } catch (e) {
                //test passes
            }
        });

        it('finds and registers duplicate callables', () => {
            let file = new BrsFile('absolute_path/file.brs', 'relative_path/file.brs', program);
            file.parse(`
                function DoA()
                    print "A"
                end function

                 function DoA()
                     print "A"
                 end function
            `);
            expect(file.callables.length).to.equal(2);
            expect(file.callables[0].name).to.equal('DoA');
            expect(file.callables[0].nameRange.start.line).to.equal(1);

            expect(file.callables[1].name).to.equal('DoA');
            expect(file.callables[1].nameRange.start.line).to.equal(5);
        });

        it('finds function call line and column numbers', () => {
            let file = new BrsFile('absolute_path/file.brs', 'relative_path/file.brs', program);
            file.parse(`
                function DoA()
                    DoB("a")
                end function
                function DoB(a as string)
                    DoC()
                end function
            `);
            expect(file.functionCalls.length).to.equal(2);

            expect(file.functionCalls[0].range).to.eql(Range.create(2, 20, 2, 28));
            expect(file.functionCalls[0].nameRange).to.eql(Range.create(2, 20, 2, 23));

            expect(file.functionCalls[1].range).to.eql(Range.create(5, 20, 5, 25));
            expect(file.functionCalls[1].nameRange).to.eql(Range.create(5, 20, 5, 23));
        });

        it('sanitizes brs errors', () => {
            let file = new BrsFile('absolute_path/file.brs', 'relative_path/file.brs', program);
            file.parse(`
                function DoSomething
                end function
            `);
            expectHasDiagnostics(file);
            expect(file.getDiagnostics()[0].file).to.equal(file);
            expect(file.getDiagnostics()[0].range.start.line).to.equal(1);
        });

        it('supports using the `next` keyword in a for loop', () => {
            let file = new BrsFile('absolute_path/file.brs', 'relative_path/file.brs', program);
            file.parse(`
                sub countit()
                    for each num in [1,2,3]
                        print num
                    next
                end sub
            `);
            expectZeroDiagnostics(file);
        });

        //test is not working yet, but will be enabled when brs supports this syntax
        it('supports assigning functions to objects', () => {
            let file = new BrsFile('absolute_path/file.brs', 'relative_path/file.brs', program);
            file.parse(`
                function main()
                    o = CreateObject("roAssociativeArray")
                    o.sayHello = sub()
                        print "hello"
                    end sub
                end function
            `);
            expectZeroDiagnostics(file);
        });
    });

    describe('findCallables', () => {
        it('finds range', () => {
            let file = new BrsFile('absolute_path/file.brs', 'relative_path/file.brs', program);
            file.parse(`
                sub Sum()
                    print "hello world"
                end sub
            `);
            let callable = file.callables[0];
            expect(callable.range).to.eql(Range.create(1, 16, 3, 23));
        });

        it('finds correct body range even with inner function', () => {
            let file = new BrsFile('absolute_path/file.brs', 'relative_path/file.brs', program);
            file.parse(`
                sub Sum()
                    sayHi = sub()
                        print "Hi"
                    end sub
                    sayHi()
                end sub
            `);
            let callable = file.callables[0];
            expect(callable.range).to.eql(Range.create(1, 16, 6, 23));
        });

        it('finds callable parameters', () => {
            let file = new BrsFile('absolute_path/file.brs', 'relative_path/file.brs', program);
            file.parse(`
                function Sum(a, b, c)

                end function
            `);
            let callable = file.callables[0];
            expect(callable.params[0]).to.deep.include({
                name: 'a',
                isOptional: false,
                isRestArgument: false
            });
            expect(callable.params[0].type).instanceof(DynamicType);

            expect(callable.params[1]).to.deep.include({
                name: 'b',
                isOptional: false,
                isRestArgument: false
            });
            expect(callable.params[1].type).instanceof(DynamicType);

            expect(callable.params[2]).to.deep.include({
                name: 'c',
                isOptional: false,
                isRestArgument: false
            });
            expect(callable.params[2].type).instanceof(DynamicType);
        });

        it('finds optional parameters', () => {
            let file = new BrsFile('absolute_path/file.brs', 'relative_path/file.brs', program);
            file.parse(`
                function Sum(a=2)

                end function
            `);
            let callable = file.callables[0];
            expect(callable.params[0]).to.deep.include({
                name: 'a',
                isOptional: true,
                isRestArgument: false
            });
            expect(callable.params[0].type).instanceof(DynamicType);
        });

        it('finds parameter types', () => {
            let file = new BrsFile('absolute_path/file.brs', 'relative_path/file.brs', program);
            file.parse(`
                function Sum(a, b as integer, c as string)

                end function
            `);
            let callable = file.callables[0];
            expect(callable.params[0]).to.deep.include({
                name: 'a',
                isOptional: false,
                isRestArgument: false
            });
            expect(callable.params[0].type).instanceof(DynamicType);

            expect(callable.params[1]).to.deep.include({
                name: 'b',
                isOptional: false,
                isRestArgument: false
            });
            expect(callable.params[1].type).instanceof(IntegerType);

            expect(callable.params[2]).to.deep.include({
                name: 'c',
                isOptional: false,
                isRestArgument: false
            });
            expect(callable.params[2].type).instanceof(StringType);
        });
    });

    describe('findCallableInvocations', () => {
        it('finds arguments with literal values', () => {
            let file = new BrsFile('absolute_path/file.brs', 'relative_path/file.brs', program);
            file.parse(`
                function Sum()
                    DoSomething("name", 12, true)
                end function
            `);
            expect(file.functionCalls.length).to.equal(1);

            expect(file.functionCalls[0].args).to.eql([{
                type: new StringType(),
                range: util.createRange(2, 32, 2, 38),
                text: '"name"'
            }, {
                type: new IntegerType(),
                range: util.createRange(2, 40, 2, 42),
                text: '12'
            }, {
                type: new BooleanType(),
                range: util.createRange(2, 44, 2, 48),
                text: 'true'
            }]);
        });

        it('finds function calls nested inside statements', () => {
            program.addOrReplaceFile(`source/main.brs`, `
                sub main()
                    if true then
                        DoesNotExist(1, 2)
                    end if
                end sub
            `);
            program.validate();
            expectDiagnostics(program, [
                DiagnosticMessages.callToUnknownFunction('DoesNotExist', 'source')
            ]);
        });

        it('finds arguments with variable values', () => {
            let file = new BrsFile('absolute_path/file.brs', 'relative_path/file.brs', program);
            file.parse(`
                function Sum()
                    count = 1
                    name = "John"
                    isAlive = true
                    DoSomething(count, name, isAlive)
                end function
            `);
            expect(file.functionCalls.length).to.equal(1);
            expect(file.functionCalls[0].args[0]).deep.include({
                type: new DynamicType(),
                text: 'count'
            });
            expect(file.functionCalls[0].args[1]).deep.include({
                type: new DynamicType(),
                text: 'name'
            });
            expect(file.functionCalls[0].args[2]).deep.include({
                type: new DynamicType(),
                text: 'isAlive'
            });
        });
    });

    describe('findCallables', () => {
        //this test is to help with code coverage
        it('skips top-level statements', () => {
            let file = new BrsFile('absolute', 'relative', program);
            file.parse('name = "Bob"');
            expect(file.callables.length).to.equal(0);
        });

        it('finds return type', () => {
            let file = program.addOrReplaceFile('source/main.brs', `
                function DoSomething() as string
                end function
            `);
            expect(file.callables[0]).to.deep.include(<Partial<Callable>>{
                file: file,
                nameRange: Range.create(1, 25, 1, 36),
                name: 'DoSomething',
                params: []
            });
            expect(file.callables[0].type.returnType).instanceof(StringType);
        });
    });

    describe('createFunctionScopes', () => {
        it('creates range properly', () => {
            file.parse(`
                sub Main()
                    name = 'bob"
                end sub
            `);
            expect(file.functionScopes[0].range).to.eql(Range.create(1, 16, 3, 23));
        });

        it('creates scopes for parent and child functions', () => {
            file.parse(`
                sub Main()
                    sayHi = sub()
                        print "hi"
                    end sub

                    scheduleJob(sub()
                        print "job completed"
                    end sub)
                end sub
            `);
            expect(file.functionScopes).to.length(3);
        });

        it('outer function does not capture inner statements', () => {
            file.parse(`
                sub Main()
                    name = "john"
                    sayHi = sub()
                        age = 12
                    end sub
                end sub
            `);
            let outerScope = file.getFunctionScopeAtPosition(Position.create(2, 25));
            expect(outerScope.variableDeclarations).to.be.lengthOf(2);

            let innerScope = file.getFunctionScopeAtPosition(Position.create(4, 10));
            expect(innerScope.variableDeclarations).to.be.lengthOf(1);
        });

        it('finds variables declared in function scopes', () => {
            file.parse(`
                sub Main()
                    sayHi = sub()
                        age = 12
                    end sub

                    scheduleJob(sub()
                        name = "bob"
                    end sub)
                end sub
            `);
            expect(file.functionScopes[0].variableDeclarations).to.be.length(1);
            expect(file.functionScopes[0].variableDeclarations[0]).to.deep.include(<VariableDeclaration>{
                lineIndex: 2,
                name: 'sayHi'
            });
            expect(file.functionScopes[0].variableDeclarations[0].type).instanceof(FunctionType);

            expect(file.functionScopes[1].variableDeclarations).to.be.length(1);
            expect(file.functionScopes[1].variableDeclarations[0]).to.deep.include(<VariableDeclaration>{
                lineIndex: 3,
                name: 'age'
            });
            expect(file.functionScopes[1].variableDeclarations[0].type).instanceof(IntegerType);

            expect(file.functionScopes[2].variableDeclarations).to.be.length(1);
            expect(file.functionScopes[2].variableDeclarations[0]).to.deep.include(<VariableDeclaration>{
                lineIndex: 7,
                name: 'name'
            });
            expect(file.functionScopes[2].variableDeclarations[0].type).instanceof(StringType);
        });

        it('finds variable declarations inside of if statements', () => {
            file.parse(`
                sub Main()
                    if true then
                        theLength = 1
                    end if
                end sub
            `);
            let scope = file.getFunctionScopeAtPosition(Position.create(3, 0));
            expect(scope.variableDeclarations[0]).to.exist;
            expect(scope.variableDeclarations[0].name).to.equal('theLength');
        });

        it('finds value from global return', () => {
            let file = program.addOrReplaceFile('source/main.brs', `
                sub Main()
                   myName = GetName()
                end sub

                function GetName() as string
                    return "bob"
                end function
            `);

            expect(file.functionScopes[0].variableDeclarations).to.be.length(1);
            expect(file.functionScopes[0].variableDeclarations[0]).to.deep.include(<VariableDeclaration>{
                lineIndex: 2,
                name: 'myName'
            });
            expect(file.functionScopes[0].variableDeclarations[0].type).instanceof(StringType);
        });

        it('finds variable type from other variable', () => {
            file.parse(`
                sub Main()
                   name = "bob"
                   nameCopy = name
                end sub
            `);

            expect(file.functionScopes[0].variableDeclarations).to.be.length(2);
            expect(file.functionScopes[0].variableDeclarations[1]).to.deep.include(<VariableDeclaration>{
                lineIndex: 3,
                name: 'nameCopy'
            });
            expect(file.functionScopes[0].variableDeclarations[1].type).instanceof(StringType);
        });

        it('sets proper range for functions', () => {
            file.parse(`
                sub Main()
                    getName = function()
                        return "bob"
                    end function
                end sub
            `);

            expect(file.functionScopes).to.be.length(2);
            expect(file.functionScopes[0].range).to.eql(Range.create(1, 16, 5, 23));
            expect(file.functionScopes[1].range).to.eql(Range.create(2, 30, 4, 32));
        });
    });

    describe('getHover', () => {
        it('works for param types', () => {
            let file = program.addOrReplaceFile({ src: `${rootDir}/source/main.brs`, dest: 'source/main.brs' }, `
                sub DoSomething(name as string)
                    name = 1
                    sayMyName = function(name as string)
                    end function
                end sub
            `);

            //hover over the `name = 1` line
            let hover = file.getHover(Position.create(2, 24));
            expect(hover).to.exist;
            expect(hover.range).to.eql(Range.create(2, 20, 2, 24));

            //hover over the `name` parameter declaration
            hover = file.getHover(Position.create(1, 34));
            expect(hover).to.exist;
            expect(hover.range).to.eql(Range.create(1, 32, 1, 36));
        });

        //ignore this for now...it's not a huge deal
        it('does not match on keywords or data types', () => {
            let file = program.addOrReplaceFile({ src: `${rootDir}/source/main.brs`, dest: 'source/main.brs' }, `
                sub Main(name as string)
                end sub
                sub as()
                end sub
            `);
            //hover over the `as`
            expect(file.getHover(Position.create(1, 31))).not.to.exist;
            //hover over the `string`
            expect(file.getHover(Position.create(1, 36))).not.to.exist;
        });

        it('finds declared function', () => {
            let file = program.addOrReplaceFile({ src: `${rootDir}/source/main.brs`, dest: 'source/main.brs' }, `
                function Main(count = 1)
                    firstName = "bob"
                    age = 21
                    shoeSize = 10
                end function
            `);

            let hover = file.getHover(Position.create(1, 28));
            expect(hover).to.exist;

            expect(hover.range).to.eql(Range.create(1, 25, 1, 29));
            expect(hover.contents).to.equal('function Main(count? as dynamic) as dynamic');
        });

        it('finds variable function hover in same scope', () => {
            let file = program.addOrReplaceFile({ src: `${rootDir}/source/main.brs`, dest: 'source/main.brs' }, `
                sub Main()
                    sayMyName = sub(name as string)
                    end sub

                    sayMyName()
                end sub
            `);

            let hover = file.getHover(Position.create(5, 24));

            expect(hover.range).to.eql(Range.create(5, 20, 5, 29));
            expect(hover.contents).to.equal('sub sayMyName(name as string) as void');
        });

        it('finds function hover in file scope', () => {
            let file = program.addOrReplaceFile({ src: `${rootDir}/source/main.brs`, dest: 'source/main.brs' }, `
                sub Main()
                    sayMyName()
                end sub

                sub sayMyName()

                end sub
            `);

            let hover = file.getHover(Position.create(2, 25));

            expect(hover.range).to.eql(Range.create(2, 20, 2, 29));
            expect(hover.contents).to.equal('sub sayMyName() as void');
        });

        it('finds function hover in scope', () => {
            let rootDir = process.cwd();
            program = new Program({
                rootDir: rootDir
            });

            let mainFile = program.addOrReplaceFile({ src: `${rootDir}/source/main.brs`, dest: 'source/main.brs' }, `
                sub Main()
                    sayMyName()
                end sub
            `);

            program.addOrReplaceFile({ src: `${rootDir}/source/lib.brs`, dest: 'source/lib.brs' }, `
                sub sayMyName(name as string)

                end sub
            `);

            let hover = mainFile.getHover(Position.create(2, 25));
            expect(hover).to.exist;

            expect(hover.range).to.eql(Range.create(2, 20, 2, 29));
            expect(hover.contents).to.equal('sub sayMyName(name as string) as void');
        });

        it('handles mixed case `then` partions of conditionals', () => {
            let mainFile = program.addOrReplaceFile({ src: `${rootDir}/source/main.brs`, dest: 'source/main.brs' }, `
                sub Main()
                    if true then
                        print "works"
                    end if
                end sub
            `);

            expectZeroDiagnostics(mainFile);
            mainFile = program.addOrReplaceFile({ src: `${rootDir}/source/main.brs`, dest: 'source/main.brs' }, `
                sub Main()
                    if true Then
                        print "works"
                    end if
                end sub
            `);
            expectZeroDiagnostics(mainFile);

            mainFile = program.addOrReplaceFile({ src: `${rootDir}/source/main.brs`, dest: 'source/main.brs' }, `
                sub Main()
                    if true THEN
                        print "works"
                    end if
                end sub
            `);
            expectZeroDiagnostics(mainFile);
        });
    });

    it('does not throw when encountering incomplete import statement', () => {
        program.addOrReplaceFile({ src: `${rootDir}/source/main.brs`, dest: 'source/main.brs' }, `
            import
            sub main()
            end sub
        `);
        program.validate();
        //this test will throw an exception if something went wrong
    });

    describe('transpile', () => {
        describe('throwStatement', () => {
            it('transpiles properly', () => {
                testTranspile(`
                    sub main()
                        try
                            throw "some message"
                        catch e
                        end try
                    end sub
                `);
            });
        });

        describe('try/catch', () => {
            it('transpiles properly', () => {
                testTranspile(`
                    sub main()
                        try
                            print a.b.c
                        catch e
                            print e
                        end try
                    end sub
                `);
            });
        });

        describe('namespaces', () => {
            it('properly transpiles namespace functions for assignments', () => {
                testTranspile(`
                    namespace NameA.NameB
                        sub Speak()
                        end sub
                    end namespace
                    sub main()
                        sayHello = NameA.NameB.Speak
                        sayHello()
                        someOtherObject = some.other.object
                    end sub
                `, `
                    sub NameA_NameB_Speak()
                    end sub

                    sub main()
                        sayHello = NameA_NameB_Speak
                        sayHello()
                        someOtherObject = some.other.object
                    end sub
                `);
            });

            it('properly transpiles inferred namespace function for assignment', () => {
                testTranspile(`
                    namespace NameA.NameB
                        sub Speak()
                        end sub
                        sub main()
                            sayHello = Speak
                            sayHello()
                        end sub
                    end namespace
                `, `
                    sub NameA_NameB_Speak()
                    end sub

                    sub NameA_NameB_main()
                        sayHello = NameA_NameB_Speak
                        sayHello()
                    end sub
                `);
            });
        });
        it('includes all text to end of line for a non-terminated string', () => {
            testTranspile(
                'sub main()\n    name = "john \nend sub',
                'sub main()\n    name = "john "\nend sub',
                null,
                'source/main.bs',
                false
            );
        });
        it('escapes quotes in string literals', () => {
            testTranspile(`
                sub main()
                    expected += chr(10) + " version=""2.0"""
                end sub
            `);
        });
        it('keeps function parameter types in proper order', () => {
            testTranspile(`
                function CreateTestStatistic(name as string, result = "Success" as string, time = 0 as integer, errorCode = 0 as integer, errorMessage = "" as string) as object
                end function
            `);
        });

        it('transpiles local var assignment operators', () => {
            testTranspile(`
                sub main()
                    count = 0
                    count += 1
                    count -= 1
                    count *= 1
                    count /= 1
                    count \\= 1
                    count <<= 1
                    count >>= 1
                end sub
            `);
        });

        it('transpiles AA property assignment operators', () => {
            testTranspile(`
                sub main()
                    person = {
                        count: 0
                    }
                    person.count += 1
                end sub
            `);
        });

        it('transpiles AA indexed assignment operators', () => {
            testTranspile(`
                sub main()
                    person = {
                        count: 0
                    }
                    person["count"] += 1
                end sub
            `);
        });

        it('relative-referenced namespaced functions get prefixed', () => {
            testTranspile(`
                namespace Vertibrates.Birds
                    function GetAllBirds()
                        return [
                            GetDuck(),
                            GetGoose()
                        ]
                    end function

                    function GetDuck()
                    end function

                    function GetGoose()
                    end function
                end namespace
            `, `
                function Vertibrates_Birds_GetAllBirds()
                    return [
                        Vertibrates_Birds_GetDuck(),
                        Vertibrates_Birds_GetGoose()
                    ]
                end function

                function Vertibrates_Birds_GetDuck()
                end function

                function Vertibrates_Birds_GetGoose()
                end function
            `, 'trim', 'source/main.bs');
        });

        it('transpiles namespaced functions', () => {
            testTranspile(`
                namespace NameA
                    sub alert()
                    end sub
                end namespace
                namespace NameA.NameB
                    sub alert()
                    end sub
                end namespace
            `, `
                sub NameA_alert()
                end sub
                sub NameA_NameB_alert()
                end sub
            `, 'trim', 'source/main.bs');
        });

        it('transpiles dim', () => {
            testTranspile(`Dim c[5]`, `Dim c[5]`);
            testTranspile(`Dim c[5, 4]`, `Dim c[5, 4]`);
            testTranspile(`Dim c[5, 4, 6]`, `Dim c[5, 4, 6]`);
            testTranspile(`Dim requestData[requestList.count()]`, `Dim requestData[requestList.count()]`);
            testTranspile(`Dim requestData[1, requestList.count()]`, `Dim requestData[1, requestList.count()]`);
            testTranspile(`Dim requestData[1, requestList.count(), 2]`, `Dim requestData[1, requestList.count(), 2]`);
            testTranspile(`Dim requestData[requestList[2]]`, `Dim requestData[requestList[2]]`);
            testTranspile(`Dim requestData[1, requestList[2]]`, `Dim requestData[1, requestList[2]]`);
            testTranspile(`Dim requestData[1, requestList[2], 2]`, `Dim requestData[1, requestList[2], 2]`);
            testTranspile(`Dim requestData[requestList["2"]]`, `Dim requestData[requestList["2"]]`);
            testTranspile(`Dim requestData[1, requestList["2"]]`, `Dim requestData[1, requestList["2"]]`);
            testTranspile(`Dim requestData[1, requestList["2"], 2]`, `Dim requestData[1, requestList["2"], 2]`);
            testTranspile(`Dim requestData[1, getValue(), 2]`, `Dim requestData[1, getValue(), 2]`);
            testTranspile(`
                Dim requestData[1, getValue({
                    key: "value"
                }), 2]
            `, `
                Dim requestData[1, getValue({
                    key: "value"
                }), 2]
            `);
        });

        it('transpiles calls to fully-qualified namespaced functions', () => {
            testTranspile(`
                namespace NameA
                    sub alert()
                    end sub
                end namespace
                namespace NameA.NameB
                    sub alert()
                    end sub
                end namespace
                sub main()
                    NameA.alert()
                    NameA.NameB.alert()
                end sub
            `, `
                sub NameA_alert()
                end sub
                sub NameA_NameB_alert()
                end sub

                sub main()
                    NameA_alert()
                    NameA_NameB_alert()
                end sub
            `, 'trim', 'source/main.bs');
        });

        it('keeps end-of-line comments with their line', () => {
            testTranspile(`
                function DoSomething() 'comment 1
                    name = "bob" 'comment 2
                end function 'comment 3
            `);
        });

        it('works for functions', () => {
            testTranspile(`
                function DoSomething()
                    'lots of empty white space
                    'that will be removed during transpile



                end function
            `, `
                function DoSomething()
                    'lots of empty white space
                    'that will be removed during transpile
                end function
            `);
        });

        it('keeps empty AAs and arrays on same line', () => {
            testTranspile(`
                sub a()
                    person = {}
                    stuff = []
                end sub
        `, null, 'trim');
        });

        it('adds `then` when missing', () => {
            testTranspile(`
                sub a()
                    if true
                        print "true"
                    else if true
                        print "true"
                    else
                        print "true"
                    end if
                end sub
            `, `
                sub a()
                    if true then
                        print "true"
                    else if true then
                        print "true"
                    else
                        print "true"
                    end if
                end sub
            `, 'trim');
        });

        it('does not add leading or trailing newlines', () => {
            testTranspile(`function abc()\nend function`, undefined, 'none');
        });

        it('handles sourcemap edge case', async () => {
            let source =
                'sub main()\n' +
                '\n' +
                '    print 1\n' +
                '\n' +
                'end sub';
            program.options.sourceMap = true;
            let result = testTranspile(source, `sub main()\n    print 1\nend sub`, 'none', 'source/main.bs');
            //load the source map
            let location = await SourceMapConsumer.with(result.map.toJSON(), null, (consumer) => {
                return consumer.generatedPositionFor({
                    line: 3,
                    column: 0,
                    source: s`${rootDir}/source/main.bs`,
                    bias: SourceMapConsumer.LEAST_UPPER_BOUND
                });
            });
            expect(location.line).to.eql(2);
            expect(location.column).eql(4);
        });

        it('computes correct locations for sourcemap', async () => {
            let source = `function abc(name)\n    firstName = name\nend function`;
            let tokens = Lexer.scan(source).tokens
                //remove newlines and EOF
                .filter(x => x.kind !== TokenKind.Eof && x.kind !== TokenKind.Newline);

            program.options.sourceMap = true;
            let result = testTranspile(source, source, 'none');
            //load the source map
            await SourceMapConsumer.with(result.map.toString(), null, (consumer) => {
                let tokenResult = tokens.map(token => ({
                    kind: token.kind,
                    start: token.range.start
                }));
                let sourcemapResult = tokens.map(token => {
                    let originalPosition = consumer.originalPositionFor({
                        //convert token 0-based line to source-map 1-based line for the lookup
                        line: token.range.start.line + 1,
                        column: token.range.start.character
                    });
                    return {
                        kind: token.kind,
                        start: Position.create(
                            //convert source-map 1-based line to token 0-based line
                            originalPosition.line - 1,
                            originalPosition.column
                        )
                    };
                });
                expect(sourcemapResult).to.eql(tokenResult);
            });
        });

        it('handles empty if block', () => {
            testTranspile(`
                if true then
                end if
                if true then
                else
                    print "else"
                end if
                if true then
                else if true then
                    print "else"
                end if
                if true then
                else if true then
                    print "elseif"
                else
                    print "else"
                end if
            `);
        });

        it('handles empty elseif block', () => {
            testTranspile(`
                if true then
                    print "if"
                else if true then
                end if
                if true then
                    print "if"
                else if true then
                else if true then
                end if
            `);
        });

        it('handles empty else block', () => {
            testTranspile(`
                if true then
                    print "if"
                else
                end if
                if true then
                    print "if"
                else if true then
                    print "elseif"
                else
                end if
            `);
        });

        it('works for function parameters', () => {
            testTranspile(`
                function DoSomething(name, age as integer, text as string)
                end function
            `, `
                function DoSomething(name, age as integer, text as string)
                end function
            `);
        });

        it('adds newlines between top-level statements', () => {
            testTranspile(`
                function a()
                end function

                function b()
                end function
            `);
        });

        it('properly indents nested AA literals', () => {
            testTranspile(`
                sub doSomething()
                    grandparent = {
                        parent: {
                            child: {
                                grandchild: {
                                    name: "baby"
                                }
                            }
                        }
                    }
                end sub
            `);
        });

        it('does not add comma after final object property even when comments are present', () => {
            testTranspile(`
                sub doSomething()
                    person = {
                        age: 12, 'comment
                        name: "child"
                    }
                    person = {
                        age: 12, 'comment
                        name: "child" 'comment
                    }
                    person = {
                        age: 12, 'comment
                        name: "child"
                        'comment
                    }
                    person = {
                        age: 12, 'comment
                        name: "child" 'comment
                        'comment
                    }
                end sub
            `);
        });

        it('works for a complex function with comments all over the place', () => {
            testTranspile(`
                'import some library
                library "v30/bslCore.brs" 'comment

                'a function that does something
                function doSomething(age as integer, name = "bob") 'comment
                    person = { 'comment
                        name: "parent", 'comment
                        "age": 12,
                        'comment as whole line
                        child: { 'comment
                            name: "child" 'comment
                        }
                    }
                    person.name = "john" 'comment
                    person.child.name = "baby" 'comment
                    person["name"] = person.child["name"] 'comment
                    age = 12 + 2 'comment
                    name = "tim" 'comment
                    age = 12 'comment
                    while true 'comment
                        age = age + 1 'comment
                        exit while 'comment
                    end while 'comment
                    while age < 12 or age < 15 'comment
                        age++ 'comment
                        exit while 'comment
                    end while 'comment
                    if true or 1 = 1 or name = "tim" then 'comment
                        print false 'comment
                    else if false or "cat" = "dog" or true then 'comment
                        print "true" 'comment
                    else 'comment
                        print "else" 'comment
                    end if 'comment
                    someBool = (true or false) or ((true) or (false)) 'comment
                    mylabel: 'comment
                    goto mylabel 'comment
                    age++ 'comment
                    age-- 'comment
                    end 'comment
                    stop 'comment
                    indexes = [ 'comment
                        'comment on its own line
                        1, 'comment
                        2, 'comment
                        3 'comment
                    ] 'comment
                    firstIndex = indexes[0] 'comment
                    for each idx in indxes 'comment
                        indexes[idx] = idx + 1 'comment
                    end for 'comment
                    if not true then 'comment
                        print "false" 'comment
                    end if 'comment 'comment
                    for i = 0 to 10 step 1 'comment
                        name = "bob" 'comment
                        age = 12 'comment
                        exit for 'comment
                    end for 'comment
                    callback = function(name, age as integer, cb as Function) as integer 'comment
                        returnValue = 12 'comment
                        return returnValue 'comment
                    end function 'comment
                    print "a"; "b"; 3 'comment
                    a(1, 2, 3) 'comment
                    person.functionCall(1, 2, 3) 'comment
                    if true then 'comment
                        level = 1 'comment
                        if false then 'comment
                            level = 2 'comment
                            if true or false then 'comment
                                level = 3 'comment
                                if false and true then 'comment
                                    level = 4 'comment
                                end if 'comment
                            end if 'comment
                        end if 'comment
                    end if 'comment
                end function

                function a(p1, p2, p3) 'comment
                end function 'comment
            `);
        });

        it('simple mapped files include a reference to the source map', () => {
            let file = program.addOrReplaceFile('source/logger.brs', trim`
                sub logInfo()
                end sub
            `);
            file.needsTranspiled = false;
            const { code } = file.transpile();
            expect(code.endsWith(`'//# sourceMappingURL=./logger.brs.map`)).to.be.true;
        });

        it('AST generated files include a reference to the source map', () => {
            let file = program.addOrReplaceFile('source/logger.brs', trim`
                sub logInfo()
                end sub
            `);
            file.needsTranspiled = true;
            const { code } = file.transpile();
            expect(code.endsWith(`'//# sourceMappingURL=./logger.brs.map`)).to.be.true;
        });

        it('replaces custom types in parameter types and return types', () => {
            program.addOrReplaceFile('source/SomeKlass.bs', `
                class SomeKlass
                end class
            `);
            testTranspile(`
                function foo() as SomeKlass
                    return new SomeKlass()
                end function

                sub bar(obj as SomeKlass)
                end sub
            `, `
                function foo() as object
                    return SomeKlass()
                end function

                sub bar(obj as object)
                end sub
            `);
        });

    });

    describe('callfunc operator', () => {
        describe('transpile', () => {
            it('does not produce diagnostics', () => {
                program.addOrReplaceFile('source/main.bs', `
                    sub main()
                        someObject@.someFunction(paramObject.value)
                    end sub
                `);
                program.validate();
                expectZeroDiagnostics(program);
            });

            it('sets invalid on empty callfunc', () => {
                testTranspile(`
                    sub main()
                        node@.doSomething()
                        m.top.node@.doSomething()
                        m.top.node@.doSomething(1)
                    end sub
                `, `
                    sub main()
                        node.callfunc("doSomething", invalid)
                        m.top.node.callfunc("doSomething", invalid)
                        m.top.node.callfunc("doSomething", 1)
                    end sub
                `);
            });

            it('includes original arguments', () => {
                testTranspile(`
                    sub main()
                        node@.doSomething(1, true, m.top.someVal)
                    end sub
                `, `
                    sub main()
                        node.callfunc("doSomething", 1, true, m.top.someVal)
                    end sub
                `);
            });
        });
    });

    describe('transform callback', () => {
        function parseFileWithCallback(ext: string, onParsed: () => void) {
            const rootDir = process.cwd();
            const program = new Program({
                rootDir: rootDir
            });
            program.plugins.add({
                name: 'transform callback',
                afterFileParse: onParsed
            });
            const file = new BrsFile(`absolute_path/file${ext}`, `relative_path/file${ext}`, program);
            expect(file.extension).to.equal(ext);
            file.parse(`
                sub Sum()
                    print "hello world"
                end sub
            `);
            return file;
        }

        it('called for BRS file', () => {
            const onParsed = sinon.spy();
            parseFileWithCallback('.brs', onParsed);
            expect(onParsed.callCount).to.equal(1);
        });

        it('called for BR file', () => {
            const onParsed = sinon.spy();
            parseFileWithCallback('.bs', onParsed);
            expect(onParsed.callCount).to.equal(1);
        });
    });

    describe('typedefKey', () => {
        it('works for .brs files', () => {
            expect(
                s((program.addOrReplaceFile<BrsFile>('source/main.brs', '')).typedefKey)
            ).to.equal(
                s`${rootDir.toLowerCase()}/source/main.d.bs`
            );
        });
        it('returns undefined for files that should not have a typedef', () => {
            expect((program.addOrReplaceFile<BrsFile>('source/main.bs', '')).typedefKey).to.be.undefined;

            expect((program.addOrReplaceFile<BrsFile>('source/main.d.bs', '')).typedefKey).to.be.undefined;

            const xmlFile = program.addOrReplaceFile<BrsFile>('components/comp.xml', '');
            expect(xmlFile.typedefKey).to.be.undefined;
        });
    });


    describe('type definitions', () => {
        it('only exposes defined functions even if source has more', () => {
            //parse the .brs file first so it doesn't know about the typedef
            program.addOrReplaceFile<BrsFile>('source/main.brs', `
                sub main()
                end sub
                sub speak()
                end sub
            `);

            program.addOrReplaceFile('source/main.d.bs', `
                sub main()
                end sub
            `);

            const sourceScope = program.getScopeByName('source');
            const functionNames = sourceScope.getAllCallables().map(x => x.callable.name);
            expect(functionNames).to.include('main');
            expect(functionNames).not.to.include('speak');
        });

        it('reacts to typedef file changes', () => {
            let file = program.addOrReplaceFile<BrsFile>('source/main.brs', `
                sub main()
                end sub
                sub speak()
                end sub
            `);
            expect(file.hasTypedef).to.be.false;
            expect(file.typedefFile).not.to.exist;

            program.addOrReplaceFile('source/main.d.bs', `
                sub main()
                end sub
            `);
            expect(file.hasTypedef).to.be.true;
            expect(file.typedefFile).to.exist;

            //add replace file, does it still find the typedef
            file = program.addOrReplaceFile<BrsFile>('source/main.brs', `
                sub main()
                end sub
                sub speak()
                end sub
            `);
            expect(file.hasTypedef).to.be.true;
            expect(file.typedefFile).to.exist;

            program.removeFile(s`${rootDir}/source/main.d.bs`);

            expect(file.hasTypedef).to.be.false;
            expect(file.typedefFile).not.to.exist;
        });
    });

    describe('typedef', () => {
        it('sets typedef path properly', () => {
            expect((program.addOrReplaceFile<BrsFile>('source/main1.brs', '')).typedefKey).to.equal(s`${rootDir}/source/main1.d.bs`.toLowerCase());
            expect((program.addOrReplaceFile<BrsFile>('source/main2.d.bs', '')).typedefKey).to.equal(undefined);
            expect((program.addOrReplaceFile<BrsFile>('source/main3.bs', '')).typedefKey).to.equal(undefined);
            //works for dest with `.brs` extension
            expect((program.addOrReplaceFile<BrsFile>({ src: 'source/main4.bs', dest: 'source/main4.brs' }, '')).typedefKey).to.equal(undefined);
        });

        it('does not link when missing from program', () => {
            const file = program.addOrReplaceFile<BrsFile>('source/main.brs', ``);
            expect(file.typedefFile).not.to.exist;
        });

        it('links typedef when added BEFORE .brs file', () => {
            const typedef = program.addOrReplaceFile<BrsFile>('source/main.d.bs', ``);
            const file = program.addOrReplaceFile<BrsFile>('source/main.brs', ``);
            expect(file.typedefFile).to.equal(typedef);
        });

        it('links typedef when added AFTER .brs file', () => {
            const file = program.addOrReplaceFile<BrsFile>('source/main.brs', ``);
            const typedef = program.addOrReplaceFile<BrsFile>('source/main.d.bs', ``);
            expect(file.typedefFile).to.eql(typedef);
        });

        it('removes typedef link when typedef is removed', () => {
            const typedef = program.addOrReplaceFile<BrsFile>('source/main.d.bs', ``);
            const file = program.addOrReplaceFile<BrsFile>('source/main.brs', ``);
            program.removeFile(typedef.pathAbsolute);
            expect(file.typedefFile).to.be.undefined;
        });
    });

    describe('getTypedef', () => {
        function testTypedef(original: string, expected: string) {
            let file = program.addOrReplaceFile<BrsFile>('source/main.brs', original);
            expect(file.getTypedef()).to.eql(expected);
        }

        it('includes namespace on extend class names', () => {
            testTypedef(`
                namespace AnimalKingdom
                    class Bird
                    end class
                    class Duck extends Bird
                    end class
                end namespace`, trim`
                namespace AnimalKingdom
                    class Bird
                    end class
                    class Duck extends AnimalKingdom.Bird
                    end class
                end namespace
            `);
        });

        it('strips function body', () => {
            testTypedef(`
                sub main(param1 as string)
                    print "main"
                end sub
            `, trim`
                sub main(param1 as string)
                end sub
            `);
        });

        it('includes annotations', () => {
            testTypedef(`
                namespace test
                    @an
                    @anFunc("value")
                    function getDuck()
                    end function
                    class Duck
                        @anMember
                        @anMember("field")
                        private thing

                        @anMember
                        @anMember("func")
                        private function foo()
                        end function
                    end class
                end namespace
            `, trim`
                namespace test
                    @an
                    @anFunc("value")
                    function getDuck()
                    end function
                    class Duck
                        @anMember
                        @anMember("field")
                        private thing as dynamic
                        @anMember
                        @anMember("func")
                        private function foo()
                        end function
                    end class
                end namespace
            `);
        });

        it('includes import statements', () => {
            testTypedef(`
               import "pkg:/source/lib.brs"
            `, trim`
                import "pkg:/source/lib.brs"
            `);
        });

        it('includes namespace statements', () => {
            testTypedef(`
                namespace Name
                    sub logInfo()
                    end sub
                end namespace
                namespace NameA.NameB
                    sub logInfo()
                    end sub
                end namespace
            `, trim`
                namespace Name
                    sub logInfo()
                    end sub
                end namespace
                namespace NameA.NameB
                    sub logInfo()
                    end sub
                end namespace
            `);
        });

        it('includes classes', () => {
            testTypedef(`
                class Person
                    public name as string
                    public age = 12
                    public sub getAge() as integer
                        return m.age
                    end sub
                end class
                namespace NameA.NameB
                    class Person
                        public name as string
                        public age = 12
                        public sub getAge() as integer
                            return m.age
                        end sub
                    end class
                end namespace
            `, trim`
                class Person
                    public name as string
                    public age as integer
                    public sub getAge() as integer
                    end sub
                end class
                namespace NameA.NameB
                    class Person
                        public name as string
                        public age as integer
                        public sub getAge() as integer
                        end sub
                    end class
                end namespace
            `);
        });

        it('sets properties to dynamic when initialized to invalid', () => {
            testTypedef(`
                class Human
                    public firstName = invalid
                    public lastName as string = invalid
                end class
            `, trim`
                class Human
                    public firstName as dynamic
                    public lastName as string
                end class
            `);
        });

        it('includes class inheritance', () => {
            testTypedef(`
                class Human
                    sub new(name as string)
                        m.name = name
                    end sub
                end class
                class Person extends Human
                    sub new(name as string)
                        super(name)
                    end sub
                end class
            `, trim`
                class Human
                    sub new(name as string)
                    end sub
                end class
                class Person extends Human
                    sub new(name as string)
                    end sub
                end class
            `);
        });

        it('includes access modifier keyword', () => {
            testTypedef(`
                class Human
                    public firstName as string
                    protected middleName as string
                    private lastName as string
                    public function getFirstName()
                        return m.firstName
                    end function
                    protected function getMiddleName()
                        return m.middleName
                    end function
                    private function getLastName()
                        return m.lastName
                    end function
                end class
            `, trim`
                class Human
                    public firstName as string
                    protected middleName as string
                    private lastName as string
                    public function getFirstName()
                    end function
                    protected function getMiddleName()
                    end function
                    private function getLastName()
                    end function
                end class
            `);
        });

        it('includes overrides keyword if present in source', () => {
            testTypedef(`
                class Animal
                    public sub speak()
                        print "Hello Animal"
                    end sub
                end class
                class Dog extends Animal
                    public override sub speak()
                        print "Hello Dog"
                    end sub
                end class
            `, trim`
                class Animal
                    public sub speak()
                    end sub
                end class
                class Dog extends Animal
                    public override sub speak()
                    end sub
                end class
            `);
        });

        it('includes class inheritance cross-namespace', () => {
            testTypedef(`
                namespace NameA
                    class Human
                        sub new(name as string)
                            m.name = name
                        end sub
                    end class
                end namespace
                namespace NameB
                    class Person extends NameA.Human
                        sub new(name as string)
                            super(name)
                        end sub
                    end class
                end namespace
            `, trim`
                namespace NameA
                    class Human
                        sub new(name as string)
                        end sub
                    end class
                end namespace
                namespace NameB
                    class Person extends NameA.Human
                        sub new(name as string)
                        end sub
                    end class
                end namespace
            `);
        });
    });

    describe('parser getter', () => {
        it('recreates the parser when missing', () => {
            const file = program.addOrReplaceFile<BrsFile>('source/main.brs', `
                sub main()
                end sub
            `);
            const parser = file['_parser'];
            //clear the private _parser instance
            file['_parser'] = undefined;

            //force the file to get a new instance of parser
            const newParser = file.parser;

            expect(newParser).to.exist.and.to.not.equal(parser);

            //reference shouldn't change in subsequent accesses
            expect(file.parser).to.equal(newParser);
        });

        it('call parse when previously skipped', () => {
            program.addOrReplaceFile<BrsFile>('source/main.d.bs', `
                sub main()
                end sub
            `);
            const file = program.addOrReplaceFile<BrsFile>('source/main.brs', `
                sub main()
                end sub
            `);
            //no functions should be found since the parser was skipped
            expect(file['_parser']).to.not.exist;

            const stub = sinon.stub(file, 'parse').callThrough();

            //`file.parser` is a getter, so that should force the parse to occur
            expect(file.parser.references.functionStatements).to.be.lengthOf(1);
            expect(stub.called).to.be.true;
            //parse should have been called
        });
    });

    describe('Plugins', () => {
        function testPluginTranspile() {
            testTranspile(`
                sub main()
                    sayHello(sub()
                        print "sub hello"
                    end sub)
                    print "something"
                end sub

                sub sayHello(fn)
                    fn()
                    print "hello"
                end sub
            `, `
                sub main()
                    sayHello(sub()
                        \n                    end sub)
                    \n                end sub

                sub sayHello(fn)
                    fn()
                    \n                end sub
            `);
        }

        it('can use a plugin object which transforms the AST', () => {
            program.plugins = new PluginInterface(
                util.loadPlugins('', [
                    require.resolve('../examples/plugins/removePrint')
                ]),
                new Logger()
            );
            testPluginTranspile();
        });

        it('can load an absolute plugin which transforms the AST', () => {
            program.plugins = new PluginInterface(
                util.loadPlugins('', [
                    path.resolve(process.cwd(), './dist/examples/plugins/removePrint.js')
                ]),
                new Logger()
            );
            testPluginTranspile();
        });

        it('can load a relative plugin which transforms the AST', () => {
            program.plugins = new PluginInterface(
                util.loadPlugins(process.cwd(), [
                    './dist/examples/plugins/removePrint.js'
                ]),
                new Logger()
            );
            testPluginTranspile();
        });
    });
});<|MERGE_RESOLUTION|>--- conflicted
+++ resolved
@@ -195,13 +195,8 @@
             });
         });
 
-<<<<<<< HEAD
-            it('gets enum completions', () => {
-                //eslint-disable-next-line @typescript-eslint/no-floating-promises
-=======
         describe('enums', () => {
             it('gets enum completions', () => {
->>>>>>> 73a626b1
                 program.addOrReplaceFile('source/main.bs', `
                     enum foo
                         bar1
