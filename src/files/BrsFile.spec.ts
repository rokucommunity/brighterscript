import { assert, expect } from '../chai-config.spec';
import * as sinonImport from 'sinon';
import { Position, Range } from 'vscode-languageserver';
import type { Callable, CommentFlag, VariableDeclaration } from '../interfaces';
import { Program } from '../Program';
import { BooleanType } from '../types/BooleanType';
import { DynamicType } from '../types/DynamicType';
import { TypedFunctionType } from '../types/TypedFunctionType';
import { IntegerType } from '../types/IntegerType';
import { StringType } from '../types/StringType';
import { BrsFile } from './BrsFile';
import { SourceMapConsumer } from 'source-map';
import { Lexer } from '../lexer/Lexer';
import { TokenKind } from '../lexer/TokenKind';
import { DiagnosticMessages } from '../DiagnosticMessages';
import util, { standardizePath as s } from '../util';
<<<<<<< HEAD
import { expectCompletionsIncludes, expectDiagnostics, expectHasDiagnostics, expectZeroDiagnostics, getTestGetTypedef, getTestTranspile, trim } from '../testHelpers.spec';
=======
import PluginInterface from '../PluginInterface';
import { expectDiagnostics, expectHasDiagnostics, expectTypeToBe, expectZeroDiagnostics, getTestGetTypedef, getTestTranspile, trim } from '../testHelpers.spec';
>>>>>>> 69d3037e
import { ParseMode } from '../parser/Parser';
import { ImportStatement } from '../parser/Statement';
import { createToken } from '../astUtils/creators';
import * as fsExtra from 'fs-extra';
import { URI } from 'vscode-uri';
import undent from 'undent';
import { tempDir, rootDir } from '../testHelpers.spec';

let sinon = sinonImport.createSandbox();

describe('BrsFile', () => {
    let program: Program;
    let srcPath = s`${rootDir}/source/main.brs`;
    let destPath = 'source/main.brs';
    let file: BrsFile;
    let testTranspile = getTestTranspile(() => [program, rootDir]);
    let testGetTypedef = getTestGetTypedef(() => [program, rootDir]);

    beforeEach(() => {
        fsExtra.emptyDirSync(tempDir);
        program = new Program({ rootDir: rootDir, sourceMap: true });
        file = new BrsFile(srcPath, destPath, program);
    });
    afterEach(() => {
        sinon.restore();
        program.dispose();
    });

    describe('constructor', () => {
        it('calculates correct paths when no pkgPath specified', () => {
            expect(
                new BrsFile({
                    srcPath: s`${rootDir}/source/main.bs`,
                    destPath: s`source/main.bs`,
                    program: program
                })
            ).to.include({
                srcPath: s`${rootDir}/source/main.bs`,
                destPath: s`source/main.bs`,
                pkgPath: s`source/main.brs`
            });
        });

        it('uses supplied pkgPath', () => {
            expect(
                new BrsFile({
                    srcPath: s`${rootDir}/source/main.bs`,
                    destPath: s`source/main.bs`,
                    pkgPath: s`source/main.transpiled.brs`,
                    program: program
                })
            ).to.include({
                srcPath: s`${rootDir}/source/main.bs`,
                destPath: s`source/main.bs`,
                pkgPath: s`source/main.transpiled.brs`
            });
        });
    });

    describe('allowBrighterScriptInBrightScript', () => {
        it('is false by default', () => {
            program.setFile('source/main.brs', `
                namespace CustomApp
                end namespace
            `);
            program.validate();
            expectDiagnostics(program, [{
                ...DiagnosticMessages.bsFeatureNotSupportedInBrsFiles('namespace')
            }]);
        });

        it('allows bs features in brs', () => {
            program.options.allowBrighterScriptInBrightScript = true;
            program.setFile('source/main.brs', `
                namespace CustomApp
                end namespace
            `);
            program.validate();
            expectZeroDiagnostics(program);
        });
    });

    it('flags namespaces used as variables', () => {
        program.setFile('source/main.bs', `
            sub main()
                alpha.beta.charlie.test()
                print alpha
                print alpha.beta
                print alpha.beta.charlie
            end sub

            namespace alpha
                namespace beta
                    namespace charlie
                        sub test()
                        end sub
                    end namespace
                end namespace
            end namespace
        `);
        program.validate();
        expectDiagnostics(program, [{
            ...DiagnosticMessages.itemCannotBeUsedAsVariable('namespace'),
            range: util.createRange(3, 22, 3, 27)
        }, {
            ...DiagnosticMessages.itemCannotBeUsedAsVariable('namespace'),
            range: util.createRange(4, 22, 4, 32)
        }, {
            ...DiagnosticMessages.itemCannotBeUsedAsVariable('namespace'),
            range: util.createRange(5, 22, 5, 40)
        }]);
    });

    it('flags enums used as variables', () => {
        program.setFile('source/main.bs', `
            enum Foo
                bar
                baz
            end enum

            sub main()
                print getFooValue()
                print getFoo()
            end sub

            function getFoo() as Foo
                return Foo ' Error - cannot return an enum, just an enum value
            end function

            function getFooValue() as Foo
                return Foo.bar
            end function
        `);
        program.validate();
        expectDiagnostics(program, [DiagnosticMessages.itemCannotBeUsedAsVariable('enum').message]);
    });

    it('supports the third parameter in CreateObject', () => {
        program.setFile('source/main.brs', `
            sub main()
                regexp = CreateObject("roRegex", "[a-z]+", "i")
            end sub
        `);
        program.validate();
        expectZeroDiagnostics(program);
    });

    it('supports the 6 params in CreateObject for roRegion', () => {
        program.setFile('source/main.brs', `
            sub createRegion(bitmap as object)
                region = CreateObject("roRegion", bitmap, 20, 40, 100, 200)
            end sub
        `);
        program.validate();
        expectZeroDiagnostics(program);
    });

    it('sets needsTranspiled to true for .bs files', () => {
        //BrightScript
        expect(new BrsFile(`${rootDir}/source/main.brs`, 'source/main.brs', program)['needsTranspiled']).to.be.false;
        //BrighterScript
        expect(new BrsFile(`${rootDir}/source/main.bs`, 'source/main.bs', program)['needsTranspiled']).to.be.true;
    });

    it('computes new import statements after clearing parser references', () => {
        const file = program.setFile<BrsFile>('source/main.bs', ``);
        expect(file.ownScriptImports).to.be.empty;
        file.parser.ast.statements.push(
            new ImportStatement(createToken(TokenKind.Import), createToken(TokenKind.StringLiteral, 'pkg:/source/lib.brs'))
        );
        expect(file.ownScriptImports).to.be.empty;
        file.parser.invalidateReferences();
        expect(file.ownScriptImports.map(x => x.text)).to.eql(['pkg:/source/lib.brs']);
    });

    it('allows adding diagnostics', () => {
        const expected = [{
            message: 'message',
            file: undefined,
            range: undefined
        }];
        file.addDiagnostics(expected);
        expectDiagnostics(file, expected);
    });

    describe('getScopesForFile', () => {
        it('finds the scope for the file', () => {
            let file = program.setFile('source/main.brs', ``);
            expect(program.getScopesForFile(file)[0]?.name).to.equal('source');
        });
    });

    describe('comment flags', () => {
        describe('bs:disable-next-line', () => {
            it('disables critical diagnostic issues', () => {
                program.setFile('source/main.brs', `
                    sub main()
                        Dim requestData
                    end sub
                `);
                //should have an error
                program.validate();
                expectHasDiagnostics(program);

                program.setFile('source/main.brs', `
                    sub main()
                        'bs:disable-next-line
                        Dim requestData
                    end sub
                `);
                //should not have an error
                program.validate();
                expectZeroDiagnostics(program);
            });

            it('works with leading whitespace', () => {
                program.setFile('source/main.brs', `
                    sub main()
                        ' bs:disable-next-line
                        =asdf=sadf=
                    end sub
                `);
                //should have an error
                program.validate();
                expectZeroDiagnostics(program);
            });

            it('works for all', () => {
                let file = program.setFile<BrsFile>({ src: `${rootDir}/source/main.brs`, dest: 'source/main.brs' }, `
                    sub Main()
                        'bs:disable-next-line
                        name = "bob
                    end sub
                `);
                expect(file.commentFlags[0]).to.exist;
                expect(file.commentFlags[0]).to.deep.include({
                    codes: null,
                    range: Range.create(2, 24, 2, 45),
                    affectedRange: util.createRange(3, 0, 3, Number.MAX_SAFE_INTEGER)
                } as CommentFlag);
                program.validate();
                //the "unterminated string" error should be filtered out
                expectZeroDiagnostics(program);
            });

            it('works for specific codes', () => {
                let file = program.setFile<BrsFile>({ src: `${rootDir}/source/main.brs`, dest: 'source/main.brs' }, `
                    sub Main()
                        'bs:disable-next-line: 1083, 1001
                        name = "bob
                    end sub
                `);
                expect(file.commentFlags[0]).to.exist;
                expect(file.commentFlags[0]).to.deep.include({
                    codes: [1083, 1001],
                    range: Range.create(2, 24, 2, 57),
                    affectedRange: util.createRange(3, 0, 3, Number.MAX_SAFE_INTEGER)
                } as CommentFlag);
                //the "unterminated string" error should be filtered out
                expectZeroDiagnostics(program);
            });

            it('recognizes non-numeric codes', () => {
                let file = program.setFile<BrsFile>({ src: `${rootDir}/source/main.brs`, dest: 'source/main.brs' }, `
                    sub Main()
                        'bs:disable-next-line: LINT9999
                        name = "bob
                    end sub
                `);
                expect(file.commentFlags[0]).to.exist;
                expectHasDiagnostics(program);
            });

            it('supports disabling non-numeric error codes', () => {
                const program = new Program({});
                const file = program.setFile('source/main.brs', `
                    sub main()
                        something = true 'bs:disable-line: LINT1005
                    end sub
                `);
                file.diagnostics.push({
                    code: 'LINT1005',
                    file: file,
                    message: 'Something is not right',
                    range: util.createRange(2, 16, 2, 26)
                });
                const scope = program.getScopesForFile(file)[0];
                expectZeroDiagnostics(scope);
            });

            it('adds diagnostics for unknown numeric diagnostic codes', () => {
                program.setFile('source/main.brs', `
                    sub main()
                        print "hi" 'bs:disable-line: 123456 999999   aaaab
                    end sub
                `);

                program.validate();
                expectDiagnostics(program, [{
                    ...DiagnosticMessages.unknownDiagnosticCode(123456),
                    range: Range.create(2, 53, 2, 59)
                }, {
                    ...DiagnosticMessages.unknownDiagnosticCode(999999),
                    range: Range.create(2, 60, 2, 66)
                }]);
            });

        });

        describe('bs:disable-line', () => {
            it('works for all', () => {
                let file = program.setFile<BrsFile>({ src: `${rootDir}/source/main.brs`, dest: 'source/main.brs' }, `
                    sub Main()
                        z::;;%%%%%% 'bs:disable-line
                    end sub
                `);
                expect(file.commentFlags[0]).to.exist;
                expect(file.commentFlags[0]).to.deep.include({
                    codes: null,
                    range: Range.create(2, 36, 2, 52),
                    affectedRange: Range.create(2, 0, 2, 36)
                } as CommentFlag);
                program.validate();
                //the "unterminated string" error should be filtered out
                expectZeroDiagnostics(program);
            });

            it('works for specific codes', () => {
                program.setFile('source/main.brs', `
                    sub main()
                        'should not have any errors
                        DoSomething(1) 'bs:disable-line:1002
                        'should have an error because the param-count error is not being suppressed
                        DoSomething(1) 'bs:disable-line:1000
                    end sub
                    sub DoSomething()
                    end sub
                `);

                program.validate();

                expectDiagnostics(program, [{
                    range: Range.create(5, 24, 5, 35)
                }]);
            });

            it('handles the erraneous `stop` keyword', () => {
                //the current version of BRS causes parse errors after the `parse` keyword, showing error in comments
                //the program should ignore all diagnostics found in brs:* comment lines EXCEPT
                //for the diagnostics about using unknown error codes
                program.setFile('source/main.brs', `
                    sub main()
                        stop 'bs:disable-line
                        print "need a valid line to fix stop error"
                    end sub
                `);
                program.validate();
                expectZeroDiagnostics(program);
            });
        });
    });

    describe('parse', () => {
        it('allows class as parameter type', () => {
            program.setFile(`source/main.bs`, `
                class Person
                    name as string
                end class

                sub PrintPerson(p as Person)
                end sub
            `);
            program.validate();
            expectZeroDiagnostics(program);
        });

        it('allows interface as parameter type', () => {
            program.setFile(`source/main.bs`, `
                interface Person
                    name as string
                end interface

                sub PrintPerson(p as Person)
                end sub
            `);
            program.validate();
            expectZeroDiagnostics(program);
        });

        it('allows enum as parameter type', () => {
            program.setFile(`source/main.bs`, `
                enum Direction
                    up
                    down
                end enum

                sub PrintDirection(d as Direction)
                end sub
            `);
            program.validate();
            expectZeroDiagnostics(program);
        });

        it('supports iife in assignment', () => {
            program.setFile('source/main.brs', `
                sub main()
                    result = sub()
                    end sub()
                    result = (sub()
                    end sub)()
                end sub
            `);
            expectZeroDiagnostics(program);
        });

        it('uses the proper parse mode based on file extension', () => {
            function testParseMode(destPath: string, expectedParseMode: ParseMode) {
                const file = program.setFile<BrsFile>(destPath, '');
                expect(file.parseMode).to.equal(expectedParseMode);
            }

            testParseMode('source/main.brs', ParseMode.BrightScript);
            testParseMode('source/main.spec.brs', ParseMode.BrightScript);
            testParseMode('source/main.d.brs', ParseMode.BrightScript);

            testParseMode('source/main.bs', ParseMode.BrighterScript);
            testParseMode('source/main.d.bs', ParseMode.BrighterScript);
            testParseMode('source/main.spec.bs', ParseMode.BrighterScript);
        });

        it('supports labels and goto statements', () => {
            let file = program.setFile('source/main.brs', `
                sub Main()
                    'multiple goto statements on one line
                    goto myLabel : goto myLabel
                    myLabel:
                end sub
            `);
            expectZeroDiagnostics(file);
        });

        it('supports empty print statements', () => {
            let file = program.setFile('source/main.brs', `
                sub main()
                   print
                end sub
            `);
            expectZeroDiagnostics(file);
        });

        describe('conditional compile', () => {
            it('supports case-insensitive bs_const variables', () => {
                fsExtra.outputFileSync(`${rootDir}/manifest`, undent`
                    bs_const=SomeKey=true
                `);
                program.setFile('source/main.brs', `
                    sub something()
                        #if somekey
                            print "lower"
                        #end if
                        #if SOMEKEY
                            print "UPPER"
                        #end if
                        #if SomeKey
                            print "MiXeD"
                        #end if
                    end sub
                `);
                program.validate();
                expectZeroDiagnostics(program);
            });

            it('works for upper case keywords', () => {
                let file = program.setFile('source/main.brs', `
                    sub main()
                        #CONST someFlag = true
                        #IF someFlag
                            'code to execute when someFlag is true
                        #ELSEIF someFlag
                            'code to execute when anotherFlag is true
                        #ELSE
                            'code
                        #ENDIF
                    end sub
                `);
                expectZeroDiagnostics(file);
            });

            it('supports single-word #elseif and #endif', () => {
                let file = program.setFile('source/main.brs', `
                    sub main()
                        #const someFlag = true
                        #if someFlag
                            'code to execute when someFlag is true
                        #elseif someFlag
                            'code to execute when anotherFlag is true
                        #endif
                    end sub
                `);
                expectZeroDiagnostics(file);
            });

            it('supports multi-word #else if and #end if', () => {
                let file = program.setFile('source/main.brs', `
                    sub main()
                        #const someFlag = true
                        #if someFlag
                            'code to execute when someFlag is true
                        #else if someFlag
                            'code to execute when anotherFlag is true
                        #end if
                    end sub
                `);
                expectZeroDiagnostics(file);
            });

            it('does not choke on invalid code inside a false conditional compile', () => {
                let file = program.setFile('source/main.brs', `
                    sub main()
                        #if false
                            non-commented code here should not cause parse errors
                        #end if
                    end sub
                `);
                expectZeroDiagnostics(file);
            });

            it('detects syntax error in #if', () => {
                let file = program.setFile('source/main.brs', `
                    sub main()
                        #if true1
                            print "true"
                        #end if
                    end sub
                `);
                expectDiagnostics(file, [
                    DiagnosticMessages.referencedConstDoesNotExist()
                ]);
            });

            it('detects syntax error in #const', () => {
                let file = program.setFile('source/main.brs', `
                    sub main()
                        #if %
                            print "true"
                        #end if
                    end sub
                `);
                expectDiagnostics(file, [
                    DiagnosticMessages.unexpectedCharacter('%'),
                    DiagnosticMessages.invalidHashIfValue()
                ]);
            });

            it('detects #const name using reserved word', () => {
                let file = program.setFile('source/main.brs', `
                    sub main()
                        #const function = true
                    end sub
                `);
                expectDiagnostics(file, [
                    DiagnosticMessages.constNameCannotBeReservedWord(),
                    DiagnosticMessages.unexpectedToken('#const')
                ]);
            });

            it('detects syntax error in #const', () => {
                let file = program.setFile('source/main.brs', `
                    sub main()
                        #const someConst = 123
                    end sub
                `);
                expectDiagnostics(file, [
                    DiagnosticMessages.invalidHashConstValue()
                ]);
            });
        });

        it('supports stop statement', () => {
            let file = program.setFile('source/main.brs', `
                sub main()
                   stop
                end sub
            `);
            expectZeroDiagnostics(file);
        });

        it('supports single-line if statements', () => {
            let file = program.setFile('source/main.brs', `
                sub main()
                    if 1 < 2: return true: end if
                    if 1 < 2: return true
                    end if
                    if false : print "true" : end if
                    if true: print "8 worked": else if true: print "not run": else: print "not run": end if
                    if true then : test = sub() : print "yes" : end sub : end if
                end sub
            `);
            expectZeroDiagnostics(file);
        });

        it('supports line_num as global variable', () => {
            file.parse(`
                sub Main()
                    print LINE_NUM
                end sub
            `);
            expectZeroDiagnostics(file);
        });

        it('supports many keywords as object property names', () => {
            file.parse(`
                sub Main()
                    person = {}
                    person.and = true
                    person.box = true
                    person.createobject = true
                    person.dim = true
                    person.double = true
                    person.each = true
                    person.else = true
                    person.elseif = true
                    person.end = true
                    person.endfor = true
                    person.endfunction = true
                    person.endif = true
                    person.endsub = true
                    person.endwhile = true
                    person.eval = true
                    person.exit = true
                    person.exitfor = true
                    person.exitwhile = true
                    person.false = true
                    person.float = true
                    person.for = true
                    person.foreach = true
                    person.function = true
                    person.getglobalaa = true
                    person.getlastruncompileerror = true
                    person.getlastrunruntimeerror = true
                    person.goto = true
                    person.if = true
                    person.integer = true
                    person.invalid = true
                    person.let = true
                    person.line_num = true
                    person.longinteger = true
                    person.next = true
                    person.not = true
                    person.objfun = true
                    person.or = true
                    person.pos = true
                    person.print = true
                    person.rem = true
                    person.return = true
                    person.run = true
                    person.step = true
                    person.stop = true
                    person.string = true
                    person.sub = true
                    person.tab = true
                    person.then = true
                    person.to = true
                    person.true = true
                    person.type = true
                    person.while = true
                    person.public = true
                    person.protected = true
                    person.private = true
                    person.class = true
                    person.override = true
                    person.new = true
                end sub
            `);
            expectZeroDiagnostics(file);
        });
        it('does not error on numeric literal type designators', () => {
            file.parse(`
                sub main()
                    print &he2
                    print 1.2E+2
                    print 2!
                    print 12D-12
                    print 2.3#
                    print &hFEDCBA9876543210&
                    print 9876543210&
                end sub
            `);
            expectZeroDiagnostics(file);
        });

        it('does not error when encountering sub with return type', () => {
            file.parse(`
                sub main() as integer
                    return
                end sub
            `);
            expectZeroDiagnostics(file);
        });

        it('does not lose function scopes when mismatched end sub', () => {
            file.parse(`
                sub main()
                    sayHi()
                end function

                sub sayHi()
                    print "hello world"
                end sub
            `);
            expect(file.functionScopes).to.be.lengthOf(2);
        });

        it('does not lose sub scope when mismatched end function', () => {
            file.parse(`
                function main()
                    sayHi()
                end sub

                sub sayHi()
                    print "hello world"
                end sub
            `);
            expect(file.functionScopes).to.be.lengthOf(2);
        });

        it('does not error with boolean in RHS of set statement', () => {
            file.parse(`
                sub main()
                    foo = {
                        bar: false
                    }
                    foo.bar = true and false or 3 > 4
                end sub
            `);
            expectZeroDiagnostics(file);
        });

        it('does not error with boolean in RHS of set statement', () => {
            file.parse(`
                sub main()
                    m = {
                        isTrue: false
                    }
                    m.isTrue = true = true
                    m.isTrue = m.isTrue = true
                    m.isTrue = m.isTrue = m.isTrue
                end sub
            `);
            expectZeroDiagnostics(file);
        });

        it('supports variable names ending with type designators', () => {
            file.parse(`
                sub main()
                  name$ = "bob"
                  age% = 1
                  height! = 5.5
                  salary# = 9.87654321
                  someHex& = 13
                end sub
            `);
            expectZeroDiagnostics(file);
        });

        it('supports multiple spaces between two-word keywords', () => {
            file.parse(`
                sub main()
                    if true then
                        print "true"
                    else    if true then
                        print "also true"
                    end if
                end sub
            `);
            expectZeroDiagnostics(file);
        });

        it('does not error with `stop` as object key', () => {
            file.parse(`
                function GetObject()
                    obj = {
                        stop: function() as void

                        end function
                    }
                    return obj
                end function
            `);
            expectZeroDiagnostics(file);
        });

        it('does not error with `run` as object key', () => {
            file.parse(`
                function GetObject()
                    obj = {
                        run: function() as void

                        end function
                    }
                    return obj
                end function
            `);
            expectZeroDiagnostics(file);
        });

        it('supports assignment operators', () => {
            file.parse(`
                function Main()
                    x = 1
                    x += 1
                    x += 2
                    x -= 1
                    x /= 2
                    x = 9
                    x \\= 2
                    x *= 3.0
                    x -= 1
                    print x
                end function
            `);
            expectZeroDiagnostics(file);
        });

        it('supports `then` as object property', () => {
            file.parse(`
                function Main()
                    promise = {
                        then: sub()
                        end sub
                    }
                    promise.then()
                end function
            `);
            expectZeroDiagnostics(file);
        });

        it('supports function as parameter type', () => {
            file.parse(`
                sub Main()
                    doWork = function(callback as function)
                        callback()
                    end function
                end sub
            `);
            expectZeroDiagnostics(file);
        });

        it('supports increment operator', () => {
            file.parse(`
                function Main()
                    x = 3
                    x++
                end function
            `);
            expectZeroDiagnostics(file);
        });

        it('supports decrement operator', () => {
            file.parse(`
                function Main()
                    x = 3
                    x--
                end function
            `);
            expectZeroDiagnostics(file);
        });

        it('supports writing numbers with decimal but no trailing digit', () => {
            file.parse(`
                function Main()
                    x = 3.
                    print x
                end function
            `);
            expectZeroDiagnostics(file);
        });

        it('supports assignment operators against object properties', () => {
            file.parse(`
                function Main()
                    m.age = 1

                    m.age += 1
                    m.age -= 1
                    m.age *= 1
                    m.age /= 1
                    m.age \\= 1

                    m["age"] += 1
                    m["age"] -= 1
                    m["age"] *= 1
                    m["age"] /= 1
                    m["age"] \\= 1

                    print m.age
                end function
            `);
            expectZeroDiagnostics(file);
        });

        //skipped until `brs` supports this
        it('supports bitshift assignment operators', () => {
            file.parse(`
                function Main()
                    x = 1
                    x <<= 8
                    x >>= 4
                    print x
                end function
            `);
            expectZeroDiagnostics(file);
        });

        //skipped until `brs` supports this
        it('supports bitshift assignment operators on objects', () => {
            file.parse(`
                    function Main()
                        m.x = 1
                        m.x <<= 1
                        m.x >>= 1
                        print m.x
                    end function
                `);
            expectZeroDiagnostics(file);
        });

        it('supports leading and trailing periods for numeric literals', () => {
            file.parse(`
                function Main()
                    one = 1.
                    print one
                    pointOne = .1
                    print pointOne
                end function
            `);
            expectZeroDiagnostics(file);
        });

        it('supports bitshift assignment operators on object properties accessed by array syntax', () => {
            file.parse(`
                    function Main()
                        m.x = 1
                        'm['x'] << 1
                        'm['x'] >> 1
                        print m.x
                    end function
                `);
            expectZeroDiagnostics(file);
        });

        it('supports weird period AA accessor', () => {
            file.parse(`
                function Main()
                    m._uuid = "123"
                    print m.["_uuid"]
                end function
            `);
            expectZeroDiagnostics(file);
        });

        it('adds error for library statements NOT at top of file', () => {
            program.setFile('source/file.brs', ``);
            program.setFile('source/main.bs', `
                sub main()
                end sub
                import "file.brs"
            `);
            program.validate();
            expectDiagnostics(program, [
                DiagnosticMessages.importStatementMustBeDeclaredAtTopOfFile()
            ]);
        });

        it('supports library imports', () => {
            program.setFile('source/main.brs', `
                Library "v30/bslCore.brs"
            `);
            expectZeroDiagnostics(program);
        });

        it('adds error for library statements NOT at top of file', () => {
            program.setFile('source/main.brs', `
                sub main()
                end sub
                Library "v30/bslCore.brs"
            `);
            program.validate();
            expectDiagnostics(program, [
                DiagnosticMessages.libraryStatementMustBeDeclaredAtTopOfFile()
            ]);
        });

        it('adds error for library statements inside of function body', () => {
            program.setFile('source/main.brs', `
                sub main()
                    Library "v30/bslCore.brs"
                end sub
            `);
            program.validate();
            expectDiagnostics(program, [
                DiagnosticMessages.libraryStatementMustBeDeclaredAtTopOfFile()
            ]);
        });

        it('supports colons as separators in associative array properties', () => {
            file.parse(`
                sub Main()
                    obj = {x:0 : y: 1}
                end sub
            `);
            expectZeroDiagnostics(file);
        });

        it('succeeds when finding variables with "sub" in them', () => {
            let file = program.setFile<BrsFile>('source/main.brs', `
                function DoSomething()
                    return value.subType()
                end function
            `);
            expect(file.callables[0]).to.deep.include({
                file: file,
                nameRange: Range.create(1, 25, 1, 36)
            });
        });

        it('succeeds when finding variables with the word "function" in them', () => {
            file.parse(`
                function Test()
                    typeCheckFunction = RBS_CMN_GetFunction(invalid, methodName)
                end function
            `);
        });

        it('finds line and column numbers for functions', () => {
            let file = new BrsFile('absolute_path/file.brs', 'relative_path/file.brs', program);
            file.parse(`
                function DoA()
                    print "A"
                end function

                 function DoB()
                     print "B"
                 end function
            `);
            expect(file.callables[0].name).to.equal('DoA');
            expect(file.callables[0].nameRange).to.eql(Range.create(1, 25, 1, 28));

            expect(file.callables[1].name).to.equal('DoB');
            expect(file.callables[1].nameRange).to.eql(Range.create(5, 26, 5, 29));
        });

        it('throws an error if the file has already been parsed', () => {
            let file = new BrsFile('abspath', 'relpath', program);
            file.parse(`'a comment`);
            try {
                file.parse(`'a new comment`);
                assert.fail(null, null, 'Should have thrown an exception, but did not');
            } catch (e) {
                //test passes
            }
        });

        it('finds and registers duplicate callables', () => {
            let file = new BrsFile('absolute_path/file.brs', 'relative_path/file.brs', program);
            file.parse(`
                function DoA()
                    print "A"
                end function

                 function DoA()
                     print "A"
                 end function
            `);
            expect(file.callables.length).to.equal(2);
            expect(file.callables[0].name).to.equal('DoA');
            expect(file.callables[0].nameRange.start.line).to.equal(1);

            expect(file.callables[1].name).to.equal('DoA');
            expect(file.callables[1].nameRange.start.line).to.equal(5);
        });

        it('finds function call line and column numbers', () => {
            let file = new BrsFile('absolute_path/file.brs', 'relative_path/file.brs', program);
            file.parse(`
                function DoA()
                    DoB("a")
                end function
                function DoB(a as string)
                    DoC()
                end function
            `);
            expect(file.functionCalls.length).to.equal(2);

            expect(file.functionCalls[0].range).to.eql(Range.create(2, 20, 2, 28));
            expect(file.functionCalls[0].nameRange).to.eql(Range.create(2, 20, 2, 23));

            expect(file.functionCalls[1].range).to.eql(Range.create(5, 20, 5, 25));
            expect(file.functionCalls[1].nameRange).to.eql(Range.create(5, 20, 5, 23));
        });

        it('finds function calls that are unfinished', () => {
            let file = new BrsFile('absolute_path/file.brs', 'relative_path/file.brs', program);
            file.parse(`
                function DoA()
                    DoB("a"
                end function
                function DoB(a as string)
                    DoC(
                end function
            `);
            expectDiagnostics(file.parser.diagnostics, [
                DiagnosticMessages.expectedRightParenAfterFunctionCallArguments(),
                DiagnosticMessages.expectedNewlineOrColon(),
                DiagnosticMessages.unexpectedToken('end function'),
                DiagnosticMessages.expectedRightParenAfterFunctionCallArguments(),
                DiagnosticMessages.expectedNewlineOrColon()
            ]);
            expect(file.functionCalls.length).to.equal(2);

            expect(file.functionCalls[0].range).to.eql(Range.create(2, 20, 2, 27));
            expect(file.functionCalls[0].nameRange).to.eql(Range.create(2, 20, 2, 23));

            expect(file.functionCalls[1].range).to.eql(Range.create(5, 20, 5, 24));
            expect(file.functionCalls[1].nameRange).to.eql(Range.create(5, 20, 5, 23));
        });

        it('sanitizes brs errors', () => {
            let file = new BrsFile('absolute_path/file.brs', 'relative_path/file.brs', program);
            file.parse(`
                function DoSomething
                end function
            `);
            expectHasDiagnostics(file);
            expect(file.getDiagnostics()[0].file).to.equal(file);
            expect(file.getDiagnostics()[0].range.start.line).to.equal(1);
        });

        it('supports using the `next` keyword in a for loop', () => {
            let file = new BrsFile('absolute_path/file.brs', 'relative_path/file.brs', program);
            file.parse(`
                sub countit()
                    for each num in [1,2,3]
                        print num
                    next
                end sub
            `);
            expectZeroDiagnostics(file);
        });

        //test is not working yet, but will be enabled when brs supports this syntax
        it('supports assigning functions to objects', () => {
            let file = new BrsFile('absolute_path/file.brs', 'relative_path/file.brs', program);
            file.parse(`
                function main()
                    o = CreateObject("roAssociativeArray")
                    o.sayHello = sub()
                        print "hello"
                    end sub
                end function
            `);
            expectZeroDiagnostics(file);
        });

        it('supports parameter types in functions in AA literals', () => {
            program.setFile('source/main.brs', `
                sub main()
                    aa = {
                        name: "test"
                        addInts: function(a as integer, b as integer) as integer
                            return a + b
                        end function
                    }
                end sub
            `);
            program.validate();
            expectZeroDiagnostics(program);
        });
    });

    describe('findCallables', () => {
        it('finds range', () => {
            let file = new BrsFile('absolute_path/file.brs', 'relative_path/file.brs', program);
            file.parse(`
                sub Sum()
                    print "hello world"
                end sub
            `);
            let callable = file.callables[0];
            expect(callable.range).to.eql(Range.create(1, 16, 3, 23));
        });

        it('finds correct body range even with inner function', () => {
            let file = new BrsFile('absolute_path/file.brs', 'relative_path/file.brs', program);
            file.parse(`
                sub Sum()
                    sayHi = sub()
                        print "Hi"
                    end sub
                    sayHi()
                end sub
            `);
            let callable = file.callables[0];
            expect(callable.range).to.eql(Range.create(1, 16, 6, 23));
        });

        it('finds callable parameters', () => {
            let file = new BrsFile('absolute_path/file.brs', 'relative_path/file.brs', program);
            file.parse(`
                function Sum(a, b, c)

                end function
            `);
            let callable = file.callables[0];
            expect(callable.params[0]).to.deep.include({
                name: 'a',
                isOptional: false,
                isRestArgument: false
            });
            expect(callable.params[0].type).instanceof(DynamicType);

            expect(callable.params[1]).to.deep.include({
                name: 'b',
                isOptional: false,
                isRestArgument: false
            });
            expect(callable.params[1].type).instanceof(DynamicType);

            expect(callable.params[2]).to.deep.include({
                name: 'c',
                isOptional: false,
                isRestArgument: false
            });
            expect(callable.params[2].type).instanceof(DynamicType);
        });

        it('finds optional parameters', () => {
            let file = new BrsFile('absolute_path/file.brs', 'relative_path/file.brs', program);
            file.parse(`
                function Sum(a=2)

                end function
            `);
            let callable = file.callables[0];
            expect(callable.params[0]).to.deep.include({
                name: 'a',
                isOptional: true,
                isRestArgument: false
            });
            expect(callable.params[0].type).instanceof(IntegerType);
        });

        it('finds parameter types', () => {
            let file = new BrsFile('absolute_path/file.brs', 'relative_path/file.brs', program);
            file.parse(`
                function Sum(a, b as integer, c as string)

                end function
            `);
            let callable = file.callables[0];
            expect(callable.params[0]).to.deep.include({
                name: 'a',
                isOptional: false,
                isRestArgument: false
            });
            expect(callable.params[0].type).instanceof(DynamicType);

            expect(callable.params[1]).to.deep.include({
                name: 'b',
                isOptional: false,
                isRestArgument: false
            });
            expect(callable.params[1].type).instanceof(IntegerType);

            expect(callable.params[2]).to.deep.include({
                name: 'c',
                isOptional: false,
                isRestArgument: false
            });
            expect(callable.params[2].type).instanceof(StringType);
        });
    });

    describe('findCallableInvocations', () => {
        it('finds arguments with literal values', () => {
            let file = new BrsFile('absolute_path/file.brs', 'relative_path/file.brs', program);
            file.parse(`
                function Sum()
                    DoSomething("name", 12, true)
                end function
            `);
            expect(file.functionCalls.length).to.equal(1);

            const argsMap = file.functionCalls[0].args.map(arg => {
                // disregard arg.expression, etc.
                return { type: arg.type, range: arg.range, text: arg.text };
            });
            expect(argsMap).to.eql([{
                type: StringType.instance,
                range: util.createRange(2, 32, 2, 38),
                text: '"name"'
            }, {
                type: IntegerType.instance,
                range: util.createRange(2, 40, 2, 42),
                text: '12'
            }, {
                type: BooleanType.instance,
                range: util.createRange(2, 44, 2, 48),
                text: 'true'
            }]);
        });

        it('finds function calls nested inside statements', () => {
            program.setFile(`source/main.brs`, `
                sub main()
                    if true then
                        DoesNotExist(1, 2)
                    end if
                end sub
            `);
            program.validate();
            expectDiagnostics(program, [
                DiagnosticMessages.cannotFindName('DoesNotExist')
            ]);
        });

        it('finds arguments with variable values', () => {
            let file = new BrsFile('absolute_path/file.brs', 'relative_path/file.brs', program);
            file.parse(`
                function Sum()
                    count = 1
                    name = "John"
                    isAlive = true
                    DoSomething(count, name, isAlive)
                end function
            `);
            expect(file.functionCalls.length).to.equal(1);
            expect(file.functionCalls[0].args[0]).deep.include({
                type: new DynamicType(),
                text: 'count'
            });
            expect(file.functionCalls[0].args[1]).deep.include({
                type: new DynamicType(),
                text: 'name'
            });
            expect(file.functionCalls[0].args[2]).deep.include({
                type: new DynamicType(),
                text: 'isAlive'
            });
        });
    });

    describe('findCallables', () => {
        //this test is to help with code coverage
        it('skips top-level statements', () => {
            let file = new BrsFile('absolute', 'relative', program);
            file.parse('name = "Bob"');
            expect(file.callables.length).to.equal(0);
        });

        it('finds return type', () => {
            let file = program.setFile<BrsFile>('source/main.brs', `
                function DoSomething() as string
                end function
            `);
            expect(file.callables[0]).to.deep.include(<Partial<Callable>>{
                file: file,
                nameRange: Range.create(1, 25, 1, 36),
                name: 'DoSomething',
                params: []
            });
            expect(file.callables[0].type.returnType).instanceof(StringType);
        });
    });

    describe('createFunctionScopes', () => {
        it('creates range properly', () => {
            file.parse(`
                sub Main()
                    name = 'bob"
                end sub
            `);
            expect(file.functionScopes[0].range).to.eql(Range.create(1, 16, 3, 23));
        });

        it('creates scopes for parent and child functions', () => {
            file.parse(`
                sub Main()
                    sayHi = sub()
                        print "hi"
                    end sub

                    scheduleJob(sub()
                        print "job completed"
                    end sub)
                end sub
            `);
            expect(file.functionScopes).to.length(3);
        });

        it('outer function does not capture inner statements', () => {
            file.parse(`
                sub Main()
                    name = "john"
                    sayHi = sub()
                        age = 12
                    end sub
                end sub
            `);
            let outerScope = file.getFunctionScopeAtPosition(Position.create(2, 25));
            expect(outerScope.variableDeclarations).to.be.lengthOf(2);

            let innerScope = file.getFunctionScopeAtPosition(Position.create(4, 10));
            expect(innerScope.variableDeclarations).to.be.lengthOf(1);
        });

        it('finds variables declared in function scopes', () => {
            file.parse(`
                sub Main()
                    sayHi = sub()
                        age = 12
                    end sub

                    scheduleJob(sub()
                        name = "bob"
                    end sub)
                end sub
            `);
            expect(file.functionScopes[0].variableDeclarations).to.be.length(1);
            expect(file.functionScopes[0].variableDeclarations[0]).to.deep.include(<VariableDeclaration>{
                lineIndex: 2,
                name: 'sayHi'
            });
            expect(file.functionScopes[0].variableDeclarations[0].getType()).instanceof(TypedFunctionType);

            expect(file.functionScopes[1].variableDeclarations).to.be.length(1);
            expect(file.functionScopes[1].variableDeclarations[0]).to.deep.include(<VariableDeclaration>{
                lineIndex: 3,
                name: 'age'
            });
            expect(file.functionScopes[1].variableDeclarations[0].getType()).instanceof(IntegerType);

            expect(file.functionScopes[2].variableDeclarations).to.be.length(1);
            expect(file.functionScopes[2].variableDeclarations[0]).to.deep.include(<VariableDeclaration>{
                lineIndex: 7,
                name: 'name'
            });
            expect(file.functionScopes[2].variableDeclarations[0].getType()).instanceof(StringType);
        });

        it('finds variable declarations inside of if statements', () => {
            file.parse(`
                sub Main()
                    if true then
                        theLength = 1
                    end if
                end sub
            `);
            let scope = file.getFunctionScopeAtPosition(Position.create(3, 0));
            expect(scope.variableDeclarations[0]).to.exist;
            expect(scope.variableDeclarations[0].name).to.equal('theLength');
        });

        it('finds value from global return', () => {
            let file = program.setFile<BrsFile>('source/main.brs', `
                sub Main()
                   myName = GetName()
                end sub

                function GetName() as string
                    return "bob"
                end function
            `);
            // Types are only guaranteed after validation
            program.validate();
            expectZeroDiagnostics(program);

            expect(file.functionScopes[0].variableDeclarations).to.be.length(1);
            expect(file.functionScopes[0].variableDeclarations[0]).to.deep.include(<VariableDeclaration>{
                lineIndex: 2,
                name: 'myName'
            });
            expectTypeToBe(file.functionScopes[0].variableDeclarations[0].getType(), StringType);
        });

        it('finds variable type from other variable', () => {
            let file = program.setFile('source/main.brs', `
                sub Main()
                   name = "bob"
                   nameCopy = name
                end sub
            `);
            // Types are only guaranteed after validation
            program.validate();

            expect(file.functionScopes[0].variableDeclarations).to.be.length(2);
            expect(file.functionScopes[0].variableDeclarations[1]).to.deep.include(<VariableDeclaration>{
                lineIndex: 3,
                name: 'nameCopy'
            });
            expectTypeToBe(file.functionScopes[0].variableDeclarations[1].getType(), StringType);
        });

        it('sets proper range for functions', () => {
            file.parse(`
                sub Main()
                    getName = function()
                        return "bob"
                    end function
                end sub
            `);

            expect(file.functionScopes).to.be.length(2);
            expect(file.functionScopes[0].range).to.eql(Range.create(1, 16, 5, 23));
            expect(file.functionScopes[1].range).to.eql(Range.create(2, 30, 4, 32));
        });
    });

    it('handles mixed case `then` partions of conditionals', () => {
        let mainFile = program.setFile('source/main.brs', `
            sub Main()
                if true then
                    print "works"
                end if
            end sub
        `);

        expectZeroDiagnostics(mainFile);
        mainFile = program.setFile('source/main.brs', `
            sub Main()
                if true Then
                    print "works"
                end if
            end sub
        `);
        expectZeroDiagnostics(mainFile);

        mainFile = program.setFile('source/main.brs', `
            sub Main()
                if true THEN
                    print "works"
                end if
            end sub
        `);
        expectZeroDiagnostics(mainFile);
    });

    it('does not throw when encountering incomplete import statement', () => {
        program.setFile('source/main.brs', `
            import
            sub main()
            end sub
        `);
        program.validate();
        //this test will throw an exception if something went wrong
    });

    describe('transpile', () => {
        it('excludes trailing commas in array literals', async () => {
            await testTranspile(`
                sub main()
                    arr = [
                        1,
                        2,
                        3
                    ]
                    obj = {
                        one: 1,
                        two: 2,
                        three: 3
                    }
                end sub
            `, `
                sub main()
                    arr = [
                        1
                        2
                        3
                    ]
                    obj = {
                        one: 1
                        two: 2
                        three: 3
                    }
                end sub
            `);
        });

        it('transpiles if statement keywords as provided', async () => {
            const code = `
                sub main()
                    If True Then
                        Print True
                    Else If True Then
                        print True
                    Else If False Then
                        Print False
                    Else
                        Print False
                    End If
                end sub
            `;
            await testTranspile(code);
            await testTranspile(code.toLowerCase());
            await testTranspile(code.toUpperCase());
        });

        it('does not transpile `then` tokens', async () => {
            await testTranspile(`
                sub main()
                    if true
                        print true
                    else if true
                        print false
                    end if
                end sub
            `);
        });

        it('honors spacing between multi-word tokens', async () => {
            await testTranspile(`
                sub main()
                    if true
                        print true
                    elseif true
                        print false
                    endif
                end sub
            `);
        });

        it('handles when only some of the statements have `then`', async () => {
            await testTranspile(`
                sub main()
                    if true
                    else if true then
                    else if true
                    else if true then
                        if true then
                            return
                        end if
                    end if
                end sub
            `);
        });

        it('retains casing of parameter types', async () => {
            async function test(type: string) {
                await testTranspile(`
                    sub one(a as ${type}, b as ${type.toUpperCase()}, c as ${type.toLowerCase()})
                    end sub
                `);
            }
            await test('Boolean');
            await test('Double');
            await test('Dynamic');
            await test('Float');
            await test('Integer');
            await test('LongInteger');
            await test('Object');
            await test('String');
        });

        it('retains casing of return types', async () => {
            async function test(type: string) {
                await testTranspile(`
                    sub one() as ${type}
                    end sub

                    sub two() as ${type.toLowerCase()}
                    end sub

                    sub three() as ${type.toUpperCase()}
                    end sub
                `);
            }
            await test('Boolean');
            await test('Double');
            await test('Dynamic');
            await test('Float');
            await test('Integer');
            await test('LongInteger');
            await test('Object');
            await test('String');
            await test('Void');
        });

        it('retains casing of literal types', async () => {
            async function test(type: string) {
                await testTranspile(`
                    sub main()
                        thing = ${type}
                        thing = ${type.toLowerCase()}
                        thing = ${type.toUpperCase()}
                    end sub
                `);
            }
            await test('Invalid');
            await test('True');
            await test('False');
        });
        describe('throwStatement', () => {
            it('transpiles properly', async () => {
                await testTranspile(`
                    sub main()
                        try
                            throw "some message"
                        catch e
                        end try
                    end sub
                `);
            });
        });

        describe('try/catch', () => {
            it('transpiles properly', async () => {
                await testTranspile(`
                    sub main()
                        try
                            print m.b.c
                        catch e
                            print e
                        end try
                    end sub
                `);
            });
        });

        describe('namespaces', () => {
            it('properly transpiles namespace functions for assignments', async () => {
                await testTranspile(`
                    namespace NameA.NameB
                        sub Speak()
                        end sub
                    end namespace
                    sub main()
                        sayHello = NameA.NameB.Speak
                        sayHello()
                        someOtherObject = m.other.object
                    end sub
                `, `
                    sub NameA_NameB_Speak()
                    end sub

                    sub main()
                        sayHello = NameA_NameB_Speak
                        sayHello()
                        someOtherObject = m.other.object
                    end sub
                `);
            });

            it('properly transpiles inferred namespace function for assignment', async () => {
                await testTranspile(`
                    namespace NameA.NameB
                        sub Speak()
                        end sub
                        sub main()
                            sayHello = Speak
                            sayHello()
                        end sub
                    end namespace
                `, `
                    sub NameA_NameB_Speak()
                    end sub

                    sub NameA_NameB_main()
                        sayHello = NameA_NameB_Speak
                        sayHello()
                    end sub
                `);
            });
        });
        it('includes all text to end of line for a non-terminated string', async () => {
            await testTranspile(
                'sub main()\n    name = "john \nend sub',
                'sub main()\n    name = "john "\nend sub',
                null,
                'source/main.bs',
                false
            );
        });
        it('escapes quotes in string literals', async () => {
            await testTranspile(`
                sub main()
                    expected = "Hello"
                    expected += chr(10) + " version=""2.0"""
                end sub
            `);
        });
        it('keeps function parameter types in proper order', async () => {
            await testTranspile(`
                function CreateTestStatistic(name as string, result = "Success" as string, time = 0 as integer, errorCode = 0 as integer, errorMessage = "" as string) as object
                end function
            `);
        });

        it('discard parameter types when removeParameterTypes is true', async () => {
            program.options.removeParameterTypes = true;
            await testTranspile(`
                sub one(a as integer, b = "" as string, c = invalid as dynamic)
                end sub
            `, `
                sub one(a, b = "", c = invalid)
                end sub
            `);
        });

        it('discard return type when removeParameterTypes is true', async () => {
            program.options.removeParameterTypes = true;
            await testTranspile(`
                function one() as string
                    return ""
                end function
            `, `
                function one()
                    return ""
                end function
            `);
        });

        it('transpiles local var assignment operators', async () => {
            await testTranspile(`
                sub main()
                    count = 0
                    count += 1
                    count -= 1
                    count *= 1
                    count /= 1
                    count \\= 1
                    count <<= 1
                    count >>= 1
                end sub
            `);
        });

        it('transpiles AA property assignment operators', async () => {
            await testTranspile(`
                sub main()
                    person = {
                        count: 0
                    }
                    person.count += 1
                end sub
            `);
        });

        it('transpiles AA indexed assignment operators', async () => {
            await testTranspile(`
                sub main()
                    person = {
                        count: 0
                    }
                    person["count"] += 1
                end sub
            `);
        });

        it('relative-referenced namespaced functions get prefixed', async () => {
            await testTranspile(`
                namespace Vertibrates.Birds
                    function GetAllBirds()
                        return [
                            GetDuck(),
                            GetGoose()
                        ]
                    end function

                    function GetDuck()
                    end function

                    function GetGoose()
                    end function
                end namespace
            `, `
                function Vertibrates_Birds_GetAllBirds()
                    return [
                        Vertibrates_Birds_GetDuck()
                        Vertibrates_Birds_GetGoose()
                    ]
                end function

                function Vertibrates_Birds_GetDuck()
                end function

                function Vertibrates_Birds_GetGoose()
                end function
            `, 'trim', 'source/main.bs');
        });

        it('transpiles namespaced functions', async () => {
            await testTranspile(`
                namespace NameA
                    sub alert()
                    end sub
                end namespace
                namespace NameA.NameB
                    sub alert()
                    end sub
                end namespace
            `, `
                sub NameA_alert()
                end sub
                sub NameA_NameB_alert()
                end sub
            `, 'trim', 'source/main.bs');
        });

        it('transpiles dim', async () => {
            async function doTest(code: string) {
                await testTranspile(`
                    sub main()
                        requestList = []
                        ${code}
                    end sub
                `, `
                    sub main()
                        requestList = []
                        ${code}
                    end sub
                `);
            }
            await doTest(`Dim c[5]`);
            await doTest(`Dim c[5, 4]`);
            await doTest(`Dim c[5, 4, 6]`);
            await doTest(`Dim requestData[requestList.count()]`);
            await doTest(`Dim requestData[1, requestList.count()]`);
            await doTest(`Dim requestData[1, requestList.count(), 2]`);
            await doTest(`Dim requestData[requestList[2]]`);
            await doTest(`Dim requestData[1, requestList[2]]`);
            await doTest(`Dim requestData[1, requestList[2], 2]`);
            await doTest(`Dim requestData[requestList["2"]]`);
            await doTest(`Dim requestData[1, requestList["2"]]`);
            await doTest(`Dim requestData[1, requestList["2"], 2]`);
            await doTest(`Dim requestData[1, StrToI("1"), 2]`);
            await testTranspile(`
                function getValue(param1)
                end function

                sub main()
                    requestList = []
                    Dim requestData[1, getValue({
                        key: "value"
                    }), 2]
                end sub
            `);
        });

        it('transpiles calls to fully-qualified namespaced functions', async () => {
            await testTranspile(`
                namespace NameA
                    sub alert()
                    end sub
                end namespace
                namespace NameA.NameB
                    sub alert()
                    end sub
                end namespace
                sub main()
                    NameA.alert()
                    NameA.NameB.alert()
                end sub
            `, `
                sub NameA_alert()
                end sub
                sub NameA_NameB_alert()
                end sub

                sub main()
                    NameA_alert()
                    NameA_NameB_alert()
                end sub
            `, 'trim', 'source/main.bs');
        });

        it('keeps end-of-line comments with their line', async () => {
            await testTranspile(`
                function DoSomething() 'comment 1
                    name = "bob" 'comment 2
                end function 'comment 3
            `);
        });

        it('works for functions', async () => {
            await testTranspile(`
                function DoSomething()
                    'lots of empty white space
                    'that will be removed during transpile



                end function
            `, `
                function DoSomething()
                    'lots of empty white space
                    'that will be removed during transpile
                end function
            `);
        });

        it('keeps empty AAs and arrays on same line', async () => {
            await testTranspile(`
                sub a()
                    person = {}
                    stuff = []
                end sub
        `, null, 'trim');
        });

        it('does not add leading or trailing newlines', async () => {
            await testTranspile(`function abc()\nend function`, undefined, 'none');
        });

        it('handles sourcemap edge case', async () => {
            let source =
                'sub main()\n' +
                '\n' +
                '    print 1\n' +
                '\n' +
                'end sub';
            program.options.sourceMap = true;
            let result = await testTranspile(source, `sub main()\n    print 1\nend sub`, 'none', 'source/main.bs');
            //load the source map
            let location = await SourceMapConsumer.with(result.map, null, (consumer) => {
                return consumer.generatedPositionFor({
                    line: 3,
                    column: 0,
                    source: s`${rootDir}/source/main.bs`,
                    bias: SourceMapConsumer.LEAST_UPPER_BOUND
                });
            });
            expect(location.line).to.eql(2);
            expect(location.column).eql(4);
        });

        it('computes correct locations for sourcemap', async () => {
            let source = `function abc(name)\n    firstName = name\nend function`;
            let tokens = Lexer.scan(source).tokens
                //remove newlines and EOF
                .filter(x => x.kind !== TokenKind.Eof && x.kind !== TokenKind.Newline);

            program.options.sourceMap = true;
            let result = await testTranspile(source, source, 'none');
            //load the source map
            await SourceMapConsumer.with(result.map.toString(), null, (consumer) => {
                let tokenResult = tokens.map(token => ({
                    kind: token.kind,
                    start: token.range.start
                }));
                let sourcemapResult = tokens.map(token => {
                    let originalPosition = consumer.originalPositionFor({
                        //convert token 0-based line to source-map 1-based line for the lookup
                        line: token.range.start.line + 1,
                        column: token.range.start.character
                    });
                    return {
                        kind: token.kind,
                        start: Position.create(
                            //convert source-map 1-based line to token 0-based line
                            originalPosition.line - 1,
                            originalPosition.column
                        )
                    };
                });
                expect(sourcemapResult).to.eql(tokenResult);
            });
        });

        it('handles empty if block', async () => {
            await testTranspile(`
                sub main()
                    if true then
                    end if
                    if true then
                    else
                        print "else"
                    end if
                    if true then
                    else if true then
                        print "else"
                    end if
                    if true then
                    else if true then
                        print "elseif"
                    else
                        print "else"
                    end if
                end sub
            `);
        });

        it('handles empty elseif block', async () => {
            await testTranspile(`
                sub main()
                    if true then
                        print "if"
                    else if true then
                    end if
                    if true then
                        print "if"
                    else if true then
                    else if true then
                    end if
                end sub
            `);
        });

        it('handles empty else block', async () => {
            await testTranspile(`
                sub main()
                    if true then
                        print "if"
                    else
                    end if
                    if true then
                        print "if"
                    else if true then
                        print "elseif"
                    else
                    end if
                end sub
            `);
        });

        it('handles else block with a leading comment', async () => {
            await testTranspile(`
                sub main()
                    if true then
                        print "if"
                    else
                        ' leading comment
                        print "else"
                    end if
                end sub
            `);
        });

        it('works for function parameters', async () => {
            await testTranspile(`
                function DoSomething(name, age as integer, text as string)
                end function
            `, `
                function DoSomething(name, age as integer, text as string)
                end function
            `);
        });

        it('adds newlines between top-level statements', async () => {
            await testTranspile(`
                function a()
                end function

                function b()
                end function
            `);
        });

        it('properly indents nested AA literals', async () => {
            await testTranspile(`
                sub doSomething()
                    grandparent = {
                        parent: {
                            child: {
                                grandchild: {
                                    name: "baby"
                                }
                            }
                        }
                    }
                end sub
            `);
        });

        it('does not add comma after final object property even when comments are present', async () => {
            await testTranspile(`
                sub doSomething()
                    person = {
                        age: 12 'comment
                        name: "child"
                    }
                    person = {
                        age: 12 'comment
                        name: "child" 'comment
                    }
                    person = {
                        age: 12 'comment
                        name: "child"
                        'comment
                    }
                    person = {
                        age: 12 'comment
                        name: "child" 'comment
                        'comment
                    }
                end sub
            `);
        });

        it('works for a complex function with comments all over the place', async () => {
            await testTranspile(`
                'import some library
                library "v30/bslCore.brs" 'comment

                'a function that does something
                function doSomething(age as integer, name = "bob") 'comment
                    person = { 'comment
                        name: "parent" 'comment
                        "age": 12
                        'comment as whole line
                        child: { 'comment
                            name: "child" 'comment
                        }
                    }
                    person.name = "john" 'comment
                    person.child.name = "baby" 'comment
                    person["name"] = person.child["name"] 'comment
                    age = 12 + 2 'comment
                    name = "tim" 'comment
                    age = 12 'comment
                    while true 'comment
                        age = age + 1 'comment
                        exit while 'comment
                    end while 'comment
                    while age < 12 or age < 15 'comment
                        age++ 'comment
                        exit while 'comment
                    end while 'comment
                    if true or 1 = 1 or name = "tim" then 'comment
                        print false 'comment
                    else if false or "cat" = "dog" or true then 'comment
                        print "true" 'comment
                    else 'comment
                        print "else" 'comment
                    end if 'comment
                    someBool = (true or false) or ((true) or (false)) 'comment
                    mylabel: 'comment
                    goto mylabel 'comment
                    age++ 'comment
                    age-- 'comment
                    end 'comment
                    stop 'comment
                    indexes = [ 'comment
                        'comment on its own line
                        1 'comment
                        2 'comment
                        3 'comment
                    ] 'comment
                    firstIndex = indexes[0] 'comment
                    for each idx in indexes 'comment
                        indexes[idx] = idx + 1 'comment
                    end for 'comment
                    if not true then 'comment
                        print "false" 'comment
                    end if 'comment 'comment
                    for i = 0 to 10 step 1 'comment
                        name = "bob" 'comment
                        age = 12 'comment
                        exit for 'comment
                    end for 'comment
                    callback = function(name, age as integer, cb as Function) as integer 'comment
                        returnValue = 12 'comment
                        return returnValue 'comment
                    end function 'comment
                    print "a"; "b"; 3 'comment
                    a(1, 2, 3) 'comment
                    person.functionCall(1, 2, 3) 'comment
                    if true then 'comment
                        level = 1 'comment
                        if false then 'comment
                            level = 2 'comment
                            if true or false then 'comment
                                level = 3 'comment
                                if false and true then 'comment
                                    level = 4 'comment
                                end if 'comment
                            end if 'comment
                        end if 'comment
                    end if 'comment
                end function

                function a(p1, p2, p3) 'comment
                end function 'comment
            `);
        });

        it('simple mapped files include a reference to the source map', () => {
            let file = program.setFile<BrsFile>('source/logger.brs', trim`
                sub logInfo()
                end sub
            `);
            file['needsTranspiled'] = false;
            const { code } = file.transpile();
            expect(code.endsWith(`'//# sourceMappingURL=./logger.brs.map`)).to.be.true;
        });

        it('AST generated files include a reference to the source map', () => {
            let file = program.setFile<BrsFile>('source/logger.brs', trim`
                sub logInfo()
                end sub
            `);
            file['needsTranspiled'] = true;
            const { code } = file.transpile();
            expect(code.endsWith(`'//# sourceMappingURL=./logger.brs.map`)).to.be.true;
        });

        it('replaces custom types in parameter types and return types', async () => {
            program.setFile('source/SomeKlass.bs', `
                class SomeKlass
                end class
            `);
            await testTranspile(`
                function foo() as SomeKlass
                    return new SomeKlass()
                end function

                sub bar(obj as SomeKlass)
                end sub
            `, `
                function foo() as dynamic
                    return SomeKlass()
                end function

                sub bar(obj as dynamic)
                end sub
            `);
        });

    });

    describe('callfunc operator', () => {
        describe('transpile', () => {
            it('does not produce diagnostics', () => {
                program.setFile('source/main.bs', `
                    sub test()
                        someNode = createObject("roSGNode", "Rectangle")
                        someNode@.someFunction(test.value)
                    end sub
                `);
                program.validate();
                expectZeroDiagnostics(program);
            });

            it('sets invalid on empty callfunc', async () => {
                await testTranspile(`
                    sub main()
                        node = invalid
                        node@.doSomething()
                        m.top.node@.doSomething()
                        m.top.node@.doSomething(1)
                    end sub
                `, `
                    sub main()
                        node = invalid
                        node.callfunc("doSomething", invalid)
                        m.top.node.callfunc("doSomething", invalid)
                        m.top.node.callfunc("doSomething", 1)
                    end sub
                `);
            });

            it('includes original arguments', async () => {
                await testTranspile(`
                    sub main()
                        node = invalid
                        node@.doSomething(1, true, m.top.someVal)
                    end sub
                `, `
                    sub main()
                        node = invalid
                        node.callfunc("doSomething", 1, true, m.top.someVal)
                    end sub
                `);
            });
        });
    });

    describe('transform callback', () => {
        function parseFileWithCallback(ext: string, onParsed: () => void) {
            const rootDir = process.cwd();
            const program = new Program({
                rootDir: rootDir
            });
            program.plugins.add({
                name: 'transform callback',
                afterFileParse: onParsed
            });
            file = program.setFile(`source/file${ext}`, `
                sub Sum()
                    print "hello world"
                end sub
            `);
            expect(file.extension).to.equal(ext);
            return file;
        }

        it('called for BRS file', () => {
            const onParsed = sinon.spy();
            parseFileWithCallback('.brs', onParsed);
            expect(onParsed.callCount).to.equal(1);
        });

        it('called for BR file', () => {
            const onParsed = sinon.spy();
            parseFileWithCallback('.bs', onParsed);
            expect(onParsed.callCount).to.equal(1);
        });
    });

    describe('typedefKey', () => {
        it('works for .brs files', () => {
            expect(
                s((program.setFile<BrsFile>('source/main.brs', '')).typedefKey)
            ).to.equal(
                s`${rootDir.toLowerCase()}/source/main.d.bs`
            );
        });
        it('returns undefined for files that should not have a typedef', () => {
            expect((program.setFile<BrsFile>('source/main.bs', '')).typedefKey).to.be.undefined;

            expect((program.setFile<BrsFile>('source/main.d.bs', '')).typedefKey).to.be.undefined;

            const xmlFile = program.setFile<BrsFile>('components/comp.xml', '');
            expect(xmlFile.typedefKey).to.be.undefined;
        });
    });

    describe('type definitions', () => {
        it('only exposes defined functions even if source has more', () => {
            //parse the .brs file first so it doesn't know about the typedef
            program.setFile<BrsFile>('source/main.brs', `
                sub main()
                end sub
                sub speak()
                end sub
            `);

            program.setFile('source/main.d.bs', `
                sub main()
                end sub
            `);

            const sourceScope = program.getScopeByName('source');
            const functionNames = sourceScope.getAllCallables().map(x => x.callable.name);
            expect(functionNames).to.include('main');
            expect(functionNames).not.to.include('speak');
        });

        it('reacts to typedef file changes', () => {
            let file = program.setFile<BrsFile>('source/main.brs', `
                sub main()
                end sub
                sub speak()
                end sub
            `);
            expect(file.hasTypedef).to.be.false;
            expect(file.typedefFile).not.to.exist;

            program.setFile('source/main.d.bs', `
                sub main()
                end sub
            `);
            expect(file.hasTypedef).to.be.true;
            expect(file.typedefFile).to.exist;

            //add replace file, does it still find the typedef
            file = program.setFile<BrsFile>('source/main.brs', `
                sub main()
                end sub
                sub speak()
                end sub
            `);
            expect(file.hasTypedef).to.be.true;
            expect(file.typedefFile).to.exist;

            program.removeFile(s`${rootDir}/source/main.d.bs`);

            expect(file.hasTypedef).to.be.false;
            expect(file.typedefFile).not.to.exist;
        });
    });

    describe('typedef', () => {
        it('includes enum and interface types', async () => {
            await testGetTypedef(`
                interface Foo
                    field as string
                end interface

                enum Bar
                    value
                end enum

                function baz(parameter as Foo) as Bar
                    return Bar.value
                end function
            `, `
                interface Foo
                    field as string
                end interface

                enum Bar
                    value
                end enum
                function baz(parameter as Foo) as Bar
                end function
            `);
        });

        it('sets typedef path properly', () => {
            expect((program.setFile<BrsFile>('source/main1.brs', '')).typedefKey).to.equal(s`${rootDir}/source/main1.d.bs`.toLowerCase());
            expect((program.setFile<BrsFile>('source/main2.d.bs', '')).typedefKey).to.equal(undefined);
            expect((program.setFile<BrsFile>('source/main3.bs', '')).typedefKey).to.equal(undefined);
            //works for dest with `.brs` extension
            expect((program.setFile<BrsFile>({ src: 'source/main4.bs', dest: 'source/main4.brs' }, '')).typedefKey).to.equal(undefined);
        });

        it('does not link when missing from program', () => {
            const file = program.setFile<BrsFile>('source/main.brs', ``);
            expect(file.typedefFile).not.to.exist;
        });

        it('links typedef when added BEFORE .brs file', () => {
            const typedef = program.setFile<BrsFile>('source/main.d.bs', ``);
            const file = program.setFile<BrsFile>('source/main.brs', ``);
            expect(file.typedefFile).to.equal(typedef);
        });

        it('links typedef when added AFTER .brs file', () => {
            const file = program.setFile<BrsFile>('source/main.brs', ``);
            const typedef = program.setFile<BrsFile>('source/main.d.bs', ``);
            expect(file.typedefFile).to.eql(typedef);
        });

        it('removes typedef link when typedef is removed', () => {
            const typedef = program.setFile<BrsFile>('source/main.d.bs', ``);
            const file = program.setFile<BrsFile>('source/main.brs', ``);
            program.removeFile(typedef.srcPath);
            expect(file.typedefFile).to.be.undefined;
        });
    });

    describe('getTypedef', () => {
        function testTypedef(original: string, expected: string) {
            let file = program.setFile<BrsFile>('source/main.brs', original);
            program.validate();
            expect(file.getTypedef().trimEnd()).to.eql(expected);
        }

        it('includes namespace on extend class names', () => {
            testTypedef(`
                namespace AnimalKingdom
                    class Bird
                    end class
                    class Duck extends Bird
                    end class
                end namespace
            `, trim`
                namespace AnimalKingdom
                    class Bird
                        sub new()
                        end sub
                    end class
                    class Duck extends AnimalKingdom.Bird
                        sub new()
                        end sub
                    end class
                end namespace
            `);
        });

        it('strips function body', () => {
            testTypedef(`
                sub main(param1 as string)
                    print "main"
                end sub
            `, trim`
                sub main(param1 as string)
                end sub
            `);
        });

        it('includes annotations', () => {
            testTypedef(`
                namespace test
                    @an
                    @anFunc("value")
                    function getDuck()
                    end function
                    class Duck
                        @anMember
                        @anMember("field")
                        private thing

                        @anMember
                        @anMember("func")
                        private function foo()
                        end function
                    end class
                end namespace
            `, trim`
                namespace test
                    @an
                    @anFunc("value")
                    function getDuck()
                    end function
                    class Duck
                        sub new()
                        end sub
                        @anMember
                        @anMember("field")
                        private thing as dynamic
                        @anMember
                        @anMember("func")
                        private function foo()
                        end function
                    end class
                end namespace
            `);
        });

        it('includes import statements', () => {
            testTypedef(`
               import "pkg:/source/lib.brs"
            `, trim`
                import "pkg:/source/lib.brs"
            `);
        });

        it('includes namespace statements', () => {
            testTypedef(`
                namespace Name
                    sub logInfo()
                    end sub
                end namespace
                namespace NameA.NameB
                    sub logInfo()
                    end sub
                end namespace
            `, trim`
                namespace Name
                    sub logInfo()
                    end sub
                end namespace
                namespace NameA.NameB
                    sub logInfo()
                    end sub
                end namespace
            `);
        });

        it('includes classes', () => {
            testTypedef(`
                class Person
                    public name as string
                    public age = 12
                    public sub getAge() as integer
                        return m.age
                    end sub
                end class
                namespace NameA.NameB
                    class Person
                        public name as string
                        public age = 12
                        public sub getAge() as integer
                            return m.age
                        end sub
                    end class
                end namespace
            `, trim`
                class Person
                    sub new()
                    end sub
                    public name as string
                    public age as integer
                    public sub getAge() as integer
                    end sub
                end class
                namespace NameA.NameB
                    class Person
                        sub new()
                        end sub
                        public name as string
                        public age as integer
                        public sub getAge() as integer
                        end sub
                    end class
                end namespace
            `);
        });

        it('creates constructor properly', () => {
            testTypedef(`
                class Parent
                end class
            `, trim`
                class Parent
                    sub new()
                    end sub
                end class
            `);
        });

        it('sets properties to dynamic when initialized to invalid', () => {
            testTypedef(`
                class Human
                    public firstName = invalid
                    public lastName as string = invalid
                end class
            `, trim`
                class Human
                    sub new()
                    end sub
                    public firstName as dynamic
                    public lastName as string
                end class
            `);
        });

        it('includes class inheritance', () => {
            testTypedef(`
                class Human
                    sub new(name as string)
                        m.name = name
                    end sub
                end class
                class Person extends Human
                    sub new(name as string)
                        super(name)
                    end sub
                end class
            `, trim`
                class Human
                    sub new(name as string)
                    end sub
                end class
                class Person extends Human
                    sub new(name as string)
                    end sub
                end class
            `);
        });

        it('includes access modifier keyword', () => {
            testTypedef(`
                class Human
                    public firstName as string
                    protected middleName as string
                    private lastName as string
                    public function getFirstName()
                        return m.firstName
                    end function
                    protected function getMiddleName()
                        return m.middleName
                    end function
                    private function getLastName()
                        return m.lastName
                    end function
                end class
            `, trim`
                class Human
                    sub new()
                    end sub
                    public firstName as string
                    protected middleName as string
                    private lastName as string
                    public function getFirstName()
                    end function
                    protected function getMiddleName()
                    end function
                    private function getLastName()
                    end function
                end class
            `);
        });

        it('includes overrides keyword if present in source', () => {
            testTypedef(`
                class Animal
                    public sub speak()
                        print "Hello Animal"
                    end sub
                end class
                class Dog extends Animal
                    public override sub speak()
                        print "Hello Dog"
                    end sub
                end class
            `, trim`
                class Animal
                    sub new()
                    end sub
                    public sub speak()
                    end sub
                end class
                class Dog extends Animal
                    sub new()
                    end sub
                    public override sub speak()
                    end sub
                end class
            `);
        });

        it('includes class inheritance cross-namespace', () => {
            testTypedef(`
                namespace NameA
                    class Human
                        sub new(name as string)
                            m.name = name
                        end sub
                    end class
                end namespace
                namespace NameB
                    class Person extends NameA.Human
                        sub new(name as string)
                            super(name)
                        end sub
                    end class
                end namespace
            `, trim`
                namespace NameA
                    class Human
                        sub new(name as string)
                        end sub
                    end class
                end namespace
                namespace NameB
                    class Person extends NameA.Human
                        sub new(name as string)
                        end sub
                    end class
                end namespace
            `);
        });
    });

    describe('parser getter', () => {
        it('recreates the parser when missing', () => {
            const file = program.setFile<BrsFile>('source/main.brs', `
                sub main()
                end sub
            `);
            const parser = file['_parser'];
            //clear the private _parser instance
            file['_parser'] = undefined;

            //force the file to get a new instance of parser
            const newParser = file.parser;

            expect(newParser).to.exist.and.to.not.equal(parser);

            //reference shouldn't change in subsequent accesses
            expect(file.parser).to.equal(newParser);
        });

        it('call parse when previously skipped', () => {
            program.setFile<BrsFile>('source/main.d.bs', `'typedef
                sub main()
                end sub
            `);
            const file = program.setFile<BrsFile>('source/main.brs', `'source
                sub main()
                end sub
            `);
            //no functions should be found since the parser was skipped
            expect(file['_parser']).to.not.exist;

            const stub = sinon.stub(file, 'parse').callThrough();

            //`file.parser` is a getter, so that should force the parse to occur
            expect(file.parser.references.functionStatements).to.be.lengthOf(1);
            expect(stub.called).to.be.true;
            //parse should have been called
        });
    });

    describe('Plugins', () => {
        let pluginFileName: string;
        let idx = 1;
        beforeEach(() => {
            pluginFileName = `plugin-${idx++}.js`;
            fsExtra.outputFileSync(s`${tempDir}/plugins/${pluginFileName}`, `
                function plugin() {
                    return {
                        name: 'lower-file-name',
                        afterFileParse: (evt) => {
                            evt.file._customProp = true;
                        }
                    };
                }
                exports.default = plugin;
            `);
        });

        it('can load an absolute plugin which receives callbacks', () => {
            for (const plugin of util.loadPlugins(tempDir, [s`${tempDir}/plugins/${pluginFileName}`])) {
                program.plugins.add(plugin);
            }
            const file = program.setFile<any>('source/MAIN.brs', '');
            expect(file._customProp).to.exist;
        });

        it('can load a relative plugin which receives callbacks', () => {
            for (const plugin of util.loadPlugins(tempDir, [`./plugins/${pluginFileName}`])) {
                program.plugins.add(plugin);
            }
            const file = program.setFile<any>('source/MAIN.brs', '');
            expect(file._customProp).to.exist;
        });
    });

    describe('getDefinition', () => {
        it('returns const locations', () => {
            const file = program.setFile<BrsFile>('source/main.bs', `
                sub main()
                    print alpha.beta.charlie
                end sub
                namespace alpha.beta
                    const CHARLIE = true
                end namespace
            `);
            program.validate();
            //print alpha.beta.char|lie
            expect(program.getDefinition(file.srcPath, Position.create(2, 41))).to.eql([{
                uri: URI.file(file.srcPath).toString(),
                range: util.createRange(5, 26, 5, 33)
            }]);
        });
        it('returns enum locations', () => {
            const file = program.setFile<BrsFile>('source/main.bs', `
                sub main()
                    print alpha.beta.people.charlie
                end sub
                namespace alpha.beta
                    enum people
                        charlie = "charles"
                    end enum
                end namespace
            `);
            program.validate();
            //print alpha.beta.char|lie
            expect(program.getDefinition(file.srcPath, Position.create(2, 40))).to.eql([{
                uri: URI.file(file.srcPath).toString(),
                range: util.createRange(5, 25, 5, 31)
            }]);
        });

        it('does not crash on nulls', () => {
            const file = program.setFile<BrsFile>('source/main.bs', `
                sub main()
                    print alpha.beta
                end sub
            `);
            program.validate();
            sinon.stub(util, 'getAllDottedGetParts').returns(null);
            // print alpha.be|ta
            expect(program.getDefinition(file.srcPath, Position.create(2, 34))).to.eql([]);
        });

        it('returns enum member locations', () => {
            const file = program.setFile<BrsFile>('source/main.bs', `
                sub main()
                    print alpha.beta.people.charlie
                end sub
                namespace alpha.beta
                    enum people
                        charlie = "charles"
                    end enum
                end namespace
            `);
            program.validate();
            //print alpha.beta.char|lie
            expect(program.getDefinition(file.srcPath, Position.create(2, 48))).to.eql([{
                uri: URI.file(file.srcPath).toString(),
                range: util.createRange(6, 24, 6, 31)
            }]);
        });
    });

    it('catches mismatched `end` keywords for functions', () => {
        program.setFile('source/main.brs', `
            function speak()
            end sub
            sub walk()
            end function
        `);
        program.validate();
        expectDiagnostics(program, [{
            ...DiagnosticMessages.mismatchedEndCallableKeyword('function', 'sub'),
            range: util.createRange(2, 12, 2, 19)
        }, {
            ...DiagnosticMessages.mismatchedEndCallableKeyword('sub', 'function'),
            range: util.createRange(4, 12, 4, 24)
        }]);
    });
});<|MERGE_RESOLUTION|>--- conflicted
+++ resolved
@@ -14,12 +14,7 @@
 import { TokenKind } from '../lexer/TokenKind';
 import { DiagnosticMessages } from '../DiagnosticMessages';
 import util, { standardizePath as s } from '../util';
-<<<<<<< HEAD
-import { expectCompletionsIncludes, expectDiagnostics, expectHasDiagnostics, expectZeroDiagnostics, getTestGetTypedef, getTestTranspile, trim } from '../testHelpers.spec';
-=======
-import PluginInterface from '../PluginInterface';
 import { expectDiagnostics, expectHasDiagnostics, expectTypeToBe, expectZeroDiagnostics, getTestGetTypedef, getTestTranspile, trim } from '../testHelpers.spec';
->>>>>>> 69d3037e
 import { ParseMode } from '../parser/Parser';
 import { ImportStatement } from '../parser/Statement';
 import { createToken } from '../astUtils/creators';
@@ -41,7 +36,11 @@
     beforeEach(() => {
         fsExtra.emptyDirSync(tempDir);
         program = new Program({ rootDir: rootDir, sourceMap: true });
-        file = new BrsFile(srcPath, destPath, program);
+        file = new BrsFile({
+            srcPath: srcPath,
+            destPath: destPath,
+            program: program
+        });
     });
     afterEach(() => {
         sinon.restore();
@@ -179,9 +178,17 @@
 
     it('sets needsTranspiled to true for .bs files', () => {
         //BrightScript
-        expect(new BrsFile(`${rootDir}/source/main.brs`, 'source/main.brs', program)['needsTranspiled']).to.be.false;
+        expect(new BrsFile({
+            srcPath: `${rootDir}/source/main.brs`,
+            destPath: 'source/main.brs',
+            program: program
+        })['needsTranspiled']).to.be.false;
         //BrighterScript
-        expect(new BrsFile(`${rootDir}/source/main.bs`, 'source/main.bs', program)['needsTranspiled']).to.be.true;
+        expect(new BrsFile({
+            srcPath: `${rootDir}/source/main.bs`,
+            destPath: 'source/main.bs',
+            program: program
+        })['needsTranspiled']).to.be.true;
     });
 
     it('computes new import statements after clearing parser references', () => {
@@ -1055,7 +1062,11 @@
         });
 
         it('finds line and column numbers for functions', () => {
-            let file = new BrsFile('absolute_path/file.brs', 'relative_path/file.brs', program);
+            let file = new BrsFile({
+                srcPath: 'absolute_path/file.brs',
+                destPath: 'relative_path/file.brs',
+                program: program
+            });
             file.parse(`
                 function DoA()
                     print "A"
@@ -1073,7 +1084,11 @@
         });
 
         it('throws an error if the file has already been parsed', () => {
-            let file = new BrsFile('abspath', 'relpath', program);
+            let file = new BrsFile({
+                srcPath: 'abspath',
+                destPath: 'relpath',
+                program: program
+            });
             file.parse(`'a comment`);
             try {
                 file.parse(`'a new comment`);
@@ -1084,7 +1099,11 @@
         });
 
         it('finds and registers duplicate callables', () => {
-            let file = new BrsFile('absolute_path/file.brs', 'relative_path/file.brs', program);
+            let file = new BrsFile({
+                srcPath: 'absolute_path/file.brs',
+                destPath: 'relative_path/file.brs',
+                program: program
+            });
             file.parse(`
                 function DoA()
                     print "A"
@@ -1103,7 +1122,11 @@
         });
 
         it('finds function call line and column numbers', () => {
-            let file = new BrsFile('absolute_path/file.brs', 'relative_path/file.brs', program);
+            let file = new BrsFile({
+                srcPath: 'absolute_path/file.brs',
+                destPath: 'relative_path/file.brs',
+                program: program
+            });
             file.parse(`
                 function DoA()
                     DoB("a")
@@ -1122,7 +1145,11 @@
         });
 
         it('finds function calls that are unfinished', () => {
-            let file = new BrsFile('absolute_path/file.brs', 'relative_path/file.brs', program);
+            let file = new BrsFile({
+                srcPath: 'absolute_path/file.brs',
+                destPath: 'relative_path/file.brs',
+                program: program
+            });
             file.parse(`
                 function DoA()
                     DoB("a"
@@ -1148,7 +1175,11 @@
         });
 
         it('sanitizes brs errors', () => {
-            let file = new BrsFile('absolute_path/file.brs', 'relative_path/file.brs', program);
+            let file = new BrsFile({
+                srcPath: 'absolute_path/file.brs',
+                destPath: 'relative_path/file.brs',
+                program: program
+            });
             file.parse(`
                 function DoSomething
                 end function
@@ -1159,7 +1190,11 @@
         });
 
         it('supports using the `next` keyword in a for loop', () => {
-            let file = new BrsFile('absolute_path/file.brs', 'relative_path/file.brs', program);
+            let file = new BrsFile({
+                srcPath: 'absolute_path/file.brs',
+                destPath: 'relative_path/file.brs',
+                program: program
+            });
             file.parse(`
                 sub countit()
                     for each num in [1,2,3]
@@ -1172,7 +1207,11 @@
 
         //test is not working yet, but will be enabled when brs supports this syntax
         it('supports assigning functions to objects', () => {
-            let file = new BrsFile('absolute_path/file.brs', 'relative_path/file.brs', program);
+            let file = new BrsFile({
+                srcPath: 'absolute_path/file.brs',
+                destPath: 'relative_path/file.brs',
+                program: program
+            });
             file.parse(`
                 function main()
                     o = CreateObject("roAssociativeArray")
@@ -1202,7 +1241,11 @@
 
     describe('findCallables', () => {
         it('finds range', () => {
-            let file = new BrsFile('absolute_path/file.brs', 'relative_path/file.brs', program);
+            let file = new BrsFile({
+                srcPath: 'absolute_path/file.brs',
+                destPath: 'relative_path/file.brs',
+                program: program
+            });
             file.parse(`
                 sub Sum()
                     print "hello world"
@@ -1213,7 +1256,11 @@
         });
 
         it('finds correct body range even with inner function', () => {
-            let file = new BrsFile('absolute_path/file.brs', 'relative_path/file.brs', program);
+            let file = new BrsFile({
+                srcPath: 'absolute_path/file.brs',
+                destPath: 'relative_path/file.brs',
+                program: program
+            });
             file.parse(`
                 sub Sum()
                     sayHi = sub()
@@ -1227,7 +1274,11 @@
         });
 
         it('finds callable parameters', () => {
-            let file = new BrsFile('absolute_path/file.brs', 'relative_path/file.brs', program);
+            let file = new BrsFile({
+                srcPath: 'absolute_path/file.brs',
+                destPath: 'relative_path/file.brs',
+                program: program
+            });
             file.parse(`
                 function Sum(a, b, c)
 
@@ -1257,7 +1308,11 @@
         });
 
         it('finds optional parameters', () => {
-            let file = new BrsFile('absolute_path/file.brs', 'relative_path/file.brs', program);
+            let file = new BrsFile({
+                srcPath: 'absolute_path/file.brs',
+                destPath: 'relative_path/file.brs',
+                program: program
+            });
             file.parse(`
                 function Sum(a=2)
 
@@ -1273,7 +1328,11 @@
         });
 
         it('finds parameter types', () => {
-            let file = new BrsFile('absolute_path/file.brs', 'relative_path/file.brs', program);
+            let file = new BrsFile({
+                srcPath: 'absolute_path/file.brs',
+                destPath: 'relative_path/file.brs',
+                program: program
+            });
             file.parse(`
                 function Sum(a, b as integer, c as string)
 
@@ -1305,7 +1364,11 @@
 
     describe('findCallableInvocations', () => {
         it('finds arguments with literal values', () => {
-            let file = new BrsFile('absolute_path/file.brs', 'relative_path/file.brs', program);
+            let file = new BrsFile({
+                srcPath: 'absolute_path/file.brs',
+                destPath: 'relative_path/file.brs',
+                program: program
+            });
             file.parse(`
                 function Sum()
                     DoSomething("name", 12, true)
@@ -1347,7 +1410,11 @@
         });
 
         it('finds arguments with variable values', () => {
-            let file = new BrsFile('absolute_path/file.brs', 'relative_path/file.brs', program);
+            let file = new BrsFile({
+                srcPath: 'absolute_path/file.brs',
+                destPath: 'relative_path/file.brs',
+                program: program
+            });
             file.parse(`
                 function Sum()
                     count = 1
@@ -1375,7 +1442,11 @@
     describe('findCallables', () => {
         //this test is to help with code coverage
         it('skips top-level statements', () => {
-            let file = new BrsFile('absolute', 'relative', program);
+            let file = new BrsFile({
+                srcPath: 'absolute',
+                destPath: 'relative',
+                program: program
+            });
             file.parse('name = "Bob"');
             expect(file.callables.length).to.equal(0);
         });
@@ -1506,7 +1577,7 @@
         });
 
         it('finds variable type from other variable', () => {
-            let file = program.setFile('source/main.brs', `
+            let file = program.setFile<BrsFile>('source/main.brs', `
                 sub Main()
                    name = "bob"
                    nameCopy = name
