import { assert, expect } from '../chai-config.spec';
import * as sinonImport from 'sinon';
import { Position, Range } from 'vscode-languageserver';
import type { BsDiagnostic, Callable, CommentFlag, VariableDeclaration } from '../interfaces';
import { Program } from '../Program';
import { BooleanType } from '../types/BooleanType';
import { DynamicType } from '../types/DynamicType';
import { TypedFunctionType } from '../types/TypedFunctionType';
import { IntegerType } from '../types/IntegerType';
import { StringType } from '../types/StringType';
import { BrsFile } from './BrsFile';
import { SourceMapConsumer } from 'source-map';
import { Lexer } from '../lexer/Lexer';
import { TokenKind } from '../lexer/TokenKind';
import { DiagnosticMessages } from '../DiagnosticMessages';
import util, { standardizePath as s } from '../util';
import { expectDiagnostics, expectHasDiagnostics, expectTypeToBe, expectZeroDiagnostics, getTestGetTypedef, getTestTranspile, trim } from '../testHelpers.spec';
import { ParseMode } from '../parser/Parser';
import { ImportStatement } from '../parser/Statement';
import { createToken } from '../astUtils/creators';
import * as fsExtra from 'fs-extra';
import { URI } from 'vscode-uri';
import undent from 'undent';
import { tempDir, rootDir } from '../testHelpers.spec';
import { SymbolTypeFlag } from '../SymbolTable';
import { ClassType, EnumType, FloatType, InterfaceType } from '../types';
import type { StandardizedFileEntry } from 'roku-deploy';

let sinon = sinonImport.createSandbox();

describe('BrsFile', () => {
    let program: Program;
    let srcPath = s`${rootDir}/source/main.brs`;
    let destPath = 'source/main.brs';
    let file: BrsFile;
    let testTranspile = getTestTranspile(() => [program, rootDir]);
    let testGetTypedef = getTestGetTypedef(() => [program, rootDir]);

    beforeEach(() => {
        fsExtra.emptyDirSync(tempDir);
        program = new Program({ rootDir: rootDir, sourceMap: true });
        file = new BrsFile({
            srcPath: srcPath,
            destPath: destPath,
            program: program
        });
    });
    afterEach(() => {
        sinon.restore();
        program.dispose();
    });

    describe('constructor', () => {
        it('calculates correct paths when no pkgPath specified', () => {
            expect(
                new BrsFile({
                    srcPath: s`${rootDir}/source/main.bs`,
                    destPath: s`source/main.bs`,
                    program: program
                })
            ).to.include({
                srcPath: s`${rootDir}/source/main.bs`,
                destPath: s`source/main.bs`,
                pkgPath: s`source/main.brs`
            });
        });

        it('uses supplied pkgPath', () => {
            expect(
                new BrsFile({
                    srcPath: s`${rootDir}/source/main.bs`,
                    destPath: s`source/main.bs`,
                    pkgPath: s`source/main.transpiled.brs`,
                    program: program
                })
            ).to.include({
                srcPath: s`${rootDir}/source/main.bs`,
                destPath: s`source/main.bs`,
                pkgPath: s`source/main.transpiled.brs`
            });
        });
    });

    describe('allowBrighterScriptInBrightScript', () => {
        it('is false by default', () => {
            program.setFile('source/main.brs', `
                namespace CustomApp
                end namespace
            `);
            program.validate();
            expectDiagnostics(program, [{
                ...DiagnosticMessages.bsFeatureNotSupportedInBrsFiles('namespace')
            }]);
        });

        it('allows bs features in brs', () => {
            program.options.allowBrighterScriptInBrightScript = true;
            program.setFile('source/main.brs', `
                namespace CustomApp
                end namespace
            `);
            program.validate();
            expectZeroDiagnostics(program);
        });
    });

    it('flags namespaces used as variables', () => {
        program.setFile('source/main.bs', `
            sub main()
                alpha.beta.charlie.test()
                print alpha
                print alpha.beta
                print alpha.beta.charlie
            end sub

            namespace alpha
                namespace beta
                    namespace charlie
                        sub test()
                        end sub
                    end namespace
                end namespace
            end namespace
        `);
        program.validate();
        expectDiagnostics(program, [{
            ...DiagnosticMessages.itemCannotBeUsedAsVariable('namespace'),
            range: util.createRange(3, 22, 3, 27)
        }, {
            ...DiagnosticMessages.itemCannotBeUsedAsVariable('namespace'),
            range: util.createRange(4, 22, 4, 32)
        }, {
            ...DiagnosticMessages.itemCannotBeUsedAsVariable('namespace'),
            range: util.createRange(5, 22, 5, 40)
        }]);
    });

    it('allows namespaces with the name `optional`', () => {
        program.setFile('source/main.bs', `
            namespace optional
                namespace optional
                end namespace
            end namespace
            namespace alpha
                namespace optional
                end namespace
            end namespace
            namespace alpha.beta.optional
            end namespace
        `);
        program.validate();
        expectZeroDiagnostics(program);
    });

    it('flags enums used as variables', () => {
        program.setFile('source/main.bs', `
            enum Foo
                bar
                baz
            end enum

            sub main()
                print getFooValue()
                print getFoo()
            end sub

            function getFoo() as Foo
                return Foo ' Error - cannot return an enum, just an enum value
            end function

            function getFooValue() as Foo
                return Foo.bar
            end function
        `);
        program.validate();
        expectDiagnostics(program, [DiagnosticMessages.itemCannotBeUsedAsVariable('enum').message]);
    });

    it('supports the third parameter in CreateObject', () => {
        program.setFile('source/main.brs', `
            sub main()
                regexp = CreateObject("roRegex", "[a-z]+", "i")
            end sub
        `);
        program.validate();
        expectZeroDiagnostics(program);
    });

    it('supports the 6 params in CreateObject for roRegion', () => {
        program.setFile('source/main.brs', `
            sub createRegion(bitmap as object)
                region = CreateObject("roRegion", bitmap, 20, 40, 100, 200)
            end sub
        `);
        program.validate();
        expectZeroDiagnostics(program);
    });

    it('sets needsTranspiled to true for .bs files', () => {
        //BrightScript
        expect(new BrsFile({
            srcPath: `${rootDir}/source/main.brs`,
            destPath: 'source/main.brs',
            program: program
        })['needsTranspiled']).to.be.false;
        //BrighterScript
        expect(new BrsFile({
            srcPath: `${rootDir}/source/main.bs`,
            destPath: 'source/main.bs',
            program: program
        })['needsTranspiled']).to.be.true;
    });

    it('computes new import statements after clearing parser references', () => {
        const file = program.setFile<BrsFile>('source/main.bs', ``);
        expect(file.ownScriptImports).to.be.empty;
        file.parser.ast.statements.push(
            new ImportStatement({
                import: createToken(TokenKind.Import),
                filePath: createToken(TokenKind.StringLiteral, 'pkg:/source/lib.brs')
            })
        );
        expect(file.ownScriptImports).to.be.empty;
        file['_cachedLookups'].invalidate();
        expect(file.ownScriptImports.map(x => x.text)).to.eql(['pkg:/source/lib.brs']);
    });

    it('allows adding diagnostics', () => {
        const expected: BsDiagnostic[] = [{
            message: 'message',
            file: undefined as any,
            range: undefined as any
        }];
        file.addDiagnostics(expected);
        expectDiagnostics(file, expected);
    });

    describe('getPartialVariableName', () => {
        let entry = {
            src: `${rootDir}/source/lib.brs`,
            dest: `source/lib.brs`
        } as StandardizedFileEntry;

        it('creates proper tokens', () => {
            file = program.setFile<BrsFile>(entry, `call(ModuleA.ModuleB.ModuleC.`);
            expect(file['getPartialVariableName'](file.parser.tokens[7])).to.equal('ModuleA.ModuleB.ModuleC.');
            expect(file['getPartialVariableName'](file.parser.tokens[6])).to.equal('ModuleA.ModuleB.ModuleC');
            expect(file['getPartialVariableName'](file.parser.tokens[5])).to.equal('ModuleA.ModuleB.');
            expect(file['getPartialVariableName'](file.parser.tokens[4])).to.equal('ModuleA.ModuleB');
            expect(file['getPartialVariableName'](file.parser.tokens[3])).to.equal('ModuleA.');
            expect(file['getPartialVariableName'](file.parser.tokens[2])).to.equal('ModuleA');
        });
    });

    describe('canBePruned', () => {
        it('returns false is target file has contains a function statement', () => {
            program.setFile('source/main.brs', `
                sub main()
                    print \`pkg:\`
                end sub
            `);
            const file = program.getFile('source/main.brs');
            expect(file.canBePruned).to.be.false;
        });

        it('returns false if target file contains a class statement', () => {
            program.setFile('source/main.brs', `
                class Animal
                    public name as string
                end class
            `);
            const file = program.getFile('source/main.brs');
            expect(file.canBePruned).to.be.false;
        });

        it('returns false if target file contains a class statement', () => {
            program.setFile('source/main.brs', `
                namespace Vertibrates.Birds
                    function GetDucks()
                    end function
                end namespace
            `);
            const file = program.getFile('source/main.brs');
            expect(file.canBePruned).to.be.false;
        });

        it('returns true if target file contains only enum', () => {
            program.setFile('source/main.brs', `
                enum Direction
                    up
                    down
                    left
                    right
                end enum
            `);
            const file = program.getFile('source/main.brs');
            expect(file.canBePruned).to.be.true;
        });

        it('returns true if target file is empty', () => {
            program.setFile('source/main.brs', '');
            const file = program.getFile('source/main.brs');
            expect(file.canBePruned).to.be.true;
        });

        it('returns true if target file only has comments', () => {
            program.setFile('source/main.brs', `
                ' this is an interesting comment
            `);
            const file = program.getFile('source/main.brs');
            expect(file.canBePruned).to.be.true;
        });
    });

    describe('getScopesForFile', () => {
        it('finds the scope for the file', () => {
            let file = program.setFile('source/main.brs', ``);
            expect(program.getScopesForFile(file)[0]?.name).to.equal('source');
        });
    });

    describe('comment flags', () => {
        describe('bs:disable-next-line', () => {
            it('disables critical diagnostic issues', () => {
                program.setFile('source/main.brs', `
                    sub main()
                        Dim requestData
                    end sub
                `);
                //should have an error
                program.validate();
                expectHasDiagnostics(program);

                program.setFile('source/main.brs', `
                    sub main()
                        'bs:disable-next-line
                        Dim requestData
                    end sub
                `);
                //should not have an error
                program.validate();
                expectZeroDiagnostics(program);
            });

            it('works with leading whitespace', () => {
                program.setFile('source/main.brs', `
                    sub main()
                        ' bs:disable-next-line
                        =asdf=sadf=
                    end sub
                `);
                //should have an error
                program.validate();
                expectZeroDiagnostics(program);
            });

            it('works for all', () => {
                let file = program.setFile<BrsFile>({ src: `${rootDir}/source/main.brs`, dest: 'source/main.brs' }, `
                    sub Main()
                        'bs:disable-next-line
                        name = "bob
                    end sub
                `);
                expect(file.commentFlags[0]).to.exist;
                expect(file.commentFlags[0]).to.deep.include({
                    codes: null,
                    range: Range.create(2, 24, 2, 45),
                    affectedRange: util.createRange(3, 0, 3, Number.MAX_SAFE_INTEGER)
                } as CommentFlag);
                program.validate();
                //the "unterminated string" error should be filtered out
                expectZeroDiagnostics(program);
            });

            it('works for specific codes', () => {
                let file = program.setFile<BrsFile>({ src: `${rootDir}/source/main.brs`, dest: 'source/main.brs' }, `
                    sub Main()
                        'bs:disable-next-line: 1083, 1001
                        name = "bob
                    end sub
                `);
                expect(file.commentFlags[0]).to.exist;
                expect(file.commentFlags[0]).to.deep.include({
                    codes: [1083, 1001],
                    range: Range.create(2, 24, 2, 57),
                    affectedRange: util.createRange(3, 0, 3, Number.MAX_SAFE_INTEGER)
                } as CommentFlag);
                //the "unterminated string" error should be filtered out
                expectZeroDiagnostics(program);
            });

            it('recognizes non-numeric codes', () => {
                let file = program.setFile<BrsFile>({ src: `${rootDir}/source/main.brs`, dest: 'source/main.brs' }, `
                    sub Main()
                        'bs:disable-next-line: LINT9999
                        name = "bob
                    end sub
                `);
                expect(file.commentFlags[0]).to.exist;
                expectHasDiagnostics(program);
            });

            it('supports disabling non-numeric error codes', () => {
                const program = new Program({});
                const file = program.setFile('source/main.brs', `
                    sub main()
                        something = true 'bs:disable-line: LINT1005
                    end sub
                `);
                file.diagnostics.push({
                    code: 'LINT1005',
                    file: file,
                    message: 'Something is not right',
                    range: util.createRange(2, 16, 2, 26)
                });
                const scope = program.getScopesForFile(file)[0];
                expectZeroDiagnostics(scope);
            });

            it('adds diagnostics for unknown numeric diagnostic codes', () => {
                program.setFile('source/main.brs', `
                    sub main()
                        print "hi" 'bs:disable-line: 123456 999999   aaaab
                    end sub
                `);

                program.validate();
                expectDiagnostics(program, [{
                    ...DiagnosticMessages.unknownDiagnosticCode(123456),
                    range: Range.create(2, 53, 2, 59)
                }, {
                    ...DiagnosticMessages.unknownDiagnosticCode(999999),
                    range: Range.create(2, 60, 2, 66)
                }]);
            });

        });

        describe('bs:disable-line', () => {
            it('works for all', () => {
                let file = program.setFile<BrsFile>({ src: `${rootDir}/source/main.brs`, dest: 'source/main.brs' }, `
                    sub Main()
                        z::;;%%%%%% 'bs:disable-line
                    end sub
                `);
                expect(file.commentFlags[0]).to.exist;
                expect(file.commentFlags[0]).to.deep.include({
                    codes: null,
                    range: Range.create(2, 36, 2, 52),
                    affectedRange: Range.create(2, 0, 2, 36)
                } as CommentFlag);
                program.validate();
                //the "unterminated string" error should be filtered out
                expectZeroDiagnostics(program);
            });

            it('works for specific codes', () => {
                program.setFile('source/main.brs', `
                    sub main()
                        'should not have any errors
                        DoSomething(1) 'bs:disable-line:1002
                        'should have an error because the param-count error is not being suppressed
                        DoSomething(1) 'bs:disable-line:1000
                    end sub
                    sub DoSomething()
                    end sub
                `);

                program.validate();

                expectDiagnostics(program, [{
                    range: Range.create(5, 24, 5, 35)
                }]);
            });

            it('handles the erraneous `stop` keyword', () => {
                //the current version of BRS causes parse errors after the `parse` keyword, showing error in comments
                //the program should ignore all diagnostics found in brs:* comment lines EXCEPT
                //for the diagnostics about using unknown error codes
                program.setFile('source/main.brs', `
                    sub main()
                        stop 'bs:disable-line
                        print "need a valid line to fix stop error"
                    end sub
                `);
                program.validate();
                expectZeroDiagnostics(program);
            });
        });
    });

    describe('parse', () => {
        it('allows class as parameter type', () => {
            program.setFile(`source/main.bs`, `
                class Person
                    name as string
                end class

                sub PrintPerson(p as Person)
                end sub
            `);
            program.validate();
            expectZeroDiagnostics(program);
        });

        it('allows interface as parameter type', () => {
            program.setFile(`source/main.bs`, `
                interface Person
                    name as string
                end interface

                sub PrintPerson(p as Person)
                end sub
            `);
            program.validate();
            expectZeroDiagnostics(program);
        });

        it('allows enum as parameter type', () => {
            program.setFile(`source/main.bs`, `
                enum Direction
                    up
                    down
                end enum

                sub PrintDirection(d as Direction)
                end sub
            `);
            program.validate();
            expectZeroDiagnostics(program);
        });

        it('supports iife in assignment', () => {
            program.setFile('source/main.brs', `
                sub main()
                    result = sub()
                    end sub()
                    result = (sub()
                    end sub)()
                end sub
            `);
            expectZeroDiagnostics(program);
        });

        it('uses the proper parse mode based on file extension', () => {
            function testParseMode(destPath: string, expectedParseMode: ParseMode) {
                const file = program.setFile<BrsFile>(destPath, '');
                expect(file.parseMode).to.equal(expectedParseMode);
            }

            testParseMode('source/main.brs', ParseMode.BrightScript);
            testParseMode('source/main.spec.brs', ParseMode.BrightScript);
            testParseMode('source/main.d.brs', ParseMode.BrightScript);

            testParseMode('source/main.bs', ParseMode.BrighterScript);
            testParseMode('source/main.d.bs', ParseMode.BrighterScript);
            testParseMode('source/main.spec.bs', ParseMode.BrighterScript);
        });

        it('supports labels and goto statements', () => {
            let file = program.setFile('source/main.brs', `
                sub Main()
                    'multiple goto statements on one line
                    goto myLabel : goto myLabel
                    myLabel:
                end sub
            `);
            expectZeroDiagnostics(file);
        });

        it('supports empty print statements', () => {
            let file = program.setFile('source/main.brs', `
                sub main()
                   print
                end sub
            `);
            expectZeroDiagnostics(file);
        });

        describe('conditional compile', () => {
            it('supports case-insensitive bs_const variables', () => {
                fsExtra.outputFileSync(`${rootDir}/manifest`, undent`
                    bs_const=SomeKey=true
                `);
                program.setFile('source/main.brs', `
                    sub something()
                        #if somekey
                            print "lower"
                        #end if
                        #if SOMEKEY
                            print "UPPER"
                        #end if
                        #if SomeKey
                            print "MiXeD"
                        #end if
                    end sub
                `);
                program.validate();
                expectZeroDiagnostics(program);
            });

            it('works for upper case keywords', () => {
                let file = program.setFile('source/main.brs', `
                    sub main()
                        #CONST someFlag = true
                        #IF someFlag
                            'code to execute when someFlag is true
                        #ELSEIF someFlag
                            'code to execute when anotherFlag is true
                        #ELSE
                            'code
                        #ENDIF
                    end sub
                `);
                expectZeroDiagnostics(file);
            });

            it('supports single-word #elseif and #endif', () => {
                let file = program.setFile('source/main.brs', `
                    sub main()
                        #const someFlag = true
                        #if someFlag
                            'code to execute when someFlag is true
                        #elseif someFlag
                            'code to execute when anotherFlag is true
                        #endif
                    end sub
                `);
                expectZeroDiagnostics(file);
            });

            it('supports multi-word #else if and #end if', () => {
                let file = program.setFile('source/main.brs', `
                    sub main()
                        #const someFlag = true
                        #if someFlag
                            'code to execute when someFlag is true
                        #else if someFlag
                            'code to execute when anotherFlag is true
                        #end if
                    end sub
                `);
                expectZeroDiagnostics(file);
            });

            it('does not choke on invalid code inside a false conditional compile', () => {
                let file = program.setFile('source/main.brs', `
                    sub main()
                        #if false
                            non-commented code here should not cause parse errors
                        #end if
                    end sub
                `);
                expectZeroDiagnostics(file);
            });

            it('detects syntax error in #if', () => {
                let file = program.setFile('source/main.brs', `
                    sub main()
                        #if true1
                            print "true"
                        #end if
                    end sub
                `);
                expectDiagnostics(file, [
                    DiagnosticMessages.referencedConstDoesNotExist()
                ]);
            });

            it('detects syntax error in #const', () => {
                let file = program.setFile('source/main.brs', `
                    sub main()
                        #if %
                            print "true"
                        #end if
                    end sub
                `);
                expectDiagnostics(file, [
                    DiagnosticMessages.unexpectedCharacter('%'),
                    DiagnosticMessages.invalidHashIfValue()
                ]);
            });

            it('detects #const name using reserved word', () => {
                let file = program.setFile('source/main.brs', `
                    sub main()
                        #const function = true
                    end sub
                `);
                expectDiagnostics(file, [
                    DiagnosticMessages.constNameCannotBeReservedWord(),
                    DiagnosticMessages.unexpectedToken('#const')
                ]);
            });

            it('detects syntax error in #const', () => {
                let file = program.setFile('source/main.brs', `
                    sub main()
                        #const someConst = 123
                    end sub
                `);
                expectDiagnostics(file, [
                    DiagnosticMessages.invalidHashConstValue()
                ]);
            });
        });

        it('supports stop statement', () => {
            let file = program.setFile('source/main.brs', `
                sub main()
                   stop
                end sub
            `);
            expectZeroDiagnostics(file);
        });

        it('supports single-line if statements', () => {
            let file = program.setFile('source/main.brs', `
                sub main()
                    if 1 < 2: return true: end if
                    if 1 < 2: return true
                    end if
                    if false : print "true" : end if
                    if true: print "8 worked": else if true: print "not run": else: print "not run": end if
                    if true then : test = sub() : print "yes" : end sub : end if
                end sub
            `);
            expectZeroDiagnostics(file);
        });

        it('supports line_num as global variable', () => {
            file.parse(`
                sub Main()
                    print LINE_NUM
                end sub
            `);
            expectZeroDiagnostics(file);
        });

        it('supports many keywords as object property names', () => {
            file.parse(`
                sub Main()
                    person = {}
                    person.and = true
                    person.box = true
                    person.createobject = true
                    person.dim = true
                    person.double = true
                    person.each = true
                    person.else = true
                    person.elseif = true
                    person.end = true
                    person.endfor = true
                    person.endfunction = true
                    person.endif = true
                    person.endsub = true
                    person.endwhile = true
                    person.eval = true
                    person.exit = true
                    person.exitfor = true
                    person.exitwhile = true
                    person.false = true
                    person.float = true
                    person.for = true
                    person.foreach = true
                    person.function = true
                    person.getglobalaa = true
                    person.getlastruncompileerror = true
                    person.getlastrunruntimeerror = true
                    person.goto = true
                    person.if = true
                    person.integer = true
                    person.invalid = true
                    person.let = true
                    person.line_num = true
                    person.longinteger = true
                    person.next = true
                    person.not = true
                    person.objfun = true
                    person.or = true
                    person.pos = true
                    person.print = true
                    person.rem = true
                    person.return = true
                    person.run = true
                    person.step = true
                    person.stop = true
                    person.string = true
                    person.sub = true
                    person.tab = true
                    person.then = true
                    person.to = true
                    person.true = true
                    person.type = true
                    person.while = true
                    person.public = true
                    person.protected = true
                    person.private = true
                    person.class = true
                    person.override = true
                    person.new = true
                end sub
            `);
            expectZeroDiagnostics(file);
        });
        it('does not error on numeric literal type designators', () => {
            file.parse(`
                sub main()
                    print &he2
                    print 1.2E+2
                    print 2!
                    print 12D-12
                    print 2.3#
                    print &hFEDCBA9876543210&
                    print 9876543210&
                end sub
            `);
            expectZeroDiagnostics(file);
        });

        it('does not error when encountering sub with return type', () => {
            file.parse(`
                sub main() as integer
                    return
                end sub
            `);
            expectZeroDiagnostics(file);
        });

        it('does not lose function scopes when mismatched end sub', () => {
            file.parse(`
                sub main()
                    sayHi()
                end function

                sub sayHi()
                    print "hello world"
                end sub
            `);
            expect(file.functionScopes).to.be.lengthOf(2);
        });

        it('does not lose sub scope when mismatched end function', () => {
            file.parse(`
                function main()
                    sayHi()
                end sub

                sub sayHi()
                    print "hello world"
                end sub
            `);
            expect(file.functionScopes).to.be.lengthOf(2);
        });

        it('does not error with boolean in RHS of set statement', () => {
            file.parse(`
                sub main()
                    foo = {
                        bar: false
                    }
                    foo.bar = true and false or 3 > 4
                end sub
            `);
            expectZeroDiagnostics(file);
        });

        it('does not error with boolean in RHS of set statement', () => {
            file.parse(`
                sub main()
                    m = {
                        isTrue: false
                    }
                    m.isTrue = true = true
                    m.isTrue = m.isTrue = true
                    m.isTrue = m.isTrue = m.isTrue
                end sub
            `);
            expectZeroDiagnostics(file);
        });

        it('supports variable names ending with type designators', () => {
            file.parse(`
                sub main()
                  name$ = "bob"
                  age% = 1
                  height! = 5.5
                  salary# = 9.87654321
                  someHex& = 13
                end sub
            `);
            expectZeroDiagnostics(file);
        });

        it('supports multiple spaces between two-word keywords', () => {
            file.parse(`
                sub main()
                    if true then
                        print "true"
                    else    if true then
                        print "also true"
                    end if
                end sub
            `);
            expectZeroDiagnostics(file);
        });

        it('does not error with `stop` as object key', () => {
            file.parse(`
                function GetObject()
                    obj = {
                        stop: function() as void

                        end function
                    }
                    return obj
                end function
            `);
            expectZeroDiagnostics(file);
        });

        it('does not error with `run` as object key', () => {
            file.parse(`
                function GetObject()
                    obj = {
                        run: function() as void

                        end function
                    }
                    return obj
                end function
            `);
            expectZeroDiagnostics(file);
        });

        it('supports assignment operators', () => {
            file.parse(`
                function Main()
                    x = 1
                    x += 1
                    x += 2
                    x -= 1
                    x /= 2
                    x = 9
                    x \\= 2
                    x *= 3.0
                    x -= 1
                    print x
                end function
            `);
            expectZeroDiagnostics(file);
        });

        it('supports `then` as object property', () => {
            file.parse(`
                function Main()
                    promise = {
                        then: sub()
                        end sub
                    }
                    promise.then()
                end function
            `);
            expectZeroDiagnostics(file);
        });

        it('supports function as parameter type', () => {
            file.parse(`
                sub Main()
                    doWork = function(callback as function)
                        callback()
                    end function
                end sub
            `);
            expectZeroDiagnostics(file);
        });

        it('supports increment operator', () => {
            file.parse(`
                function Main()
                    x = 3
                    x++
                end function
            `);
            expectZeroDiagnostics(file);
        });

        it('supports decrement operator', () => {
            file.parse(`
                function Main()
                    x = 3
                    x--
                end function
            `);
            expectZeroDiagnostics(file);
        });

        it('supports writing numbers with decimal but no trailing digit', () => {
            file.parse(`
                function Main()
                    x = 3.
                    print x
                end function
            `);
            expectZeroDiagnostics(file);
        });

        it('supports assignment operators against object properties', () => {
            file.parse(`
                function Main()
                    m.age = 1

                    m.age += 1
                    m.age -= 1
                    m.age *= 1
                    m.age /= 1
                    m.age \\= 1

                    m["age"] += 1
                    m["age"] -= 1
                    m["age"] *= 1
                    m["age"] /= 1
                    m["age"] \\= 1

                    print m.age
                end function
            `);
            expectZeroDiagnostics(file);
        });

        //skipped until `brs` supports this
        it('supports bitshift assignment operators', () => {
            file.parse(`
                function Main()
                    x = 1
                    x <<= 8
                    x >>= 4
                    print x
                end function
            `);
            expectZeroDiagnostics(file);
        });

        //skipped until `brs` supports this
        it('supports bitshift assignment operators on objects', () => {
            file.parse(`
                    function Main()
                        m.x = 1
                        m.x <<= 1
                        m.x >>= 1
                        print m.x
                    end function
                `);
            expectZeroDiagnostics(file);
        });

        it('supports leading and trailing periods for numeric literals', () => {
            file.parse(`
                function Main()
                    one = 1.
                    print one
                    pointOne = .1
                    print pointOne
                end function
            `);
            expectZeroDiagnostics(file);
        });

        it('supports bitshift assignment operators on object properties accessed by array syntax', () => {
            file.parse(`
                    function Main()
                        m.x = 1
                        'm['x'] << 1
                        'm['x'] >> 1
                        print m.x
                    end function
                `);
            expectZeroDiagnostics(file);
        });

        it('supports weird period AA accessor', () => {
            file.parse(`
                function Main()
                    m._uuid = "123"
                    print m.["_uuid"]
                end function
            `);
            expectZeroDiagnostics(file);
        });

        it('adds error for library statements NOT at top of file', () => {
            program.setFile('source/file.brs', ``);
            program.setFile('source/main.bs', `
                sub main()
                end sub
                import "file.brs"
            `);
            program.validate();
            expectDiagnostics(program, [
                DiagnosticMessages.importStatementMustBeDeclaredAtTopOfFile()
            ]);
        });

        it('supports library imports', () => {
            program.setFile('source/main.brs', `
                Library "v30/bslCore.brs"
            `);
            expectZeroDiagnostics(program);
        });

        it('adds error for library statements NOT at top of file', () => {
            program.setFile('source/main.brs', `
                sub main()
                end sub
                Library "v30/bslCore.brs"
            `);
            program.validate();
            expectDiagnostics(program, [
                DiagnosticMessages.libraryStatementMustBeDeclaredAtTopOfFile()
            ]);
        });

        it('adds error for library statements inside of function body', () => {
            program.setFile('source/main.brs', `
                sub main()
                    Library "v30/bslCore.brs"
                end sub
            `);
            program.validate();
            expectDiagnostics(program, [
                DiagnosticMessages.libraryStatementMustBeDeclaredAtTopOfFile()
            ]);
        });

        it('supports colons as separators in associative array properties', () => {
            file.parse(`
                sub Main()
                    obj = {x:0 : y: 1}
                end sub
            `);
            expectZeroDiagnostics(file);
        });

        it('succeeds when finding variables with "sub" in them', () => {
            let file = program.setFile<BrsFile>('source/main.brs', `
                function DoSomething()
                    return value.subType()
                end function
            `);

            expect(file.callables[0]).to.deep.include({
                file: file,
                nameRange: Range.create(1, 25, 1, 36)
            });
        });

        it('succeeds when finding variables with the word "function" in them', () => {
            file.parse(`
                function Test()
                    typeCheckFunction = RBS_CMN_GetFunction(invalid, methodName)
                end function
            `);
        });

        it('finds line and column numbers for functions', () => {
            let file = new BrsFile({
                srcPath: 'absolute_path/file.brs',
                destPath: 'relative_path/file.brs',
                program: program
            });
            file.parse(`
                function DoA()
                    print "A"
                end function

                 function DoB()
                     print "B"
                 end function
            `);
            expect(file.callables[0].name).to.equal('DoA');
            expect(file.callables[0].nameRange).to.eql(Range.create(1, 25, 1, 28));

            expect(file.callables[1].name).to.equal('DoB');
            expect(file.callables[1].nameRange).to.eql(Range.create(5, 26, 5, 29));
        });

        it('throws an error if the file has already been parsed', () => {
            let file = new BrsFile({
                srcPath: 'abspath',
                destPath: 'relpath',
                program: program
            });
            file.parse(`'a comment`);
            try {
                file.parse(`'a new comment`);
                assert.fail(null, null, 'Should have thrown an exception, but did not');
            } catch (e) {
                //test passes
            }
        });

        it('finds and registers duplicate callables', () => {
            let file = new BrsFile({
                srcPath: 'absolute_path/file.brs',
                destPath: 'relative_path/file.brs',
                program: program
            });
            file.parse(`
                function DoA()
                    print "A"
                end function

                 function DoA()
                     print "A"
                 end function
            `);
            expect(file.callables.length).to.equal(2);
            expect(file.callables[0].name).to.equal('DoA');
            expect(file.callables[0].nameRange!.start.line).to.equal(1);

            expect(file.callables[1].name).to.equal('DoA');
            expect(file.callables[1].nameRange!.start.line).to.equal(5);
        });

        it('finds function call line and column numbers', () => {
            let file = new BrsFile({
                srcPath: 'absolute_path/file.brs',
                destPath: 'relative_path/file.brs',
                program: program
            });
            file.parse(`
                function DoA()
                    DoB("a")
                end function
                function DoB(a as string)
                    DoC()
                end function
            `);
            expect(file.functionCalls.length).to.equal(2);

            expect(file.functionCalls[0].range).to.eql(Range.create(2, 20, 2, 28));
            expect(file.functionCalls[0].nameRange).to.eql(Range.create(2, 20, 2, 23));

            expect(file.functionCalls[1].range).to.eql(Range.create(5, 20, 5, 25));
            expect(file.functionCalls[1].nameRange).to.eql(Range.create(5, 20, 5, 23));
        });

        it('finds function calls that are unfinished', () => {
            let file = new BrsFile({
                srcPath: 'absolute_path/file.brs',
                destPath: 'relative_path/file.brs',
                program: program
            });
            file.parse(`
                function DoA()
                    DoB("a"
                end function
                function DoB(a as string)
                    DoC(
                end function
            `);
            expectDiagnostics(file.parser.diagnostics, [
                DiagnosticMessages.expectedRightParenAfterFunctionCallArguments(),
                DiagnosticMessages.expectedNewlineOrColon(),
                DiagnosticMessages.unexpectedToken('end function'),
                DiagnosticMessages.expectedRightParenAfterFunctionCallArguments(),
                DiagnosticMessages.expectedNewlineOrColon()
            ]);
            expect(file.functionCalls.length).to.equal(2);

            expect(file.functionCalls[0].range).to.eql(Range.create(2, 20, 2, 27));
            expect(file.functionCalls[0].nameRange).to.eql(Range.create(2, 20, 2, 23));

            expect(file.functionCalls[1].range).to.eql(Range.create(5, 20, 5, 24));
            expect(file.functionCalls[1].nameRange).to.eql(Range.create(5, 20, 5, 23));
        });

        it('sanitizes brs errors', () => {
            let file = new BrsFile({
                srcPath: 'absolute_path/file.brs',
                destPath: 'relative_path/file.brs',
                program: program
            });
            file.parse(`
                function DoSomething
                end function
            `);
            expectHasDiagnostics(file);
            expect(file.getDiagnostics()[0].file).to.equal(file);
            expect(file.getDiagnostics()[0].range.start.line).to.equal(1);
        });

        it('supports using the `next` keyword in a for loop', () => {
            let file = new BrsFile({
                srcPath: 'absolute_path/file.brs',
                destPath: 'relative_path/file.brs',
                program: program
            });
            file.parse(`
                sub countit()
                    for each num in [1,2,3]
                        print num
                    next
                end sub
            `);
            expectZeroDiagnostics(file);
        });

        //test is not working yet, but will be enabled when brs supports this syntax
        it('supports assigning functions to objects', () => {
            let file = new BrsFile({
                srcPath: 'absolute_path/file.brs',
                destPath: 'relative_path/file.brs',
                program: program
            });
            file.parse(`
                function main()
                    o = CreateObject("roAssociativeArray")
                    o.sayHello = sub()
                        print "hello"
                    end sub
                end function
            `);
            expectZeroDiagnostics(file);
        });

        it('supports parameter types in functions in AA literals', () => {
            program.setFile('source/main.brs', `
                sub main()
                    aa = {
                        name: "test"
                        addInts: function(a as integer, b as integer) as integer
                            return a + b
                        end function
                    }
                end sub
            `);
            program.validate();
            expectZeroDiagnostics(program);
        });
    });

    describe('findCallables', () => {
        it('finds range', () => {
            let file = new BrsFile({
                srcPath: 'absolute_path/file.brs',
                destPath: 'relative_path/file.brs',
                program: program
            });
            file.parse(`
                sub Sum()
                    print "hello world"
                end sub
            `);
            let callable = file.callables[0];
            expect(callable.range).to.eql(Range.create(1, 16, 3, 23));
        });

        it('finds correct body range even with inner function', () => {
            let file = new BrsFile({
                srcPath: 'absolute_path/file.brs',
                destPath: 'relative_path/file.brs',
                program: program
            });
            file.parse(`
                sub Sum()
                    sayHi = sub()
                        print "Hi"
                    end sub
                    sayHi()
                end sub
            `);
            let callable = file.callables[0];
            expect(callable.range).to.eql(Range.create(1, 16, 6, 23));
        });

        it('finds callable parameters', () => {
            let file = new BrsFile({
                srcPath: 'absolute_path/file.brs',
                destPath: 'relative_path/file.brs',
                program: program
            });
            file.parse(`
                function Sum(a, b, c)

                end function
            `);
            let callable = file.callables[0];
            expect(callable.params[0]).to.deep.include({
                name: 'a',
                isOptional: false,
                isRestArgument: false
            });
            expect(callable.params[0].type).instanceof(DynamicType);

            expect(callable.params[1]).to.deep.include({
                name: 'b',
                isOptional: false,
                isRestArgument: false
            });
            expect(callable.params[1].type).instanceof(DynamicType);

            expect(callable.params[2]).to.deep.include({
                name: 'c',
                isOptional: false,
                isRestArgument: false
            });
            expect(callable.params[2].type).instanceof(DynamicType);
        });

        it('finds optional parameters', () => {
            let file = new BrsFile({
                srcPath: 'absolute_path/file.brs',
                destPath: 'relative_path/file.brs',
                program: program
            });
            file.parse(`
                function Sum(a=2)

                end function
            `);
            let callable = file.callables[0];
            expect(callable.params[0]).to.deep.include({
                name: 'a',
                isOptional: true,
                isRestArgument: false
            });
            expect(callable.params[0].type).instanceof(IntegerType);
        });

        it('finds parameter types', () => {
            let file = new BrsFile({
                srcPath: 'absolute_path/file.brs',
                destPath: 'relative_path/file.brs',
                program: program
            });
            file.parse(`
                function Sum(a, b as integer, c as string)

                end function
            `);
            let callable = file.callables[0];
            expect(callable.params[0]).to.deep.include({
                name: 'a',
                isOptional: false,
                isRestArgument: false
            });
            expect(callable.params[0].type).instanceof(DynamicType);

            expect(callable.params[1]).to.deep.include({
                name: 'b',
                isOptional: false,
                isRestArgument: false
            });
            expect(callable.params[1].type).instanceof(IntegerType);

            expect(callable.params[2]).to.deep.include({
                name: 'c',
                isOptional: false,
                isRestArgument: false
            });
            expect(callable.params[2].type).instanceof(StringType);
        });
    });

    describe('findCallableInvocations', () => {
        it('finds arguments with literal values', () => {
            let file = new BrsFile({
                srcPath: 'absolute_path/file.brs',
                destPath: 'relative_path/file.brs',
                program: program
            });
            file.parse(`
                function Sum()
                    DoSomething("name", 12, true)
                end function
            `);
            expect(file.functionCalls.length).to.equal(1);

            const argsMap = file.functionCalls[0].args.map(arg => {
                // disregard arg.expression, etc.
                return { type: arg.type, range: arg.range, text: arg.text };
            });
            expect(argsMap).to.eql([{
                type: StringType.instance,
                range: util.createRange(2, 32, 2, 38),
                text: '"name"'
            }, {
                type: IntegerType.instance,
                range: util.createRange(2, 40, 2, 42),
                text: '12'
            }, {
                type: BooleanType.instance,
                range: util.createRange(2, 44, 2, 48),
                text: 'true'
            }]);
        });

        it('finds function calls nested inside statements', () => {
            program.setFile(`source/main.brs`, `
                sub main()
                    if true then
                        DoesNotExist(1, 2)
                    end if
                end sub
            `);
            program.validate();
            expectDiagnostics(program, [
                DiagnosticMessages.cannotFindName('DoesNotExist')
            ]);
        });

        it('finds arguments with variable values', () => {
            let file = new BrsFile({
                srcPath: 'absolute_path/file.brs',
                destPath: 'relative_path/file.brs',
                program: program
            });
            file.parse(`
                function Sum()
                    count = 1
                    name = "John"
                    isAlive = true
                    DoSomething(count, name, isAlive)
                end function
            `);
            expect(file.functionCalls.length).to.equal(1);
            expect(file.functionCalls[0].args[0]).deep.include({
                type: new DynamicType(),
                text: 'count'
            });
            expect(file.functionCalls[0].args[1]).deep.include({
                type: new DynamicType(),
                text: 'name'
            });
            expect(file.functionCalls[0].args[2]).deep.include({
                type: new DynamicType(),
                text: 'isAlive'
            });
        });
    });

    describe('findCallables', () => {
        //this test is to help with code coverage
        it('skips top-level statements', () => {
            let file = new BrsFile({
                srcPath: 'absolute',
                destPath: 'relative',
                program: program
            });
            file.parse('name = "Bob"');
            expect(file.callables.length).to.equal(0);
        });

        it('finds return type', () => {
            let file = program.setFile<BrsFile>('source/main.brs', `
                function DoSomething() as string
                end function
            `);
            expect(file.callables[0]).to.deep.include(<Partial<Callable>>{
                file: file,
                nameRange: Range.create(1, 25, 1, 36),
                name: 'DoSomething',
                params: []
            });
            expect(file.callables[0].type.returnType).instanceof(StringType);
        });
    });

    describe('createFunctionScopes', () => {
        it('creates range properly', () => {
            file.parse(`
                sub Main()
                    name = 'bob"
                end sub
            `);
            expect(file.functionScopes[0].range).to.eql(Range.create(1, 16, 3, 23));
        });

        it('creates scopes for parent and child functions', () => {
            file.parse(`
                sub Main()
                    sayHi = sub()
                        print "hi"
                    end sub

                    scheduleJob(sub()
                        print "job completed"
                    end sub)
                end sub
            `);
            expect(file.functionScopes).to.length(3);
        });

        it('outer function does not capture inner statements', () => {
            file.parse(`
                sub Main()
                    name = "john"
                    sayHi = sub()
                        age = 12
                    end sub
                end sub
            `);
            let outerScope = file.getFunctionScopeAtPosition(Position.create(2, 25));
            expect(outerScope.variableDeclarations).to.be.lengthOf(2);

            let innerScope = file.getFunctionScopeAtPosition(Position.create(4, 10));
            expect(innerScope.variableDeclarations).to.be.lengthOf(1);
        });

        it('finds variables declared in function scopes', () => {
            file.parse(`
                sub Main()
                    sayHi = sub()
                        age = 12
                    end sub

                    scheduleJob(sub()
                        name = "bob"
                    end sub)
                end sub
            `);
            expect(file.functionScopes[0].variableDeclarations).to.be.length(1);
            expect(file.functionScopes[0].variableDeclarations[0]).to.deep.include(<VariableDeclaration>{
                lineIndex: 2,
                name: 'sayHi'
            });
            expect(file.functionScopes[0].variableDeclarations[0].getType()).instanceof(TypedFunctionType);

            expect(file.functionScopes[1].variableDeclarations).to.be.length(1);
            expect(file.functionScopes[1].variableDeclarations[0]).to.deep.include(<VariableDeclaration>{
                lineIndex: 3,
                name: 'age'
            });
            expect(file.functionScopes[1].variableDeclarations[0].getType()).instanceof(IntegerType);

            expect(file.functionScopes[2].variableDeclarations).to.be.length(1);
            expect(file.functionScopes[2].variableDeclarations[0]).to.deep.include(<VariableDeclaration>{
                lineIndex: 7,
                name: 'name'
            });
            expect(file.functionScopes[2].variableDeclarations[0].getType()).instanceof(StringType);
        });

        it('finds variable declarations inside of if statements', () => {
            file.parse(`
                sub Main()
                    if true then
                        theLength = 1
                    end if
                end sub
            `);
            let scope = file.getFunctionScopeAtPosition(Position.create(3, 0));
            expect(scope.variableDeclarations[0]).to.exist;
            expect(scope.variableDeclarations[0].name).to.equal('theLength');
        });

        it('finds value from global return', () => {
            let file = program.setFile<BrsFile>('source/main.brs', `
                sub Main()
                   myName = GetName()
                end sub

                function GetName() as string
                    return "bob"
                end function
            `);
            // Types are only guaranteed after validation
            program.validate();
            expectZeroDiagnostics(program);

            expect(file.functionScopes[0].variableDeclarations).to.be.length(1);
            expect(file.functionScopes[0].variableDeclarations[0]).to.deep.include(<VariableDeclaration>{
                lineIndex: 2,
                name: 'myName'
            });
            expectTypeToBe(file.functionScopes[0].variableDeclarations[0].getType(), StringType);
        });

        it('finds variable type from other variable', () => {
            let file = program.setFile<BrsFile>('source/main.brs', `
                sub Main()
                   name = "bob"
                   nameCopy = name
                end sub
            `);
            // Types are only guaranteed after validation
            program.validate();

            expect(file.functionScopes[0].variableDeclarations).to.be.length(2);
            expect(file.functionScopes[0].variableDeclarations[1]).to.deep.include(<VariableDeclaration>{
                lineIndex: 3,
                name: 'nameCopy'
            });
            expectTypeToBe(file.functionScopes[0].variableDeclarations[1].getType(), StringType);
        });

        it('sets proper range for functions', () => {
            file.parse(`
                sub Main()
                    getName = function()
                        return "bob"
                    end function
                end sub
            `);

            expect(file.functionScopes).to.be.length(2);
            expect(file.functionScopes[0].range).to.eql(Range.create(1, 16, 5, 23));
            expect(file.functionScopes[1].range).to.eql(Range.create(2, 30, 4, 32));
        });
    });

    it('handles mixed case `then` partions of conditionals', () => {
        let mainFile = program.setFile('source/main.brs', `
            sub Main()
                if true then
                    print "works"
                end if
            end sub
        `);

        expectZeroDiagnostics(mainFile);
        mainFile = program.setFile('source/main.brs', `
            sub Main()
                if true Then
                    print "works"
                end if
            end sub
        `);
        expectZeroDiagnostics(mainFile);

        mainFile = program.setFile('source/main.brs', `
            sub Main()
                if true THEN
                    print "works"
                end if
            end sub
        `);
        expectZeroDiagnostics(mainFile);
    });

    it('does not throw when encountering incomplete import statement', () => {
        program.setFile('source/main.brs', `
            import
            sub main()
            end sub
        `);
        program.validate();
        //this test will throw an exception if something went wrong
    });

    describe('transpile', () => {
        it('transpilies libpkg:/ paths when encountered', async () => {
            program.setFile('source/lib.bs', `
                import "libpkg:/source/numbers.bs"
            `);
            program.setFile('source/numbers.bs', `
                sub test()
                end sub
            `);
            await testTranspile(`
                <component name="TestButton" extends="Group">
                    <script type="text/brightscript" uri="libpkg:/source/lib.bs"/>
                </component>
            `, `
                <component name="TestButton" extends="Group">
                    <script type="text/brightscript" uri="libpkg:/source/lib.brs" />
                    <script type="text/brightscript" uri="pkg:/source/numbers.brs" />
                    <script type="text/brightscript" uri="pkg:/source/bslib.brs" />
                </component>
            `, undefined, 'components/TestButton.xml');
        });

        it('excludes trailing commas in array literals', async () => {
            await testTranspile(`
                sub main()
                    arr = [
                        1,
                        2,
                        3
                    ]
                    obj = {
                        one: 1,
                        two: 2,
                        three: 3
                    }
                end sub
            `, `
                sub main()
                    arr = [
                        1
                        2
                        3
                    ]
                    obj = {
                        one: 1
                        two: 2
                        three: 3
                    }
                end sub
            `);
        });

        it('transpiles if statement keywords as provided', async () => {
            const code = `
                sub main()
                    If True Then
                        Print True
                    Else If True Then
                        print True
                    Else If False Then
                        Print False
                    Else
                        Print False
                    End If
                end sub
            `;
            await testTranspile(code);
            await testTranspile(code.toLowerCase());
            await testTranspile(code.toUpperCase());
        });

        it('does not transpile `then` tokens', async () => {
            await testTranspile(`
                sub main()
                    if true
                        print true
                    else if true
                        print false
                    end if
                end sub
            `);
        });

        it('honors spacing between multi-word tokens', async () => {
            await testTranspile(`
                sub main()
                    if true
                        print true
                    elseif true
                        print false
                    endif
                end sub
            `);
        });

        it('handles when only some of the statements have `then`', async () => {
            await testTranspile(`
                sub main()
                    if true
                    else if true then
                    else if true
                    else if true then
                        if true then
                            return
                        end if
                    end if
                end sub
            `);
        });

        it('retains casing of parameter types', async () => {
            async function test(type: string) {
                await testTranspile(`
                    sub one(a as ${type}, b as ${type.toUpperCase()}, c as ${type.toLowerCase()})
                    end sub
                `);
            }
            await test('Boolean');
            await test('Double');
            await test('Dynamic');
            await test('Float');
            await test('Integer');
            await test('LongInteger');
            await test('Object');
            await test('String');
        });

        it('retains casing of return types', async () => {
            async function test(type: string) {
                await testTranspile(`
                    sub one() as ${type}
                    end sub

                    sub two() as ${type.toLowerCase()}
                    end sub

                    sub three() as ${type.toUpperCase()}
                    end sub
                `);
            }
            await test('Boolean');
            await test('Double');
            await test('Dynamic');
            await test('Float');
            await test('Integer');
            await test('LongInteger');
            await test('Object');
            await test('String');
            await test('Void');
        });

        it('retains casing of literal types', async () => {
            async function test(type: string) {
                await testTranspile(`
                    sub main()
                        thing = ${type}
                        thing = ${type.toLowerCase()}
                        thing = ${type.toUpperCase()}
                    end sub
                `);
            }
            await test('Invalid');
            await test('True');
            await test('False');
        });
        describe('throwStatement', () => {
            it('transpiles properly', async () => {
                await testTranspile(`
                    sub main()
                        try
                            throw "some message"
                        catch e
                        end try
                    end sub
                `);
            });
        });

        describe('try/catch', () => {
            it('transpiles properly', async () => {
                await testTranspile(`
                    sub main()
                        try
                            print m.b.c
                        catch e
                            print e
                        end try
                    end sub
                `);
            });
        });

        describe('namespaces', () => {
            it('properly transpiles namespace functions for assignments', async () => {
                await testTranspile(`
                    namespace NameA.NameB
                        sub Speak()
                        end sub
                    end namespace
                    sub main()
                        sayHello = NameA.NameB.Speak
                        sayHello()
                        someOtherObject = m.other.object
                    end sub
                `, `
                    sub NameA_NameB_Speak()
                    end sub

                    sub main()
                        sayHello = NameA_NameB_Speak
                        sayHello()
                        someOtherObject = m.other.object
                    end sub
                `);
            });

            it('properly transpiles inferred namespace function for assignment', async () => {
                await testTranspile(`
                    namespace NameA.NameB
                        sub Speak()
                        end sub
                        sub main()
                            sayHello = Speak
                            sayHello()
                        end sub
                    end namespace
                `, `
                    sub NameA_NameB_Speak()
                    end sub

                    sub NameA_NameB_main()
                        sayHello = NameA_NameB_Speak
                        sayHello()
                    end sub
                `);
            });
        });
        it('includes all text to end of line for a non-terminated string', async () => {
            await testTranspile(
                'sub main()\n    name = "john \nend sub',
                'sub main()\n    name = "john "\nend sub',
                null as any,
                'source/main.bs',
                false
            );
        });
        it('escapes quotes in string literals', async () => {
            await testTranspile(`
                sub main()
                    expected = "Hello"
                    expected += chr(10) + " version=""2.0"""
                end sub
            `);
        });
        it('keeps function parameter types in proper order', async () => {
            await testTranspile(`
                function CreateTestStatistic(name as string, result = "Success" as string, time = 0 as integer, errorCode = 0 as integer, errorMessage = "" as string) as object
                end function
            `);
        });

        it('discard parameter types when removeParameterTypes is true', async () => {
            program.options.removeParameterTypes = true;
            await testTranspile(`
                sub one(a as integer, b = "" as string, c = invalid as dynamic)
                end sub
            `, `
                sub one(a, b = "", c = invalid)
                end sub
            `);
        });

        it('discard return type when removeParameterTypes is true', async () => {
            program.options.removeParameterTypes = true;
            await testTranspile(`
                function one() as string
                    return ""
                end function
            `, `
                function one()
                    return ""
                end function
            `);
        });

        it('transpiles local var assignment operators', async () => {
            await testTranspile(`
                sub main()
                    count = 0
                    count += 1
                    count -= 1
                    count *= 1
                    count /= 1
                    count \\= 1
                    count <<= 1
                    count >>= 1
                end sub
            `);
        });

        it('transpiles AA property assignment operators', async () => {
            await testTranspile(`
                sub main()
                    person = {
                        count: 0
                    }
                    person.count += 1
                end sub
            `);
        });

        it('transpiles AA indexed assignment operators', async () => {
            await testTranspile(`
                sub main()
                    person = {
                        count: 0
                    }
                    person["count"] += 1
                end sub
            `);
        });

        it('relative-referenced namespaced functions get prefixed', async () => {
            await testTranspile(`
                namespace Vertibrates.Birds
                    function GetAllBirds()
                        return [
                            GetDuck(),
                            GetGoose()
                        ]
                    end function

                    function GetDuck()
                    end function

                    function GetGoose()
                    end function
                end namespace
            `, `
                function Vertibrates_Birds_GetAllBirds()
                    return [
                        Vertibrates_Birds_GetDuck()
                        Vertibrates_Birds_GetGoose()
                    ]
                end function

                function Vertibrates_Birds_GetDuck()
                end function

                function Vertibrates_Birds_GetGoose()
                end function
            `, 'trim', 'source/main.bs');
        });

        it('transpiles namespaced functions', async () => {
            await testTranspile(`
                namespace NameA
                    sub alert()
                    end sub
                end namespace
                namespace NameA.NameB
                    sub alert()
                    end sub
                end namespace
            `, `
                sub NameA_alert()
                end sub
                sub NameA_NameB_alert()
                end sub
            `, 'trim', 'source/main.bs');
        });

        it('transpiles dim', async () => {
            async function doTest(code: string) {
                await testTranspile(`
                    sub main()
                        requestList = []
                        ${code}
                    end sub
                `, `
                    sub main()
                        requestList = []
                        ${code}
                    end sub
                `);
            }
            await doTest(`Dim c[5]`);
            await doTest(`Dim c[5, 4]`);
            await doTest(`Dim c[5, 4, 6]`);
            await doTest(`Dim requestData[requestList.count()]`);
            await doTest(`Dim requestData[1, requestList.count()]`);
            await doTest(`Dim requestData[1, requestList.count(), 2]`);
            await doTest(`Dim requestData[requestList[2]]`);
            await doTest(`Dim requestData[1, requestList[2]]`);
            await doTest(`Dim requestData[1, requestList[2], 2]`);
            await doTest(`Dim requestData[requestList["2"]]`);
            await doTest(`Dim requestData[1, requestList["2"]]`);
            await doTest(`Dim requestData[1, requestList["2"], 2]`);
            await doTest(`Dim requestData[1, StrToI("1"), 2]`);
            await testTranspile(`
                function getValue(param1)
                end function

                sub main()
                    requestList = []
                    Dim requestData[1, getValue({
                        key: "value"
                    }), 2]
                end sub
            `);
        });

<<<<<<< HEAD
        it('transpiles calls to fully-qualified namespaced functions', async () => {
            await testTranspile(`
=======
        it('handles multi-index multi-dimensional arrays', () => {
            testTranspile(`
                sub main()
                    myMultiArray = [[[[[[[[["hello"]]]]]]]]]
                    myMultiArray[0][0][0][0][0][0][0][0][0] = "goodbye"
                    print myMultiArray[0, 0, 0, 0, 0, 0, 0, 0, 0]
                end sub
            `, `
                sub main()
                    myMultiArray = [
                        [
                            [
                                [
                                    [
                                        [
                                            [
                                                [
                                                    [
                                                        "hello"
                                                    ]
                                                ]
                                            ]
                                        ]
                                    ]
                                ]
                            ]
                        ]
                    ]
                    myMultiArray[0][0][0][0][0][0][0][0][0] = "goodbye"
                    print myMultiArray[0, 0, 0, 0, 0, 0, 0, 0, 0]
                end sub
            `);
        });

        it('transpiles calls to fully-qualified namespaced functions', () => {
            testTranspile(`
>>>>>>> 58657850
                namespace NameA
                    sub alert()
                    end sub
                end namespace
                namespace NameA.NameB
                    sub alert()
                    end sub
                end namespace
                sub main()
                    NameA.alert()
                    NameA.NameB.alert()
                end sub
            `, `
                sub NameA_alert()
                end sub
                sub NameA_NameB_alert()
                end sub

                sub main()
                    NameA_alert()
                    NameA_NameB_alert()
                end sub
            `, 'trim', 'source/main.bs');
        });

        it('keeps end-of-line comments with their line', async () => {
            await testTranspile(`
                function DoSomething() 'comment 1
                    name = "bob" 'comment 2
                end function 'comment 3
            `);
        });

        it('works for functions', async () => {
            await testTranspile(`
                function DoSomething()
                    'lots of empty white space
                    'that will be removed during transpile



                end function
            `, `
                function DoSomething()
                    'lots of empty white space
                    'that will be removed during transpile
                end function
            `);
        });

        it('keeps empty AAs and arrays on same line', async () => {
            await testTranspile(`
                sub a()
                    person = {}
                    stuff = []
                end sub
        `, null as any, 'trim');
        });

        it('does not add leading or trailing newlines', async () => {
            await testTranspile(`function abc()\nend function`, undefined, 'none');
        });

        it('handles sourcemap edge case', async () => {
            let source =
                'sub main()\n' +
                '\n' +
                '    print 1\n' +
                '\n' +
                'end sub';
            program.options.sourceMap = true;
            let result = await testTranspile(source, `sub main()\n    print 1\nend sub`, 'none', 'source/main.bs');
            //load the source map
            let location = await SourceMapConsumer.with(result.map, null, (consumer) => {
                return consumer.generatedPositionFor({
                    line: 3,
                    column: 0,
                    source: s`${rootDir}/source/main.bs`,
                    bias: SourceMapConsumer.LEAST_UPPER_BOUND
                });
            });
            expect(location.line).to.eql(2);
            expect(location.column).eql(4);
        });

        it('computes correct locations for sourcemap', async () => {
            let source = `function abc(name)\n    firstName = name\nend function`;
            let tokens = Lexer.scan(source).tokens
                //remove newlines and EOF
                .filter(x => x.kind !== TokenKind.Eof && x.kind !== TokenKind.Newline);

            program.options.sourceMap = true;
            let result = await testTranspile(source, source, 'none');
            //load the source map
            await SourceMapConsumer.with(result.map.toString(), null, (consumer) => {
                let tokenResult = tokens.map(token => ({
                    kind: token.kind,
                    start: token.range.start
                }));
                let sourcemapResult = tokens.map(token => {
                    let originalPosition = consumer.originalPositionFor({
                        //convert token 0-based line to source-map 1-based line for the lookup
                        line: token.range.start.line + 1,
                        column: token.range.start.character
                    });
                    return {
                        kind: token.kind,
                        start: Position.create(
                            //convert source-map 1-based line to token 0-based line
                            originalPosition.line! - 1,
                            originalPosition.column!
                        )
                    };
                });
                expect(sourcemapResult).to.eql(tokenResult);
            });
        });

        it('handles empty if block', async () => {
            await testTranspile(`
                sub main()
                    if true then
                    end if
                    if true then
                    else
                        print "else"
                    end if
                    if true then
                    else if true then
                        print "else"
                    end if
                    if true then
                    else if true then
                        print "elseif"
                    else
                        print "else"
                    end if
                end sub
            `);
        });

        it('handles empty elseif block', async () => {
            await testTranspile(`
                sub main()
                    if true then
                        print "if"
                    else if true then
                    end if
                    if true then
                        print "if"
                    else if true then
                    else if true then
                    end if
                end sub
            `);
        });

        it('handles empty else block', async () => {
            await testTranspile(`
                sub main()
                    if true then
                        print "if"
                    else
                    end if
                    if true then
                        print "if"
                    else if true then
                        print "elseif"
                    else
                    end if
                end sub
            `);
        });

        it('handles else block with a leading comment', async () => {
            await testTranspile(`
                sub main()
                    if true then
                        print "if"
                    else
                        ' leading comment
                        print "else"
                    end if
                end sub
            `);
        });

        it('works for function parameters', async () => {
            await testTranspile(`
                function DoSomething(name, age as integer, text as string)
                end function
            `, `
                function DoSomething(name, age as integer, text as string)
                end function
            `);
        });

        it('adds newlines between top-level statements', async () => {
            await testTranspile(`
                function a()
                end function

                function b()
                end function
            `);
        });

        it('properly indents nested AA literals', async () => {
            await testTranspile(`
                sub doSomething()
                    grandparent = {
                        parent: {
                            child: {
                                grandchild: {
                                    name: "baby"
                                }
                            }
                        }
                    }
                end sub
            `);
        });

        it('does not add comma after final object property even when comments are present', async () => {
            await testTranspile(`
                sub doSomething()
                    person = {
                        age: 12 'comment
                        name: "child"
                    }
                    person = {
                        age: 12 'comment
                        name: "child" 'comment
                    }
                    person = {
                        age: 12 'comment
                        name: "child"
                        'comment
                    }
                    person = {
                        age: 12 'comment
                        name: "child" 'comment
                        'comment
                    }
                end sub
            `);
        });

        it('works for a complex function with comments all over the place', async () => {
            await testTranspile(`
                'import some library
                library "v30/bslCore.brs" 'comment

                'a function that does something
                function doSomething(age as integer, name = "bob") 'comment
                    person = { 'comment
                        name: "parent" 'comment
                        "age": 12
                        'comment as whole line
                        child: { 'comment
                            name: "child" 'comment
                        }
                    }
                    person.name = "john" 'comment
                    person.child.name = "baby" 'comment
                    person["name"] = person.child["name"] 'comment
                    age = 12 + 2 'comment
                    name = "tim" 'comment
                    age = 12 'comment
                    while true 'comment
                        age = age + 1 'comment
                        exit while 'comment
                    end while 'comment
                    while age < 12 or age < 15 'comment
                        age++ 'comment
                        exit while 'comment
                    end while 'comment
                    if true or 1 = 1 or name = "tim" then 'comment
                        print false 'comment
                    else if false or "cat" = "dog" or true then 'comment
                        print "true" 'comment
                    else 'comment
                        print "else" 'comment
                    end if 'comment
                    someBool = (true or false) or ((true) or (false)) 'comment
                    mylabel: 'comment
                    goto mylabel 'comment
                    age++ 'comment
                    age-- 'comment
                    end 'comment
                    stop 'comment
                    indexes = [ 'comment
                        'comment on its own line
                        1 'comment
                        2 'comment
                        3 'comment
                    ] 'comment
                    firstIndex = indexes[0] 'comment
                    for each idx in indexes 'comment
                        indexes[idx] = idx + 1 'comment
                    end for 'comment
                    if not true then 'comment
                        print "false" 'comment
                    end if 'comment 'comment
                    for i = 0 to 10 step 1 'comment
                        name = "bob" 'comment
                        age = 12 'comment
                        exit for 'comment
                    end for 'comment
                    callback = function(name, age as integer, cb as Function) as integer 'comment
                        returnValue = 12 'comment
                        return returnValue 'comment
                    end function 'comment
                    print "a"; "b"; 3 'comment
                    a(1, 2, 3) 'comment
                    person.functionCall(1, 2, 3) 'comment
                    if true then 'comment
                        level = 1 'comment
                        if false then 'comment
                            level = 2 'comment
                            if true or false then 'comment
                                level = 3 'comment
                                if false and true then 'comment
                                    level = 4 'comment
                                end if 'comment
                            end if 'comment
                        end if 'comment
                    end if 'comment
                end function

                function a(p1, p2, p3) 'comment
                end function 'comment
            `);
        });

        it('simple mapped files include a reference to the source map', () => {
            let file = program.setFile<BrsFile>('source/logger.brs', trim`
                sub logInfo()
                end sub
            `);
            file['needsTranspiled'] = false;
            const { code } = file.transpile();
            expect(code.endsWith(`'//# sourceMappingURL=./logger.brs.map`)).to.be.true;
        });

        it('AST generated files include a reference to the source map', () => {
            let file = program.setFile<BrsFile>('source/logger.brs', trim`
                sub logInfo()
                end sub
            `);
            file['needsTranspiled'] = true;
            const { code } = file.transpile();
            expect(code.endsWith(`'//# sourceMappingURL=./logger.brs.map`)).to.be.true;
        });

        it('replaces custom types in parameter types and return types', async () => {
            program.setFile('source/SomeKlass.bs', `
                class SomeKlass
                end class
            `);
            await testTranspile(`
                function foo() as SomeKlass
                    return new SomeKlass()
                end function

                sub bar(obj as SomeKlass)
                end sub
            `, `
                function foo() as dynamic
                    return SomeKlass()
                end function

                sub bar(obj as dynamic)
                end sub
            `);
        });

        it('allows typecasts wrapped in parens', async () => {
            program.setFile('source/SomeKlass.bs', `
                class SomeKlass
                end class
            `);
            await testTranspile(`
                sub foo(obj as SomeKlass)
                    (obj as roAssociativeArray).append({key:"value"})
                    print 3 + (obj as roAssociativeArray).count()
                end sub
            `, `
                sub foo(obj as dynamic)
                    obj.append({
                        key: "value"
                    })
                    print 3 + obj.count()
                end sub
            `);
        });

        it('allows multiple typecasts wrapped in parens', async () => {
            program.setFile('source/SomeKlass.bs', `
                class SomeKlass
                    function value()
                        return 0.123
                    end function
                end class
            `);
            await testTranspile(`
                sub foo(obj)
                    print val( sin( (0.707 + (obj as SomeKlass).value()) as float ).toStr() as string)
                end sub
            `, `
                sub foo(obj)
                    print val(sin((0.707 + obj.value())).toStr())
                end sub
            `);
        });

        it('allows a string of typecasts wrapped in parens', async () => {
            program.setFile('source/SomeKlass.bs', `
                class SomeKlass
                    function data()
                        return {key: "value"}
                    end function
                end class

                interface SomeIFace
                    key
                end interface
            `);
            await testTranspile(`
                sub foo(obj)
                    print (((obj as SomeKlass).data() as SomeIFace).key as string).len() as integer
                end sub
            `, `
                sub foo(obj)
                    print obj.data().key.len()
                end sub
            `);
        });
    });

    describe('callfunc operator', () => {
        describe('transpile', () => {
            it('does not produce diagnostics', () => {
                program.setFile('source/main.bs', `
                    sub test()
                        someNode = createObject("roSGNode", "Rectangle")
                        someNode@.someFunction(test.value)
                    end sub
                `);
                program.validate();
                expectZeroDiagnostics(program);
            });

            it('sets invalid on empty callfunc with legacyCallfuncHandling=true', async () => {
                program.options.legacyCallfuncHandling = true;
                await testTranspile(`
                    sub main()
                        node = invalid
                        node@.doSomething()
                        m.top.node@.doSomething()
                        m.top.node@.doSomething(1)
                    end sub
                `, `
                    sub main()
                        node = invalid
                        node.callfunc("doSomething", invalid)
                        m.top.node.callfunc("doSomething", invalid)
                        m.top.node.callfunc("doSomething", 1)
                    end sub
                `);
            });

            it('empty callfunc allowed by default', async () => {
                await testTranspile(`
                    sub main()
                        node = invalid
                        node@.doSomething()
                        m.top.node@.doSomething()
                        m.top.node@.doSomething(1)
                    end sub
                `, `
                    sub main()
                        node = invalid
                        node.callfunc("doSomething")
                        m.top.node.callfunc("doSomething")
                        m.top.node.callfunc("doSomething", 1)
                    end sub
                `);
            });

            it('includes original arguments', async () => {
                await testTranspile(`
                    sub main()
                        node = invalid
                        node@.doSomething(1, true, m.top.someVal)
                    end sub
                `, `
                    sub main()
                        node = invalid
                        node.callfunc("doSomething", 1, true, m.top.someVal)
                    end sub
                `);
            });
        });
    });

    describe('transform callback', () => {
        function parseFileWithCallback(ext: string, onParsed: () => void) {
            const rootDir = process.cwd();
            const program = new Program({
                rootDir: rootDir
            });
            program.plugins.add({
                name: 'transform callback',
                afterFileParse: onParsed
            });
            file = program.setFile(`source/file${ext}`, `
                sub Sum()
                    print "hello world"
                end sub
            `);
            expect(file.extension).to.equal(ext);
            return file;
        }

        it('called for BRS file', () => {
            const onParsed = sinon.spy();
            parseFileWithCallback('.brs', onParsed);
            expect(onParsed.callCount).to.equal(1);
        });

        it('called for BR file', () => {
            const onParsed = sinon.spy();
            parseFileWithCallback('.bs', onParsed);
            expect(onParsed.callCount).to.equal(1);
        });
    });

    describe('typedefKey', () => {
        it('works for .brs files', () => {
            expect(
                s((program.setFile<BrsFile>('source/main.brs', '')).typedefKey)
            ).to.equal(
                s`${rootDir.toLowerCase()}/source/main.d.bs`
            );
        });
        it('returns undefined for files that should not have a typedef', () => {
            expect((program.setFile<BrsFile>('source/main.bs', '')).typedefKey).to.be.undefined;

            expect((program.setFile<BrsFile>('source/main.d.bs', '')).typedefKey).to.be.undefined;

            const xmlFile = program.setFile<BrsFile>('components/comp.xml', '');
            expect(xmlFile.typedefKey).to.be.undefined;
        });
    });

    describe('type definitions', () => {
        it('only exposes defined functions even if source has more', () => {
            //parse the .brs file first so it doesn't know about the typedef
            program.setFile<BrsFile>('source/main.brs', `
                sub main()
                end sub
                sub speak()
                end sub
            `);

            program.setFile('source/main.d.bs', `
                sub main()
                end sub
            `);

            const sourceScope = program.getScopeByName('source');
            const functionNames = sourceScope.getAllCallables().map(x => x.callable.name);
            expect(functionNames).to.include('main');
            expect(functionNames).not.to.include('speak');
        });

        it('reacts to typedef file changes', () => {
            let file = program.setFile<BrsFile>('source/main.brs', `
                sub main()
                end sub
                sub speak()
                end sub
            `);
            expect(file.hasTypedef).to.be.false;
            expect(file.typedefFile).not.to.exist;

            program.setFile('source/main.d.bs', `
                sub main()
                end sub
            `);
            expect(file.hasTypedef).to.be.true;
            expect(file.typedefFile).to.exist;

            //add replace file, does it still find the typedef
            file = program.setFile<BrsFile>('source/main.brs', `
                sub main()
                end sub
                sub speak()
                end sub
            `);
            expect(file.hasTypedef).to.be.true;
            expect(file.typedefFile).to.exist;

            program.removeFile(s`${rootDir}/source/main.d.bs`);

            expect(file.hasTypedef).to.be.false;
            expect(file.typedefFile).not.to.exist;
        });
    });

    describe('typedef', () => {
        it('includes enum and interface types', async () => {
            await testGetTypedef(`
                interface Foo
                    field as string
                end interface

                enum Bar
                    value
                end enum

                function baz(parameter as Foo) as Bar
                    return Bar.value
                end function
            `, `
                interface Foo
                    field as string
                end interface

                enum Bar
                    value
                end enum
                function baz(parameter as Foo) as Bar
                end function
            `);
        });

        it('sets typedef path properly', () => {
            expect((program.setFile<BrsFile>('source/main1.brs', '')).typedefKey).to.equal(s`${rootDir}/source/main1.d.bs`.toLowerCase());
            expect((program.setFile<BrsFile>('source/main2.d.bs', '')).typedefKey).to.equal(undefined);
            expect((program.setFile<BrsFile>('source/main3.bs', '')).typedefKey).to.equal(undefined);
            //works for dest with `.brs` extension
            expect((program.setFile<BrsFile>({ src: 'source/main4.bs', dest: 'source/main4.brs' }, '')).typedefKey).to.equal(undefined);
        });

        it('does not link when missing from program', () => {
            const file = program.setFile<BrsFile>('source/main.brs', ``);
            expect(file.typedefFile).not.to.exist;
        });

        it('links typedef when added BEFORE .brs file', () => {
            const typedef = program.setFile<BrsFile>('source/main.d.bs', ``);
            const file = program.setFile<BrsFile>('source/main.brs', ``);
            expect(file.typedefFile).to.equal(typedef);
        });

        it('links typedef when added AFTER .brs file', () => {
            const file = program.setFile<BrsFile>('source/main.brs', ``);
            const typedef = program.setFile<BrsFile>('source/main.d.bs', ``);
            expect(file.typedefFile).to.eql(typedef);
        });

        it('removes typedef link when typedef is removed', () => {
            const typedef = program.setFile<BrsFile>('source/main.d.bs', ``);
            const file = program.setFile<BrsFile>('source/main.brs', ``);
            program.removeFile(typedef.srcPath);
            expect(file.typedefFile).to.be.undefined;
        });
    });

    describe('getTypedef', () => {
        function testTypedef(original: string, expected: string) {
            let file = program.setFile<BrsFile>('source/main.brs', original);
            program.validate();
            expect(file.getTypedef().trimEnd()).to.eql(expected);
        }

        it('includes namespace on extend class names', () => {
            testTypedef(`
                namespace AnimalKingdom
                    class Bird
                    end class
                    class Duck extends Bird
                    end class
                end namespace
            `, trim`
                namespace AnimalKingdom
                    class Bird
                        sub new()
                        end sub
                    end class
                    class Duck extends AnimalKingdom.Bird
                        sub new()
                        end sub
                    end class
                end namespace
            `);
        });

        it('strips function body', () => {
            testTypedef(`
                sub main(param1 as string)
                    print "main"
                end sub
            `, trim`
                sub main(param1 as string)
                end sub
            `);
        });

        it('includes annotations', () => {
            testTypedef(`
                namespace test
                    @an
                    @anFunc("value")
                    function getDuck()
                    end function
                    class Duck
                        @anMember
                        @anMember("field")
                        private thing

                        @anMember
                        @anMember("func")
                        private function foo()
                        end function
                    end class
                end namespace
            `, trim`
                namespace test
                    @an
                    @anFunc("value")
                    function getDuck()
                    end function
                    class Duck
                        sub new()
                        end sub
                        @anMember
                        @anMember("field")
                        private thing as dynamic
                        @anMember
                        @anMember("func")
                        private function foo()
                        end function
                    end class
                end namespace
            `);
        });

        it('includes import statements', () => {
            testTypedef(`
               import "pkg:/source/lib.brs"
            `, trim`
                import "pkg:/source/lib.brs"
            `);
        });

        it('includes namespace statements', () => {
            testTypedef(`
                namespace Name
                    sub logInfo()
                    end sub
                end namespace
                namespace NameA.NameB
                    sub logInfo()
                    end sub
                end namespace
            `, trim`
                namespace Name
                    sub logInfo()
                    end sub
                end namespace
                namespace NameA.NameB
                    sub logInfo()
                    end sub
                end namespace
            `);
        });

        it('includes classes', () => {
            testTypedef(`
                class Person
                    public name as string
                    public age = 12
                    public sub getAge() as integer
                        return m.age
                    end sub
                end class
                namespace NameA.NameB
                    class Person
                        public name as string
                        public age = 12
                        public sub getAge() as integer
                            return m.age
                        end sub
                    end class
                end namespace
            `, trim`
                class Person
                    sub new()
                    end sub
                    public name as string
                    public age as integer
                    public sub getAge() as integer
                    end sub
                end class
                namespace NameA.NameB
                    class Person
                        sub new()
                        end sub
                        public name as string
                        public age as integer
                        public sub getAge() as integer
                        end sub
                    end class
                end namespace
            `);
        });

        it('creates constructor properly', () => {
            testTypedef(`
                class Parent
                end class
            `, trim`
                class Parent
                    sub new()
                    end sub
                end class
            `);
        });

        it('sets properties to dynamic when initialized to invalid', () => {
            testTypedef(`
                class Human
                    public firstName = invalid
                    public lastName as string = invalid
                end class
            `, trim`
                class Human
                    sub new()
                    end sub
                    public firstName as dynamic
                    public lastName as string
                end class
            `);
        });

        it('includes class inheritance', () => {
            testTypedef(`
                class Human
                    sub new(name as string)
                        m.name = name
                    end sub
                end class
                class Person extends Human
                    sub new(name as string)
                        super(name)
                    end sub
                end class
            `, trim`
                class Human
                    sub new(name as string)
                    end sub
                end class
                class Person extends Human
                    sub new(name as string)
                    end sub
                end class
            `);
        });

        it('includes access modifier keyword', () => {
            testTypedef(`
                class Human
                    public firstName as string
                    protected middleName as string
                    private lastName as string
                    public function getFirstName()
                        return m.firstName
                    end function
                    protected function getMiddleName()
                        return m.middleName
                    end function
                    private function getLastName()
                        return m.lastName
                    end function
                end class
            `, trim`
                class Human
                    sub new()
                    end sub
                    public firstName as string
                    protected middleName as string
                    private lastName as string
                    public function getFirstName()
                    end function
                    protected function getMiddleName()
                    end function
                    private function getLastName()
                    end function
                end class
            `);
        });

        it('includes overrides keyword if present in source', () => {
            testTypedef(`
                class Animal
                    public sub speak()
                        print "Hello Animal"
                    end sub
                end class
                class Dog extends Animal
                    public override sub speak()
                        print "Hello Dog"
                    end sub
                end class
            `, trim`
                class Animal
                    sub new()
                    end sub
                    public sub speak()
                    end sub
                end class
                class Dog extends Animal
                    sub new()
                    end sub
                    public override sub speak()
                    end sub
                end class
            `);
        });

        it('includes class inheritance cross-namespace', () => {
            testTypedef(`
                namespace NameA
                    class Human
                        sub new(name as string)
                            m.name = name
                        end sub
                    end class
                end namespace
                namespace NameB
                    class Person extends NameA.Human
                        sub new(name as string)
                            super(name)
                        end sub
                    end class
                end namespace
            `, trim`
                namespace NameA
                    class Human
                        sub new(name as string)
                        end sub
                    end class
                end namespace
                namespace NameB
                    class Person extends NameA.Human
                        sub new(name as string)
                        end sub
                    end class
                end namespace
            `);
        });
    });

    describe('parser getter', () => {
        it('recreates the parser when missing', () => {
            const file = program.setFile<BrsFile>('source/main.brs', `
                sub main()
                end sub
            `);
            const parser = file['_parser'];
            //clear the private _parser instance
            file['_parser'] = undefined as any;

            //force the file to get a new instance of parser
            const newParser = file.parser;

            expect(newParser).to.exist.and.to.not.equal(parser);

            //reference shouldn't change in subsequent accesses
            expect(file.parser).to.equal(newParser);
        });

        it('call parse when previously skipped', () => {
            program.setFile<BrsFile>('source/main.d.bs', `'typedef
                sub main()
                end sub
            `);
            const file = program.setFile<BrsFile>('source/main.brs', `'source
                sub main()
                end sub
            `);
            //no functions should be found since the parser was skipped
            expect(file['_parser']).to.not.exist;

            const stub = sinon.stub(file, 'parse').callThrough();

            //`file.parser` is a getter, so that should force the parse to occur
            expect(file.parser.ast).to.exist;
            expect(stub.called).to.be.true;
            //parse should have been called
        });
    });

    describe('Plugins', () => {
        let pluginFileName: string;
        let idx = 1;
        beforeEach(() => {
            pluginFileName = `plugin-${idx++}.js`;
            fsExtra.outputFileSync(s`${tempDir}/plugins/${pluginFileName}`, `
                function plugin() {
                    return {
                        name: 'lower-file-name',
                        afterProvideFile: (evt) => {
                            evt.files[0]._customProp = true;
                        }
                    };
                }
                exports.default = plugin;
            `);
        });

        it('can load an absolute plugin which receives callbacks', () => {
            for (const plugin of util.loadPlugins(tempDir, [s`${tempDir}/plugins/${pluginFileName}`])) {
                program.plugins.add(plugin);
            }
            const file = program.setFile<any>('source/MAIN.brs', '');
            expect(file._customProp).to.exist;
        });

        it('can load a relative plugin which receives callbacks', () => {
            for (const plugin of util.loadPlugins(tempDir, [`./plugins/${pluginFileName}`])) {
                program.plugins.add(plugin);
            }
            const file = program.setFile<any>('source/MAIN.brs', '');
            expect(file._customProp).to.exist;
        });
    });

    describe('getDefinition', () => {
        it('returns const locations', () => {
            const file = program.setFile<BrsFile>('source/main.bs', `
                sub main()
                    print alpha.beta.charlie
                end sub
                namespace alpha.beta
                    const CHARLIE = true
                end namespace
            `);
            program.validate();
            //print alpha.beta.char|lie
            expect(program.getDefinition(file.srcPath, Position.create(2, 41))).to.eql([{
                uri: URI.file(file.srcPath).toString(),
                range: util.createRange(5, 26, 5, 33)
            }]);
        });

        it('returns enum locations', () => {
            const file = program.setFile<BrsFile>('source/main.bs', `
                sub main()
                    print alpha.beta.people.charlie
                end sub
                namespace alpha.beta
                    enum people
                        charlie = "charles"
                    end enum
                end namespace
            `);
            program.validate();
            //print alpha.beta.char|lie
            expect(program.getDefinition(file.srcPath, Position.create(2, 40))).to.eql([{
                uri: URI.file(file.srcPath).toString(),
                range: util.createRange(5, 25, 5, 31)
            }]);
        });

        it('returns interface location', () => {
            const file = program.setFile<BrsFile>('source/main.bs', `
                sub test(selectedMovie as Movie)
                    print selectedMovie
                end sub
                interface Movie
                    url as string
                end interface
            `);
            program.validate();
            // sub test(selectedMovie as Mo|vie)
            expect(program.getDefinition(file.srcPath, Position.create(1, 44))).to.eql([{
                uri: URI.file(file.srcPath).toString(),
                range: util.createRange(4, 26, 4, 31)
            }]);
        });

        it('returns namespaced interface location', () => {
            const file = program.setFile<BrsFile>('source/main.bs', `
                sub test(selectedMovie as interfaces.Movie)
                    print selectedMovie
                end sub
                namespace interfaces
                    interface Movie
                        url as string
                    end interface
                end namespace
            `);
            program.validate();
            //sub test(selectedMovie as interfaces.Mo|vie)
            expect(program.getDefinition(file.srcPath, Position.create(1, 55))).to.eql([{
                uri: URI.file(file.srcPath).toString(),
                range: util.createRange(5, 30, 5, 35)
            }]);
        });

        it('returns class location', () => {
            const file = program.setFile<BrsFile>('source/main.bs', `
                sub test(selectedMovie as Movie)
                    print selectedMovie
                end sub
                class Movie
                    url as string
                end class
            `);
            program.validate();
            //sub test(selectedMovie as Mo|vie)
            expect(program.getDefinition(file.srcPath, Position.create(1, 44))).to.eql([{
                uri: URI.file(file.srcPath).toString(),
                range: util.createRange(4, 22, 4, 27)
            }]);
        });

        it('returns namespaced class location', () => {
            const file = program.setFile<BrsFile>('source/main.bs', `
                sub test(selectedMovie as classes.Movie)
                    print selectedMovie
                end sub
                namespace classes
                    class Movie
                        url as string
                    end class
                end namespace
            `);
            program.validate();
            //sub test(selectedMovie as classes.Mo|vie)
            expect(program.getDefinition(file.srcPath, Position.create(1, 52))).to.eql([{
                uri: URI.file(file.srcPath).toString(),
                range: util.createRange(5, 26, 5, 31)
            }]);
        });

        it('does not crash on nulls', () => {
            const file = program.setFile<BrsFile>('source/main.bs', `
                sub main()
                    print alpha.beta
                end sub
            `);
            program.validate();
            sinon.stub(util, 'getAllDottedGetParts').returns(null as any);
            // print alpha.be|ta
            expect(program.getDefinition(file.srcPath, Position.create(2, 34))).to.eql([]);
        });

        it('returns enum member locations', () => {
            const file = program.setFile<BrsFile>('source/main.bs', `
                sub main()
                    print alpha.beta.people.charlie
                end sub
                namespace alpha.beta
                    enum people
                        charlie = "charles"
                    end enum
                end namespace
            `);
            program.validate();
            //print alpha.beta.char|lie
            expect(program.getDefinition(file.srcPath, Position.create(2, 48))).to.eql([{
                uri: URI.file(file.srcPath).toString(),
                range: util.createRange(6, 24, 6, 31)
            }]);
        });
    });

    it('catches mismatched `end` keywords for functions', () => {
        program.setFile('source/main.brs', `
            function speak()
            end sub
            sub walk()
            end function
        `);
        program.validate();
        expectDiagnostics(program, [{
            ...DiagnosticMessages.mismatchedEndCallableKeyword('function', 'sub'),
            range: util.createRange(2, 12, 2, 19)
        }, {
            ...DiagnosticMessages.mismatchedEndCallableKeyword('sub', 'function'),
            range: util.createRange(4, 12, 4, 24)
        }]);
    });

<<<<<<< HEAD
    describe('requiredSymbols', () => {
        it('should be empty for a simple file', () => {
            const mainFile: BrsFile = program.setFile('source/main.bs', `
                function someFunc() as integer
                    return 1
                end function
            `);
            const validateFileEvent = {
                program: program,
                file: mainFile
            };
            program.plugins.emit('onFileValidate', validateFileEvent);

            expect(mainFile.requiredSymbols.length).to.eq(0);
        });

        it('should be empty if the file needs no external symbols', () => {
            const mainFile: BrsFile = program.setFile('source/main.bs', `
                function someFunc() as integer
                    return 1
                end function

                sub useKlass()
                    k = new Klass()
                    k.addTwo()
                end sub

                class Klass
                    sub addTwo()
                        print someFunc() + someFunc()
                    end sub
                end class
            `);
            const validateFileEvent = {
                program: program,
                file: mainFile
            };
            program.plugins.emit('onFileValidate', validateFileEvent);

            expect(mainFile.requiredSymbols.length).to.eq(0);
        });

        it('should not include global callables or types', () => {
            const mainFile: BrsFile = program.setFile('source/main.bs', `
                function printLower(s as string) as integer
                    print lcase(s.trim())
                end function

                sub setLabelText( label as roSGNodeLabel, text as string)
                    label.text = text
                end sub
            `);
            const validateFileEvent = {
                program: program,
                file: mainFile
            };
            program.plugins.emit('onFileValidate', validateFileEvent);

            expect(mainFile.requiredSymbols.length).to.eq(0);
        });

        it('should include unknown param and return types', () => {
            const mainFile: BrsFile = program.setFile('source/main.bs', `
                function someFunc(arg as OneType) as TwoType
                    return arg.getTwo()
                end function
            `);
            const validateFileEvent = {
                program: program,
                file: mainFile
            };
            program.plugins.emit('onFileValidate', validateFileEvent);

            expect(mainFile.requiredSymbols.length).to.eq(2);
            expect(mainFile.requiredSymbols.map(x => x.typeChain[0].name)).to.have.same.members([
                'TwoType', 'OneType']);
        });

        it('should include unknown param and return types on class methods', () => {
            const mainFile: BrsFile = program.setFile('source/main.bs', `
                class Klass
                    function someFunc(arg as OneType) as TwoType
                        return arg.getTwo()
                    end function
                end class
            `);
            const validateFileEvent = {
                program: program,
                file: mainFile
            };
            program.plugins.emit('onFileValidate', validateFileEvent);

            expect(mainFile.requiredSymbols.length).to.eq(2);
            expect(mainFile.requiredSymbols.map(x => x.typeChain[0].name)).to.have.same.members([
                'TwoType', 'OneType']);
        });

        it('should not include assigned symbols', () => {
            const mainFile: BrsFile = program.setFile('source/main.bs', `
                sub someFunc(arg as SomeOtherType)
                    x = arg.member
                    print x+1
                end sub
            `);
            const validateFileEvent = {
                program: program,
                file: mainFile
            };
            program.plugins.emit('onFileValidate', validateFileEvent);

            expect(mainFile.requiredSymbols.length).to.eq(1);
            // x and arg are assigned.. they are not included in the required symbols
            expect(mainFile.requiredSymbols[0].typeChain[0].name).to.equal('SomeOtherType');
        });

        it('should include functions called that are not in the file', () => {
            const mainFile: BrsFile = program.setFile('source/main.bs', `
                sub someFunc()
                    x = otherFileFunc1()
                    print x+1
                end sub

                function deepFunctionCall(i as integer)
                    x = 2*i and otherFileFunc2()
                    y = sin(x+fix(78.2)*log(otherFileFunc3()))
                    ' this is a comment otherFileFunc5()
                    return y-otherFileFunc4()
                end function
            `);
            const validateFileEvent = {
                program: program,
                file: mainFile
            };
            program.plugins.emit('onFileValidate', validateFileEvent);

            expect(mainFile.requiredSymbols.length).to.eq(4);
            expect(mainFile.requiredSymbols.map(x => x.typeChain[0].name)).to.have.same.members([
                'otherFileFunc1', 'otherFileFunc2', 'otherFileFunc3', 'otherFileFunc4'
            ]);
        });

        it('should include classes called that are not in the file', () => {
            const mainFile: BrsFile = program.setFile('source/main.bs', `
                function someFunc(other as OtherKlass) as NS1.Thing
                    x = new AnotherClass()
                    return other.getThing(x)
                end function
            `);
            const validateFileEvent = {
                program: program,
                file: mainFile
            };
            program.plugins.emit('onFileValidate', validateFileEvent);

            expect(mainFile.requiredSymbols.length).to.eq(3);
            const requiredTypeChains = mainFile.requiredSymbols.map(x => x.typeChain.map(tc => tc.name).join('.'));
            expect(requiredTypeChains).to.have.same.members([
                'OtherKlass', 'NS1.Thing', 'AnotherClass'
            ]);
            const requiredSymbolsFlags = mainFile.requiredSymbols.map(x => x.flags);
            expect(requiredSymbolsFlags).to.have.same.members([
                SymbolTypeFlag.typetime, SymbolTypeFlag.typetime, SymbolTypeFlag.runtime
            ]);
        });

        it('should include enums and consts that are not in the file', () => {
            const mainFile: BrsFile = program.setFile('source/main.bs', `
                sub someFunc(myEnum as SomeEnum)
                    if myEnum = SomeEnum.value1
                        print 1
                    else if myEnum = SomeEnum.value2
                        print 2
                    else if myEnum = SomeConstValue
                        print 3
                    end if
                end sub
            `);
            const validateFileEvent = {
                program: program,
                file: mainFile
            };
            program.plugins.emit('onFileValidate', validateFileEvent);

            expect(mainFile.requiredSymbols.length).to.eq(4);
            const requiredTypeChains = mainFile.requiredSymbols.map(x => x.typeChain.map(tc => tc.name).join('.'));
            expect(requiredTypeChains).to.have.same.members([
                'SomeEnum', 'SomeEnum.value1', 'SomeEnum.value2', 'SomeConstValue'
            ]);
            const requiredSymbolsFlags = mainFile.requiredSymbols.map(x => x.flags);
            expect(requiredSymbolsFlags).to.have.same.members([
                SymbolTypeFlag.typetime, SymbolTypeFlag.runtime, SymbolTypeFlag.runtime, SymbolTypeFlag.runtime
            ]);
        });

        it('should include types not defined in the file', () => {
            const mainFile: BrsFile = program.setFile('source/main.bs', `
                interface Data
                    kind as DataKind
                    getObj as DataObject
                    subData as SubData
                end interface

                class DataObject extends BaseData
                    kind as DataKind
                    function process(dataProcess as DataProcessor) as ProcessedData
                        return dataProcess.work(m)
                    end function
                end class
            `);
            const validateFileEvent = {
                program: program,
                file: mainFile
            };
            program.plugins.emit('onFileValidate', validateFileEvent);

            expect(mainFile.requiredSymbols.length).to.eq(5);
            const requiredTypeChains = mainFile.requiredSymbols.map(x => x.typeChain.map(tc => tc.name).join('.'));
            expect(requiredTypeChains).to.have.same.members([
                'DataKind', 'SubData', 'BaseData', 'DataProcessor', 'ProcessedData'
            ]);
            const requiredSymbolsFlags = mainFile.requiredSymbols.map(x => x.flags);
            expect(requiredSymbolsFlags).to.have.same.members([
                SymbolTypeFlag.typetime, SymbolTypeFlag.typetime, SymbolTypeFlag.typetime, SymbolTypeFlag.typetime, SymbolTypeFlag.typetime
            ]);
        });

        it('includes namespace details', () => {
            const mainFile: BrsFile = program.setFile('source/main.bs', `
                namespace Alpha.Beta
                    sub printConstVal()
                        print CONST_VALUE
                    end sub
                end namespace

                namespace Delta
                    namespace Gamma
                        namespace Eta
                            sub doStuff(x as OtherType)
                                x.something()
                            end sub
                        end namespace
                    end namespace
                end namespace
            `);
            const validateFileEvent = {
                program: program,
                file: mainFile
            };
            program.plugins.emit('onFileValidate', validateFileEvent);

            expect(mainFile.requiredSymbols.length).to.eq(2);
            const requiredTypeChains = mainFile.requiredSymbols.map(x => x.typeChain.map(tc => tc.name).join('.'));
            expect(requiredTypeChains).to.have.same.members([
                'CONST_VALUE', 'OtherType'
            ]);
            expect(mainFile.requiredSymbols[0].containingNamespaces).to.have.same.members(['Alpha', 'Beta']);
            expect(mainFile.requiredSymbols[1].containingNamespaces).to.have.same.members(['Delta', 'Gamma', 'Eta']);
        });
        it('does not include namespaces that are defined in the file', () => {
            const mainFile: BrsFile = program.setFile('source/main.bs', `
                namespace name1
                    const PI = 3.14

                    namespace name2
                        function getPi() as float
                            return name1.PI
                        end function
                    end namespace
                end namespace
            `);
            program.plugins.emit('onFileValidate', { program: program, file: mainFile });
            expect(mainFile.requiredSymbols.length).to.eq(0);
        });


        it('should put types from typecasts as typetime required', () => {
            const mainFile: BrsFile = program.setFile('source/main.bs', `
                function takesIface(z) as string
                    return (z as MyInterface).name
                end function
            `);
            program.plugins.emit('onFileValidate', { program: program, file: mainFile });
            expect(mainFile.requiredSymbols.length).to.eq(1);
            expect(mainFile.requiredSymbols[0].flags).to.eq(SymbolTypeFlag.typetime);
        });
    });

    describe('providedSymbols', () => {

        it('includes functions defined in the file', () => {
            const mainFile: BrsFile = program.setFile('source/main.bs', `
                function someFunc() as integer
                    return 1
                end function

                function someFunc2() as float
                    return 2.3
                end function
            `);
            const validateFileEvent = {
                program: program,
                file: mainFile
            };
            program.plugins.emit('onFileValidate', validateFileEvent);
            const runtimeSymbols = mainFile.providedSymbols.symbolMap.get(SymbolTypeFlag.runtime);
            expect(runtimeSymbols.size).to.eq(2);
            const someFuncType = runtimeSymbols.get('somefunc').type;
            expectTypeToBe(someFuncType, TypedFunctionType);
            const someFunc2Type = runtimeSymbols.get('somefunc2').type;
            expectTypeToBe(someFunc2Type, TypedFunctionType);
        });

        it('includes functions with unresolved params/return types', () => {
            const mainFile: BrsFile = program.setFile('source/main.bs', `
                function someFunc() as OtherFileType
                    return new OtherFileType()
                end function
            `);
            const validateFileEvent = {
                program: program,
                file: mainFile
            };
            program.plugins.emit('onFileValidate', validateFileEvent);
            const runtimeSymbols = mainFile.providedSymbols.symbolMap.get(SymbolTypeFlag.runtime);
            expect(runtimeSymbols.size).to.eq(1);
            const someFuncType = runtimeSymbols.get('somefunc').type;
            expectTypeToBe(someFuncType, TypedFunctionType);
            const requiredSymbols = mainFile.requiredSymbols.map(x => x.typeChain[0].name);
            expect(requiredSymbols).to.have.same.members(['OtherFileType', 'OtherFileType']);
            const requiredSymbolTypes = mainFile.requiredSymbols.map(x => x.flags);
            expect(requiredSymbolTypes).to.have.same.members([SymbolTypeFlag.runtime, SymbolTypeFlag.typetime]);
        });

        it('includes classes defined in the file', () => {
            const mainFile: BrsFile = program.setFile('source/main.bs', `
                class Klass
                    name as string
                end class

                class Klass2 extends Klass
                    age as integer

                    function getId() as string
                        return m.name + " " + m.age.toStr()
                    end function
                end class

                class Klass3
                    propClass = new Klass2()
                end class
            `);
            const validateFileEvent = {
                program: program,
                file: mainFile
            };
            program.plugins.emit('onFileValidate', validateFileEvent);
            const runtimeSymbols = mainFile.providedSymbols.symbolMap.get(SymbolTypeFlag.runtime);
            expect(runtimeSymbols.size).to.eq(3);
            expectTypeToBe(runtimeSymbols.get('klass').type, ClassType);
            expectTypeToBe(runtimeSymbols.get('klass2').type, ClassType);
            expectTypeToBe(runtimeSymbols.get('klass3').type, ClassType);
            const typetimeSymbols = mainFile.providedSymbols.symbolMap.get(SymbolTypeFlag.typetime);
            expect(typetimeSymbols.size).to.eq(3);
            expectTypeToBe(runtimeSymbols.get('klass').type, ClassType);
            expectTypeToBe(runtimeSymbols.get('klass2').type, ClassType);
            expectTypeToBe(runtimeSymbols.get('klass3').type, ClassType);
        });

        it('includes other types defined in the file', () => {
            const mainFile: BrsFile = program.setFile('source/main.bs', `
                interface MyInterface
                    name as string
                end interface

                enum MyEnum
                    val1
                    val2
                end enum

                namespace MyNamespace
                    const MyConst = 3.14
                end namespace
            `);
            const validateFileEvent = {
                program: program,
                file: mainFile
            };
            program.plugins.emit('onFileValidate', validateFileEvent);
            const runtimeSymbols = mainFile.providedSymbols.symbolMap.get(SymbolTypeFlag.runtime);
            expect(runtimeSymbols.size).to.eq(2);
            expectTypeToBe(runtimeSymbols.get('myenum').type, EnumType);
            expectTypeToBe(runtimeSymbols.get('mynamespace.myconst').type, FloatType);
            const typetimeSymbols = mainFile.providedSymbols.symbolMap.get(SymbolTypeFlag.typetime);
            expect(typetimeSymbols.size).to.eq(2);
            expectTypeToBe(typetimeSymbols.get('myinterface').type, InterfaceType);
            expectTypeToBe(runtimeSymbols.get('myenum').type, EnumType);
        });

        describe('changes', () => {

            it('new symbols are added to the changes set', () => {
                let mainFile: BrsFile = program.setFile('source/main.bs', `
                    sub someFunc()
                        print 1
                    end sub
                `);
                program.plugins.emit('onFileValidate', { program: program, file: mainFile });
                let runtimeSymbols = mainFile.providedSymbols.symbolMap.get(SymbolTypeFlag.runtime);
                expect(runtimeSymbols.size).to.eq(1);

                mainFile = program.setFile('source/main.bs', `
                    sub someFunc()
                        print 1
                    end sub

                    sub someFunc2()
                        print 2
                    end sub
                `);
                program.plugins.emit('onFileValidate', { program: program, file: mainFile });
                runtimeSymbols = mainFile.providedSymbols.symbolMap.get(SymbolTypeFlag.runtime);
                expect(runtimeSymbols.size).to.eq(2);
                let runtimeChanges = mainFile.providedSymbols.changes.get(SymbolTypeFlag.runtime);
                expect(runtimeChanges.size).to.eq(1);
                expect(runtimeChanges.has('somefunc2')).to.be.true;
            });

            it('removed symbols are added to the changes set', () => {
                let mainFile: BrsFile = program.setFile('source/main.bs', `
                    sub someFunc()
                        print 1
                    end sub

                    sub someFunc2()
                        print 2
                    end sub
                `);
                program.plugins.emit('onFileValidate', { program: program, file: mainFile });
                let runtimeSymbols = mainFile.providedSymbols.symbolMap.get(SymbolTypeFlag.runtime);
                expect(runtimeSymbols.size).to.eq(2);

                mainFile = program.setFile('source/main.bs', `
                    sub someFunc()
                        print 1
                    end sub
                `);
                program.plugins.emit('onFileValidate', { program: program, file: mainFile });
                runtimeSymbols = mainFile.providedSymbols.symbolMap.get(SymbolTypeFlag.runtime);
                expect(runtimeSymbols.size).to.eq(1);
                let runtimeChanges = mainFile.providedSymbols.changes.get(SymbolTypeFlag.runtime);
                expect(runtimeChanges.size).to.eq(1);
                expect(runtimeChanges.has('somefunc2')).to.be.true;
            });

            it('new symbols in a namespace are added to the changes set', () => {
                let mainFile: BrsFile = program.setFile('source/main.bs', `
                    namespace Alpha
                    end namespace
                `);
                program.plugins.emit('onFileValidate', { program: program, file: mainFile });
                let runtimeSymbols = mainFile.providedSymbols.symbolMap.get(SymbolTypeFlag.runtime);
                expect(runtimeSymbols.size).to.eq(0);

                mainFile = program.setFile('source/main.bs', `
                    namespace Alpha
                        const ABC = "abc"
                    end namespace
                `);
                program.plugins.emit('onFileValidate', { program: program, file: mainFile });
                runtimeSymbols = mainFile.providedSymbols.symbolMap.get(SymbolTypeFlag.runtime);
                expect(runtimeSymbols.size).to.eq(1);
                let runtimeChanges = mainFile.providedSymbols.changes.get(SymbolTypeFlag.runtime);
                expect(runtimeChanges.size).to.eq(1);
                expect(runtimeChanges.has('alpha.abc')).to.be.true;
            });

            it('should be empty if no changes in actual provided symbols', () => {
                let mainFile: BrsFile = program.setFile('source/main.bs', `
                    sub printSomething()
                        print "Something"
                    end sub

                    namespace alpha.beta
                        const PI = 3.14
                    end namespace
                `);

                program.plugins.emit('onFileValidate', { program: program, file: mainFile });
                let runtimeSymbols = mainFile.providedSymbols.symbolMap.get(SymbolTypeFlag.runtime);
                expect(runtimeSymbols.size).to.eq(2);

                mainFile = program.setFile('source/main.bs', `
                    sub printSomething()
                        print "Something Else"
                    end sub

                    namespace alpha.beta
                        const PI = 3.14159
                    end namespace
                `);
                program.plugins.emit('onFileValidate', { program: program, file: mainFile });
                runtimeSymbols = mainFile.providedSymbols.symbolMap.get(SymbolTypeFlag.runtime);
                expect(runtimeSymbols.size).to.eq(2);
                let runtimeChanges = mainFile.providedSymbols.changes.get(SymbolTypeFlag.runtime);
                expect(runtimeChanges.size).to.eq(0);
            });

            it('should include changes in function signatures', () => {
                let mainFile: BrsFile = program.setFile('source/main.bs', `
                    function someFunc(x)
                        return x
                    end function
                `);
                program.plugins.emit('onFileValidate', { program: program, file: mainFile });
                let runtimeSymbols = mainFile.providedSymbols.symbolMap.get(SymbolTypeFlag.runtime);
                expect(runtimeSymbols.size).to.eq(1);

                mainFile = program.setFile('source/main.bs', `
                    function someFunc(x, y)
                        return x+y
                    end function
                `);
                program.plugins.emit('onFileValidate', { program: program, file: mainFile });
                runtimeSymbols = mainFile.providedSymbols.symbolMap.get(SymbolTypeFlag.runtime);
                expect(runtimeSymbols.size).to.eq(1);
                let runtimeChanges = mainFile.providedSymbols.changes.get(SymbolTypeFlag.runtime);
                expect(runtimeChanges.size).to.eq(1);
                expect(runtimeChanges.has('somefunc'));
            });

            it('should include changes in classes', () => {
                let mainFile: BrsFile = program.setFile('source/main.bs', `
                    class MyKlass
                        name as string
                        function getValue() as float
                            return 3.14
                        end function
                    end class
                `);
                program.plugins.emit('onFileValidate', { program: program, file: mainFile });
                let runtimeSymbols = mainFile.providedSymbols.symbolMap.get(SymbolTypeFlag.runtime);
                expect(runtimeSymbols.size).to.eq(1);

                mainFile = program.setFile('source/main.bs', `
                    class MyKlass
                        name as string
                        function getValue() as string
                            return "hello"
                        end function
                    end class
                `);
                program.plugins.emit('onFileValidate', { program: program, file: mainFile });
                runtimeSymbols = mainFile.providedSymbols.symbolMap.get(SymbolTypeFlag.runtime);
                expect(runtimeSymbols.size).to.eq(1);
                let runtimeChanges = mainFile.providedSymbols.changes.get(SymbolTypeFlag.runtime);
                expect(runtimeChanges.size).to.eq(1);
                expect(runtimeChanges.has('myklass'));
                let typeTimeChanges = mainFile.providedSymbols.changes.get(SymbolTypeFlag.typetime);
                expect(typeTimeChanges.size).to.eq(1);
                expect(typeTimeChanges.has('myklass'));
            });


            it('should include changes in interfaces', () => {
                let mainFile: BrsFile = program.setFile('source/main.bs', `
                    interface Iface1
                        name as string
                        function doStuff() as float
                    end interface
                `);
                program.plugins.emit('onFileValidate', { program: program, file: mainFile });
                let typetimeSymbols = mainFile.providedSymbols.symbolMap.get(SymbolTypeFlag.typetime);
                expect(typetimeSymbols.size).to.eq(1);
                let runtimeSymbols = mainFile.providedSymbols.symbolMap.get(SymbolTypeFlag.runtime);
                expect(runtimeSymbols.size).to.eq(0);

                mainFile = program.setFile('source/main.bs', `
                    interface Iface1
                        name as string
                        age as integer
                        function doStuff() as float
                    end interface
                `);
                program.plugins.emit('onFileValidate', { program: program, file: mainFile });
                typetimeSymbols = mainFile.providedSymbols.symbolMap.get(SymbolTypeFlag.typetime);
                expect(typetimeSymbols.size).to.eq(1);
                let typeTimeChanges = mainFile.providedSymbols.changes.get(SymbolTypeFlag.typetime);
                expect(typeTimeChanges.size).to.eq(1);
                expect(typeTimeChanges.has('iface1'));
                let runtimeChanges = mainFile.providedSymbols.changes.get(SymbolTypeFlag.runtime);
                expect(runtimeChanges.size).to.eq(0);
            });

            it('should not include changes in enum values, if inner type is the same', () => {
                let mainFile: BrsFile = program.setFile('source/main.bs', `
                    enum MyEnum
                        north = 4
                        east = 3
                        south = 2
                        west = 1
                    end enum
                `);
                program.plugins.emit('onFileValidate', { program: program, file: mainFile });
                let runtimeSymbols = mainFile.providedSymbols.symbolMap.get(SymbolTypeFlag.runtime);
                expect(runtimeSymbols.size).to.eq(1);

                mainFile = program.setFile('source/main.bs', `
                    enum MyEnum
                        north = 1
                        east = 2
                        south = 3
                        west = 4
                    end enum
                `);
                program.plugins.emit('onFileValidate', { program: program, file: mainFile });
                runtimeSymbols = mainFile.providedSymbols.symbolMap.get(SymbolTypeFlag.runtime);
                expect(runtimeSymbols.size).to.eq(1);
                let runtimeChanges = mainFile.providedSymbols.changes.get(SymbolTypeFlag.runtime);
                expect(runtimeChanges.size).to.eq(0);

                let typetimeSymbols = mainFile.providedSymbols.symbolMap.get(SymbolTypeFlag.typetime);
                expect(typetimeSymbols.size).to.eq(1);
                let typetimeChanges = mainFile.providedSymbols.changes.get(SymbolTypeFlag.typetime);
                expect(typetimeChanges.size).to.eq(0);
            });

            it('should include changes in enum, if different number of members', () => {
                let mainFile: BrsFile = program.setFile('source/main.bs', `
                    enum Direction
                        north = 1
                        east = 2
                        south = 3
                        west = 4
                    end enum

                    enum Weather
                        rainy
                        sunny
                    end enum

                    enum Colors
                        blue
                        red
                        green
                        purple
                    end enum
                `);
                program.plugins.emit('onFileValidate', { program: program, file: mainFile });
                let runtimeSymbols = mainFile.providedSymbols.symbolMap.get(SymbolTypeFlag.runtime);
                expect(runtimeSymbols.size).to.eq(3);

                mainFile = program.setFile('source/main.bs', `
                    enum Direction ' same
                        north = 1
                        east = 2
                        south = 3
                        west = 4
                    end enum

                    enum Weather 'added member
                        rainy
                        sunny
                        snowy
                    end enum

                    enum Colors 'removed member
                        blue
                        red
                        green
                    end enum
                `);
                program.plugins.emit('onFileValidate', { program: program, file: mainFile });
                runtimeSymbols = mainFile.providedSymbols.symbolMap.get(SymbolTypeFlag.runtime);
                expect(runtimeSymbols.size).to.eq(3);
                let runtimeChanges = mainFile.providedSymbols.changes.get(SymbolTypeFlag.runtime);
                expect(runtimeChanges.size).to.eq(2);
                expect(runtimeChanges.has('weather'));
                expect(runtimeChanges.has('colors'));

            });

            it('should include changes in enum, if different underlying type', () => {
                let mainFile: BrsFile = program.setFile('source/main.bs', `
                    enum Direction
                        north = 1
                        east = 2
                        south = 3
                        west = 4
                    end enum
                `);
                program.plugins.emit('onFileValidate', { program: program, file: mainFile });
                let runtimeSymbols = mainFile.providedSymbols.symbolMap.get(SymbolTypeFlag.runtime);
                expect(runtimeSymbols.size).to.eq(1);

                mainFile = program.setFile('source/main.bs', `
                    enum Direction ' now is a string
                        north = "N"
                        east = "E"
                        south = "S"
                        west = "W"
                    end enum
                `);
                program.plugins.emit('onFileValidate', { program: program, file: mainFile });
                runtimeSymbols = mainFile.providedSymbols.symbolMap.get(SymbolTypeFlag.runtime);
                expect(runtimeSymbols.size).to.eq(1);
                let runtimeChanges = mainFile.providedSymbols.changes.get(SymbolTypeFlag.runtime);
                expect(runtimeChanges.size).to.eq(1);
                expect(runtimeChanges.has('direction'));
            });

            it('should include changes in const, if different underlying type', () => {
                let mainFile: BrsFile = program.setFile('source/main.bs', `
                    namespace alpha.beta
                        const PI = 3.14
                    end namespace
                `);
                program.plugins.emit('onFileValidate', { program: program, file: mainFile });
                let runtimeSymbols = mainFile.providedSymbols.symbolMap.get(SymbolTypeFlag.runtime);
                expect(runtimeSymbols.size).to.eq(1);

                mainFile = program.setFile('source/main.bs', `
                    namespace alpha.beta
                        const PI = "lemon chiffon"
                    end namespace
                `);
                program.plugins.emit('onFileValidate', { program: program, file: mainFile });
                runtimeSymbols = mainFile.providedSymbols.symbolMap.get(SymbolTypeFlag.runtime);
                expect(runtimeSymbols.size).to.eq(1);
                let runtimeChanges = mainFile.providedSymbols.changes.get(SymbolTypeFlag.runtime);
                expect(runtimeChanges.size).to.eq(1);
                expect(runtimeChanges.has('alpha.beta.pi'));
            });

            it('should not include changes inside a function if the param types are known', () => {
                let mainFile: BrsFile = program.setFile('source/main.bs', `
                    function func1(p as string) as integer
                        return len(p)
                    end function

                    sub displayModelTypeInLabel(myLabel as roSgNodeLabel)
                        print myLabel.text
                        di = createObject("roDeviceInfo")' as roDeviceInfo
                        myLabel.text = di.GetFriendlyName()
                        print myLabel.getChildren(0, -1)
                    end sub
                `);
                program.plugins.emit('onFileValidate', { program: program, file: mainFile });
                let runtimeSymbols = mainFile.providedSymbols.symbolMap.get(SymbolTypeFlag.runtime);
                expect(runtimeSymbols.size).to.eq(2);

                mainFile = program.setFile('source/main.bs', `
                    function func1(p as string) as integer
                        return len(p)+1
                    end function

                    sub displayModelTypeInLabel(myLabel as roSgNodeLabel)
                        print myLabel.text
                        di = createObject("roDeviceInfo") as roDeviceInfo
                        myLabel.text = di.GetFriendlyName()
                        print myLabel.getChildren(0, -1)
                    end sub
                `);
                program.plugins.emit('onFileValidate', { program: program, file: mainFile });
                runtimeSymbols = mainFile.providedSymbols.symbolMap.get(SymbolTypeFlag.runtime);
                expect(runtimeSymbols.size).to.eq(2);
                let runtimeChanges = mainFile.providedSymbols.changes.get(SymbolTypeFlag.runtime);
                expect(runtimeChanges.size).to.eq(0);
            });

            it('classes that override AA built-in methods show change properly', () => {
                const classFileContent = `
                    class AAOverRide
                        sub count(num as integer) as void
                            print num
                        end sub
                    end class
                `;

                let mainFile: BrsFile = program.setFile<BrsFile>('source/class.bs', classFileContent);
                program.plugins.emit('onFileValidate', { program: program, file: mainFile });
                // No changes!
                mainFile = program.setFile<BrsFile>('source/class.bs', classFileContent);
                program.plugins.emit('onFileValidate', { program: program, file: mainFile });
                let runtimeChanges = mainFile.providedSymbols.changes.get(SymbolTypeFlag.runtime);
                expect(runtimeChanges.size).to.eq(0);
            });


            it('functions in a namespace that return classes show change properly', () => {
                const fileContent = `
                    namespace Alpha.Beta

                        class SomeKlass
                            name as string
                            function combineName(klass as SomeKlass)
                                m.name = m.name+klass.name
                            end function
                        end class

                        function getSomeKlass(name as string) as SomeKlass
                            k = new SomeKlass()
                            k.name = name
                            return k
                        end function
                    end namespace
                `;

                let mainFile: BrsFile = program.setFile<BrsFile>('source/class.bs', fileContent);
                program.plugins.emit('onFileValidate', { program: program, file: mainFile });
                // No changes!
                mainFile = program.setFile<BrsFile>('source/class.bs', fileContent);
                program.plugins.emit('onFileValidate', { program: program, file: mainFile });
                let runtimeChanges = mainFile.providedSymbols.changes.get(SymbolTypeFlag.runtime);
                expect(runtimeChanges.size).to.eq(0);
            });

            it('functions in a namespace that have class params show change properly', () => {
                const fileContent = `
                    namespace Alpha.Beta

                        class SomeKlass
                            name as string
                            function combineName(klass as SomeKlass)
                                m.name = m.name+klass.name
                            end function
                        end class

                        function combineKlass(klass1 as SomeKlass, klass2 as SomeKlass) as SomeKlass
                            klass1.combineName(klass2)
                            return klass1
                        end function
                    end namespace
                `;
                let mainFile: BrsFile = program.setFile<BrsFile>('source/class.bs', fileContent);
                program.plugins.emit('onFileValidate', { program: program, file: mainFile });
                // No changes!
                mainFile = program.setFile<BrsFile>('source/class.bs', fileContent);
                program.plugins.emit('onFileValidate', { program: program, file: mainFile });
                let runtimeChanges = mainFile.providedSymbols.changes.get(SymbolTypeFlag.runtime);
                expect(runtimeChanges.size).to.eq(0);
            });
        });
    });

    describe('propertyHints', () => {

        it('extracts property names for completion', () => {
            const file = program.setFile<BrsFile>('source/main.brs', `
                function main(arg as string)
                    aa1 = {
                        "sprop1": 0,
                        prop1: 1
                        prop2: {
                            prop3: 2
                        }
                    }
                    aa2 = {
                        prop4: {
                            prop5: 5,
                            "sprop2": 0,
                            prop6: 6
                        },
                        prop7: 7
                    }
                    calling({
                        prop8: 8,
                        prop9: 9
                    })
                    aa1.field1 = 1
                    aa1.field2.field3 = 2
                    calling(aa2.field4, 3 + aa2.field5.field6)
                end function
            `);

            const expected = [
                'field1', 'field2', 'field3', 'field4', 'field5', 'field6',
                'prop1', 'prop2', 'prop3', 'prop4', 'prop5', 'prop6', 'prop7', 'prop8', 'prop9'
            ];

            const { propertyHints } = file['_cachedLookups'];
            expect(Object.keys(propertyHints).sort()).to.deep.equal(expected, 'Initial hints');
        });

        it('extracts property names matching JavaScript reserved names', () => {
            const file = program.setFile<BrsFile>('source/main.brs', `
                function main(arg as string)
                    aa1 = {
                        "constructor": 0,
                        constructor: 1
                        valueOf: {
                            toString: 2
                        }
                    }
                    aa1.constructor = 1
                    aa1.valueOf.toString = 2
                end function
            `);

            const expected = [
                'constructor', 'tostring', 'valueof'
            ];

            const { propertyHints } = file['_cachedLookups'];
            expect(Object.keys(propertyHints).sort()).to.deep.equal(expected, 'Initial hints');
=======

    describe('backporting v1 syntax changes', () => {

        it('transpiles typed arrays to dynamic', () => {
            testTranspile(`
                sub main(param1 as string[], param2 as SomeType[])
                end sub
            `, `
                sub main(param1 as dynamic, param2 as dynamic)
                end sub
            `);
        });

        it('transpiles typed arrays in return types to dynamic', () => {
            testTranspile(`
                function main() as integer[]
                    return []
                end function
            `, `
                function main() as dynamic
                    return []
                end function
            `);
        });

        it('transpiles typed arrays in return types to dynamic', () => {
            testTranspile(`
                function main() as integer[]
                    return []
                end function
            `, `
                function main() as dynamic
                    return []
                end function
            `);
        });

        it('transpiles multi-dimension typed arrays to dynamic', () => {
            testTranspile(`
                sub main(param1 as float[][][])
                end sub
            `, `
                sub main(param1 as dynamic)
                end sub
            `);
        });

        it('removes typecasts in transpiled code', () => {
            testTranspile(`
                sub main(myNode, myString)
                    print (myNode as roSGNode).id
                    print (myNode as roSGNode).getParent().id
                    myNode2 = myNode as roSgNode
                    print (myString as string).len()
                    print (myString as string).right(3)
                    myString2 = myString as string
                end sub
            `, `
                sub main(myNode, myString)
                    print myNode.id
                    print myNode.getParent().id
                    myNode2 = myNode
                    print myString.len()
                    print myString.right(3)
                    myString2 = myString
                end sub
            `);
        });

        it('allows and removes multiple typecasts in transpiled code', () => {
            testTranspile(`
                sub main(myNode)
                    print ((myNode as roSGNode as roSGNodeLabel).text as string as ifStringOps).len()
                end sub
            `, `
                sub main(myNode)
                    print myNode.text.len()
                end sub
            `);
        });

        it('allows built in objects as type names', () => {
            testTranspile(`
                sub main(x as roSGNode, y as roSGNodeEvent, z as ifArray)
                end sub
            `, `
                sub main(x as object, y as object, z as object)
                end sub
            `);
        });

        it('allows component names as types names', () => {
            testTranspile(`
                sub main(x as roSGNodeGroup, y as roSGNodeRowList, z as roSGNodeCustomComponent)
                end sub
            `, `
                sub main(x as object, y as object, z as object)
                end sub
            `);
        });

        it('allows union types for primitives', () => {
            testTranspile(`
                sub main(x as string or float, y as object or float or string)
                end sub
            `, `
                sub main(x as dynamic, y as dynamic)
                end sub
            `);
        });

        it('allows union types for classes, interfaces', () => {
            testTranspile(`
                interface IFaceA
                    name as string
                    data as integer
                end interface

                interface IFaceB
                    name as string
                    value as float
                end interface

                sub main(x as IFaceA or IFaceB)
                end sub
            `, `
                sub main(x as dynamic)
                end sub
            `);
        });

        it('allows union types for classes, interfaces', () => {
            testTranspile(`
                namespace alpha.beta
                    interface IFaceA
                        name as string
                        data as integer
                    end interface

                    interface IFaceB
                        name as string
                        value as float
                    end interface
                end namespace

                sub main(x as alpha.beta.IFaceA or alpha.beta.IFaceB)
                end sub
            `, `
                sub main(x as dynamic)
                end sub
            `);
        });

        it('allows union types of arrays', () => {
            testTranspile(`
                namespace alpha.beta
                    interface IFaceA
                        name as string
                        data as integer
                    end interface

                    interface IFaceB
                        name as string
                        value as float
                    end interface
                end namespace

                sub main(x as alpha.beta.IFaceA[][] or alpha.beta.IFaceB[] or ifStringOps)
                end sub
            `, `
                sub main(x as dynamic)
                end sub
            `);
        });

        it('allows built-in types for return values', () => {
            testTranspile(`
                function makeLabel(text as string) as roSGNodeLabel
                   label = createObject("roSGNode", "Label")
                   label.text = text
                end function
            `, `
                function makeLabel(text as string) as object
                    label = createObject("roSGNode", "Label")
                    label.text = text
                end function
            `);
        });

        it('allows extends on interfaces', () => {
            testTranspile(`
                interface MyBase
                    url as string
                end interface

                interface MyExtends extends MyBase
                    method as string
                end interface
            `, `
            `);
        });

        it('allows extends on classes', () => {
            program.setFile<BrsFile>('source/main.bs', `
                class MyBase
                    url as string
                end class

                class MyExtends extends MyBase
                    method as string
                end class
            `);
            program.validate();
            expectZeroDiagnostics(program);
>>>>>>> 58657850
        });
    });
});<|MERGE_RESOLUTION|>--- conflicted
+++ resolved
@@ -2161,12 +2161,8 @@
             `);
         });
 
-<<<<<<< HEAD
-        it('transpiles calls to fully-qualified namespaced functions', async () => {
+        it('handles multi-index multi-dimensional arrays', async () => {
             await testTranspile(`
-=======
-        it('handles multi-index multi-dimensional arrays', () => {
-            testTranspile(`
                 sub main()
                     myMultiArray = [[[[[[[[["hello"]]]]]]]]]
                     myMultiArray[0][0][0][0][0][0][0][0][0] = "goodbye"
@@ -2199,9 +2195,8 @@
             `);
         });
 
-        it('transpiles calls to fully-qualified namespaced functions', () => {
-            testTranspile(`
->>>>>>> 58657850
+        it('transpiles calls to fully-qualified namespaced functions', async () => {
+            await testTranspile(`
                 namespace NameA
                     sub alert()
                     end sub
@@ -3401,7 +3396,6 @@
         }]);
     });
 
-<<<<<<< HEAD
     describe('requiredSymbols', () => {
         it('should be empty for a simple file', () => {
             const mainFile: BrsFile = program.setFile('source/main.bs', `
@@ -4306,222 +4300,6 @@
 
             const { propertyHints } = file['_cachedLookups'];
             expect(Object.keys(propertyHints).sort()).to.deep.equal(expected, 'Initial hints');
-=======
-
-    describe('backporting v1 syntax changes', () => {
-
-        it('transpiles typed arrays to dynamic', () => {
-            testTranspile(`
-                sub main(param1 as string[], param2 as SomeType[])
-                end sub
-            `, `
-                sub main(param1 as dynamic, param2 as dynamic)
-                end sub
-            `);
-        });
-
-        it('transpiles typed arrays in return types to dynamic', () => {
-            testTranspile(`
-                function main() as integer[]
-                    return []
-                end function
-            `, `
-                function main() as dynamic
-                    return []
-                end function
-            `);
-        });
-
-        it('transpiles typed arrays in return types to dynamic', () => {
-            testTranspile(`
-                function main() as integer[]
-                    return []
-                end function
-            `, `
-                function main() as dynamic
-                    return []
-                end function
-            `);
-        });
-
-        it('transpiles multi-dimension typed arrays to dynamic', () => {
-            testTranspile(`
-                sub main(param1 as float[][][])
-                end sub
-            `, `
-                sub main(param1 as dynamic)
-                end sub
-            `);
-        });
-
-        it('removes typecasts in transpiled code', () => {
-            testTranspile(`
-                sub main(myNode, myString)
-                    print (myNode as roSGNode).id
-                    print (myNode as roSGNode).getParent().id
-                    myNode2 = myNode as roSgNode
-                    print (myString as string).len()
-                    print (myString as string).right(3)
-                    myString2 = myString as string
-                end sub
-            `, `
-                sub main(myNode, myString)
-                    print myNode.id
-                    print myNode.getParent().id
-                    myNode2 = myNode
-                    print myString.len()
-                    print myString.right(3)
-                    myString2 = myString
-                end sub
-            `);
-        });
-
-        it('allows and removes multiple typecasts in transpiled code', () => {
-            testTranspile(`
-                sub main(myNode)
-                    print ((myNode as roSGNode as roSGNodeLabel).text as string as ifStringOps).len()
-                end sub
-            `, `
-                sub main(myNode)
-                    print myNode.text.len()
-                end sub
-            `);
-        });
-
-        it('allows built in objects as type names', () => {
-            testTranspile(`
-                sub main(x as roSGNode, y as roSGNodeEvent, z as ifArray)
-                end sub
-            `, `
-                sub main(x as object, y as object, z as object)
-                end sub
-            `);
-        });
-
-        it('allows component names as types names', () => {
-            testTranspile(`
-                sub main(x as roSGNodeGroup, y as roSGNodeRowList, z as roSGNodeCustomComponent)
-                end sub
-            `, `
-                sub main(x as object, y as object, z as object)
-                end sub
-            `);
-        });
-
-        it('allows union types for primitives', () => {
-            testTranspile(`
-                sub main(x as string or float, y as object or float or string)
-                end sub
-            `, `
-                sub main(x as dynamic, y as dynamic)
-                end sub
-            `);
-        });
-
-        it('allows union types for classes, interfaces', () => {
-            testTranspile(`
-                interface IFaceA
-                    name as string
-                    data as integer
-                end interface
-
-                interface IFaceB
-                    name as string
-                    value as float
-                end interface
-
-                sub main(x as IFaceA or IFaceB)
-                end sub
-            `, `
-                sub main(x as dynamic)
-                end sub
-            `);
-        });
-
-        it('allows union types for classes, interfaces', () => {
-            testTranspile(`
-                namespace alpha.beta
-                    interface IFaceA
-                        name as string
-                        data as integer
-                    end interface
-
-                    interface IFaceB
-                        name as string
-                        value as float
-                    end interface
-                end namespace
-
-                sub main(x as alpha.beta.IFaceA or alpha.beta.IFaceB)
-                end sub
-            `, `
-                sub main(x as dynamic)
-                end sub
-            `);
-        });
-
-        it('allows union types of arrays', () => {
-            testTranspile(`
-                namespace alpha.beta
-                    interface IFaceA
-                        name as string
-                        data as integer
-                    end interface
-
-                    interface IFaceB
-                        name as string
-                        value as float
-                    end interface
-                end namespace
-
-                sub main(x as alpha.beta.IFaceA[][] or alpha.beta.IFaceB[] or ifStringOps)
-                end sub
-            `, `
-                sub main(x as dynamic)
-                end sub
-            `);
-        });
-
-        it('allows built-in types for return values', () => {
-            testTranspile(`
-                function makeLabel(text as string) as roSGNodeLabel
-                   label = createObject("roSGNode", "Label")
-                   label.text = text
-                end function
-            `, `
-                function makeLabel(text as string) as object
-                    label = createObject("roSGNode", "Label")
-                    label.text = text
-                end function
-            `);
-        });
-
-        it('allows extends on interfaces', () => {
-            testTranspile(`
-                interface MyBase
-                    url as string
-                end interface
-
-                interface MyExtends extends MyBase
-                    method as string
-                end interface
-            `, `
-            `);
-        });
-
-        it('allows extends on classes', () => {
-            program.setFile<BrsFile>('source/main.bs', `
-                class MyBase
-                    url as string
-                end class
-
-                class MyExtends extends MyBase
-                    method as string
-                end class
-            `);
-            program.validate();
-            expectZeroDiagnostics(program);
->>>>>>> 58657850
         });
     });
 });