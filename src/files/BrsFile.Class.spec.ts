--- conflicted
+++ resolved
@@ -1187,7 +1187,6 @@
         });
     });
 
-<<<<<<< HEAD
     describe('getHover', () => {
 
         const animalClassCode = `
@@ -1521,10 +1520,10 @@
             });
 
         });
-
-=======
+    });
+
     it('does not crash when child has field with same name as sub in parent', () => {
-        program.addOrReplaceFile('source/main.bs', `
+        program.setFile('source/main.bs', `
             class Parent
                 public function helloWorld()
                 end function
@@ -1537,7 +1536,7 @@
     });
 
     it('does not crash when child has method with same name as field in parent', () => {
-        program.addOrReplaceFile('source/main.bs', `
+        program.setFile('source/main.bs', `
             class Parent
                 public helloWorld as string
             end class
@@ -1547,6 +1546,5 @@
             end class
         `);
         program.validate();
->>>>>>> 6689d933
     });
 });