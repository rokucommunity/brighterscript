--- conflicted
+++ resolved
@@ -456,13 +456,8 @@
             `, undefined, 'source/main.bs');
         });
 
-<<<<<<< HEAD
-        it('works for simple  class', async () => {
-            await testTranspile(`
-=======
-        it('works for simple class', () => {
-            testTranspile(`
->>>>>>> 71f9febc
+        it('works for simple class', async () => {
+            await testTranspile(`
                 class Duck
                 end class
             `, `
@@ -480,12 +475,8 @@
             `, undefined, 'source/main.bs');
         });
 
-<<<<<<< HEAD
-        it('registers the constructor and properly handles its parameters', async () => {
-            await testTranspile(`
-=======
-        it('inherits the parameters of the last known constructor', () => {
-            testTranspile(`
+        it('inherits the parameters of the last known constructor', async () => {
+            await testTranspile(`
                 class Animal
                     sub new(p1)
                     end sub
@@ -497,6 +488,7 @@
                         super(p1)
                         m.p2 = p2
                     end sub
+                    private p2 as dynamic
                 end class
                 class BabyDuck extends Duck
                 end class
@@ -530,6 +522,7 @@
                     instance.super1_new = instance.new
                     instance.new = sub(p1, p2)
                         m.super1_new(p1)
+                        m.p2 = invalid
                         m.p2 = p2
                     end sub
                     return instance
@@ -555,9 +548,8 @@
             `);
         });
 
-        it('registers the constructor and properly handles its parameters', () => {
-            testTranspile(`
->>>>>>> 71f9febc
+        it('registers the constructor and properly handles its parameters', async () => {
+            await testTranspile(`
                 class Duck
                     sub new(name as string, age as integer)
                     end sub
