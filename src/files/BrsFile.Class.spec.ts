--- conflicted
+++ resolved
@@ -113,11 +113,7 @@
         `);
         program.validate();
         expectZeroDiagnostics(program);
-<<<<<<< HEAD
-        let duckClass = file.parser.references.classStatements.find(x => x.tokens.name.text.toLowerCase() === 'duck');
-=======
-        let duckClass = file.ast.findChildren<ClassStatement>(isClassStatement, { walkMode: WalkMode.visitStatements }).find(x => x.name.text.toLowerCase() === 'duck');
->>>>>>> 165e9805
+        let duckClass = file.ast.findChildren<ClassStatement>(isClassStatement, { walkMode: WalkMode.visitStatements }).find(x => x.tokens.name.text.toLowerCase() === 'duck');
         expect(duckClass).to.exist;
         expect(duckClass!.memberMap['move']).to.exist;
     });
