--- conflicted
+++ resolved
@@ -27,15 +27,11 @@
         fsExtra.ensureDirSync(rootDir);
         fsExtra.ensureDirSync(stagingDir);
         program = new Program({ rootDir: rootDir, stagingDir: stagingDir });
-<<<<<<< HEAD
-        file = new XmlFile(`${rootDir}/components/MainComponent.xml`, 'components/MainComponent.xml', program);
-=======
         file = new XmlFile({
             srcPath: `${rootDir}/components/MainComponent.xml`,
             destPath: 'components/MainComponent.xml',
             program: program
         });
->>>>>>> be2236d5
     });
     afterEach(() => {
         sinon.restore();
@@ -363,51 +359,6 @@
         });
     });
 
-<<<<<<< HEAD
-    describe('getCompletions', () => {
-        it('formats completion paths with proper slashes', () => {
-            program.setFile('components/component1/component1.brs', ``);
-
-            const xmlFile = program.setFile<XmlFile>('components/component1/component1.xml', ``);
-            xmlFile.parser.references.scriptTagImports.push({
-                destPath: s`components/component1/component1.brs`,
-                text: 'component1.brs',
-                filePathRange: Range.create(1, 1, 1, 1)
-            });
-
-            expect(xmlFile.getCompletions(Position.create(1, 1))[0]).to.include({
-                label: 'component1.brs',
-                kind: CompletionItemKind.File
-            });
-
-            expect(xmlFile.getCompletions(Position.create(1, 1))[1]).to.include(<CompletionItem>{
-                label: 'pkg:/components/component1/component1.brs',
-                kind: CompletionItemKind.File
-            });
-        });
-
-        it('returns empty set when out of range', () => {
-            program.setFile('components/component1.brs', ``);
-            expect(file.getCompletions(Position.create(99, 99))).to.be.empty;
-        });
-
-        //TODO - refine this test once cdata scripts are supported
-        it('prevents scope completions entirely', () => {
-            program.setFile('components/component1.brs', ``);
-
-            let xmlFile = program.setFile('components/component1.xml', trim`
-                <?xml version="1.0" encoding="utf-8" ?>
-                <component name="ParentScene" extends="GrandparentScene">
-                    <script type="text/brightscript" uri="./Component1.brs" />
-                </component>
-            `);
-
-            expect(program.getCompletions(xmlFile.srcPath, Position.create(1, 1))).to.be.empty;
-        });
-    });
-
-=======
->>>>>>> be2236d5
     describe('getAllDependencies', () => {
         it('returns own imports', () => {
             file = program.setFile('components/comp1.xml', trim`
@@ -654,11 +605,7 @@
         it(`honors the 'needsTranspiled' flag when set in 'afterFileParse'`, () => {
             program.plugins.add({
                 name: 'test',
-<<<<<<< HEAD
-                afterFileParse: (file: any) => {
-=======
                 afterProvideFile: (event) => {
->>>>>>> be2236d5
                     //enable transpile for every file
                     (event.files[0] as BrsFile).needsTranspiled = true;
                 }
@@ -768,8 +715,6 @@
             ).to.eql(expected);
         });
 
-<<<<<<< HEAD
-=======
         it('injects new scripts near existing scripts', async () => {
             program.setFile(`components/SimpleScene.bs`, `
                 sub b()
@@ -826,7 +771,6 @@
             `, 'none', 'components/SimpleScene.xml');
         });
 
->>>>>>> be2236d5
         it('keeps all content of the XML', async () => {
             program.setFile(`components/SimpleScene.bs`, `
                 sub b()
@@ -1007,16 +951,6 @@
     it('plugin diagnostics work for xml files', () => {
         program.plugins.add({
             name: 'Xml diagnostic test',
-<<<<<<< HEAD
-            afterFileParse: (file) => {
-                if (file.srcPath.endsWith('.xml')) {
-                    file.diagnostics.push({
-                        file: file,
-                        message: 'Test diagnostic',
-                        range: Range.create(0, 0, 0, 0),
-                        code: 9999
-                    });
-=======
             afterProvideFile: (event) => {
                 for (const file of event.files) {
                     if (file.srcPath.endsWith('.xml')) {
@@ -1027,7 +961,6 @@
                             code: 9999
                         });
                     }
->>>>>>> be2236d5
                 }
             }
         });
