--- conflicted
+++ resolved
@@ -593,7 +593,7 @@
             code: 9999
         }]);
     });
-<<<<<<< HEAD
+
     describe('typedef', () => {
         it('loads `d.bs` files into scope', async () => {
             const xmlFile = await program.addOrReplaceFile<XmlFile>('components/Component1.xml', `
@@ -671,7 +671,7 @@
             expect(functionNames).not.to.include('logInfo');
             expect(functionNames).not.to.include('logWarning');
         });
-=======
+    });
 
     it('finds script imports for single-quoted script tags', async () => {
         const file = await program.addOrReplaceFile<XmlFile>('components/file.xml', `
@@ -681,6 +681,5 @@
             </component>
         `);
         expect(file.scriptTagImports[0]?.text).to.eql('SingleQuotedFile.brs');
->>>>>>> e65da1f9
     });
 });