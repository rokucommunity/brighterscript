import { assert, expect } from '../chai-config.spec';
import * as path from 'path';
import * as sinonImport from 'sinon';
import { Range } from 'vscode-languageserver';
import * as fsExtra from 'fs-extra';
import { DiagnosticMessages } from '../DiagnosticMessages';
import type { BsDiagnostic, FileReference } from '../interfaces';
import { Program } from '../Program';
import { XmlFile } from './XmlFile';
import { standardizePath as s } from '../util';
import { expectDiagnostics, expectZeroDiagnostics, getTestTranspile, trim, trimMap } from '../testHelpers.spec';
import { ProgramBuilder } from '../ProgramBuilder';
import { LogLevel } from '../Logger';
import { isXmlFile } from '../astUtils/reflection';
import { tempDir, rootDir, stagingDir } from '../testHelpers.spec';

describe('XmlFile', () => {

    let program: Program;
    let sinon = sinonImport.createSandbox();
    let file: XmlFile;
    let testTranspile = getTestTranspile(() => [program, rootDir]);

    beforeEach(() => {
        fsExtra.emptyDirSync(tempDir);
        fsExtra.ensureDirSync(rootDir);
        fsExtra.ensureDirSync(stagingDir);
        program = new Program({ rootDir: rootDir, stagingDir: stagingDir });
        file = new XmlFile(`${rootDir}/components/MainComponent.xml`, 'components/MainComponent.xml', program);
    });
    afterEach(() => {
        sinon.restore();
        program.dispose();
    });

    describe('parse', () => {
        it('allows modifying the parsed XML model', () => {
            const expected = 'OtherName';
            program.plugins.add({
                name: 'allows modifying the parsed XML model',
                afterFileParse: (event) => {
                    const file = event.file as XmlFile;
                    if (isXmlFile(file) && file.parser.ast.rootElement?.attributes?.[0]?.value) {
                        file.parser.ast.rootElement.attributes[0].value = expected;
                    }
                }
            });
            file = program.setFile('components/ChildScene.xml', trim`
                <?xml version="1.0" encoding="utf-8" ?>
                <component name="ChildScene" extends="Scene">
                </component>
            `);
            expect(file.componentName.text).to.equal(expected);
        });

        it('only removes specified attribute when calling setAttribute', () => {
            file = new XmlFile('abs', 'rel', program);
            program.plugins.add({
                name: 'allows modifying the parsed XML model',
                afterFileParse: () => {
                    let child = file.parser.ast.componentElement.childrenElement.elements[0];
                    expect(child.attributes).to.have.lengthOf(4);
                    child.setAttributeValue('text', undefined);
                    expect(child.getAttribute('id').value).to.equal('one');
                    expect(child.attributes).to.have.lengthOf(3);
                    child.setAttributeValue('text3', undefined);
                    expect(child.getAttribute('id').value).to.equal('one');
                    expect(child.attributes).to.have.lengthOf(2);
                }
            });
            file.parse(trim`
                <?xml version="1.0" encoding="utf-8" ?>
                <component name="ChildScene" extends="Scene">
                    <script type="text/brightscript" uri="ChildScene1.brs" /> <script type="text/brightscript" uri="ChildScene2.brs" /> <script type="text/brightscript" uri="ChildScene3.brs" />
                    <children>
                    <Label id="one"
                        text="two"
                        text2="three"
                        text3="four"
                    />
                    </children>
                </component>
            `);
        });

        it('supports importing BrighterScript files', () => {
            file = program.setFile('components/custom.xml', trim`
                <?xml version="1.0" encoding="utf-8" ?>
                <component name="ChildScene" extends="Scene">
                    <script type="text/brightscript" uri="ChildScene.bs" />
                </component>
            `);
            expect(file.scriptTagImports.map(x => x.destPath)[0]).to.equal(
                s`components/ChildScene.bs`
            );
        });
        it('does not include commented-out script imports', () => {
            file = program.setFile('components/custom.xml', trim`
                <?xml version="1.0" encoding="utf-8" ?>
                <component name="ChildScene" extends="Scene">
                    <script type="text/brightscript" uri="ChildScene.brs" />
                    <!--
                        <script type="text/brightscript" uri="ChildScene.brs" />
                    -->
                </component>
            `);
            expect(
                file.scriptTagImports?.[0]?.destPath
            ).to.eql(
                s`components/ChildScene.brs`
            );
        });

        it('finds scripts when more than one per line', () => {
            file = new XmlFile('abs', 'rel', program);
            file.parse(trim`
                <?xml version="1.0" encoding="utf-8" ?>
                <component name="ChildScene" extends="Scene">
                    <script type="text/brightscript" uri="ChildScene1.brs" /> <script type="text/brightscript" uri="ChildScene2.brs" /> <script type="text/brightscript" uri="ChildScene3.brs" />
                </component>
            `);
            expect(file.scriptTagImports).to.be.lengthOf(3);
            expect(file.scriptTagImports[0]).to.deep.include(<FileReference>{
                text: 'ChildScene1.brs',
                filePathRange: Range.create(2, 42, 2, 57)
            });
            expect(file.scriptTagImports[1]).to.deep.include(<FileReference>{
                text: 'ChildScene2.brs',
                filePathRange: Range.create(2, 100, 2, 115)
            });
            expect(file.scriptTagImports[2]).to.deep.include(<FileReference>{
                text: 'ChildScene3.brs',
                filePathRange: Range.create(2, 158, 2, 173)
            });
        });

        it('finds component names', () => {
            file = new XmlFile('abs', 'rel', program);
            file.parse(trim`
                <?xml version="1.0" encoding="utf-8" ?>
                <component name="ChildScene" extends="ParentScene">
                    <script type="text/brightscript" uri="ChildScene.brs" />
                </component>
            `);
            expect(file.parentComponentName.text).to.equal('ParentScene');
            expect(file.componentName.text).to.equal('ChildScene');
        });

        it('Adds error when whitespace appears before the prolog', () => {
            file = new XmlFile('abs', 'rel', program);
            file.parse(/* not trimmed */`
                <?xml version="1.0" encoding="utf-8" ?>
                <component name="ChildScene" extends="ParentScene">
                    <script type="text/brightscript" uri="ChildScene.brs" />
                </component>`
            );
            expect(file.diagnostics).to.be.lengthOf(2);
            expect(file.diagnostics[0]).to.deep.include({ // expecting opening tag but got prolog
                code: DiagnosticMessages.xmlGenericParseError('').code,
                range: Range.create(1, 16, 1, 22)
            });
            expect(file.diagnostics[1]).to.deep.include({
                ...DiagnosticMessages.xmlGenericParseError('Syntax error: whitespace found before the XML prolog'),
                range: Range.create(0, 0, 1, 16)
            });
        });

        it('Adds error when an unknown tag is found in xml', () => {
            file = new XmlFile('abs', 'rel', program);
            file.parse(trim`
                <?xml version="1.0" encoding="utf-8" ?>
                <component name="ChildScene" extends="ParentScene">
                    <interface>
                        <unexpected />
                    </interface>
                    <unexpectedToo />
                </component>
            `);
            expect(file.diagnostics).to.be.lengthOf(2);
            expect(file.diagnostics[0]).to.deep.include({
                ...DiagnosticMessages.xmlUnexpectedTag('unexpected'),
                range: Range.create(3, 9, 3, 19)
            });
            expect(file.diagnostics[1]).to.deep.include({
                ...DiagnosticMessages.xmlUnexpectedTag('unexpectedToo'),
                range: Range.create(5, 5, 5, 18)
            });
        });

        it('Adds error when no component is declared in xml', () => {
            program.setFile('components/comp.xml', '<script type="text/brightscript" uri="ChildScene.brs" />');
            program.validate();
            expectDiagnostics(program, [
                {
                    ...DiagnosticMessages.xmlUnexpectedTag('script'),
                    range: Range.create(0, 1, 0, 7)
                },
                DiagnosticMessages.xmlComponentMissingComponentDeclaration()
            ]);
        });

        it('adds error when component does not declare a name', () => {
            file = program.setFile('components/comp.xml', trim`
                <?xml version="1.0" encoding="utf-8" ?>
                <component extends="ParentScene">
                    <script type="text/brightscript" uri="ChildScene.brs" />
                </component>
            `);
            program.validate();
            expect(file.diagnostics).to.be.lengthOf(1);
            expect(file.diagnostics[0]).to.deep.include(<BsDiagnostic>{
                message: DiagnosticMessages.xmlComponentMissingNameAttribute().message,
                range: Range.create(1, 1, 1, 10)
            });
        });

        it('catches xml parse errors', () => {
            file = program.setFile('components/comp.xml', trim`
                <?xml version="1.0" encoding="utf-8" ?>
                <component 1extends="ParentScene">
                </component>
            `);
            program.validate();
            expect(file.diagnostics).to.be.lengthOf(2);
            expect(file.diagnostics[0].code).to.equal(DiagnosticMessages.xmlGenericParseError('').code); //unexpected character '1'
            expect(file.diagnostics[1]).to.deep.include(<BsDiagnostic>{
                code: DiagnosticMessages.xmlComponentMissingNameAttribute().code,
                range: Range.create(1, 1, 1, 10)
            });
        });

        it('finds script imports', () => {
            file = new XmlFile('abspath/components/cmp1.xml', 'components/cmp1.xml', program);
            file.parse(trim`
                <?xml version="1.0" encoding="utf-8" ?>
                <component name="Cmp1" extends="Scene">
                    <script type="text/brightscript" uri="pkg:/components/cmp1.brs" />
                </component>
            `);
            expect(file.scriptTagImports.length).to.equal(1);
            expect(file.scriptTagImports[0]).to.deep.include(<FileReference>{
                sourceFile: file,
                text: 'pkg:/components/cmp1.brs',
                destPath: `components${path.sep}cmp1.brs`,
                filePathRange: Range.create(2, 42, 2, 66)
            });
        });

        it('throws an error if the file has already been parsed', () => {
            file = new XmlFile('abspath', 'relpath', program);
            file.parse('a comment');
            try {
                file.parse(`'a new comment`);
                assert.fail(null, null, 'Should have thrown an exception, but did not');
            } catch (e) {
                //test passes
            }
        });

        it('resolves relative paths', () => {
            file = program.setFile('components/comp1.xml', trim`
                <?xml version="1.0" encoding="utf-8" ?>
                <component name="Cmp1" extends="Scene">
                    <script type="text/brightscript" uri="cmp1.brs" />
                </component>
            `);
            expect(file.scriptTagImports.length).to.equal(1);
            expect(file.scriptTagImports[0]).to.deep.include(<FileReference>{
                text: 'cmp1.brs',
                destPath: `components${path.sep}cmp1.brs`
            });
        });

        it('finds correct position for empty uri in script tag', () => {
            file = program.setFile('components/comp1.xml', trim`
                <?xml version="1.0" encoding="utf-8" ?>
                <component name="Cmp1" extends="Scene">
                    <script type="text/brightscript" uri="" />
                </component>
            `);
            expect(file.scriptTagImports.length).to.equal(1);
            expect(file.scriptTagImports[0]?.filePathRange).to.eql(
                Range.create(2, 42, 2, 42)
            );
        });
    });

    describe('doesReferenceFile', () => {
        it('compares case insensitive', () => {
            let xmlFile = program.setFile('components/comp1.xml', trim`
                <?xml version="1.0" encoding="utf-8" ?>
                <component name="Cmp1" extends="Scene">
                    <script type="text/brightscript" uri="HeroGrid.brs" />
                </component>
            `);
            let brsFile = program.setFile(`components/HEROGRID.brs`, ``);
            expect((xmlFile as XmlFile).doesReferenceFile(brsFile)).to.be.true;
        });
    });

    describe('autoImportComponentScript', () => {
        it('is not enabled by default', () => {
            program.setFile('components/comp1.xml', trim`
                <?xml version="1.0" encoding="utf-8" ?>
                <component name="ParentScene" extends="GrandparentScene">
                    <script type="text/brightscript" uri="./lib.brs" />
                </component>
            `);

            program.setFile('components/lib.brs', `
                function libFunc()
                end function
            `);

            program.setFile('components/comp1.bs', `
                function init()
                    libFunc()
                end function
            `);

            program.validate();
            expectDiagnostics(program, [
                DiagnosticMessages.fileNotReferencedByAnyOtherFile()
            ]);
        });

        it('is not enabled by default', () => {
            program = new Program({
                rootDir: rootDir,
                autoImportComponentScript: true
            });
            program.setFile('components/comp1.xml', trim`
                <?xml version="1.0" encoding="utf-8" ?>
                <component name="ParentScene" extends="GrandparentScene">
                    <script type="text/brightscript" uri="./lib.brs" />
                </component>
            `);

            program.setFile('components/lib.brs', `
                function libFunc()
                end function
            `);

            program.setFile('components/comp1.bs', `
                function init()
                    libFunc()
                end function
            `);

            program.validate();

            //there should be no errors
            expectZeroDiagnostics(program);
        });
    });

<<<<<<< HEAD
    describe('getCompletions', () => {
        it('formats completion paths with proper slashes', () => {
            program.setFile('components/component1/component1.brs', ``);

            const xmlFile = program.setFile<XmlFile>('components/component1/component1.xml', ``);
            xmlFile.parser.references.scriptTagImports.push({
                destPath: s`components/component1/component1.brs`,
                text: 'component1.brs',
                filePathRange: Range.create(1, 1, 1, 1)
            });

            expect(xmlFile.getCompletions(Position.create(1, 1))[0]).to.include({
                label: 'component1.brs',
                kind: CompletionItemKind.File
            });

            expect(xmlFile.getCompletions(Position.create(1, 1))[1]).to.include(<CompletionItem>{
                label: 'pkg:/components/component1/component1.brs',
                kind: CompletionItemKind.File
            });
        });

        it('returns empty set when out of range', () => {
            program.setFile('components/component1.brs', ``);
            expect(file.getCompletions(Position.create(99, 99))).to.be.empty;
        });

        //TODO - refine this test once cdata scripts are supported
        it('prevents scope completions entirely', () => {
            program.setFile('components/component1.brs', ``);

            let xmlFile = program.setFile('components/component1.xml', trim`
                <?xml version="1.0" encoding="utf-8" ?>
                <component name="ParentScene" extends="GrandparentScene">
                    <script type="text/brightscript" uri="./Component1.brs" />
                </component>
            `);

            expect(program.getCompletions(xmlFile.srcPath, Position.create(1, 1))).to.be.empty;
        });
    });

=======
>>>>>>> 69d3037e
    describe('getAllDependencies', () => {
        it('returns own imports', () => {
            file = program.setFile('components/comp1.xml', trim`
                <?xml version="1.0" encoding="utf-8" ?>
                <component name="ChildScene" extends="BaseScene">
                    <script type="text/brightscript" uri="pkg:/source/lib.brs" />
                </component>
            `);
            expect(file.getOwnDependencies().sort()).to.eql([
                s`source/lib.brs`,
                s`source/lib.d.bs`
            ]);
        });
    });

    it('invalidates dependent scopes on change', () => {
        let xmlFile = program.setFile<XmlFile>({
            src: `${rootDir}/components/comp1.xml`,
            dest: `components/comp1.xml`
        }, trim`
            <?xml version="1.0" encoding="utf-8" ?>
            <component name="ChildScene" extends="BaseScene">
                <script type="text/brightscript" uri="pkg:/source/lib.bs" />
            </component>
        `);
        program.validate();
        let scope = program.getScopesForFile(xmlFile)[0];
        //scope should be validated
        expect(scope.isValidated);

        //add lib1
        program.setFile(`source/lib.bs`, ``);
        //adding a dependent file should have invalidated the scope
        expect(scope.isValidated).to.be.false;
        program.validate();
        expect(scope.isValidated).to.be.true;

        //update lib1 to include an import
        program.setFile(`source/lib.bs`, `
            import "lib2.bs"
        `);

        //scope should have been invalidated again
        expect(scope.isValidated).to.be.false;
        program.validate();
        expect(scope.isValidated).to.be.true;

        //add the lib2 imported from lib
        program.setFile(`source/lib2.bs`, ``);

        //scope should have been invalidated again because of chained dependency
        expect(scope.isValidated).to.be.false;
        program.validate();
        expect(scope.isValidated).to.be.true;

        program.removeFile(`${rootDir}/source/lib.bs`);
        expect(scope.isValidated).to.be.false;
    });

    it('does not invalidate unrelated scopes on change', () => {
        let xmlFile1 = program.setFile<XmlFile>({
            src: `${rootDir}/components/comp1.xml`,
            dest: `components/comp1.xml`
        }, trim`
            <?xml version="1.0" encoding="utf-8" ?>
            <component name="ChildScene1" extends="BaseScene">
                <script type="text/brightscript" uri="pkg:/source/lib.brs" />
            </component>
        `);

        let xmlFile2 = program.setFile<XmlFile>({
            src: `${rootDir}/components/comp2.xml`,
            dest: `components/comp2.xml`
        }, trim`
            <?xml version="1.0" encoding="utf-8" ?>
            <component name="ChildScene2" extends="BaseScene">
            </component>
        `);

        program.validate();
        //scope should be validated
        expect(program.getScopesForFile(xmlFile1)[0].isValidated).to.be.true;
        expect(program.getScopesForFile(xmlFile2)[0].isValidated).to.be.true;

        //add the lib file
        program.setFile(`source/lib.brs`, ``);
        expect(program.getScopesForFile(xmlFile1)[0].isValidated).to.be.false;
        expect(program.getScopesForFile(xmlFile2)[0].isValidated).to.be.true;
    });

    it('allows adding diagnostics', () => {
        const expected = [{
            message: 'message',
            file: undefined,
            range: undefined
        }];
        file.addDiagnostics(expected);
        expectDiagnostics(file, expected);
    });

    describe('component extends', () => {
        it('works for single-line', () => {
            file = program.setFile(
                {
                    src: `${rootDir}/components/comp1.xml`,
                    dest: `components/comp1.xml`
                },
                trim`
                    <?xml version="1.0" encoding="utf-8" ?>
                    <component name="ChildScene" extends="BaseScene">
                    </component>
                `
            );
            expect(file.parentComponentName.range).to.eql(Range.create(1, 38, 1, 47));
        });

        it('works for multi-line', () => {
            file = program.setFile(
                {
                    src: `${rootDir}/components/comp1.xml`,
                    dest: `components/comp1.xml`
                },
                trim`
                    <?xml version="1.0" encoding="utf-8" ?>
                    <component name="ChildScene"
                        extends="BaseScene">
                    </component>
                `
            );
            expect(file.parentComponentName.range).to.eql(Range.create(2, 13, 2, 22));
        });

        it('does not throw when unable to find extends', () => {
            file = program.setFile(
                {
                    src: `${rootDir}/components/comp1.xml`,
                    dest: `components/comp1.xml`
                },
                trim`
                    <?xml version="1.0" encoding="utf-8" ?>
                    <component name="ChildScene">
                    </component>
                `
            );
            expect(file.parentComponentName).to.not.exist;
        });

        it('adds warning when no "extends" attribute is found', () => {
            program.setFile<XmlFile>(
                {
                    src: `${rootDir}/components/comp1.xml`,
                    dest: `components/comp1.xml`
                },
                trim`
                    <?xml version="1.0" encoding="utf-8" ?>
                    <component name="ChildScene">
                    </component>
                `
            );
            program.validate();
            expectDiagnostics(program, [
                DiagnosticMessages.xmlComponentMissingExtendsAttribute()
            ]);
        });
    });

    it('detects when importing the codebehind file unnecessarily', () => {
        program = new Program({
            autoImportComponentScript: true,
            rootDir: rootDir
        });
        program.setFile(`components/SimpleScene.bs`, '');
        program.setFile(`components/SimpleScene.xml`, trim`
            <?xml version="1.0" encoding="utf-8" ?>
            <component name="SimpleScene" extends="Scene">
                <script type="text/brighterscript" uri="SimpleScene.bs" />
            </component>
        `);

        program.validate();
        expectDiagnostics(program, [
            DiagnosticMessages.unnecessaryCodebehindScriptImport()
        ]);
    });

    describe('transpile', () => {
        it('handles single quotes properly', async () => {
            await testTranspile(trim`
                <?xml version="1.0" encoding="utf-8" ?>
                <component name="AnimationExample" extends="Scene">
                    <children>
                        <Animated frames='["pkg:/images/animation-1.png"]' />
                    </children>
                </component>
            `, trim`
                <?xml version="1.0" encoding="utf-8" ?>
                <component name="AnimationExample" extends="Scene">
                    <script type="text/brightscript" uri="pkg:/source/bslib.brs" />
                    <children>
                        <Animated frames='["pkg:/images/animation-1.png"]' />
                    </children>
                </component>
            `, 'none', 'components/Comp.xml');
        });

        it('supports instantresume <customization> elements', async () => {
            fsExtra.outputFileSync(`${rootDir}/manifest`, '');
            fsExtra.outputFileSync(`${rootDir}/source/main.brs`, `sub main()\nend sub`);
            fsExtra.outputFileSync(`${rootDir}/components/MainScene.xml`, trim`
                <?xml version="1.0" encoding="utf-8" ?>
                <component name="MainScene" extends="Scene">
                    <customization resumehandler="customResume" />
                    <customization suspendhandler="customSuspend" />
                    <children>
                        <Rectangle width="1920" height="1080" />
                    </children>
                </component>
            `);
            const builder = new ProgramBuilder();
            await builder.run({
                cwd: rootDir,
                retainStagingDir: true,
                createPackage: false,
                stagingDir: stagingDir,
                logLevel: LogLevel.off
            });
            expect(
                trim(
                    fsExtra.readFileSync(`${stagingDir}/components/MainScene.xml`).toString()
                )
            ).to.eql(trim`
                <?xml version="1.0" encoding="utf-8" ?>
                <component name="MainScene" extends="Scene">
                    <script type="text/brightscript" uri="pkg:/source/bslib.brs" />
                    <customization resumehandler="customResume" />
                    <customization suspendhandler="customSuspend" />
                    <children>
                        <Rectangle width="1920" height="1080" />
                    </children>
                </component>
            `);
        });

        it(`honors the 'needsTranspiled' flag when set in 'afterFileParse'`, () => {
            program.plugins.add({
                name: 'test',
<<<<<<< HEAD
                afterFileParse: (file: any) => {
=======
                afterFileParse: (event) => {
>>>>>>> 69d3037e
                    //enable transpile for every file
                    event.file.needsTranspiled = true;
                }
            });
            const file = program.setFile('components/file.xml', trim`
                <?xml version="1.0" encoding="utf-8" ?>
                <component name="Comp" extends="Group">
                </component>
            `);
            expect(file['needsTranspiled']).to.be.true;
        });

        it('includes bslib script', async () => {
            await testTranspile(trim`
                <?xml version="1.0" encoding="utf-8" ?>
                <component name="Comp" extends="Group">
                </component>
            `, trim`
                <?xml version="1.0" encoding="utf-8" ?>
                <component name="Comp" extends="Group">
                    <script type="text/brightscript" uri="pkg:/source/bslib.brs" />
                </component>
            `, 'none', 'components/Comp.xml');
        });

        it('does not include additional bslib script if already there ', async () => {
            await testTranspile(trim`
                <?xml version="1.0" encoding="utf-8" ?>
                <component name="Comp" extends="Group">
                    <script type="text/brightscript" uri="pkg:/source/bslib.brs" />
                </component>
            `, trim`
                <?xml version="1.0" encoding="utf-8" ?>
                <component name="Comp" extends="Group">
                    <script type="text/brightscript" uri="pkg:/source/bslib.brs" />
                </component>
            `, 'none', 'components/child.xml');
        });

        it('does not include bslib script if already there from ropm', async () => {
            program.setFile('source/roku_modules/bslib/bslib.brs', ``);
            program.setFile('source/lib.bs', ``);
            //include a bs file to force transpile for the xml file
            await testTranspile(trim`
                <?xml version="1.0" encoding="utf-8" ?>
                <component name="Comp" extends="Group">
                    <script type="text/brightscript" uri="pkg:/source/lib.bs" />
                    <script type="text/brightscript" uri="pkg:/source/roku_modules/bslib/bslib.brs" />
                </component>
            `, trim`
                <?xml version="1.0" encoding="utf-8" ?>
                <component name="Comp" extends="Group">
                    <script type="text/brightscript" uri="pkg:/source/lib.brs" />
                    <script type="text/brightscript" uri="pkg:/source/roku_modules/bslib/bslib.brs" />
                </component>
            `, 'none', 'components/child.xml');
        });

        it('does not transpile xml file when bslib script is already present', () => {
            const file = program.setFile('components/comp.xml', trim`
                <?xml version="1.0" encoding="utf-8" ?>
                <component name="Comp" extends="Group">
                    <script type="text/brightscript" uri="pkg:/source/bslib.brs" />
                </component>
            `);
            program.validate();
            expectZeroDiagnostics(program);
            expect(file['needsTranspiled']).to.be.false;
        });


        /**
         * There was a bug that would incorrectly replace one of the script paths on the second or third transpile, so this test verifies it doesn't do that anymore
         */
        it('does not mangle scripts on multiple transpile', async () => {
            program.setFile('components/SimpleScene.bs', ``);

            program.setFile(`components/SimpleScene.xml`, trim`
                <?xml version="1.0" encoding="utf-8" ?>
                <component name="SimpleScene" extends="Scene">
                    <script type="text/brightscript" uri="SimpleScene.bs" />
                </component>
            `);

            const expected = trim`
                <?xml version="1.0" encoding="utf-8" ?>
                <component name="SimpleScene" extends="Scene">
                    <script type="text/brightscript" uri="SimpleScene.brs" />
                    <script type="text/brightscript" uri="pkg:/source/bslib.brs" />
                </component>
            `;

            await program.build();
            expect(
                trim(
                    fsExtra.readFileSync(`${stagingDir}/components/SimpleScene.xml`).toString()
                )
            ).to.eql(expected);

            //clear the output folder
            fsExtra.emptyDirSync(stagingDir);
            await program.build();
            expect(
                trim(
                    fsExtra.readFileSync(`${stagingDir}/components/SimpleScene.xml`).toString()
                )
            ).to.eql(expected);
        });

<<<<<<< HEAD
        it('keeps all content of the XML', async () => {
=======
        it('injects new scripts near existing scripts', () => {
            program.setFile(`components/SimpleScene.bs`, `
                sub b()
                end sub
            `);

            testTranspile(trim`
                <component name="SimpleScene" extends="group">
                    <script type="text/brightscript" uri="SimpleScene.bs"/>
                    <children>
                        <aa id="aa">
                            <bb id="bb" />
                        </aa>
                    </children>
                </component>
            `, trim`
                <component name="SimpleScene" extends="group">
                    <script type="text/brightscript" uri="SimpleScene.brs" />
                    <script type="text/brightscript" uri="pkg:/source/bslib.brs" />
                    <children>
                        <aa id="aa">
                            <bb id="bb" />
                        </aa>
                    </children>
                </component>
            `, 'none', 'components/SimpleScene.xml');
        });

        it('injects new scripts at top of component when no scripts were present', () => {
            program.setFile(`components/SimpleScene.bs`, `
                sub b()
                end sub
            `);
            program.options.autoImportComponentScript = true;

            testTranspile(trim`
                <component name="SimpleScene" extends="group">
                    <children>
                        <aa id="aa">
                            <bb id="bb" />
                        </aa>
                    </children>
                </component>
            `, trim`
                <component name="SimpleScene" extends="group">
                    <script type="text/brightscript" uri="pkg:/components/SimpleScene.brs" />
                    <script type="text/brightscript" uri="pkg:/source/bslib.brs" />
                    <children>
                        <aa id="aa">
                            <bb id="bb" />
                        </aa>
                    </children>
                </component>
            `, 'none', 'components/SimpleScene.xml');
        });

        it('keeps all content of the XML', () => {
>>>>>>> 69d3037e
            program.setFile(`components/SimpleScene.bs`, `
                sub b()
                end sub
            `);

            await testTranspile(trim`
                <?xml version="1.0" encoding="utf-8" ?>
                <component
                    name="SimpleScene" extends="Scene"
                    xmlns:xsi="http://www.w3.org/2001/XMLSchema-instance"
                    xsi:noNamespaceSchemaLocation="https://devtools.web.roku.com/schema/RokuSceneGraph.xsd"
                >
                    <interface>
                        <field id="a" type="string" />
                        <function name="b" />
                    </interface>
                    <script type="text/brightscript" uri="SimpleScene.bs"/>
                    <children>
                        <aa id="aa">
                            <bb id="bb" />
                        </aa>
                    </children>
                </component>
            `, trim`
                <?xml version="1.0" encoding="utf-8" ?>
                <component name="SimpleScene" extends="Scene" xmlns:xsi="http://www.w3.org/2001/XMLSchema-instance" xsi:noNamespaceSchemaLocation="https://devtools.web.roku.com/schema/RokuSceneGraph.xsd">
                    <interface>
                        <field id="a" type="string" />
                        <function name="b" />
                    </interface>
                    <script type="text/brightscript" uri="SimpleScene.brs" />
                    <script type="text/brightscript" uri="pkg:/source/bslib.brs" />
                    <children>
                        <aa id="aa">
                            <bb id="bb" />
                        </aa>
                    </children>
                </component>
            `, 'none', 'components/SimpleScene.xml');
        });

        it('changes file extensions from bs to brs', async () => {
            program.setFile(`components/SimpleScene.bs`, `
                import "pkg:/source/lib.bs"
            `);
            program.setFile('source/lib.bs', ``);

            await testTranspile(trim`
                <?xml version="1.0" encoding="utf-8" ?>
                <component name="SimpleScene" extends="Scene">
                    <script type="text/brighterscript" uri="SimpleScene.bs"/>
                </component>
            `, trim`
                <?xml version="1.0" encoding="utf-8" ?>
                <component name="SimpleScene" extends="Scene">
                    <script type="text/brightscript" uri="SimpleScene.brs" />
                    <script type="text/brightscript" uri="pkg:/source/lib.brs" />
                    <script type="text/brightscript" uri="pkg:/source/bslib.brs" />
                </component>
            `, 'none', 'components/SimpleScene.xml');
        });

        it('does not fail on missing script type', async () => {
            program.setFile('components/SimpleScene.brs', '');
            await testTranspile(trim`
                <?xml version="1.0" encoding="utf-8" ?>
                <component name="SimpleScene" extends="Scene">
                    <script uri="SimpleScene.brs"/>
                </component>
            `, trim`
                <?xml version="1.0" encoding="utf-8" ?>
                <component name="SimpleScene" extends="Scene">
                    <script uri="SimpleScene.brs" type="text/brightscript" />
                    <script type="text/brightscript" uri="pkg:/source/bslib.brs" />
                </component>
            `, null, 'components/comp.xml');
        });

        it('returns the XML unmodified if needsTranspiled is false', () => {
            let file = program.setFile<XmlFile>('components/SimpleScene.xml',
                trim`
                <?xml version="1.0" encoding="utf-8" ?>
                <!-- should stay as-is -->
                <component name="SimpleScene" extends="Scene" >
                <script type="text/brightscript" uri="SimpleScene.brs"/>
                </component>
            `);
            //prevent the default auto-imports to ensure no transpilation from AST
            (file as any).getMissingImportsForTranspile = () => [];
            expect(trimMap(file.transpile().code)).to.equal(trim`
                <?xml version="1.0" encoding="utf-8" ?>
                <!-- should stay as-is -->
                <component name="SimpleScene" extends="Scene" >
                <script type="text/brightscript" uri="SimpleScene.brs"/>
                </component>
            `);
        });

        it('needsTranspiled is false by default', () => {
            let file = program.setFile('components/SimpleScene.xml',
                trim`
                <?xml version="1.0" encoding="utf-8" ?>
                <component name="SimpleScene" extends="Scene" >
                </component>
            `);
            expect(file['needsTranspiled']).to.be.false;
        });

        it('needsTranspiled is true if an import is brighterscript', () => {
            let file = program.setFile('components/SimpleScene.xml',
                trim`
                <?xml version="1.0" encoding="utf-8" ?>
                <component name="SimpleScene" extends="Scene" >
                    <script type="text/brightscript" uri="SimpleScene.bs"/>
                </component>
            `);
            expect(file['needsTranspiled']).to.be.true;
        });

        it('simple source mapping includes sourcemap reference', () => {
            program.options.sourceMap = true;
            let file = program.setFile<XmlFile>('components/SimpleScene.xml',
                trim`
                <?xml version="1.0" encoding="utf-8" ?>
                <component name="SimpleScene" extends="Scene">
                </component>
            `);
            //prevent the default auto-imports to ensure no transpilation from AST
            (file as any).getMissingImportsForTranspile = () => [];
            const code = file.transpile().code;
            expect(code.endsWith(`<!--//# sourceMappingURL=./SimpleScene.xml.map -->`)).to.be.true;
        });

        it('AST-based source mapping includes sourcemap reference', () => {
            program.options.sourceMap = true;
            let file = program.setFile<XmlFile>('components/SimpleScene.xml',
                trim`
                <?xml version="1.0" encoding="utf-8" ?>
                <component name="SimpleScene" extends="Scene">
                </component>
            `);
            file['needsTranspiled'] = true;
            const code = file.transpile().code;
            expect(code.endsWith(`<!--//# sourceMappingURL=./SimpleScene.xml.map -->`)).to.be.true;
        });
    });

    describe('Transform plugins', () => {
        function parseFileWithPlugins(validateXml: (file: XmlFile) => void) {
            const rootDir = process.cwd();
            const program = new Program({
                rootDir: rootDir
            });
            program.plugins.add({
                name: 'Transform plugins',
                afterFileParse: event => validateXml(event.file as XmlFile)
            });
            file = program.setFile<XmlFile>('components/component.xml', trim`
                <?xml version="1.0" encoding="utf-8" ?>
                <component name="Cmp1" extends="Scene">
                </component>
            `);
            program.validate();
            return file;
        }

        it('Calls XML file validation plugins', () => {
            const validateXml = sinon.spy();
            const file = parseFileWithPlugins(validateXml);
            expect(validateXml.callCount).to.be.greaterThan(0);
            expect(
                validateXml.getCalls().flatMap(x => x.args)
            ).to.include(file);
        });
    });

    it('plugin diagnostics work for xml files', () => {
        program.plugins.add({
            name: 'Xml diagnostic test',
<<<<<<< HEAD
            afterFileParse: (file) => {
                if (file.srcPath.endsWith('.xml')) {
                    file.diagnostics.push({
                        file: file,
=======
            afterFileParse: (event) => {
                if (event.file.srcPath.endsWith('.xml')) {
                    event.file.addDiagnostics([{
                        file: event.file,
>>>>>>> 69d3037e
                        message: 'Test diagnostic',
                        range: Range.create(0, 0, 0, 0),
                        code: 9999
                    });
                }
            }
        });

        program.setFile('components/comp.xml', trim`
            <?xml version="1.0" encoding="utf-8" ?>
            <component name="Cmp1" extends="Scene">
            </component>
        `);
        program.validate();
        expectDiagnostics(program, [{
            message: 'Test diagnostic',
            code: 9999
        }]);
    });

    describe('typedef', () => {
        it('loads d.bs files from parent scope', () => {
            program.setFile<XmlFile>('components/ParentComponent.xml', trim`
                <?xml version="1.0" encoding="utf-8" ?>
                <component name="ParentComponent" extends="Scene">
                    <script uri="ParentComponent.brs" />
                </component>
            `);

            program.setFile('components/ParentComponent.d.bs', `
                import "Lib.brs"
                namespace Parent
                    sub log()
                    end sub
                end namespace
            `);
            program.setFile('components/ParentComponent.brs', `
                sub Parent_log()
                end sub
            `);

            program.setFile('components/Lib.d.bs', `
                namespace Lib
                    sub log()
                    end sub
                end namespace
            `);
            program.setFile('components/Lib.brs', `
                sub Lib_log()
                end sub
            `);

            program.setFile<XmlFile>('components/ChildComponent.xml', trim`
                <?xml version="1.0" encoding="utf-8" ?>
                <component name="ChildComponent" extends="ParentComponent">
                    <script uri="ChildComponent.bs" />
                </component>
            `);
            program.setFile('components/ChildComponent.bs', `
                sub init()
                    Parent.log()
                    Lib.log()
                end sub
            `);
            program.validate();
            expectZeroDiagnostics(program);
            const scope = program.getComponentScope('ChildComponent');
            expect([...scope.namespaceLookup.keys()].sort()).to.eql([
                'lib',
                'parent'
            ]);
        });

        it('loads `d.bs` files into scope', () => {
            const xmlFile = program.setFile<XmlFile>('components/Component1.xml', trim`
                <?xml version="1.0" encoding="utf-8" ?>
                <component name="Component1" extends="Scene">
                    <script uri="Component1.brs" />
                </component>
            `);
            program.setFile('components/Component1.d.bs', `
                sub logInfo()
                end sub
            `);

            expect(program.getScopesForFile(xmlFile)[0].getAllCallables().map(x => x.callable.name)).to.include('logInfo');
        });

        it('does not include `d.bs` script during transpile', async () => {
            program.setFile('source/logger.d.bs', `
                sub logInfo()
                end sub
            `);
            program.setFile('source/logger.brs', `
                sub logInfo()
                end sub
            `);
            program.setFile('components/Component1.bs', `
                import "pkg:/source/logger.brs"
                sub init()
                end sub
            `);
            await testTranspile(trim`
                <?xml version="1.0" encoding="utf-8" ?>
                <component name="Component1" extends="Scene">
                    <script type="text/brighterscript" uri="Component1.bs" />
                </component>
            `, trim`
                <?xml version="1.0" encoding="utf-8" ?>
                <component name="Component1" extends="Scene">
                    <script type="text/brightscript" uri="Component1.brs" />
                    <script type="text/brightscript" uri="pkg:/source/logger.brs" />
                    <script type="text/brightscript" uri="pkg:/source/bslib.brs" />
                </component>
            `, 'none', 'components/Component1.xml');
        });

        it('does not load .brs information into scope if related d.bs is in scope', () => {
            const xmlFile = program.setFile<XmlFile>('components/Component1.xml', trim`
                <?xml version="1.0" encoding="utf-8" ?>
                <component name="Component1" extends="Scene">
                    <script uri="Component1.brs" />
                </component>
            `);
            const scope = program.getScopesForFile(xmlFile)[0];

            //load brs file
            program.setFile('components/Component1.brs', `
                sub logInfo()
                end sub
                sub logWarning()
                end sub
            `);

            let functionNames = scope.getAllCallables().map(x => x.callable.name);
            expect(functionNames).to.include('logInfo');
            expect(functionNames).to.include('logWarning');

            //load d.bs file, which should shadow out the .brs file
            program.setFile('components/Component1.d.bs', `
                sub logError()
                end sub
            `);

            functionNames = scope.getAllCallables().map(x => x.callable.name);
            expect(functionNames).to.include('logError');
            expect(functionNames).not.to.include('logInfo');
            expect(functionNames).not.to.include('logWarning');
        });

        it('updates xml scope when typedef disappears', () => {
            const xmlFile = program.setFile<XmlFile>('components/Component1.xml', trim`
                <?xml version="1.0" encoding="utf-8" ?>
                <component name="Component1" extends="Scene">
                    <script uri="Component1.brs" />
                </component>
            `);
            const scope = program.getScopesForFile(xmlFile)[0];

            //load brs file
            program.setFile('components/Component1.brs', `
                sub logBrs()
                end sub
            `);
            //load d.bs file, which should shadow out the .brs file
            const typedef = program.setFile('components/Component1.d.bs', `
                sub logTypedef()
                end sub
            `);
            program.validate();
            let functionNames = scope.getOwnCallables().map(x => x.callable.name);
            expect(functionNames).to.include('logTypedef');
            expect(functionNames).not.to.include('logBrs');

            //remove the typdef file
            program.removeFile(typedef.srcPath);

            program.validate();
            functionNames = scope.getOwnCallables().map(x => x.callable.name);
            expect(functionNames).not.to.include('logTypedef');
            expect(functionNames).to.include('logBrs');
        });
    });

    it('finds script imports for single-quoted script tags', () => {
        const file = program.setFile<XmlFile>('components/file.xml', trim`
            <?xml version="1.0" encoding="utf-8" ?>
            <component name="Cmp1" extends="Scene">
                <script uri='SingleQuotedFile.brs' />
            </component>
        `);
        expect(file.scriptTagImports[0]?.text).to.eql('SingleQuotedFile.brs');
    });

    describe('commentFlags', () => {
        it('ignores warning from previous line comment', () => {
            //component without a name attribute
            program.setFile<XmlFile>('components/file.xml', trim`
                <?xml version="1.0" encoding="utf-8" ?>
                <!--bs:disable-next-line-->
                <component>
                </component>
            `);
            program.validate();
            expectZeroDiagnostics(program);
        });

        it('ignores a specific diagnostic on next line', () => {
            //component without a name attribute
            program.setFile<XmlFile>('components/file.xml', trim`
                <?xml version="1.0" encoding="utf-8" ?>
                <!--bs:disable-next-line 1006-->
                <component>
                </component>
            `);
            program.validate();
            expectDiagnostics(program, [
                DiagnosticMessages.xmlComponentMissingExtendsAttribute()
            ]);
        });

        it('ignores all warnings from previous line comment', () => {
            //component without a name attribute
            program.setFile<XmlFile>('components/file.xml', trim`
                <?xml version="1.0" encoding="utf-8" ?>
                <component> <!--bs:disable-line-->
                </component>
            `);
            program.validate();
            expectZeroDiagnostics(program);
        });

        it('ignores warning from previous line just for the specified code', () => {
            //component without a name attribute
            program.setFile<XmlFile>('components/file.xml', trim`
                <?xml version="1.0" encoding="utf-8" ?>
                <component name="ButtonCustom"> <!--bs:disable-line 1006-->
                </component>
            `);
            program.validate();
            expectDiagnostics(program, [
                DiagnosticMessages.xmlComponentMissingExtendsAttribute()
            ]);
        });
    });

    describe('duplicate components', () => {
        it('more gracefully handles multiple components with the same name', () => {
            program.setFile('components/comp1.brs', ``);
            program.setFile('components/comp1.xml', trim`
                <?xml version="1.0" encoding="utf-8" ?>
                <component name="comp1" extends="Group">
                    <script uri="comp1.brs" />
                </component>
            `);
            //add another component with the same name
            program.setFile('components/comp2.brs', ``);
            program.setFile('components/comp2.xml', trim`
                <?xml version="1.0" encoding="utf-8" ?>
                <component name="comp1" extends="Group">
                    <script uri="comp2.brs" />
                </component>
            `);
            program.validate();
            expectDiagnostics(program, [
                DiagnosticMessages.duplicateComponentName('comp1'),
                DiagnosticMessages.duplicateComponentName('comp1')
            ]);
        });

        it('maintains consistent component selection', () => {
            //add comp2 first
            const comp2 = program.setFile('components/comp2.xml', trim`
                <?xml version="1.0" encoding="utf-8" ?>
                <component name="comp1">
                </component>
            `);
            expect(program.getComponent('comp1').file.destPath).to.equal(comp2.destPath);

            //add comp1. it should become the main component with this name
            const comp1 = program.setFile('components/comp1.xml', trim`
                <?xml version="1.0" encoding="utf-8" ?>
                <component name="comp1" extends="Group">
                </component>
            `);
            expect(program.getComponent('comp1').file.destPath).to.equal(comp1.destPath);

            //remove comp1, comp2 should be the primary again
            program.removeFile(s`${rootDir}/components/comp1.xml`);
            expect(program.getComponent('comp1').file.destPath).to.equal(comp2.destPath);

            //add comp3
            program.setFile('components/comp3.xml', trim`
                <?xml version="1.0" encoding="utf-8" ?>
                <component name="comp1">
                </component>
            `);
            //...the 2nd file should still be main
            expect(program.getComponent('comp1').file.destPath).to.equal(comp2.destPath);
        });
    });
});<|MERGE_RESOLUTION|>--- conflicted
+++ resolved
@@ -13,6 +13,7 @@
 import { LogLevel } from '../Logger';
 import { isXmlFile } from '../astUtils/reflection';
 import { tempDir, rootDir, stagingDir } from '../testHelpers.spec';
+import type { BrsFile } from './BrsFile';
 
 describe('XmlFile', () => {
 
@@ -26,7 +27,11 @@
         fsExtra.ensureDirSync(rootDir);
         fsExtra.ensureDirSync(stagingDir);
         program = new Program({ rootDir: rootDir, stagingDir: stagingDir });
-        file = new XmlFile(`${rootDir}/components/MainComponent.xml`, 'components/MainComponent.xml', program);
+        file = new XmlFile({
+            srcPath: `${rootDir}/components/MainComponent.xml`,
+            destPath: 'components/MainComponent.xml',
+            program: program
+        });
     });
     afterEach(() => {
         sinon.restore();
@@ -54,7 +59,7 @@
         });
 
         it('only removes specified attribute when calling setAttribute', () => {
-            file = new XmlFile('abs', 'rel', program);
+            const file = new XmlFile({ srcPath: 'abs', destPath: 'rel', program: program });
             program.plugins.add({
                 name: 'allows modifying the parsed XML model',
                 afterFileParse: () => {
@@ -112,7 +117,7 @@
         });
 
         it('finds scripts when more than one per line', () => {
-            file = new XmlFile('abs', 'rel', program);
+            file = new XmlFile({ srcPath: 'abs', destPath: 'rel', program: program });
             file.parse(trim`
                 <?xml version="1.0" encoding="utf-8" ?>
                 <component name="ChildScene" extends="Scene">
@@ -135,7 +140,7 @@
         });
 
         it('finds component names', () => {
-            file = new XmlFile('abs', 'rel', program);
+            file = new XmlFile({ srcPath: 'abs', destPath: 'rel', program: program });
             file.parse(trim`
                 <?xml version="1.0" encoding="utf-8" ?>
                 <component name="ChildScene" extends="ParentScene">
@@ -147,7 +152,7 @@
         });
 
         it('Adds error when whitespace appears before the prolog', () => {
-            file = new XmlFile('abs', 'rel', program);
+            file = new XmlFile({ srcPath: 'abs', destPath: 'rel', program: program });
             file.parse(/* not trimmed */`
                 <?xml version="1.0" encoding="utf-8" ?>
                 <component name="ChildScene" extends="ParentScene">
@@ -166,7 +171,7 @@
         });
 
         it('Adds error when an unknown tag is found in xml', () => {
-            file = new XmlFile('abs', 'rel', program);
+            file = new XmlFile({ srcPath: 'abs', destPath: 'rel', program: program });
             file.parse(trim`
                 <?xml version="1.0" encoding="utf-8" ?>
                 <component name="ChildScene" extends="ParentScene">
@@ -230,7 +235,7 @@
         });
 
         it('finds script imports', () => {
-            file = new XmlFile('abspath/components/cmp1.xml', 'components/cmp1.xml', program);
+            file = new XmlFile({ srcPath: 'abspath/components/cmp1.xml', destPath: 'components/cmp1.xml', program: program });
             file.parse(trim`
                 <?xml version="1.0" encoding="utf-8" ?>
                 <component name="Cmp1" extends="Scene">
@@ -247,7 +252,7 @@
         });
 
         it('throws an error if the file has already been parsed', () => {
-            file = new XmlFile('abspath', 'relpath', program);
+            file = new XmlFile({ srcPath: 'abspath', destPath: 'relpath', program: program });
             file.parse('a comment');
             try {
                 file.parse(`'a new comment`);
@@ -354,51 +359,6 @@
         });
     });
 
-<<<<<<< HEAD
-    describe('getCompletions', () => {
-        it('formats completion paths with proper slashes', () => {
-            program.setFile('components/component1/component1.brs', ``);
-
-            const xmlFile = program.setFile<XmlFile>('components/component1/component1.xml', ``);
-            xmlFile.parser.references.scriptTagImports.push({
-                destPath: s`components/component1/component1.brs`,
-                text: 'component1.brs',
-                filePathRange: Range.create(1, 1, 1, 1)
-            });
-
-            expect(xmlFile.getCompletions(Position.create(1, 1))[0]).to.include({
-                label: 'component1.brs',
-                kind: CompletionItemKind.File
-            });
-
-            expect(xmlFile.getCompletions(Position.create(1, 1))[1]).to.include(<CompletionItem>{
-                label: 'pkg:/components/component1/component1.brs',
-                kind: CompletionItemKind.File
-            });
-        });
-
-        it('returns empty set when out of range', () => {
-            program.setFile('components/component1.brs', ``);
-            expect(file.getCompletions(Position.create(99, 99))).to.be.empty;
-        });
-
-        //TODO - refine this test once cdata scripts are supported
-        it('prevents scope completions entirely', () => {
-            program.setFile('components/component1.brs', ``);
-
-            let xmlFile = program.setFile('components/component1.xml', trim`
-                <?xml version="1.0" encoding="utf-8" ?>
-                <component name="ParentScene" extends="GrandparentScene">
-                    <script type="text/brightscript" uri="./Component1.brs" />
-                </component>
-            `);
-
-            expect(program.getCompletions(xmlFile.srcPath, Position.create(1, 1))).to.be.empty;
-        });
-    });
-
-=======
->>>>>>> 69d3037e
     describe('getAllDependencies', () => {
         it('returns own imports', () => {
             file = program.setFile('components/comp1.xml', trim`
@@ -645,13 +605,9 @@
         it(`honors the 'needsTranspiled' flag when set in 'afterFileParse'`, () => {
             program.plugins.add({
                 name: 'test',
-<<<<<<< HEAD
-                afterFileParse: (file: any) => {
-=======
                 afterFileParse: (event) => {
->>>>>>> 69d3037e
                     //enable transpile for every file
-                    event.file.needsTranspiled = true;
+                    (event.file as BrsFile).needsTranspiled = true;
                 }
             });
             const file = program.setFile('components/file.xml', trim`
@@ -759,16 +715,13 @@
             ).to.eql(expected);
         });
 
-<<<<<<< HEAD
-        it('keeps all content of the XML', async () => {
-=======
-        it('injects new scripts near existing scripts', () => {
+        it('injects new scripts near existing scripts', async () => {
             program.setFile(`components/SimpleScene.bs`, `
                 sub b()
                 end sub
             `);
 
-            testTranspile(trim`
+            await testTranspile(trim`
                 <component name="SimpleScene" extends="group">
                     <script type="text/brightscript" uri="SimpleScene.bs"/>
                     <children>
@@ -790,14 +743,14 @@
             `, 'none', 'components/SimpleScene.xml');
         });
 
-        it('injects new scripts at top of component when no scripts were present', () => {
+        it('injects new scripts at top of component when no scripts were present', async () => {
             program.setFile(`components/SimpleScene.bs`, `
                 sub b()
                 end sub
             `);
             program.options.autoImportComponentScript = true;
 
-            testTranspile(trim`
+            await testTranspile(trim`
                 <component name="SimpleScene" extends="group">
                     <children>
                         <aa id="aa">
@@ -818,8 +771,7 @@
             `, 'none', 'components/SimpleScene.xml');
         });
 
-        it('keeps all content of the XML', () => {
->>>>>>> 69d3037e
+        it('keeps all content of the XML', async () => {
             program.setFile(`components/SimpleScene.bs`, `
                 sub b()
                 end sub
@@ -999,17 +951,10 @@
     it('plugin diagnostics work for xml files', () => {
         program.plugins.add({
             name: 'Xml diagnostic test',
-<<<<<<< HEAD
-            afterFileParse: (file) => {
-                if (file.srcPath.endsWith('.xml')) {
-                    file.diagnostics.push({
-                        file: file,
-=======
             afterFileParse: (event) => {
                 if (event.file.srcPath.endsWith('.xml')) {
-                    event.file.addDiagnostics([{
+                    event.file.diagnostics.push({
                         file: event.file,
->>>>>>> 69d3037e
                         message: 'Test diagnostic',
                         range: Range.create(0, 0, 0, 0),
                         code: 9999
