import { assert, expect } from 'chai';
import * as sinonImport from 'sinon';
import type { CompletionItem } from 'vscode-languageserver';
import { CompletionItemKind, Position, Range } from 'vscode-languageserver';
import * as fsExtra from 'fs-extra';
import { DiagnosticMessages } from '../DiagnosticMessages';
import type { AfterFileParseEvent, BsDiagnostic, FileReference } from '../interfaces';
import { Program } from '../Program';
import { XmlFile } from './XmlFile';
import { standardizePath as s } from '../util';
import { expectDiagnostics, expectZeroDiagnostics, getTestTranspile, trim, trimMap } from '../testHelpers.spec';
import { ProgramBuilder } from '../ProgramBuilder';
import { LogLevel } from '../Logger';
import { isXmlFile } from '../astUtils/reflection';

describe('XmlFile', () => {
    const tempDir = s`${process.cwd()}/.tmp`;
    const rootDir = s`${tempDir}/rootDir`;
    const stagingDir = s`${tempDir}/stagingDir`;

    let program: Program;
    let sinon = sinonImport.createSandbox();
    let file: XmlFile;
    let testTranspile = getTestTranspile(() => [program, rootDir]);

    beforeEach(() => {
        fsExtra.ensureDirSync(tempDir);
        fsExtra.emptyDirSync(tempDir);
        fsExtra.ensureDirSync(rootDir);
        fsExtra.ensureDirSync(stagingDir);
        program = new Program({ rootDir: rootDir });
        file = new XmlFile(`${rootDir}/components/MainComponent.xml`, 'components/MainComponent.xml', program);
    });
    afterEach(() => {
        sinon.restore();
        program.dispose();
    });

    describe('parse', () => {
        it('allows modifying the parsed XML model', () => {
            const expected = 'OtherName';
            program.plugins.add({
                name: 'allows modifying the parsed XML model',
<<<<<<< HEAD
                afterFileParse: (event) => {
                    (event.file as XmlFile).parser.ast.root.attributes[0].tokens.value.text = expected;
                }
            });
            file = program.setFile('components/ChildScene.xml', trim`
=======
                afterFileParse: (file) => {
                    if (isXmlFile(file) && file.parser.ast.root?.attributes?.[0]?.value) {
                        file.parser.ast.root.attributes[0].value.text = expected;
                    }
                }
            });
            file = program.addOrReplaceFile('components/ChildScene.xml', trim`
>>>>>>> edc72b08
                <?xml version="1.0" encoding="utf-8" ?>
                <component name="ChildScene" extends="Scene">
                </component>
            `);
            expect(file.componentName.text).to.equal(expected);
        });

        it('only removes specified attribute when calling setAttribute', () => {
            file = new XmlFile('abs', 'rel', program);
            program.plugins.add({
                name: 'allows modifying the parsed XML model',
                afterFileParse: () => {
                    let child = file.parser.ast.component.children.childNodes[0];
                    expect(child.attributes).to.have.lengthOf(4);
                    child.setAttributeValue('text', undefined);
                    expect(child.id).to.equal('one');
                    expect(child.attributes).to.have.lengthOf(3);
                    child.setAttributeValue('text3', undefined);
                    expect(child.id).to.equal('one');
                    expect(child.attributes).to.have.lengthOf(2);
                }
            });
            file.parse(trim`
                <?xml version="1.0" encoding="utf-8" ?>
                <component name="ChildScene" extends="Scene">
                    <script type="text/brightscript" uri="ChildScene1.brs" /> <script type="text/brightscript" uri="ChildScene2.brs" /> <script type="text/brightscript" uri="ChildScene3.brs" />
                    <children>
                    <Label id="one"
                        text="two"
                        text2="three"
                        text3="four"
                    />
                    </children>
                </component>
            `);
        });

        it('supports importing BrighterScript files', () => {
            file = program.setFile({ src: `${rootDir}/components/custom.xml`, dest: 'components/custom.xml' }, trim`
                <?xml version="1.0" encoding="utf-8" ?>
                <component name="ChildScene" extends="Scene">
                    <script type="text/brightscript" uri="ChildScene.bs" />
                </component>
            `);
            expect(file.scriptTagImports.map(x => x.pkgPath)[0]).to.equal(
                'pkg:/components/ChildScene.bs'
            );
        });
        it('does not include commented-out script imports', () => {
            file = program.setFile({ src: `${rootDir}/components/custom.xml`, dest: 'components/custom.xml' }, trim`
                <?xml version="1.0" encoding="utf-8" ?>
                <component name="ChildScene" extends="Scene">
                    <script type="text/brightscript" uri="ChildScene.brs" />
                    <!--
                        <script type="text/brightscript" uri="ChildScene.brs" />
                    -->
                </component>
            `);
            expect(
                file.scriptTagImports?.[0]?.pkgPath
            ).to.eql(
                'pkg:/components/ChildScene.brs'
            );
        });

        it('finds scripts when more than one per line', () => {
            file = new XmlFile('abs', 'rel', program);
            file.parse(trim`
                <?xml version="1.0" encoding="utf-8" ?>
                <component name="ChildScene" extends="Scene">
                    <script type="text/brightscript" uri="ChildScene1.brs" /> <script type="text/brightscript" uri="ChildScene2.brs" /> <script type="text/brightscript" uri="ChildScene3.brs" />
                </component>
            `);
            expect(file.scriptTagImports).to.be.lengthOf(3);
            expect(file.scriptTagImports[0]).to.deep.include(<FileReference>{
                text: 'ChildScene1.brs',
                filePathRange: Range.create(2, 42, 2, 57)
            });
            expect(file.scriptTagImports[1]).to.deep.include(<FileReference>{
                text: 'ChildScene2.brs',
                filePathRange: Range.create(2, 100, 2, 115)
            });
            expect(file.scriptTagImports[2]).to.deep.include(<FileReference>{
                text: 'ChildScene3.brs',
                filePathRange: Range.create(2, 158, 2, 173)
            });
        });

        it('finds component names', () => {
            file = new XmlFile('abs', 'rel', program);
            file.parse(trim`
                <?xml version="1.0" encoding="utf-8" ?>
                <component name="ChildScene" extends="ParentScene">
                    <script type="text/brightscript" uri="ChildScene.brs" />
                </component>
            `);
            expect(file.parentComponentName.text).to.equal('ParentScene');
            expect(file.componentName.text).to.equal('ChildScene');
        });

        it('Adds error when whitespace appears before the prolog', () => {
            file = new XmlFile('abs', 'rel', program);
            file.parse(/* not trimmed */`
                <?xml version="1.0" encoding="utf-8" ?>
                <component name="ChildScene" extends="ParentScene">
                    <script type="text/brightscript" uri="ChildScene.brs" />
                </component>`
            );
            expect(file.diagnostics).to.be.lengthOf(2);
            expect(file.diagnostics[0]).to.deep.include({ // expecting opening tag but got prolog
                code: DiagnosticMessages.xmlGenericParseError('').code,
                range: Range.create(1, 16, 1, 22)
            });
            expect(file.diagnostics[1]).to.deep.include({
                ...DiagnosticMessages.xmlGenericParseError('Syntax error: whitespace found before the XML prolog'),
                range: Range.create(0, 0, 1, 16)
            });
        });

        it('Adds error when an unknown tag is found in xml', () => {
            file = new XmlFile('abs', 'rel', program);
            file.parse(trim`
                <?xml version="1.0" encoding="utf-8" ?>
                <component name="ChildScene" extends="ParentScene">
                    <interface>
                        <unexpected />
                    </interface>
                    <unexpectedToo />
                </component>
            `);
            expect(file.diagnostics).to.be.lengthOf(2);
            expect(file.diagnostics[0]).to.deep.include({
                ...DiagnosticMessages.xmlUnexpectedTag('unexpected'),
                range: Range.create(3, 9, 3, 19)
            });
            expect(file.diagnostics[1]).to.deep.include({
                ...DiagnosticMessages.xmlUnexpectedTag('unexpectedToo'),
                range: Range.create(5, 5, 5, 18)
            });
        });

        it('Adds error when no component is declared in xml', () => {
<<<<<<< HEAD
            file = program.setFile('components/file.xml', '<script type="text/brightscript" uri="ChildScene.brs" />');
            program.validate();
            expect(file.diagnostics).to.be.lengthOf(2);
            expect(file.diagnostics[0]).to.deep.include({
                ...DiagnosticMessages.xmlUnexpectedTag('script'),
                range: Range.create(0, 1, 0, 7)
            });
            expect(file.diagnostics[1]).to.deep.include(
=======
            program.addOrReplaceFile('components/comp.xml', '<script type="text/brightscript" uri="ChildScene.brs" />');
            program.validate();
            expectDiagnostics(program, [
                {
                    ...DiagnosticMessages.xmlUnexpectedTag('script'),
                    range: Range.create(0, 1, 0, 7)
                },
>>>>>>> edc72b08
                DiagnosticMessages.xmlComponentMissingComponentDeclaration()
            ]);
        });

        it('adds error when component does not declare a name', () => {
<<<<<<< HEAD
            file = program.setFile('components/ParentScene.xml', trim`
=======
            file = program.addOrReplaceFile('components/comp.xml', trim`
>>>>>>> edc72b08
                <?xml version="1.0" encoding="utf-8" ?>
                <component extends="ParentScene">
                    <script type="text/brightscript" uri="ChildScene.brs" />
                </component>
            `);
            program.validate();
            expect(file.diagnostics).to.be.lengthOf(1);
            expect(file.diagnostics[0]).to.deep.include(<BsDiagnostic>{
                message: DiagnosticMessages.xmlComponentMissingNameAttribute().message,
                range: Range.create(1, 1, 1, 10)
            });
        });

        it('catches xml parse errors', () => {
<<<<<<< HEAD
            file = program.setFile('components/ParentScene.xml', trim`
=======
            file = program.addOrReplaceFile('components/comp.xml', trim`
>>>>>>> edc72b08
                <?xml version="1.0" encoding="utf-8" ?>
                <component 1extends="ParentScene">
                </component>
            `);
            program.validate();
            expect(file.diagnostics).to.be.lengthOf(2);
            expect(file.diagnostics[0].code).to.equal(DiagnosticMessages.xmlGenericParseError('').code); //unexpected character '1'
            expect(file.diagnostics[1]).to.deep.include(<BsDiagnostic>{
                code: DiagnosticMessages.xmlComponentMissingNameAttribute().code,
                range: Range.create(1, 1, 1, 10)
            });
        });

        it('finds script imports', () => {
            file = new XmlFile('abspath/components/cmp1.xml', 'components/cmp1.xml', program);
            file.parse(trim`
                <?xml version="1.0" encoding="utf-8" ?>
                <component name="Cmp1" extends="Scene">
                    <script type="text/brightscript" uri="pkg:/components/cmp1.brs" />
                </component>
            `);
            expect(file.scriptTagImports.length).to.equal(1);
            expect(file.scriptTagImports[0]).to.deep.include(<FileReference>{
                sourceFile: file,
                text: 'pkg:/components/cmp1.brs',
                pkgPath: `pkg:/components/cmp1.brs`,
                filePathRange: Range.create(2, 42, 2, 66)
            });
        });

        it('throws an error if the file has already been parsed', () => {
            file = new XmlFile('abspath', 'relpath', program);
            file.parse('a comment');
            try {
                file.parse(`'a new comment`);
                assert.fail(null, null, 'Should have thrown an exception, but did not');
            } catch (e) {
                //test passes
            }
        });

        it('resolves relative paths', () => {
            file = program.setFile({
                src: `${rootDir}/components/comp1.xml`,
                dest: 'components/comp1.xml'
            }, trim`
                <?xml version="1.0" encoding="utf-8" ?>
                <component name="Cmp1" extends="Scene">
                    <script type="text/brightscript" uri="cmp1.brs" />
                </component>
            `);
            expect(file.scriptTagImports.length).to.equal(1);
            expect(file.scriptTagImports[0]).to.deep.include(<FileReference>{
                text: 'cmp1.brs',
                pkgPath: `pkg:/components/cmp1.brs`
            });
        });

        it('finds correct position for empty uri in script tag', () => {
            file = program.setFile({
                src: `${rootDir}/components/comp1.xml`,
                dest: 'components/comp1.xml'
            }, trim`
                <?xml version="1.0" encoding="utf-8" ?>
                <component name="Cmp1" extends="Scene">
                    <script type="text/brightscript" uri="" />
                </component>
            `);
            expect(file.scriptTagImports.length).to.equal(1);
            expect(file.scriptTagImports[0]?.filePathRange).to.eql(
                Range.create(2, 42, 2, 42)
            );
        });
    });

    describe('doesReferenceFile', () => {
        it('compares case insensitive', () => {
            let xmlFile = program.setFile({
                src: `${rootDir}/components/comp1.xml`,
                dest: 'components/comp1.xml'
            }, trim`
                <?xml version="1.0" encoding="utf-8" ?>
                <component name="Cmp1" extends="Scene">
                    <script type="text/brightscript" uri="HeroGrid.brs" />
                </component>
            `);
            let brsFile = program.setFile({
                src: `${rootDir}/components/HEROGRID.brs`,
                dest: `components/HEROGRID.brs`
            }, ``);
            expect((xmlFile as XmlFile).doesReferenceFile(brsFile)).to.be.true;
        });
    });

    describe('autoImportComponentScript', () => {
        it('is not enabled by default', () => {
            program.setFile({ src: `${rootDir}/components/comp1.xml`, dest: 'components/comp1.xml' }, trim`
                <?xml version="1.0" encoding="utf-8" ?>
                <component name="ParentScene" extends="GrandparentScene">
                    <script type="text/brightscript" uri="./lib.brs" />
                </component>
            `);

            program.setFile({ src: `${rootDir}/components/lib.brs`, dest: 'components/lib.brs' }, `
                function libFunc()
                end function
            `);

            program.setFile({ src: `${rootDir}/components/comp1.bs`, dest: 'components/comp1.bs' }, `
                function init()
                    libFunc()
                end function
            `);

            program.validate();
            expectDiagnostics(program, [
                DiagnosticMessages.fileNotReferencedByAnyOtherFile()
            ]);
        });

        it('is not enabled by default', () => {
            program = new Program({
                rootDir: rootDir,
                autoImportComponentScript: true
            });
            program.setFile({ src: `${rootDir}/components/comp1.xml`, dest: 'components/comp1.xml' }, trim`
                <?xml version="1.0" encoding="utf-8" ?>
                <component name="ParentScene" extends="GrandparentScene">
                    <script type="text/brightscript" uri="./lib.brs" />
                </component>
            `);

            program.setFile({ src: `${rootDir}/components/lib.brs`, dest: 'components/lib.brs' }, `
                function libFunc()
                end function
            `);

            program.setFile({ src: `${rootDir}/components/comp1.bs`, dest: 'components/comp1.bs' }, `
                function init()
                    libFunc()
                end function
            `);

            program.validate();

            //there should be no errors
            expectZeroDiagnostics(program);
        });
    });

    describe('getCompletions', () => {
        it('formats completion paths with proper slashes', () => {
            program.setFile('pkg:/components/component1/component1.brs', '');

            const xmlFile = program.setFile<XmlFile>('components/component1/component1.xml', trim`
                <?xml version="1.0" encoding="utf-8" ?>
                <component name="Component1" extends="Group">
                </component
            `);
            xmlFile.parser.references.scriptTagImports.push({
                pkgPath: 'pkg:/components/component1/component1.brs',
                text: 'component1.brs',
                filePathRange: Range.create(1, 1, 1, 1)
            });

            expect(xmlFile.getCompletions(Position.create(1, 1))[0]).to.include({
                label: 'component1.brs',
                kind: CompletionItemKind.File
            });

            expect(xmlFile.getCompletions(Position.create(1, 1))[1]).to.include(<CompletionItem>{
                label: 'pkg:/components/component1/component1.brs',
                kind: CompletionItemKind.File
            });
        });

        it('returns empty set when out of range', () => {
            program.setFile({ src: `${rootDir}/components/Component1.brs`, dest: 'components/component1.brs' }, ``);
            expect(file.getCompletions(Position.create(99, 99))).to.be.empty;
        });

        //TODO - refine this test once cdata scripts are supported
        it('prevents scope completions entirely', () => {
            program.setFile({ src: `${rootDir}/components/Component1.brs`, dest: 'components/component1.brs' }, ``);

            let xmlFile = program.setFile({ src: `${rootDir}/components/Component1.xml`, dest: 'components/component1.xml' }, trim`
                <?xml version="1.0" encoding="utf-8" ?>
                <component name="ParentScene" extends="GrandparentScene">
                    <script type="text/brightscript" uri="./Component1.brs" />
                </component>
            `);

            expect(program.getCompletions(xmlFile.srcPath, Position.create(1, 1))).to.be.empty;
        });
    });

    describe('getAllDependencies', () => {
        it('returns own imports', () => {
            file = program.setFile('components/comp1.xml', trim`
                <?xml version="1.0" encoding="utf-8" ?>
                <component name="ChildScene" extends="BaseScene">
                    <script type="text/brightscript" uri="pkg:/source/lib.brs" />
                </component>
            `);
            expect(file.getOwnDependencies().sort()).to.eql([
                'pkg:/source/lib.brs',
                'pkg:/source/lib.d.bs'
            ]);
        });
    });

    it('invalidates dependent scopes on change', () => {
        let xmlFile = program.setFile<XmlFile>({
            src: `${rootDir}/components/comp1.xml`,
            dest: `components/comp1.xml`
        }, trim`
            <?xml version="1.0" encoding="utf-8" ?>
            <component name="ChildScene" extends="BaseScene">
                <script type="text/brightscript" uri="pkg:/source/lib.bs" />
            </component>
        `);
        program.validate();
        let scope = program.getScopesForFile(xmlFile)[0];
        //scope should be validated
        expect(scope.isValidated);

        //add lib1
        program.setFile({
            src: `${rootDir}/source/lib.bs`,
            dest: `source/lib.bs`
        }, ``);
        //adding a dependent file should have invalidated the scope
        expect(scope.isValidated).to.be.false;
        program.validate();
        expect(scope.isValidated).to.be.true;

        //update lib1 to include an import
        program.setFile({
            src: `${rootDir}/source/lib.bs`,
            dest: `source/lib.bs`
        }, `
            import "lib2.bs"
        `);

        //scope should have been invalidated again
        expect(scope.isValidated).to.be.false;
        program.validate();
        expect(scope.isValidated).to.be.true;

        //add the lib2 imported from lib
        program.setFile({
            src: `${rootDir}/source/lib2.bs`,
            dest: `source/lib2.bs`
        }, ``);

        //scope should have been invalidated again because of chained dependency
        expect(scope.isValidated).to.be.false;
        program.validate();
        expect(scope.isValidated).to.be.true;

        program.removeFile(`${rootDir}/source/lib.bs`);
        expect(scope.isValidated).to.be.false;
    });

    it('does not invalidate unrelated scopes on change', () => {
        let xmlFile1 = program.setFile<XmlFile>({
            src: `${rootDir}/components/comp1.xml`,
            dest: `components/comp1.xml`
        }, trim`
            <?xml version="1.0" encoding="utf-8" ?>
            <component name="ChildScene1" extends="BaseScene">
                <script type="text/brightscript" uri="pkg:/source/lib.brs" />
            </component>
        `);

        let xmlFile2 = program.setFile<XmlFile>({
            src: `${rootDir}/components/comp2.xml`,
            dest: `components/comp2.xml`
        }, trim`
            <?xml version="1.0" encoding="utf-8" ?>
            <component name="ChildScene2" extends="BaseScene">
            </component>
        `);

        program.validate();
        //scope should be validated
        expect(program.getScopesForFile(xmlFile1)[0].isValidated).to.be.true;
        expect(program.getScopesForFile(xmlFile2)[0].isValidated).to.be.true;

        //add the lib file
        program.setFile({
            src: `${rootDir}/source/lib.brs`,
            dest: `source/lib.brs`
        }, ``);
        expect(program.getScopesForFile(xmlFile1)[0].isValidated).to.be.false;
        expect(program.getScopesForFile(xmlFile2)[0].isValidated).to.be.true;
    });

    it('allows adding diagnostics', () => {
        const expected = [{
            message: 'message',
            file: undefined,
            range: undefined
        }];
        file.addDiagnostics(expected);
        expectDiagnostics(file, expected);
    });

    describe('component extends', () => {
        it('works for single-line', () => {
            file = program.setFile(
                {
                    src: `${rootDir}/components/comp1.xml`,
                    dest: `components/comp1.xml`
                },
                trim`
                    <?xml version="1.0" encoding="utf-8" ?>
                    <component name="ChildScene" extends="BaseScene">
                    </component>
                `
            );
            expect(file.parentComponentName.range).to.eql(Range.create(1, 38, 1, 47));
        });

        it('works for multi-line', () => {
            file = program.setFile(
                {
                    src: `${rootDir}/components/comp1.xml`,
                    dest: `components/comp1.xml`
                },
                trim`
                    <?xml version="1.0" encoding="utf-8" ?>
                    <component name="ChildScene"
                        extends="BaseScene">
                    </component>
                `
            );
            expect(file.parentComponentName.range).to.eql(Range.create(2, 13, 2, 22));
        });

        it('does not throw when unable to find extends', () => {
            file = program.setFile(
                {
                    src: `${rootDir}/components/comp1.xml`,
                    dest: `components/comp1.xml`
                },
                trim`
                    <?xml version="1.0" encoding="utf-8" ?>
                    <component name="ChildScene">
                    </component>
                `
            );
            expect(file.parentComponentName).to.not.exist;
        });

        it('adds warning when no "extends" attribute is found', () => {
<<<<<<< HEAD
            file = program.setFile<XmlFile>(
=======
            program.addOrReplaceFile<XmlFile>(
>>>>>>> edc72b08
                {
                    src: `${rootDir}/components/comp1.xml`,
                    dest: `components/comp1.xml`
                },
                trim`
                    <?xml version="1.0" encoding="utf-8" ?>
                    <component name="ChildScene">
                    </component>
                `
            );
            program.validate();
<<<<<<< HEAD

            expectDiagnostics(file, [
=======
            expectDiagnostics(program, [
>>>>>>> edc72b08
                DiagnosticMessages.xmlComponentMissingExtendsAttribute()
            ]);
        });
    });

    it('detects when importing the codebehind file unnecessarily', () => {
        program = new Program({
            autoImportComponentScript: true,
            rootDir: rootDir
        });
        program.setFile({
            src: `${rootDir}/components/SimpleScene.bs`,
            dest: `components/SimpleScene.bs`
        }, '');
        program.setFile({
            src: `${rootDir}/components/SimpleScene.xml`,
            dest: `components/SimpleScene.xml`
        }, trim`
            <?xml version="1.0" encoding="utf-8" ?>
            <component name="SimpleScene" extends="Scene">
                <script type="text/brighterscript" uri="SimpleScene.bs" />
            </component>
        `);

        program.validate();
        expectDiagnostics(program, [
            DiagnosticMessages.unnecessaryCodebehindScriptImport()
        ]);
    });

    describe('transpile', () => {
        it('supports instantresume <customization> elements', async () => {
            fsExtra.outputFileSync(`${rootDir}/manifest`, '');
            fsExtra.outputFileSync(`${rootDir}/source/main.brs`, `sub main()\nend sub`);
            fsExtra.outputFileSync(`${rootDir}/components/MainScene.xml`, trim`
                <?xml version="1.0" encoding="utf-8" ?>
                <component name="MainScene" extends="Scene">
                    <customization resumehandler="customResume" />
                    <customization suspendhandler="customSuspend" />
                    <children>
                        <Rectangle width="1920" height="1080" />
                    </children>
                </component>
            `);
            const builder = new ProgramBuilder();
            await builder.run({
                cwd: rootDir,
                retainStagingFolder: true,
                stagingFolderPath: stagingDir,
                logLevel: LogLevel.off
            });
            expect(
                fsExtra.readFileSync(`${stagingDir}/components/MainScene.xml`).toString()
            ).to.eql(trim`
                <?xml version="1.0" encoding="utf-8" ?>
                <component name="MainScene" extends="Scene">
                    <customization resumehandler="customResume" />
                    <customization suspendhandler="customSuspend" />
                    <children>
                        <Rectangle width="1920" height="1080" />
                    </children>
                    <script type="text/brightscript" uri="pkg:/source/bslib.brs" />
                </component>
            `);
        });

        it(`honors the 'needsTranspiled' flag when set in 'afterFileParse'`, () => {
            program.plugins.add({
                name: 'test',
                afterFileParse: (event) => {
                    //enable transpile for every file
                    event.file.needsTranspiled = true;
                }
            });
            const file = program.setFile('components/file.xml', trim`
                <?xml version="1.0" encoding="utf-8" ?>
                <component name="Comp" extends="Group">
                </component>
            `);
            expect(file.needsTranspiled).to.be.true;
        });

        it('includes bslib script', () => {
            testTranspile(trim`
                <?xml version="1.0" encoding="utf-8" ?>
                <component name="Comp" extends="Group">
                </component>
            `, trim`
                <?xml version="1.0" encoding="utf-8" ?>
                <component name="Comp" extends="Group">
                    <script type="text/brightscript" uri="pkg:/source/bslib.brs" />
                </component>
            `, 'none', 'components/Comp.xml');
        });

        it('does not include additional bslib script if already there ', () => {
            testTranspile(trim`
                <?xml version="1.0" encoding="utf-8" ?>
                <component name="Comp" extends="Group">
                    <script type="text/brightscript" uri="pkg:/source/bslib.brs" />
                </component>
            `, trim`
                <?xml version="1.0" encoding="utf-8" ?>
                <component name="Comp" extends="Group">
                    <script type="text/brightscript" uri="pkg:/source/bslib.brs" />
                </component>
            `, 'none', 'components/child.xml');
        });

        it('does not include bslib script if already there from ropm', () => {
            program.setFile('source/roku_modules/bslib/bslib.brs', ``);
            program.setFile('source/lib.bs', ``);
            //include a bs file to force transpile for the xml file
            testTranspile(trim`
                <?xml version="1.0" encoding="utf-8" ?>
                <component name="Comp" extends="Group">
                    <script type="text/brightscript" uri="pkg:/source/lib.bs" />
                    <script type="text/brightscript" uri="pkg:/source/roku_modules/bslib/bslib.brs" />
                </component>
            `, trim`
                <?xml version="1.0" encoding="utf-8" ?>
                <component name="Comp" extends="Group">
                    <script type="text/brightscript" uri="pkg:/source/lib.brs" />
                    <script type="text/brightscript" uri="pkg:/source/roku_modules/bslib/bslib.brs" />
                </component>
            `, 'none', 'components/child.xml');
        });

        it('does not transpile xml file when bslib script is already present', () => {
            const file = program.setFile('components/comp.xml', trim`
                <?xml version="1.0" encoding="utf-8" ?>
                <component name="Comp" extends="Group">
                    <script type="text/brightscript" uri="pkg:/source/bslib.brs" />
                </component>
            `);
            program.validate();
            expectZeroDiagnostics(program);
            expect(file.needsTranspiled).to.be.false;
        });


        /**
         * There was a bug that would incorrectly replace one of the script paths on the second or third transpile, so this test verifies it doesn't do that anymore
         */
        it('does not mangle scripts on multiple transpile', async () => {
            program.setFile('components/SimpleScene.bs', ``);

            program.setFile(`components/SimpleScene.xml`, trim`
                <?xml version="1.0" encoding="utf-8" ?>
                <component name="SimpleScene" extends="Scene">
                    <script type="text/brightscript" uri="SimpleScene.bs" />
                </component>
            `);

            const expected = trim`
                <?xml version="1.0" encoding="utf-8" ?>
                <component name="SimpleScene" extends="Scene">
                    <script type="text/brightscript" uri="SimpleScene.brs" />
                    <script type="text/brightscript" uri="pkg:/source/bslib.brs" />
                </component>
            `;

            await program.transpile([], stagingDir);
            expect(fsExtra.readFileSync(`${stagingDir}/components/SimpleScene.xml`).toString()).to.eql(expected);

            //clear the output folder
            fsExtra.emptyDirSync(stagingDir);
            await program.transpile([], stagingDir);
            expect(fsExtra.readFileSync(`${stagingDir}/components/SimpleScene.xml`).toString()).to.eql(expected);
        });

        it('keeps all content of the XML', () => {
            program.setFile(`components/SimpleScene.bs`, `
                sub b()
                end sub
            `);

            testTranspile(trim`
                <?xml version="1.0" encoding="utf-8" ?>
                <component
                    name="SimpleScene" extends="Scene"
                    xmlns:xsi="http://www.w3.org/2001/XMLSchema-instance"
                    xsi:noNamespaceSchemaLocation="https://devtools.web.roku.com/schema/RokuSceneGraph.xsd"
                >
                    <interface>
                        <field id="a" type="string" />
                        <function name="b" />
                    </interface>
                    <script type="text/brightscript" uri="SimpleScene.bs"/>
                    <children>
                        <aa id="aa">
                            <bb id="bb" />
                        </aa>
                    </children>
                </component>
            `, trim`
                <?xml version="1.0" encoding="utf-8" ?>
                <component name="SimpleScene" extends="Scene" xmlns:xsi="http://www.w3.org/2001/XMLSchema-instance" xsi:noNamespaceSchemaLocation="https://devtools.web.roku.com/schema/RokuSceneGraph.xsd">
                    <interface>
                        <field id="a" type="string" />
                        <function name="b" />
                    </interface>
                    <script type="text/brightscript" uri="SimpleScene.brs" />
                    <children>
                        <aa id="aa">
                            <bb id="bb" />
                        </aa>
                    </children>
                    <script type="text/brightscript" uri="pkg:/source/bslib.brs" />
                </component>
            `, 'none', 'components/SimpleScene.xml');
        });

        it('changes file extensions from bs to brs', () => {
            program.setFile(`components/SimpleScene.bs`, `
                import "pkg:/source/lib.bs"
            `);
            program.setFile('source/lib.bs', ``);

            testTranspile(trim`
                <?xml version="1.0" encoding="utf-8" ?>
                <component name="SimpleScene" extends="Scene">
                    <script type="text/brighterscript" uri="SimpleScene.bs"/>
                </component>
            `, trim`
                <?xml version="1.0" encoding="utf-8" ?>
                <component name="SimpleScene" extends="Scene">
                    <script type="text/brightscript" uri="SimpleScene.brs" />
                    <script type="text/brightscript" uri="pkg:/source/lib.brs" />
                    <script type="text/brightscript" uri="pkg:/source/bslib.brs" />
                </component>
            `, 'none', 'components/SimpleScene.xml');
        });

        it('does not fail on missing script type', () => {
            program.setFile('components/SimpleScene.brs', '');
            testTranspile(trim`
                <?xml version="1.0" encoding="utf-8" ?>
                <component name="SimpleScene" extends="Scene">
                    <script uri="SimpleScene.brs"/>
                </component>
            `, trim`
                <?xml version="1.0" encoding="utf-8" ?>
                <component name="SimpleScene" extends="Scene">
                    <script uri="SimpleScene.brs" type="text/brightscript" />
                    <script type="text/brightscript" uri="pkg:/source/bslib.brs" />
                </component>
            `, null, 'components/comp.xml');
        });

        it('returns the XML unmodified if needsTranspiled is false', () => {
            let file = program.setFile('components/SimpleScene.xml', trim`
                <?xml version="1.0" encoding="utf-8" ?>
                <!-- should stay as-is -->
                <component name="SimpleScene" extends="Scene" >
                <script type="text/brightscript" uri="SimpleScene.brs"/>
                </component>
            `);
            //prevent the default auto-imports to ensure no transpilation from AST
            (file as any).getMissingImportsForTranspile = () => [];
            expect(trimMap(file.transpile().code)).to.equal(trim`
                <?xml version="1.0" encoding="utf-8" ?>
                <!-- should stay as-is -->
                <component name="SimpleScene" extends="Scene" >
                <script type="text/brightscript" uri="SimpleScene.brs"/>
                </component>
            `);
        });

        it('needsTranspiled is false by default', () => {
            let file = program.setFile('components/SimpleScene.xml', trim`
                <?xml version="1.0" encoding="utf-8" ?>
                <component name="SimpleScene" extends="Scene" >
                </component>
            `);
            expect(file.needsTranspiled).to.be.false;
        });

        it('needsTranspiled is true if an import is brighterscript', () => {
            let file = program.setFile('components/SimpleScene.xml', trim`
                <?xml version="1.0" encoding="utf-8" ?>
                <component name="SimpleScene" extends="Scene" >
                    <script type="text/brightscript" uri="SimpleScene.bs"/>
                </component>
            `);
            program.validate();
            expect(file.needsTranspiled).to.be.true;
        });

        it('simple source mapping includes sourcemap reference', () => {
            program.options.sourceMap = true;
            let file = program.setFile('components/SimpleScene.xml', trim`
                <?xml version="1.0" encoding="utf-8" ?>
                <component name="SimpleScene" extends="Scene">
                </component>
            `);
            //prevent the default auto-imports to ensure no transpilation from AST
            (file as any).getMissingImportsForTranspile = () => [];
            const code = file.transpile().code;
            expect(code.endsWith(`<!--//# sourceMappingURL=./SimpleScene.xml.map -->`)).to.be.true;
        });

        it('AST-based source mapping includes sourcemap reference', () => {
            program.options.sourceMap = true;
            let file = program.setFile('components/SimpleScene.xml', trim`
                <?xml version="1.0" encoding="utf-8" ?>
                <component name="SimpleScene" extends="Scene">
                </component>
            `);
            file.needsTranspiled = true;
            const code = file.transpile().code;
            expect(code.endsWith(`<!--//# sourceMappingURL=./SimpleScene.xml.map -->`)).to.be.true;
        });
    });

    describe('Transform plugins', () => {
        function parseFileWithPlugins(validateXml: (file: XmlFile) => void) {
            const rootDir = process.cwd();
            const program = new Program({
                rootDir: rootDir
            });
            program.plugins.add({
                name: 'Transform plugins',
<<<<<<< HEAD
                afterFileParse: (event: AfterFileParseEvent) => validateXml(event.file as XmlFile)
            });
            return program.setFile('components/Cmp1.xml', trim`
=======
                afterFileParse: file => validateXml(file as XmlFile)
            });
            file = program.addOrReplaceFile<XmlFile>('components/component.xml', trim`
>>>>>>> edc72b08
                <?xml version="1.0" encoding="utf-8" ?>
                <component name="Cmp1" extends="Scene">
                </component>
            `);
<<<<<<< HEAD
=======
            program.validate();
            return file;
>>>>>>> edc72b08
        }

        it('Calls XML file validation plugins', () => {
            const validateXml = sinon.spy();
            const file = parseFileWithPlugins(validateXml);
            expect(validateXml.callCount).to.be.greaterThan(0);
            expect(
                validateXml.getCalls().flatMap(x => x.args)
            ).to.include(file);
        });
    });

    it('plugin diagnostics work for xml files', () => {
        program.plugins.add({
            name: 'Xml diagnostic test',
            afterFileParse: ({ file }) => {
                if (file.srcPath.endsWith('.xml')) {
                    file.addDiagnostics([{
                        file: file,
                        message: 'Test diagnostic',
                        range: Range.create(0, 0, 0, 0),
                        code: 9999
                    }]);
                }
            }
        });

        program.setFile('components/comp.xml', trim`
            <?xml version="1.0" encoding="utf-8" ?>
            <component name="Cmp1" extends="Scene">
            </component>
        `);
        program.validate();
        expectDiagnostics(program, [{
            message: 'Test diagnostic',
            code: 9999
        }]);
    });

    describe('typedef', () => {
        it('loads d.bs files from parent scope', () => {
            program.setFile<XmlFile>('components/ParentComponent.xml', trim`
                <?xml version="1.0" encoding="utf-8" ?>
                <component name="ParentComponent" extends="Scene">
                    <script uri="ParentComponent.brs" />
                </component>
            `);

            program.setFile('components/ParentComponent.d.bs', `
                import "Lib.brs"
                namespace Parent
                    sub log()
                    end sub
                end namespace
            `);
            program.setFile('components/ParentComponent.brs', `
                sub Parent_log()
                end sub
            `);

            program.setFile('components/Lib.d.bs', `
                namespace Lib
                    sub log()
                    end sub
                end namespace
            `);
            program.setFile('components/Lib.brs', `
                sub Lib_log()
                end sub
            `);

            program.setFile<XmlFile>('components/ChildComponent.xml', trim`
                <?xml version="1.0" encoding="utf-8" ?>
                <component name="ChildComponent" extends="ParentComponent">
                    <script uri="ChildComponent.bs" />
                </component>
            `);
            program.setFile('components/ChildComponent.bs', `
                sub init()
                    Parent.log()
                    Lib.log()
                end sub
            `);
            program.validate();
            expectZeroDiagnostics(program);
            const scope = program.getComponentScope('ChildComponent');
            expect([...scope.namespaceLookup.keys()].sort()).to.eql([
                'lib',
                'parent'
            ]);
        });

        it('loads `d.bs` files into scope', () => {
            const xmlFile = program.setFile<XmlFile>('components/Component1.xml', trim`
                <?xml version="1.0" encoding="utf-8" ?>
                <component name="Component1" extends="Scene">
                    <script uri="Component1.brs" />
                </component>
            `);
            program.setFile('components/Component1.d.bs', `
                sub logInfo()
                end sub
            `);

            expect(program.getScopesForFile(xmlFile)[0].getAllCallables().map(x => x.callable.name)).to.include('logInfo');
        });

        it('does not include `d.bs` script during transpile', () => {
            program.setFile('source/logger.d.bs', `
                sub logInfo()
                end sub
            `);
            program.setFile('source/logger.brs', `
                sub logInfo()
                end sub
            `);
            program.setFile('components/Component1.bs', `
                import "pkg:/source/logger.brs"
                sub init()
                end sub
            `);
            testTranspile(trim`
                <?xml version="1.0" encoding="utf-8" ?>
                <component name="Component1" extends="Scene">
                    <script type="text/brighterscript" uri="Component1.bs" />
                </component>
            `, trim`
                <?xml version="1.0" encoding="utf-8" ?>
                <component name="Component1" extends="Scene">
                    <script type="text/brightscript" uri="Component1.brs" />
                    <script type="text/brightscript" uri="pkg:/source/logger.brs" />
                    <script type="text/brightscript" uri="pkg:/source/bslib.brs" />
                </component>
            `, 'none', 'components/Component1.xml');
        });

        it('does not load .brs information into scope if related d.bs is in scope', () => {
            const xmlFile = program.setFile<XmlFile>('components/Component1.xml', trim`
                <?xml version="1.0" encoding="utf-8" ?>
                <component name="Component1" extends="Scene">
                    <script uri="Component1.brs" />
                </component>
            `);
            const scope = program.getScopesForFile(xmlFile)[0];

            //load brs file
            program.setFile('components/Component1.brs', `
                sub logInfo()
                end sub
                sub logWarning()
                end sub
            `);

            let functionNames = scope.getAllCallables().map(x => x.callable.name);
            expect(functionNames).to.include('logInfo');
            expect(functionNames).to.include('logWarning');

            //load d.bs file, which should shadow out the .brs file
            program.setFile('components/Component1.d.bs', `
                sub logError()
                end sub
            `);

            functionNames = scope.getAllCallables().map(x => x.callable.name);
            expect(functionNames).to.include('logError');
            expect(functionNames).not.to.include('logInfo');
            expect(functionNames).not.to.include('logWarning');
        });

        it('updates xml scope when typedef disappears', () => {
            const xmlFile = program.setFile<XmlFile>('components/Component1.xml', trim`
                <?xml version="1.0" encoding="utf-8" ?>
                <component name="Component1" extends="Scene">
                    <script uri="Component1.brs" />
                </component>
            `);
            const scope = program.getScopesForFile(xmlFile)[0];

            //load brs file
            program.setFile('components/Component1.brs', `
                sub logBrs()
                end sub
            `);
            //load d.bs file, which should shadow out the .brs file
            const typedef = program.setFile('components/Component1.d.bs', `
                sub logTypedef()
                end sub
            `);
            program.validate();
            let functionNames = scope.getOwnCallables().map(x => x.callable.name);
            expect(functionNames).to.include('logTypedef');
            expect(functionNames).not.to.include('logBrs');

            //remove the typdef file
            program.removeFile(typedef.srcPath);

            program.validate();
            functionNames = scope.getOwnCallables().map(x => x.callable.name);
            expect(functionNames).not.to.include('logTypedef');
            expect(functionNames).to.include('logBrs');
        });
    });

    it('finds script imports for single-quoted script tags', () => {
        const file = program.setFile<XmlFile>('components/file.xml', trim`
            <?xml version="1.0" encoding="utf-8" ?>
            <component name="Cmp1" extends="Scene">
                <script uri='SingleQuotedFile.brs' />
            </component>
        `);
        expect(file.scriptTagImports[0]?.text).to.eql('SingleQuotedFile.brs');
    });

    describe('commentFlags', () => {
        it('ignores warning from previous line comment', () => {
            //component without a name attribute
            program.setFile<XmlFile>('components/file.xml', trim`
                <?xml version="1.0" encoding="utf-8" ?>
                <!--bs:disable-next-line-->
                <component>
                </component>
            `);
            program.validate();
            expectZeroDiagnostics(program);
        });

        it('ignores warning from previous line just for the specified code', () => {
            //component without a name attribute
            program.setFile<XmlFile>('components/file.xml', trim`
                <?xml version="1.0" encoding="utf-8" ?>
                <!--bs:disable-next-line 1006-->
                <component>
                </component>
            `);
            program.validate();
            expectDiagnostics(program, [
                DiagnosticMessages.xmlComponentMissingExtendsAttribute()
            ]);
        });

        it('ignores warning from previous line comment', () => {
            //component without a name attribute
            program.setFile<XmlFile>('components/file.xml', trim`
                <?xml version="1.0" encoding="utf-8" ?>
                <component> <!--bs:disable-line-->
                </component>
            `);
            program.validate();
            expectZeroDiagnostics(program);
        });

        it('ignores warning from previous line just for the specified code', () => {
            //component without a name attribute
            program.setFile<XmlFile>('components/file.xml', trim`
                <?xml version="1.0" encoding="utf-8" ?>
                <component> <!--bs:disable-line 1006-->
                </component>
            `);
            program.validate();
            expectDiagnostics(program, [
                DiagnosticMessages.xmlComponentMissingExtendsAttribute()
            ]);
        });
    });

    it('includes single quotes in transpiled output', () => {
        testTranspile(trim`
            <?xml version="1.0" encoding="utf-8" ?>
            <component name="Cmp1" extends="Scene">
                <interface>
                    <field id="test" type="assocarray" value='{"testA":"testA"}' />
                </interface>
                <script type="text/brightscript" uri="pkg:/source/bslib.brs" />
            </component>
        `, undefined, 'none', 'components/file.xml');
    });

    describe('duplicate components', () => {
        it('more gracefully handles multiple components with the same name', () => {
            program.setFile('components/comp1.brs', ``);
            program.setFile('components/comp1.xml', trim`
                <?xml version="1.0" encoding="utf-8" ?>
                <component name="comp1" extends="Group">
                    <script uri="comp1.brs" />
                </component>
            `);
            //add another component with the same name
            program.setFile('components/comp2.brs', ``);
            program.setFile('components/comp2.xml', trim`
                <?xml version="1.0" encoding="utf-8" ?>
                <component name="comp1" extends="Group">
                    <script uri="comp2.brs" />
                </component>
            `);
            program.validate();
            expectDiagnostics(program, [
                DiagnosticMessages.duplicateComponentName('comp1'),
                DiagnosticMessages.duplicateComponentName('comp1')
            ]);
        });

        it('maintains consistent component selection', () => {
            //add comp2 first
            const comp2 = program.setFile('components/comp2.xml', trim`
                <?xml version="1.0" encoding="utf-8" ?>
                <component name="comp1">
                </component>
            `);
            expect(program.getComponent('comp1').file.pkgPath).to.equal(comp2.pkgPath);

            //add comp1. it should become the main component with this name
            const comp1 = program.setFile('components/comp1.xml', trim`
                <?xml version="1.0" encoding="utf-8" ?>
                <component name="comp1" extends="Group">
                </component>
            `);
            expect(program.getComponent('comp1').file.pkgPath).to.equal(comp1.pkgPath);

            //remove comp1, comp2 should be the primary again
            program.removeFile(s`${rootDir}/components/comp1.xml`);
            expect(program.getComponent('comp1').file.pkgPath).to.equal(comp2.pkgPath);

            //add comp3
            program.setFile('components/comp3.xml', trim`
                <?xml version="1.0" encoding="utf-8" ?>
                <component name="comp1">
                </component>
            `);
            //...the 2nd file should still be main
            expect(program.getComponent('comp1').file.pkgPath).to.equal(comp2.pkgPath);
        });
    });
});<|MERGE_RESOLUTION|>--- conflicted
+++ resolved
@@ -41,21 +41,13 @@
             const expected = 'OtherName';
             program.plugins.add({
                 name: 'allows modifying the parsed XML model',
-<<<<<<< HEAD
                 afterFileParse: (event) => {
-                    (event.file as XmlFile).parser.ast.root.attributes[0].tokens.value.text = expected;
-                }
-            });
-            file = program.setFile('components/ChildScene.xml', trim`
-=======
-                afterFileParse: (file) => {
-                    if (isXmlFile(file) && file.parser.ast.root?.attributes?.[0]?.value) {
-                        file.parser.ast.root.attributes[0].value.text = expected;
+                    if (isXmlFile(event.file) && event.file.parser.ast.root?.attributes?.[0]?.tokens?.value) {
+                        event.file.parser.ast.root.attributes[0].tokens.value.text = expected;
                     }
                 }
             });
-            file = program.addOrReplaceFile('components/ChildScene.xml', trim`
->>>>>>> edc72b08
+            file = program.setFile('components/ChildScene.xml', trim`
                 <?xml version="1.0" encoding="utf-8" ?>
                 <component name="ChildScene" extends="Scene">
                 </component>
@@ -64,21 +56,22 @@
         });
 
         it('only removes specified attribute when calling setAttribute', () => {
-            file = new XmlFile('abs', 'rel', program);
             program.plugins.add({
                 name: 'allows modifying the parsed XML model',
-                afterFileParse: () => {
-                    let child = file.parser.ast.component.children.childNodes[0];
-                    expect(child.attributes).to.have.lengthOf(4);
-                    child.setAttributeValue('text', undefined);
-                    expect(child.id).to.equal('one');
-                    expect(child.attributes).to.have.lengthOf(3);
-                    child.setAttributeValue('text3', undefined);
-                    expect(child.id).to.equal('one');
-                    expect(child.attributes).to.have.lengthOf(2);
+                afterFileParse: (event: AfterFileParseEvent) => {
+                    if (isXmlFile(event.file)) {
+                        let child = event.file.parser.ast.component.children.childNodes[0];
+                        expect(child.attributes).to.have.lengthOf(4);
+                        child.setAttributeValue('text', undefined);
+                        expect(child.id).to.equal('one');
+                        expect(child.attributes).to.have.lengthOf(3);
+                        child.setAttributeValue('text3', undefined);
+                        expect(child.id).to.equal('one');
+                        expect(child.attributes).to.have.lengthOf(2);
+                    }
                 }
             });
-            file.parse(trim`
+            program.setFile('components/ChildScene.xml', trim`
                 <?xml version="1.0" encoding="utf-8" ?>
                 <component name="ChildScene" extends="Scene">
                     <script type="text/brightscript" uri="ChildScene1.brs" /> <script type="text/brightscript" uri="ChildScene2.brs" /> <script type="text/brightscript" uri="ChildScene3.brs" />
@@ -94,7 +87,7 @@
         });
 
         it('supports importing BrighterScript files', () => {
-            file = program.setFile({ src: `${rootDir}/components/custom.xml`, dest: 'components/custom.xml' }, trim`
+            const file = program.setFile<XmlFile>({ src: `${rootDir}/components/custom.xml`, dest: 'components/custom.xml' }, trim`
                 <?xml version="1.0" encoding="utf-8" ?>
                 <component name="ChildScene" extends="Scene">
                     <script type="text/brightscript" uri="ChildScene.bs" />
@@ -105,7 +98,7 @@
             );
         });
         it('does not include commented-out script imports', () => {
-            file = program.setFile({ src: `${rootDir}/components/custom.xml`, dest: 'components/custom.xml' }, trim`
+            const file = program.setFile<XmlFile>({ src: `${rootDir}/components/custom.xml`, dest: 'components/custom.xml' }, trim`
                 <?xml version="1.0" encoding="utf-8" ?>
                 <component name="ChildScene" extends="Scene">
                     <script type="text/brightscript" uri="ChildScene.brs" />
@@ -122,8 +115,7 @@
         });
 
         it('finds scripts when more than one per line', () => {
-            file = new XmlFile('abs', 'rel', program);
-            file.parse(trim`
+            const file = program.setFile<XmlFile>('components/ChildScene.xml', trim`
                 <?xml version="1.0" encoding="utf-8" ?>
                 <component name="ChildScene" extends="Scene">
                     <script type="text/brightscript" uri="ChildScene1.brs" /> <script type="text/brightscript" uri="ChildScene2.brs" /> <script type="text/brightscript" uri="ChildScene3.brs" />
@@ -145,8 +137,7 @@
         });
 
         it('finds component names', () => {
-            file = new XmlFile('abs', 'rel', program);
-            file.parse(trim`
+            const file = program.setFile<XmlFile>('components/ChildScene.xml', trim`
                 <?xml version="1.0" encoding="utf-8" ?>
                 <component name="ChildScene" extends="ParentScene">
                     <script type="text/brightscript" uri="ChildScene.brs" />
@@ -157,8 +148,7 @@
         });
 
         it('Adds error when whitespace appears before the prolog', () => {
-            file = new XmlFile('abs', 'rel', program);
-            file.parse(/* not trimmed */`
+            const file = program.setFile<XmlFile>('components/ChildScene.xml', /* not trimmed */`
                 <?xml version="1.0" encoding="utf-8" ?>
                 <component name="ChildScene" extends="ParentScene">
                     <script type="text/brightscript" uri="ChildScene.brs" />
@@ -176,8 +166,7 @@
         });
 
         it('Adds error when an unknown tag is found in xml', () => {
-            file = new XmlFile('abs', 'rel', program);
-            file.parse(trim`
+            const file = program.setFile<XmlFile>('components/ChildScene.xml', trim`
                 <?xml version="1.0" encoding="utf-8" ?>
                 <component name="ChildScene" extends="ParentScene">
                     <interface>
@@ -198,34 +187,19 @@
         });
 
         it('Adds error when no component is declared in xml', () => {
-<<<<<<< HEAD
-            file = program.setFile('components/file.xml', '<script type="text/brightscript" uri="ChildScene.brs" />');
-            program.validate();
-            expect(file.diagnostics).to.be.lengthOf(2);
-            expect(file.diagnostics[0]).to.deep.include({
-                ...DiagnosticMessages.xmlUnexpectedTag('script'),
-                range: Range.create(0, 1, 0, 7)
-            });
-            expect(file.diagnostics[1]).to.deep.include(
-=======
-            program.addOrReplaceFile('components/comp.xml', '<script type="text/brightscript" uri="ChildScene.brs" />');
+            program.setFile('components/comp.xml', '<script type="text/brightscript" uri="ChildScene.brs" />');
             program.validate();
             expectDiagnostics(program, [
                 {
                     ...DiagnosticMessages.xmlUnexpectedTag('script'),
                     range: Range.create(0, 1, 0, 7)
                 },
->>>>>>> edc72b08
                 DiagnosticMessages.xmlComponentMissingComponentDeclaration()
             ]);
         });
 
         it('adds error when component does not declare a name', () => {
-<<<<<<< HEAD
-            file = program.setFile('components/ParentScene.xml', trim`
-=======
-            file = program.addOrReplaceFile('components/comp.xml', trim`
->>>>>>> edc72b08
+            const file = program.setFile<XmlFile>('components/comp.xml', trim`
                 <?xml version="1.0" encoding="utf-8" ?>
                 <component extends="ParentScene">
                     <script type="text/brightscript" uri="ChildScene.brs" />
@@ -240,11 +214,7 @@
         });
 
         it('catches xml parse errors', () => {
-<<<<<<< HEAD
-            file = program.setFile('components/ParentScene.xml', trim`
-=======
-            file = program.addOrReplaceFile('components/comp.xml', trim`
->>>>>>> edc72b08
+            const file = program.setFile<XmlFile>('components/comp.xml', trim`
                 <?xml version="1.0" encoding="utf-8" ?>
                 <component 1extends="ParentScene">
                 </component>
@@ -259,8 +229,7 @@
         });
 
         it('finds script imports', () => {
-            file = new XmlFile('abspath/components/cmp1.xml', 'components/cmp1.xml', program);
-            file.parse(trim`
+            const file = program.setFile<XmlFile>({ src: 'abspath/components/cmp1.xml', dest: 'components/cmp1.xml' }, trim`
                 <?xml version="1.0" encoding="utf-8" ?>
                 <component name="Cmp1" extends="Scene">
                     <script type="text/brightscript" uri="pkg:/components/cmp1.brs" />
@@ -601,11 +570,7 @@
         });
 
         it('adds warning when no "extends" attribute is found', () => {
-<<<<<<< HEAD
-            file = program.setFile<XmlFile>(
-=======
-            program.addOrReplaceFile<XmlFile>(
->>>>>>> edc72b08
+            program.setFile<XmlFile>(
                 {
                     src: `${rootDir}/components/comp1.xml`,
                     dest: `components/comp1.xml`
@@ -617,12 +582,7 @@
                 `
             );
             program.validate();
-<<<<<<< HEAD
-
-            expectDiagnostics(file, [
-=======
             expectDiagnostics(program, [
->>>>>>> edc72b08
                 DiagnosticMessages.xmlComponentMissingExtendsAttribute()
             ]);
         });
@@ -946,24 +906,15 @@
             });
             program.plugins.add({
                 name: 'Transform plugins',
-<<<<<<< HEAD
                 afterFileParse: (event: AfterFileParseEvent) => validateXml(event.file as XmlFile)
             });
-            return program.setFile('components/Cmp1.xml', trim`
-=======
-                afterFileParse: file => validateXml(file as XmlFile)
-            });
-            file = program.addOrReplaceFile<XmlFile>('components/component.xml', trim`
->>>>>>> edc72b08
+            file = program.setFile<XmlFile>('components/component.xml', trim`
                 <?xml version="1.0" encoding="utf-8" ?>
                 <component name="Cmp1" extends="Scene">
                 </component>
             `);
-<<<<<<< HEAD
-=======
             program.validate();
             return file;
->>>>>>> edc72b08
         }
 
         it('Calls XML file validation plugins', () => {
