import type { CodeWithSourceMap } from 'source-map';
import { SourceNode } from 'source-map';
import type { CompletionItem, Hover, Range, Position } from 'vscode-languageserver';
import { CompletionItemKind, SymbolKind, Location, SignatureInformation, ParameterInformation, DocumentSymbol, SymbolInformation } from 'vscode-languageserver';
import chalk from 'chalk';
import * as path from 'path';
import type { Scope } from '../Scope';
import { diagnosticCodes, DiagnosticMessages } from '../DiagnosticMessages';
import type { Callable, CallableArg, CallableParam, CommentFlag, FunctionCall, BsDiagnostic, FileReference } from '../interfaces';
import type { Token } from '../lexer';
import { Lexer, TokenKind, AllowedLocalIdentifiers, Keywords } from '../lexer';
import { Parser, ParseMode } from '../parser';
import type { FunctionExpression, VariableExpression, Expression } from '../parser/Expression';
import type { ClassStatement, FunctionStatement, NamespaceStatement, ClassMethodStatement, LibraryStatement, ImportStatement, Statement } from '../parser/Statement';
import type { Program } from '../Program';
import { DynamicType } from '../types/DynamicType';
import { FunctionType } from '../types/FunctionType';
import { VoidType } from '../types/VoidType';
import { standardizePath as s, util } from '../util';
import { TranspileState } from '../parser/TranspileState';
import { Preprocessor } from '../preprocessor/Preprocessor';
import { LogLevel } from '../Logger';
import { serializeError } from 'serialize-error';
import { isClassMethodStatement, isClassStatement, isCommentStatement, isDottedGetExpression, isFunctionStatement, isFunctionType, isImportStatement, isLibraryStatement, isLiteralExpression, isNamespaceStatement, isStringType, isVariableExpression, isXmlFile } from '../astUtils/reflection';
import { createVisitor, WalkMode } from '../astUtils/visitors';
import type { DependencyGraph } from '../DependencyGraph';

/**
 * Holds all details about this file within the scope of the whole program
 */
export class BrsFile {
    constructor(
        public pathAbsolute: string,
        /**
         * The full pkg path to this file
         */
        public pkgPath: string,
        public program: Program
    ) {
        this.pathAbsolute = s`${this.pathAbsolute}`;
        this.pkgPath = s`${this.pkgPath}`;
        this.dependencyGraphKey = this.pkgPath.toLowerCase();

        this.extension = util.getExtension(this.pkgPath);

        //all BrighterScript files need to be transpiled
        if (this.extension?.endsWith('.bs')) {
            this.needsTranspiled = true;
        }
        this.isTypedef = this.extension === '.d.bs';
        if (!this.isTypedef) {
            this.typedefKey = util.getTypedefPath(this.pathAbsolute);
        }

        //global file doesn't have a program, so only resolve typedef info if we have a program
        if (this.program) {
            this.resolveTypedef();
        }
    }

    /**
     * The parseMode used for the parser for this file
     */
    public get parseMode() {
        return this.extension.endsWith('.bs') ? ParseMode.BrighterScript : ParseMode.BrightScript;
    }

    /**
     * The key used to identify this file in the dependency graph
     */
    public dependencyGraphKey: string;
    /**
     * The all-lowercase extension for this file (including the leading dot)
     */
    public extension: string;

    private diagnostics = [] as BsDiagnostic[];

    public getDiagnostics() {
        return [...this.diagnostics];
    }

    public addDiagnostics(diagnostics: BsDiagnostic[]) {
        this.diagnostics.push(...diagnostics);
    }

    public commentFlags = [] as CommentFlag[];

    public callables = [] as Callable[];

    public functionCalls = [] as FunctionCall[];

    /**
     * files referenced by import statements
     */
    public ownScriptImports = [] as FileReference[];

    /**
     * Does this file need to be transpiled?
     */
    public needsTranspiled = false;

    /**
     * The AST for this file
     */
    public get ast() {
        return this.parser.ast;
    }

    private documentSymbols: DocumentSymbol[];

    private workspaceSymbols: SymbolInformation[];

    /**
     * Get the token at the specified position
     * @param position
     */
    private getTokenAt(position: Position) {
        for (let token of this.parser.tokens) {
            if (util.rangeContains(token.range, position)) {
                return token;
            }
        }
    }

    public get parser() {
        if (!this._parser) {
            //remove the typedef file (if it exists)
            this.hasTypedef = false;
            this.typedefFile = undefined;

            //parse the file (it should parse fully since there's no linked typedef
            this.parse(this.fileContents);

            //re-link the typedef (if it exists...which it should)
            this.resolveTypedef();
        }
        return this._parser;
    }
    private _parser: Parser;

    public fileContents: string;

    /**
     * If this is a typedef file
     */
    public isTypedef: boolean;

    /**
     * The key to find the typedef file in the program's files map.
     * A falsey value means this file is ineligable for a typedef
     */
    public typedefKey?: string;

    /**
     * If the file was given type definitions during parse
     */
    public hasTypedef;

    /**
     * A reference to the typedef file (if one exists)
     */
    public typedefFile?: BrsFile;

    /**
     * An unsubscribe function for the dependencyGraph subscription
     */
    private unsubscribeFromDependencyGraph: () => void;

    /**
     * Find and set the typedef variables (if a matching typedef file exists)
     */
    private resolveTypedef() {
        this.typedefFile = this.program.getFileByPathAbsolute<BrsFile>(this.typedefKey);
        this.hasTypedef = !!this.typedefFile;
    }

    /**
     * Attach the file to the dependency graph so it can monitor changes.
     * Also notify the dependency graph of our current dependencies so other dependents can be notified.
     */
    public attachDependencyGraph(dependencyGraph: DependencyGraph) {
        if (this.unsubscribeFromDependencyGraph) {
            this.unsubscribeFromDependencyGraph();
        }

        //event that fires anytime a dependency changes
        this.unsubscribeFromDependencyGraph = this.program.dependencyGraph.onchange(this.dependencyGraphKey, () => {
            this.resolveTypedef();
        });

        const dependencies = this.ownScriptImports.filter(x => !!x.pkgPath).map(x => x.pkgPath.toLowerCase());

        //if this is a .brs file, watch for typedef changes
        if (this.extension === '.brs') {
            dependencies.push(
                util.getTypedefPath(this.pkgPath)
            );
        }
        dependencyGraph.addOrReplace(this.dependencyGraphKey, dependencies);
    }

    /**
     * Calculate the AST for this file
     * @param fileContents
     */
    public parse(fileContents: string) {
        try {
            this.fileContents = fileContents;
            this.diagnostics = [];

            //if we have a typedef file, skip parsing this file
            if (this.hasTypedef) {
                return;
            }

            //tokenize the input file
            let lexer = this.program.logger.time(LogLevel.debug, ['lexer.lex', chalk.green(this.pathAbsolute)], () => {
                return Lexer.scan(fileContents, {
                    includeWhitespace: false
                });
            });

            this.getIgnores(lexer.tokens);

            let preprocessor = new Preprocessor();

            //remove all code inside false-resolved conditional compilation statements.
            //TODO preprocessor should go away in favor of the AST handling this internally (because it affects transpile)
            //currently the preprocessor throws exceptions on syntax errors...so we need to catch it
            try {
                this.program.logger.time(LogLevel.debug, ['preprocessor.process', chalk.green(this.pathAbsolute)], () => {
                    preprocessor.process(lexer.tokens, this.program.getManifest());
                });
            } catch (error) {
                //if the thrown error is DIFFERENT than any errors from the preprocessor, add that error to the list as well
                if (this.diagnostics.find((x) => x === error) === undefined) {
                    this.diagnostics.push(error);
                }
            }

            //if the preprocessor generated tokens, use them.
            let tokens = preprocessor.processedTokens.length > 0 ? preprocessor.processedTokens : lexer.tokens;

            this.program.logger.time(LogLevel.debug, ['parser.parse', chalk.green(this.pathAbsolute)], () => {
                this._parser = Parser.parse(tokens, {
                    mode: this.parseMode,
                    logger: this.program.logger
                });
            });

            //absorb all lexing/preprocessing/parsing diagnostics
            this.diagnostics.push(
                ...lexer.diagnostics as BsDiagnostic[],
                ...preprocessor.diagnostics as BsDiagnostic[],
                ...this._parser.diagnostics as BsDiagnostic[]
            );

            //notify AST ready
            this.program.plugins.emit('afterFileParse', this);

            //extract all callables from this file
            this.findCallables();

            //find all places where a sub/function is being called
            this.findFunctionCalls();

            this.findAndValidateImportAndImportStatements();

            //attach this file to every diagnostic
            for (let diagnostic of this.diagnostics) {
                diagnostic.file = this;
            }
        } catch (e) {
            this._parser = new Parser();
            this.diagnostics.push({
                file: this,
                range: util.createRange(0, 0, 0, Number.MAX_VALUE),
                ...DiagnosticMessages.genericParserMessage('Critical error parsing file: ' + JSON.stringify(serializeError(e)))
            });
        }
    }

    public findAndValidateImportAndImportStatements() {
        let topOfFileIncludeStatements = [] as Array<LibraryStatement | ImportStatement>;

        for (let stmt of this.ast.statements) {
            //skip comments
            if (isCommentStatement(stmt)) {
                continue;
            }
            //if we found a non-library statement, this statement is not at the top of the file
            if (isLibraryStatement(stmt) || isImportStatement(stmt)) {
                topOfFileIncludeStatements.push(stmt);
            } else {
                //break out of the loop, we found all of our library statements
                break;
            }
        }

        let statements = [
            ...this._parser.references.libraryStatements,
            ...this._parser.references.importStatements
        ];
        for (let result of statements) {
            //register import statements
            if (isImportStatement(result) && result.filePathToken) {
                this.ownScriptImports.push({
                    filePathRange: result.filePathToken.range,
                    pkgPath: util.getPkgPathFromTarget(this.pkgPath, result.filePath),
                    sourceFile: this,
                    text: result.filePathToken?.text
                });
            }

            //if this statement is not one of the top-of-file statements,
            //then add a diagnostic explaining that it is invalid
            if (!topOfFileIncludeStatements.includes(result)) {
                if (isLibraryStatement(result)) {
                    this.diagnostics.push({
                        ...DiagnosticMessages.libraryStatementMustBeDeclaredAtTopOfFile(),
                        range: result.range,
                        file: this
                    });
                } else if (isImportStatement(result)) {
                    this.diagnostics.push({
                        ...DiagnosticMessages.importStatementMustBeDeclaredAtTopOfFile(),
                        range: result.range,
                        file: this
                    });
                }
            }
        }
    }

    /**
     * Find a class by its full namespace-prefixed name.
     * Returns undefined if not found.
     * @param namespaceName - the namespace to resolve relative classes from.
     */
    public getClassByName(className: string, namespaceName?: string) {
        let scopes = this.program.getScopesForFile(this);
        let lowerClassName = className.toLowerCase();

        //if the class is namespace-prefixed, look only for this exact name
        if (className.includes('.')) {
            for (let scope of scopes) {
                const cls = scope.getClass(lowerClassName);
                if (cls) {
                    return cls;
                }
            }

            //we have a class name without a namespace prefix.
        } else {
            let globalClass: ClassStatement;
            let namespacedClass: ClassStatement;
            for (let scope of scopes) {
                //get the global class if it exists
                let possibleGlobalClass = scope.getClass(lowerClassName);
                if (possibleGlobalClass && !globalClass) {
                    globalClass = possibleGlobalClass;
                }
                if (namespaceName) {
                    let possibleNamespacedClass = scope.getClass(namespaceName.toLowerCase() + '.' + lowerClassName);
                    if (possibleNamespacedClass) {
                        namespacedClass = possibleNamespacedClass;
                        break;
                    }
                }

            }

            if (namespacedClass) {
                return namespacedClass;
            } else if (globalClass) {
                return globalClass;
            }
        }
    }

    public findPropertyNameCompletions(): CompletionItem[] {
        //Build completion items from all the "properties" found in the file
        const { propertyHints } = this.parser.references;
        const results = [] as CompletionItem[];
        for (const key of Object.keys(propertyHints)) {
            results.push({
                label: propertyHints[key],
                kind: CompletionItemKind.Text
            });
        }
        return results;
    }

    private _propertyNameCompletions: CompletionItem[];

    public get propertyNameCompletions(): CompletionItem[] {
        if (!this._propertyNameCompletions) {
            this._propertyNameCompletions = this.findPropertyNameCompletions();
        }
        return this._propertyNameCompletions;
    }

    /**
     * Find all comment flags in the source code. These enable or disable diagnostic messages.
     * @param lines - the lines of the program
     */
    public getIgnores(tokens: Token[]) {
        //TODO use the comment statements found in the AST for this instead of text search
        let allCodesExcept1014 = diagnosticCodes.filter((x) => x !== DiagnosticMessages.unknownDiagnosticCode(0).code);
        this.commentFlags = [];
        for (let token of tokens) {
            let tokenized = util.tokenizeBsDisableComment(token);
            if (!tokenized) {
                continue;
            }

            let affectedRange: Range;
            if (tokenized.disableType === 'line') {
                affectedRange = util.createRange(token.range.start.line, 0, token.range.start.line, token.range.start.character);
            } else if (tokenized.disableType === 'next-line') {
                affectedRange = util.createRange(token.range.start.line + 1, 0, token.range.start.line + 1, Number.MAX_SAFE_INTEGER);
            }

            let commentFlag: CommentFlag;

            //statement to disable EVERYTHING
            if (tokenized.codes.length === 0) {
                commentFlag = {
                    file: this,
                    //null means all codes
                    codes: null,
                    range: token.range,
                    affectedRange: affectedRange
                };

                //disable specific diagnostic codes
            } else {
                let codes = [] as number[];
                for (let codeToken of tokenized.codes) {
                    let codeInt = parseInt(codeToken.code);
                    if (isNaN(codeInt)) {
                        //don't validate non-numeric codes
                        continue;
                    }
                    //add a warning for unknown codes
                    if (diagnosticCodes.includes(codeInt)) {
                        codes.push(codeInt);
                    } else {
                        this.diagnostics.push({
                            ...DiagnosticMessages.unknownDiagnosticCode(codeInt),
                            file: this,
                            range: codeToken.range
                        });
                    }
                }
                if (codes.length > 0) {
                    commentFlag = {
                        file: this,
                        codes: codes,
                        range: token.range,
                        affectedRange: affectedRange
                    };
                }
            }

            if (commentFlag) {
                this.commentFlags.push(commentFlag);

                //add an ignore for everything in this comment except for Unknown_diagnostic_code_1014
                this.commentFlags.push({
                    affectedRange: commentFlag.range,
                    range: commentFlag.range,
                    codes: allCodesExcept1014,
                    file: this
                });
            }
        }
    }

    private findCallables() {
        for (let statement of this.parser.references.functionStatements ?? []) {

            let functionType = new FunctionType(statement.func.returnType);
            functionType.setName(statement.name.text);
            functionType.isSub = statement.func.functionType.text.toLowerCase() === 'sub';
            if (functionType.isSub) {
                functionType.returnType = new VoidType();
            }

            //extract the parameters
            let params = [] as CallableParam[];
            for (let param of statement.func.parameters) {
                let callableParam = {
                    name: param.name.text,
                    type: param.type,
                    isOptional: !!param.defaultValue,
                    isRestArgument: false
                };
                params.push(callableParam);
                let isRequired = !param.defaultValue;
                functionType.addParameter(callableParam.name, callableParam.type, isRequired);
            }

            this.callables.push({
                isSub: statement.func.functionType.text.toLowerCase() === 'sub',
                name: statement.name.text,
                nameRange: statement.name.range,
                file: this,
                params: params,
                range: statement.func.range,
                type: functionType,
                getName: statement.getName.bind(statement),
                hasNamespace: !!statement.namespaceName,
                functionStatement: statement
            });
        }
    }

    private findFunctionCalls() {
        this.functionCalls = [];
        //for every function in the file
        for (let func of this._parser.references.functionExpressions) {
            //for all function calls in this function
            for (let expression of func.callExpressions) {

                if (
                    //filter out dotted function invocations (i.e. object.doSomething()) (not currently supported. TODO support it)
                    (expression.callee as any).obj ||
                    //filter out method calls on method calls for now (i.e. getSomething().getSomethingElse())
                    (expression.callee as any).callee
                ) {
                    continue;
                }
                let functionName = (expression.callee as any).name.text;

                //callee is the name of the function being called
                let callee = expression.callee as VariableExpression;

                let columnIndexBegin = callee.range.start.character;
                let columnIndexEnd = callee.range.end.character;

                let args = [] as CallableArg[];
                //TODO convert if stmts to use instanceof instead
                for (let arg of expression.args as any) {

                    //is a literal parameter value
                    if (isLiteralExpression(arg)) {
                        args.push({
                            range: arg.range,
                            type: arg.type,
                            text: arg.token.text
                        });

                        //is variable being passed into argument
                    } else if (arg.name) {
                        args.push({
                            range: arg.range,
                            //TODO - look up the data type of the actual variable
                            type: new DynamicType(),
                            text: arg.name.text
                        });

                    } else if (arg.value) {
                        let text = '';
                        /* istanbul ignore next: TODO figure out why value is undefined sometimes */
                        if (arg.value.value) {
                            text = arg.value.value.toString();
                        }
                        let callableArg = {
                            range: arg.range,
                            //TODO not sure what to do here
                            type: new DynamicType(), // util.valueKindToBrsType(arg.value.kind),
                            text: text
                        };
                        //wrap the value in quotes because that's how it appears in the code
                        if (isStringType(callableArg.type)) {
                            callableArg.text = '"' + callableArg.text + '"';
                        }
                        args.push(callableArg);

                    } else {
                        args.push({
                            range: arg.range,
                            type: new DynamicType(),
                            //TODO get text from other types of args
                            text: ''
                        });
                    }
                }
                let functionCall = {
                    range: util.createRangeFromPositions(expression.range.start, expression.closingParen.range.end),
                    functionExpression: this.getFunctionExpressionAtPosition(callee.range.start),
                    file: this,
                    name: functionName,
                    nameRange: util.createRange(callee.range.start.line, columnIndexBegin, callee.range.start.line, columnIndexEnd),
                    //TODO keep track of parameters
                    args: args
                } as FunctionCall;
                this.functionCalls.push(functionCall);
            }
        }
    }

    /**
     * Find the function expression at the given position.
     */
    public getFunctionExpressionAtPosition(position: Position, functionExpressions?: FunctionExpression[]): FunctionExpression {
        if (!functionExpressions) {
            functionExpressions = this.parser.references.functionExpressions;
        }
        for (let functionExpression of functionExpressions) {
            if (util.rangeContains(functionExpression.range, position)) {
                //see if any of that scope's children match the position also, and give them priority
                let childFunc = this.getFunctionExpressionAtPosition(position, functionExpression.childFunctionExpressions);
                if (childFunc) {
                    return childFunc;
                } else {
                    return functionExpression;
                }
            }
        }
    }

    /**
     * Get completions available at the given cursor. This aggregates all values from this file and the current scope.
     */
    public getCompletions(position: Position, scope?: Scope): CompletionItem[] {
        let result = [] as CompletionItem[];
        let parseMode = this.getParseMode();

        //a map of lower-case names of all added options
        let names = {} as Record<string, boolean>;

        //handle script import completions
        let scriptImport = util.getScriptImportAtPosition(this.ownScriptImports, position);
        if (scriptImport) {
            return this.program.getScriptImportCompletions(this.pkgPath, scriptImport);
        }

        //if cursor is within a comment, disable completions
        let currentToken = this.getTokenAt(position);
        if (currentToken && currentToken.kind === TokenKind.Comment) {
            return [];
        }

        //determine if cursor is inside a function
        let functionExpression = this.getFunctionExpressionAtPosition(position);
        if (!functionExpression) {
            //we aren't in any function expression, so return the keyword completions
            return KeywordCompletions;
        }

        //is next to a period (or an identifier that is next to a period). include the property names
        if (this.isPositionNextToDot(position)) {
            let namespaceCompletions = this.getNamespaceCompletions(currentToken, parseMode, scope);
            //if the text to the left of the dot is a part of a known namespace, complete with additional namespace information
            if (namespaceCompletions.length > 0) {
                result.push(...namespaceCompletions);
            } else {
                result.push(...scope.getPropertyNameCompletions());
            }

        } else {
            //include the global callables
            result.push(...scope.getCallablesAsCompletions(parseMode));

            //add `m` because that's always valid within a function
            result.push({
                label: 'm',
                kind: CompletionItemKind.Variable
            });
            names.m = true;

            result.push(...KeywordCompletions);

            //include local variables
            let localVars = this.parser.references.localVars.get(functionExpression);

            for (let localVar of localVars) {
                //skip duplicate variable names
                if (names[localVar.lowerName]) {
                    continue;
                }
                names[localVar.lowerName] = true;
                result.push({
                    label: localVar.nameToken.text,
                    //TODO find type for local vars
                    kind: CompletionItemKind.Variable
                    // kind: isFunctionType(variable.type) ? CompletionItemKind.Function : CompletionItemKind.Variable
                });
            }

            if (parseMode === ParseMode.BrighterScript) {
                //include the first part of namespaces
                let namespaces = scope.getAllNamespaceStatements();
                for (let stmt of namespaces) {
                    let firstPart = stmt.nameExpression.getNameParts().shift();
                    //skip duplicate namespace names
                    if (names[firstPart.toLowerCase()]) {
                        continue;
                    }
                    names[firstPart.toLowerCase()] = true;
                    result.push({
                        label: firstPart,
                        kind: CompletionItemKind.Module
                    });
                }
            }
        }
        return result;
    }

    private getNamespaceCompletions(currentToken: Token, parseMode: ParseMode, scope: Scope) {
        //BrightScript does not support namespaces, so return an empty list in that case
        if (parseMode === ParseMode.BrightScript) {
            return [];
        }

        let completionName = this.getPartialVariableName(currentToken);
        //remove any trailing identifer and then any trailing dot, to give us the
        //name of its immediate parent namespace
        let closestParentNamespaceName = completionName.replace(/\.([a-z0-9_]*)?$/gi, '');

        let namespaceLookup = scope.namespaceLookup;
        let result = [] as CompletionItem[];
        for (let key in namespaceLookup) {
            let namespace = namespaceLookup[key.toLowerCase()];
            //completionName = "NameA."
            //completionName = "NameA.Na
            //NameA
            //NameA.NameB
            //NameA.NameB.NameC
            if (namespace.fullName.toLowerCase() === closestParentNamespaceName.toLowerCase()) {
                //add all of this namespace's immediate child namespaces
                for (let childKey in namespace.namespaces) {
                    result.push({
                        label: namespace.namespaces[childKey].lastPartName,
                        kind: CompletionItemKind.Module
                    });
                }

                //add function and class statement completions
                for (let stmt of namespace.statements) {
                    if (isClassStatement(stmt)) {
                        result.push({
                            label: stmt.name.text,
                            kind: CompletionItemKind.Class
                        });
                    } else if (isFunctionStatement(stmt)) {
                        result.push({
                            label: stmt.name.text,
                            kind: CompletionItemKind.Function
                        });
                    }

                }

            }
        }

        return result;
    }
    /**
     * Given a current token, walk
     */
    private getPartialVariableName(currentToken: Token) {
        let identifierAndDotKinds = [TokenKind.Identifier, ...AllowedLocalIdentifiers, TokenKind.Dot];

        //consume tokens backwards until we find something other than a dot or an identifier
        let tokens = [];
        const parser = this.parser;
        for (let i = parser.tokens.indexOf(currentToken); i >= 0; i--) {
            currentToken = parser.tokens[i];
            if (identifierAndDotKinds.includes(currentToken.kind)) {
                tokens.unshift(currentToken.text);
            } else {
                break;
            }
        }

        //if we found name and dot tokens, join them together to make the namespace name
        if (tokens.length > 0) {
            return tokens.join('');
        } else {
            return undefined;
        }
    }

    /**
     * Determine if this file is a brighterscript file
     */
    public getParseMode() {
        return this.pathAbsolute.toLowerCase().endsWith('.bs') ? ParseMode.BrighterScript : ParseMode.BrightScript;
    }

    private isPositionNextToDot(position: Position) {
        let closestToken = this.getClosestToken(position);
        let previousToken = this.getPreviousToken(closestToken);
        //next to a dot
        if (closestToken.kind === TokenKind.Dot) {
            return true;
        } else if (closestToken.kind === TokenKind.Newline || previousToken.kind === TokenKind.Newline) {
            return false;
            //next to an identifier, which is next to a dot
        } else if (closestToken.kind === TokenKind.Identifier && previousToken.kind === TokenKind.Dot) {
            return true;
        } else {
            return false;
        }
    }

    public getPreviousToken(token: Token) {
        const parser = this.parser;
        let idx = parser.tokens.indexOf(token);
        return parser.tokens[idx - 1];
    }

    /**
     * Find the first scope that has a namespace with this name.
     * Returns false if no namespace was found with that name
     */
    public calleeStartsWithNamespace(callee: Expression) {
        let left = callee as any;
        while (isDottedGetExpression(left)) {
            left = left.obj;
        }

        if (isVariableExpression(left)) {
            let lowerName = left.name.text.toLowerCase();
            //find the first scope that contains this namespace
            let scopes = this.program.getScopesForFile(this);
            for (let scope of scopes) {
                if (scope.namespaceLookup[lowerName]) {
                    return true;
                }
            }
        }
        return false;
    }

    /**
     * Determine if the callee (i.e. function name) is a known function declared on the given namespace.
     */
    public calleeIsKnownNamespaceFunction(callee: Expression, namespaceName: string) {
        //if we have a variable and a namespace
        if (isVariableExpression(callee) && namespaceName) {
            let lowerCalleeName = callee.name.text.toLowerCase();
            let scopes = this.program.getScopesForFile(this);
            for (let scope of scopes) {
                let namespace = scope.namespaceLookup[namespaceName.toLowerCase()];
                if (namespace.functionStatements[lowerCalleeName]) {
                    return true;
                }
            }
        }
        return false;
    }

    /**
     * Get the token closest to the position. if no token is found, the previous token is returned
     * @param position
     * @param tokens
     */
    public getClosestToken(position: Position) {
        let tokens = this.parser.tokens;
        for (let i = 0; i < tokens.length; i++) {
            let token = tokens[i];
            if (util.rangeContains(token.range, position)) {
                return token;
            }
            //if the position less than this token range, then this position touches no token,
            if (util.positionIsGreaterThanRange(position, token.range) === false) {
                let t = tokens[i - 1];
                //return the token or the first token
                return t ? t : tokens[0];
            }
        }
        //return the last token
        return tokens[tokens.length - 1];
    }

    /**
     * Builds a list of document symbols for this file. Used by LanguageServer's onDocumentSymbol functionality
     */
    public getDocumentSymbols() {
        if (this.documentSymbols) {
            return this.documentSymbols;
        }

        let symbols = [] as DocumentSymbol[];

        for (const statement of this.ast.statements) {
            const symbol = this.getDocumentSymbol(statement);
            if (symbol) {
                symbols.push(symbol);
            }
        }
        this.documentSymbols = symbols;
        return symbols;
    }

    /**
     * Builds a list of workspace symbols for this file. Used by LanguageServer's onWorkspaceSymbol functionality
     */
    public getWorkspaceSymbols() {
        if (this.workspaceSymbols) {
            return this.workspaceSymbols;
        }

        let symbols = [] as SymbolInformation[];

        for (const statement of this.ast.statements) {
            for (const symbol of this.generateWorkspaceSymbols(statement)) {
                symbols.push(symbol);
            }
        }
        this.workspaceSymbols = symbols;
        return symbols;
    }

    /**
     * Builds a single DocumentSymbol object for use by LanguageServer's onDocumentSymbol functionality
     */
    private getDocumentSymbol(statement: Statement) {
        let symbolKind: SymbolKind;
        const children = [] as DocumentSymbol[];

        if (isFunctionStatement(statement)) {
            symbolKind = SymbolKind.Function;
        } else if (isClassMethodStatement(statement)) {
            symbolKind = SymbolKind.Method;
        } else if (isNamespaceStatement(statement)) {
            symbolKind = SymbolKind.Namespace;
            for (const childStatement of statement.body.statements) {
                const symbol = this.getDocumentSymbol(childStatement);
                if (symbol) {
                    children.push(symbol);
                }
            }
        } else if (isClassStatement(statement)) {
            symbolKind = SymbolKind.Class;
            for (const childStatement of statement.body) {
                const symbol = this.getDocumentSymbol(childStatement);
                if (symbol) {
                    children.push(symbol);
                }
            }
        } else {
            return;
        }

        const name = statement.getName(ParseMode.BrighterScript);
        return DocumentSymbol.create(name, '', symbolKind, statement.range, statement.range, children);
    }

    /**
     * Builds a single SymbolInformation object for use by LanguageServer's onWorkspaceSymbol functionality
     */
    private generateWorkspaceSymbols(statement: Statement, containerStatement?: ClassStatement | NamespaceStatement) {
        let symbolKind: SymbolKind;
        const symbols = [];

        if (isFunctionStatement(statement)) {
            symbolKind = SymbolKind.Function;
        } else if (isClassMethodStatement(statement)) {
            symbolKind = SymbolKind.Method;
        } else if (isNamespaceStatement(statement)) {
            symbolKind = SymbolKind.Namespace;

            for (const childStatement of statement.body.statements) {
                for (const symbol of this.generateWorkspaceSymbols(childStatement, statement)) {
                    symbols.push(symbol);
                }
            }
        } else if (isClassStatement(statement)) {
            symbolKind = SymbolKind.Class;

            for (const childStatement of statement.body) {
                for (const symbol of this.generateWorkspaceSymbols(childStatement, statement)) {
                    symbols.push(symbol);
                }
            }
        } else {
            return symbols;
        }

        const name = statement.getName(ParseMode.BrighterScript);
        const uri = util.pathToUri(this.pathAbsolute);
        const symbol = SymbolInformation.create(name, symbolKind, statement.range, uri, containerStatement?.getName(ParseMode.BrighterScript));
        symbols.push(symbol);
        return symbols;
    }

    /**
     * Given a position in a file, if the position is sitting on some type of identifier,
     * go to the definition of that identifier (where this thing was first defined)
     */
    public getDefinition(position: Position) {
        let results: Location[] = [];

        //get the token at the position
        const token = this.getTokenAt(position);

        // While certain other tokens are allowed as local variables (AllowedLocalIdentifiers: https://github.com/rokucommunity/brighterscript/blob/master/src/lexer/TokenKind.ts#L418), these are converted by the parser to TokenKind.Identifier by the time we retrieve the token using getTokenAt
        let definitionTokenTypes = [
            TokenKind.Identifier,
            TokenKind.StringLiteral
        ];

        //throw out invalid tokens and the wrong kind of tokens
        if (!token || !definitionTokenTypes.includes(token.kind)) {
            return results;
        }

        let textToSearchFor = token.text.toLowerCase();

        if (token.kind === TokenKind.StringLiteral) {
            // We need to strip off the quotes but only if present
            const startIndex = textToSearchFor.startsWith('"') ? 1 : 0;

            let endIndex = textToSearchFor.length;
            if (textToSearchFor.endsWith('"')) {
                endIndex--;
            }
            textToSearchFor = textToSearchFor.substring(startIndex, endIndex);
        }

        //look through local variables first
        const localVars = this.getLocalVarsAtPosition(position);
        //find any variable with this name
        for (const localVar of localVars) {
            //we found a variable declaration with this token text
            if (localVar.lowerName === textToSearchFor) {
                const uri = util.pathToUri(this.pathAbsolute);
                results.push(Location.create(uri, localVar.nameToken.range));
            }
        }

        const filesSearched = {};
        //look through all files in scope for matches
        for (const scope of this.program.getScopesForFile(this)) {
            for (const file of scope.getAllFiles()) {
                if (isXmlFile(file) || filesSearched[file.pathAbsolute]) {
                    continue;
                }
                filesSearched[file.pathAbsolute] = true;

                const statementHandler = (statement: FunctionStatement | ClassMethodStatement) => {
                    if (statement.getName(this.getParseMode()).toLowerCase() === textToSearchFor) {
                        const uri = util.pathToUri(file.pathAbsolute);
                        results.push(Location.create(uri, statement.range));
                    }
                };

                file.parser.ast.walk(createVisitor({
                    FunctionStatement: statementHandler,
                    ClassMethodStatement: statementHandler
                }), {
                    walkMode: WalkMode.visitStatements
                });
            }
        }
        return results;
    }

<<<<<<< HEAD
    /**
     * Get local variables at the given position.
     * Will return empty array if none are found or if position is outside function boundaries
     */
    public getLocalVarsAtPosition(position: Position) {
        let functionExpression = this.getFunctionExpressionAtPosition(position);
        return this.parser.references.localVars.get(functionExpression) ?? [];
    }

    public async getHover(position: Position): Promise<Hover> {
        await this.isReady();
=======
    public getHover(position: Position): Hover {
>>>>>>> e6a667f2
        //get the token at the position
        let token = this.getTokenAt(position);

        let hoverTokenTypes = [
            TokenKind.Identifier,
            TokenKind.Function,
            TokenKind.EndFunction,
            TokenKind.Sub,
            TokenKind.EndSub
        ];

        //throw out invalid tokens and the wrong kind of tokens
        if (!token || !hoverTokenTypes.includes(token.kind)) {
            return null;
        }

        let lowerTokenText = token.text.toLowerCase();

        //look through local variables first
        {
            const localVars = this.getLocalVarsAtPosition(position);
            //find any variable with this name
            for (let localVar of localVars) {
                //we found a variable declaration with this token text!
                if (localVar.lowerName === lowerTokenText) {
                    let typeText: string;
                    //TODO figure out what type this var is
                    if (isFunctionType(localVar.type)) {
                        typeText = localVar.type.toString();
                    } else {
                        typeText = `${localVar.nameToken.text} as ${localVar.type.toString()}`;
                    }
                    return {
                        range: token.range,
                        //append the variable name to the front for scope
                        contents: typeText
                    };
                }
            }
        }

        //look through all callables in relevant scopes
        {
            let scopes = this.program.getScopesForFile(this);
            for (let scope of scopes) {
                let callable = scope.getCallableByName(lowerTokenText);
                if (callable) {
                    return {
                        range: token.range,
                        contents: callable.type.toString()
                    };
                }
            }
        }
    }

    public getSignatureHelp(statement: FunctionStatement | ClassMethodStatement) {
        const func = statement.func;
        const funcStartPosition = func.range.start;

        // Get function comments in reverse order
        let currentToken = this.getTokenAt(funcStartPosition);
        let functionComments = [] as string[];
        while (true) {
            currentToken = this.getPreviousToken(currentToken);
            if (!currentToken) {
                break;
            }
            if (currentToken.range.start.line + 1 < funcStartPosition.line) {
                if (functionComments.length === 0) {
                    break;
                }
            }

            const kind = currentToken.kind;
            if (kind === TokenKind.Comment) {
                // Strip off common leading characters to make it easier to read
                const commentText = currentToken.text.replace(/^[' *\/]+/, '');
                functionComments.unshift(commentText);
            } else if (kind === TokenKind.Newline) {
                if (functionComments.length === 0) {
                    continue;
                }
                // if we already had a new line as the last token then exit out
                if (functionComments[0] === currentToken.text) {
                    break;
                }
                functionComments.unshift(currentToken.text);
            } else {
                break;
            }
        }
        const documentation = functionComments.join('').trim();

        const lines = util.splitIntoLines(this.fileContents);

        const params = [] as ParameterInformation[];
        for (const param of func.parameters) {
            params.push(ParameterInformation.create(param.name.text));
        }

        const label = util.getTextForRange(lines, util.createRangeFromPositions(func.functionType.range.start, func.body.range.start)).trim();
        const signature = SignatureInformation.create(label, documentation, ...params);
        return signature;
    }

    public getReferences(position: Position) {
        const callSiteToken = this.getTokenAt(position);

        let locations = [] as Location[];

        const searchFor = callSiteToken.text.toLowerCase();

        const scopes = this.program.getScopesForFile(this);

        for (const scope of scopes) {
            for (const file of scope.getAllFiles()) {
                if (isXmlFile(file)) {
                    continue;
                }

                file.ast.walk(createVisitor({
                    VariableExpression: (e) => {
                        if (e.name.text.toLowerCase() === searchFor) {
                            locations.push(Location.create(util.pathToUri(file.pathAbsolute), e.range));
                        }
                    }
                }), {
                    walkMode: WalkMode.visitExpressionsRecursive
                });
            }
        }
        return locations;
    }

    /**
     * Convert the brightscript/brighterscript source code into valid brightscript
     */
    public transpile(): CodeWithSourceMap {
        const state = new TranspileState(this);
        if (this.needsTranspiled) {
            let programNode = new SourceNode(null, null, this.pathAbsolute, this.ast.transpile(state));
            if (this.program.options.sourceMap) {
                //sourcemap reference
                let programWithMap = new SourceNode(null, null, null, [
                    programNode,
                    `'//# sourceMappingURL=./${path.basename(state.pathAbsolute)}.map`
                ]);
                return programWithMap.toStringWithSourceMap({
                    file: state.pathAbsolute
                });
            } else {
                //return the code without the source map
                return {
                    code: programNode.toString(),
                    map: undefined
                };
            }
        } else {
            if (this.program.options.sourceMap) {
                //create a source map from the original source code
                let chunks = [] as (SourceNode | string)[];
                let lines = util.splitIntoLines(this.fileContents);
                for (let lineIndex = 0; lineIndex < lines.length; lineIndex++) {
                    let line = lines[lineIndex];
                    chunks.push(
                        lineIndex > 0 ? '\n' : '',
                        new SourceNode(lineIndex + 1, 0, state.pathAbsolute, line)
                    );
                }
                //sourcemap reference
                chunks.push(`'//# sourceMappingURL=./${path.basename(state.pathAbsolute)}.map`);
                return new SourceNode(null, null, state.pathAbsolute, chunks).toStringWithSourceMap();
            } else {
                //return the original source code as-is
                return {
                    code: this.fileContents,
                    map: undefined
                };
            }
        }
    }

    public getTypedef() {
        const state = new TranspileState(this);
        const typedef = this.ast.getTypedef(state);
        const programNode = new SourceNode(null, null, this.pathAbsolute, typedef);
        return programNode.toString();
    }

    public dispose() {
        this._parser?.dispose();
    }
}

/**
 * List of completions for all valid keywords/reserved words.
 * Build this list once because it won't change for the lifetime of this process
 */
export const KeywordCompletions = Object.keys(Keywords)
    //remove any keywords with whitespace
    .filter(x => !x.includes(' '))
    //create completions
    .map(x => {
        return {
            label: x,
            kind: CompletionItemKind.Keyword
        } as CompletionItem;
    });<|MERGE_RESOLUTION|>--- conflicted
+++ resolved
@@ -1064,7 +1064,6 @@
         return results;
     }
 
-<<<<<<< HEAD
     /**
      * Get local variables at the given position.
      * Will return empty array if none are found or if position is outside function boundaries
@@ -1074,11 +1073,7 @@
         return this.parser.references.localVars.get(functionExpression) ?? [];
     }
 
-    public async getHover(position: Position): Promise<Hover> {
-        await this.isReady();
-=======
-    public getHover(position: Position): Hover {
->>>>>>> e6a667f2
+    public getHover(position: Position): Promise<Hover> {
         //get the token at the position
         let token = this.getTokenAt(position);
 
