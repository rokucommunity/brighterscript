import type { CodeWithSourceMap } from 'source-map';
import { SourceNode } from 'source-map';
import type { CompletionItem, Position, Location } from 'vscode-languageserver';
import { CancellationTokenSource } from 'vscode-languageserver';
import { CompletionItemKind } from 'vscode-languageserver';
import chalk from 'chalk';
import * as path from 'path';
<<<<<<< HEAD
import { DiagnosticCodeMap, diagnosticCodes, DiagnosticLegacyCodeMap, DiagnosticMessages } from '../DiagnosticMessages';
=======
import { Scope } from '../Scope';
import { DiagnosticCodeMap, diagnosticCodes, DiagnosticMessages } from '../DiagnosticMessages';
>>>>>>> 57fa2ad4
import { FunctionScope } from '../FunctionScope';
import type { Callable, CallableParam, CommentFlag, BsDiagnostic, FileReference, FileLink, SerializedCodeFile, NamespaceContainer } from '../interfaces';
import type { Token } from '../lexer/Token';
import { Lexer } from '../lexer/Lexer';
import { TokenKind, AllowedLocalIdentifiers } from '../lexer/TokenKind';
import { Parser, ParseMode } from '../parser/Parser';
import type { FunctionExpression } from '../parser/Expression';
import type { ClassStatement, NamespaceStatement, MethodStatement, FieldStatement } from '../parser/Statement';
import type { Program } from '../Program';
import { DynamicType } from '../types/DynamicType';
import { standardizePath as s, util } from '../util';
import { BrsTranspileState } from '../parser/BrsTranspileState';
import { serializeError } from 'serialize-error';
import { isClassStatement, isDottedGetExpression, isFunctionExpression, isFunctionStatement, isNamespaceStatement, isVariableExpression, isImportStatement, isEnumStatement, isConstStatement, isAnyReferenceType, isNamespaceType, isReferenceType, isCallableType } from '../astUtils/reflection';
import { createVisitor, WalkMode } from '../astUtils/visitors';
import type { DependencyChangedEvent, DependencyGraph } from '../DependencyGraph';
import { CommentFlagProcessor } from '../CommentFlagProcessor';
import type { AstNode, Expression } from '../parser/AstNode';
import { ReferencesProvider } from '../bscPlugin/references/ReferencesProvider';
import { DocumentSymbolProcessor } from '../bscPlugin/symbols/DocumentSymbolProcessor';
import { WorkspaceSymbolProcessor } from '../bscPlugin/symbols/WorkspaceSymbolProcessor';
import type { UnresolvedSymbol, AssignedSymbol } from '../AstValidationSegmenter';
import { AstValidationSegmenter } from '../AstValidationSegmenter';
import { LogLevel } from '../Logger';
import type { BscSymbol } from '../SymbolTable';
import { SymbolTable } from '../SymbolTable';
import { SymbolTypeFlag } from '../SymbolTypeFlag';
import type { BscFileLike } from '../astUtils/CachedLookups';
import { CachedLookups } from '../astUtils/CachedLookups';
import { Editor } from '../astUtils/Editor';
import { getBsConst } from '../preprocessor/Manifest';
import type { BscType } from '../types';
import { NamespaceType } from '../types';
import type { BscFile } from './BscFile';
import { DefinitionProvider } from '../bscPlugin/definition/DefinitionProvider';

export interface ProvidedSymbol {
    symbol: BscSymbol;
    duplicates: BscSymbol[];
}
export type ProvidedSymbolMap = Map<SymbolTypeFlag, Map<string, ProvidedSymbol>>;
export type ChangedSymbolMap = Map<SymbolTypeFlag, Set<string>>;

export interface ProvidedSymbolInfo {
    symbolMap: ProvidedSymbolMap;
    changes: ChangedSymbolMap;
}

/**
 * Holds all details about this file within the scope of the whole program
 */
export class BrsFile implements BscFile {
    constructor(options: {
        /**
         * The path to the file in its source location (where the source code lives in the file system)
         */
        srcPath: string;
        /**
         * The path to the file where it should exist in the program. This is similar to pkgPath, but retains its original file extensions from srcPath
         */
        destPath: string;
        /**
         * The final path in the zip. This has the extensions changed. Typically this is the same as destPath, but with file extensions changed for transpiled files.
         */
        pkgPath?: string;
        program: Program;
    }) {
        if (options) {
            this.srcPath = s`${options.srcPath}`;
            this.destPath = s`${options.destPath}`;
            this.program = options.program;
            this._cachedLookups = new CachedLookups(this as unknown as BscFileLike);

            this.extension = util.getExtension(this.srcPath);
            if (options.pkgPath) {
                this.pkgPath = options.pkgPath;
            } else {
                //don't rename .d.bs files to .d.brs
                if (this.extension === '.d.bs') {
                    this.pkgPath = this.destPath;
                } else {
                    this.pkgPath = this.destPath.replace(/\.bs$/i, '.brs');
                }
            }

            //all BrighterScript files need to be transpiled
            if (this.extension?.endsWith('.bs') || this.program?.options?.allowBrighterScriptInBrightScript) {
                this.parseMode = ParseMode.BrighterScript;
            }
            this.isTypedef = this.extension === '.d.bs';
            if (!this.isTypedef) {
                this.typedefKey = util.getTypedefPath(this.srcPath);
            }

            //global file doesn't have a program, so only resolve typedef info if we have a program
            if (this.program) {
                this.resolveTypedef();
            }
        }
    }

    public type = 'BrsFile';

    public srcPath: string;
    public destPath: string;
    public pkgPath: string;

    public program: Program;

    private _cachedLookups: CachedLookups;

    /**
     * An editor assigned during the build flow that manages edits that will be undone once the build process is complete.
     */
    public editor?: Editor;

    /**
     * Will this file result in only comment or whitespace output? If so, it can be excluded from the output if that bsconfig setting is enabled.
     */
    public get canBePruned() {
        let canPrune = true;
        this.ast.walk(createVisitor({
            FunctionStatement: () => {
                canPrune = false;
            },
            ClassStatement: () => {
                canPrune = false;
            }
        }), {
            walkMode: WalkMode.visitStatements
        });
        return canPrune;
    }

    /**
     * The parseMode used for the parser for this file
     */
    public parseMode = ParseMode.BrightScript;

    /**
     * The key used to identify this file in the dependency graph. This is set by the BrighterScript program and should not be set by plugins
     */
    public dependencyGraphKey: string;

    /**
     * Indicates whether this file needs to be validated.
     * Files are only ever validated a single time
     */
    public isValidated = false;

    /**
     * The all-lowercase extension for this file (including the leading dot)
     */
    public extension: string;

    public commentFlags = [] as CommentFlag[];

    private _functionScopes: FunctionScope[];

    public get functionScopes(): FunctionScope[] {
        if (!this._functionScopes) {
            this.createFunctionScopes();
        }
        return this._functionScopes;
    }

    private get cache() {
        // eslint-disable-next-line @typescript-eslint/dot-notation
        return this._cachedLookups['cache'];
    }

    /**
     * files referenced by import statements
     */
    public get ownScriptImports() {
        const result = this.cache?.getOrAdd('BrsFile_ownScriptImports', () => {
            const result = [] as FileReference[];
            for (const statement of this._cachedLookups?.importStatements ?? []) {
                //register import statements
                if (isImportStatement(statement) && statement.tokens.path) {
                    result.push({
                        filePathRange: statement.tokens.path.location?.range,
                        destPath: util.getPkgPathFromTarget(this.destPath, statement.filePath),
                        sourceFile: this,
                        text: statement.tokens.path.text
                    });
                }
            }
            return result;
        }) ?? [];
        return result;
    }

    /**
     * Does this file need to be transpiled?
     * @deprecated use the `.editor` property to push changes to the file, which will force transpilation
     */
    public get needsTranspiled() {
        if (this._needsTranspiled !== undefined) {
            return this._needsTranspiled;
        }
        return !!(this.extension?.endsWith('.bs') || this.program?.options?.allowBrighterScriptInBrightScript || this.editor?.hasChanges);
    }
    public set needsTranspiled(value) {
        this._needsTranspiled = value;
    }
    public _needsTranspiled: boolean;

    /**
     * The AST for this file
     */
    public get ast() {
        return this.parser?.ast;
    }

    /**
     * Get the token at the specified position
     */
    public getTokenAt(position: Position) {
        for (let token of this.parser.tokens) {
            if (util.rangeContains(token.location?.range, position)) {
                return token;
            }
        }
    }

    /**
     * Get the token at the specified position, or the next token
     */
    public getCurrentOrNextTokenAt(position: Position) {
        for (let token of this.parser.tokens) {
            if (util.comparePositionToRange(position, token.location?.range) < 0) {
                return token;
            }
        }
    }

    /**
     * Walk the AST and find the expression that this token is most specifically contained within
     */
    public getClosestExpression(position: Position) {
        const handle = new CancellationTokenSource();
        let containingNode: AstNode;
        this.ast.walk((node) => {
            const latestContainer = containingNode;
            //bsc walks depth-first
            if (util.rangeContains(node.location?.range, position)) {
                containingNode = node;
            }
            //we had a match before, and don't now. this means we've finished walking down the whole way, and found our match
            if (latestContainer && !containingNode) {
                containingNode = latestContainer;
                handle.cancel();
            }
        }, {
            walkMode: WalkMode.visitAllRecursive,
            cancel: handle.token
        });
        return containingNode;
    }

    public get parser() {
        if (!this._parser) {
            //remove the typedef file (if it exists)
            this.hasTypedef = false;
            this.typedefFile = undefined;

            //parse the file (it should parse fully since there's no linked typedef
            this.parse(this.fileContents);

            //re-link the typedef (if it exists...which it should)
            this.resolveTypedef();
        }
        return this._parser;
    }
    private _parser: Parser;

    public fileContents: string;

    /**
     * If this is a typedef file
     */
    public isTypedef: boolean;

    /**
     * The key to find the typedef file in the program's files map.
     * A falsey value means this file is ineligable for a typedef
     */
    public typedefKey?: string;

    /**
     * If the file was given type definitions during parse
     */
    public hasTypedef;

    /**
     * A reference to the typedef file (if one exists)
     */
    public typedefFile?: BrsFile;

    /**
     * Find and set the typedef variables (if a matching typedef file exists)
     */
    private resolveTypedef() {
        this.typedefFile = this.program.getFile<BrsFile>(this.typedefKey);
        this.hasTypedef = !!this.typedefFile;
    }

    public onDependenciesChanged(event: DependencyChangedEvent) {
        this.resolveTypedef();
    }

    /**
     * Attach the file to the dependency graph so it can monitor changes.
     * Also notify the dependency graph of our current dependencies so other dependents can be notified.
     * @deprecated this does nothing. This functionality is now handled by the file api and will be deleted in v1
     */
    public attachDependencyGraph(dependencyGraph: DependencyGraph) { }

    /**
     * The list of files that this file depends on
     */
    public get dependencies() {
        const result = this.ownScriptImports.filter(x => !!x.destPath).map(x => x.destPath.toLowerCase());

        //if this is a .brs file, watch for typedef changes
        if (this.extension === '.brs') {
            result.push(
                util.getTypedefPath(this.destPath)
            );
        }
        return result;
    }

    /**
     * Calculate the AST for this file
     * @param fileContents the raw source code to parse
     */
    public parse(fileContents: string) {
        const diagnostics = [] as Array<BsDiagnostic>;

        try {
            this.fileContents = fileContents;

            //if we have a typedef file, skip parsing this file
            if (this.hasTypedef) {
                //skip validation since the typedef is shadowing this file
                this.isValidated = true;
                return;
            }

            //tokenize the input file
            let lexer = this.program.logger.time('debug', ['lexer.lex', chalk.green(this.srcPath)], () => {
                return Lexer.scan(fileContents, {
                    includeWhitespace: false,
                    srcPath: this.srcPath
                });
            });

            this.getCommentFlags(lexer.tokens);

            this.program.logger.time(LogLevel.debug, ['parser.parse', chalk.green(this.srcPath)], () => {
                this._parser = Parser.parse(lexer.tokens, {
                    srcPath: this.srcPath,
                    mode: this.parseMode,
                    logger: this.program.logger,
                    bsConsts: getBsConst(this.program.getManifest())
                });
            });

            //absorb all lexing/preprocessing/parsing diagnostics
            diagnostics.push(
                ...lexer.diagnostics as BsDiagnostic[],
                ...this._parser.diagnostics as BsDiagnostic[]
            );


        } catch (e) {
            this._parser = new Parser();
            diagnostics.push({
                location: util.createLocationFromFileRange(this, util.createRange(0, 0, 0, Number.MAX_VALUE)),
                ...DiagnosticMessages.genericParserMessage('Critical error parsing file: ' + JSON.stringify(serializeError(e)))
            });
        }
        this.program?.diagnostics.register(diagnostics);
    }

    /**
     * Find a class. This scans all scopes for this file, and returns the first matching class that is found.
     * Returns undefined if not found.
     * @param className - The class name, including the namespace of the class if possible
     * @param containingNamespace - The namespace used to resolve relative class names. (i.e. the namespace around the current statement trying to find a class)
     * @returns the first class in the first scope found, or undefined if not found
     */
    public getClassFileLink(className: string, containingNamespace?: string): FileLink<ClassStatement> {
        const lowerClassName = className.toLowerCase();
        const lowerContainingNamespace = containingNamespace?.toLowerCase();

        const scopes = this.program.getScopesForFile(this);
        //find the first class in the first scope that has it
        for (let scope of scopes) {
            const cls = scope.getClassFileLink(lowerClassName, lowerContainingNamespace);
            if (cls) {
                return cls;
            }
        }
    }

    public findPropertyNameCompletions(): CompletionItem[] {
        //Build completion items from all the "properties" found in the file
        const { propertyHints } = this._cachedLookups;
        const results = [] as CompletionItem[];
        for (const key of Object.keys(propertyHints)) {
            results.push({
                label: propertyHints[key],
                kind: CompletionItemKind.Text
            });
        }
        return results;
    }

    private _propertyNameCompletions: CompletionItem[];

    public get propertyNameCompletions(): CompletionItem[] {
        if (!this._propertyNameCompletions) {
            this._propertyNameCompletions = this.findPropertyNameCompletions();
        }
        return this._propertyNameCompletions;
    }

    /**
     * Find all comment flags in the source code. These enable or disable diagnostic messages.
     * @param tokens - an array of tokens of which to find `TokenKind.Comment` from
     */
    public getCommentFlags(tokens: Token[]) {
        const processor = new CommentFlagProcessor(this, ['rem', `'`], diagnosticCodes, [DiagnosticCodeMap.unknownDiagnosticCode, DiagnosticLegacyCodeMap.unknownDiagnosticCode]);

        this.commentFlags = [];
        for (let lexerToken of tokens) {
            for (let triviaToken of lexerToken.leadingTrivia ?? []) {
                if (triviaToken.kind === TokenKind.Comment) {
                    processor.tryAdd(triviaToken.text, triviaToken.location?.range);
                }
            }
        }
        this.commentFlags.push(...processor.commentFlags);
        this.program?.diagnostics.register(processor.diagnostics);
    }

    public scopesByFunc = new Map<FunctionExpression, FunctionScope>();

    /**
     * Create a scope for every function in this file
     */
    private createFunctionScopes() {
        //find every function
        let functions = this._cachedLookups.functionExpressions;

        //create a functionScope for every function
        this._functionScopes = [];

        for (let func of functions) {
            let scope = new FunctionScope(func);

            //find parent function, and add this scope to it if found
            {
                let parentScope = this.scopesByFunc.get(
                    func.findAncestor<FunctionExpression>(isFunctionExpression)
                );

                //add this child scope to its parent
                if (parentScope) {
                    parentScope.childrenScopes.push(scope);
                }
                //store the parent scope for this scope
                scope.parentScope = parentScope;
            }

            //add every parameter
            for (let param of func.parameters) {
                scope.variableDeclarations.push({
                    nameRange: param.tokens.name.location?.range,
                    lineIndex: param.tokens.name.location?.range?.start.line,
                    name: param.tokens.name.text,
                    getType: () => {
                        return param.getType({ flags: SymbolTypeFlag.typetime });
                    }
                });
            }

            //add all of ForEachStatement loop varibales
            func.body?.walk(createVisitor({
                ForEachStatement: (stmt) => {
                    scope.variableDeclarations.push({
                        nameRange: stmt.tokens.item.location?.range,
                        lineIndex: stmt.tokens.item.location?.range?.start.line,
                        name: stmt.tokens.item.text,
                        getType: () => DynamicType.instance //TODO: Infer types from array
                    });
                },
                LabelStatement: (stmt) => {
                    const { name: identifier } = stmt.tokens;
                    scope.labelStatements.push({
                        nameRange: identifier.location?.range,
                        lineIndex: identifier.location?.range?.start.line,
                        name: identifier.text
                    });
                }
            }), {
                walkMode: WalkMode.visitStatements
            });

            this.scopesByFunc.set(func, scope);

            //find every statement in the scope
            this._functionScopes.push(scope);
        }

        //find every variable assignment in the whole file
        let assignmentStatements = this._cachedLookups.assignmentStatements;

        for (let statement of assignmentStatements) {

            //find this statement's function scope
            let scope = this.scopesByFunc.get(
                statement.findAncestor<FunctionExpression>(isFunctionExpression)
            );

            //skip variable declarations that are outside of any scope
            if (scope) {
                const variableName = statement.tokens.name;
                scope.variableDeclarations.push({
                    nameRange: variableName.location?.range,
                    lineIndex: variableName.location?.range?.start.line,
                    name: variableName.text,
                    getType: () => {
                        return statement.getType({ flags: SymbolTypeFlag.runtime });
                    }
                });
            }
        }
    }

    public staticCallables: Callable[];

    get callables(): Callable[] {

        if (this.staticCallables) {
            // globalFile can statically set the callables
            return this.staticCallables;
        }

        return this.cache.getOrAdd(`BrsFile_callables`, () => {
            const callables = [];

            for (let statement of this._cachedLookups.functionStatements ?? []) {

                //extract the parameters
                let params = [] as CallableParam[];
                for (let param of statement.func.parameters) {
                    const paramType = param.getType({ flags: SymbolTypeFlag.typetime });

                    let callableParam = {
                        name: param.tokens.name?.text,
                        type: paramType,
                        isOptional: !!param.defaultValue,
                        isRestArgument: false
                    };
                    params.push(callableParam);
                }
                const funcType = statement.getType({ flags: SymbolTypeFlag.typetime });
                callables.push({
                    isSub: statement.func.tokens.functionType?.text.toLowerCase() === 'sub',
                    name: statement.tokens.name?.text,
                    nameRange: statement.tokens.name?.location?.range,
                    file: this,
                    params: params,
                    range: statement.func.location?.range,
                    type: funcType,
                    getName: statement.getName.bind(statement),
                    hasNamespace: !!statement.findAncestor<NamespaceStatement>(isNamespaceStatement),
                    functionStatement: statement
                });
            }

            return callables;
        });


    }

    /**
     * Find the function scope at the given position.
     * @param position the position used to find the deepest scope that contains it
     */
    public getFunctionScopeAtPosition(position: Position): FunctionScope {
        return this.cache.getOrAdd(`functionScope-${position.line}:${position.character}`, () => {
            return this._getFunctionScopeAtPosition(position, this.functionScopes);
        });
    }

    public _getFunctionScopeAtPosition(position: Position, functionScopes?: FunctionScope[]): FunctionScope {
        if (!functionScopes) {
            functionScopes = this.functionScopes;
        }
        for (let scope of functionScopes) {
            if (util.rangeContains(scope.range, position)) {
                //see if any of that scope's children match the position also, and give them priority
                let childScope = this._getFunctionScopeAtPosition(position, scope.childrenScopes);
                if (childScope) {
                    return childScope;
                } else {
                    return scope;
                }
            }
        }
    }

    /**
     * Find the NamespaceStatement enclosing the given position
     */
    public getNamespaceStatementForPosition(position: Position): NamespaceStatement {
        if (position) {
            return this.cache.getOrAdd(`namespaceStatementForPosition-${position.line}:${position.character}`, () => {
                for (const statement of this._cachedLookups.namespaceStatements) {
                    if (util.rangeContains(statement.location?.range, position)) {
                        return statement;
                    }
                }
            });
        }
    }

    /**
     * Given a current token, walk
     */
    public getPartialVariableName(currentToken: Token, excludeTokens: TokenKind[] = null) {
        let identifierAndDotKinds = [TokenKind.Identifier, ...AllowedLocalIdentifiers, TokenKind.Dot];

        //consume tokens backwards until we find something other than a dot or an identifier
        let tokens = [];
        const parser = this.parser;
        for (let i = parser.tokens.indexOf(currentToken); i >= 0; i--) {
            currentToken = parser.tokens[i];
            if (identifierAndDotKinds.includes(currentToken.kind) && (!excludeTokens || !excludeTokens.includes(currentToken.kind))) {
                tokens.unshift(currentToken.text);
            } else {
                break;
            }
        }

        //if we found name and dot tokens, join them together to make the namespace name
        if (tokens.length > 0) {
            return tokens.join('');
        } else {
            return undefined;
        }
    }

    public isPositionNextToTokenKind(position: Position, tokenKind: TokenKind) {
        const closestToken = this.getClosestToken(position);
        return this.isTokenNextToTokenKind(closestToken, tokenKind);
    }

    public isTokenNextToTokenKind(closestToken: Token, tokenKind: TokenKind) {
        const previousToken = this.getPreviousToken(closestToken);
        const previousTokenKind = previousToken?.kind;
        //next to matched token
        if (!closestToken || closestToken.kind === TokenKind.Eof) {
            return false;
        } else if (closestToken.kind === tokenKind) {
            return true;
        } else if (closestToken.kind === TokenKind.Newline || previousTokenKind === TokenKind.Newline) {
            return false;
            //next to an identifier, which is next to token kind
        } else if (closestToken.kind === TokenKind.Identifier && previousTokenKind === tokenKind) {
            return true;
        } else {
            return false;
        }
    }

    public getTokenBefore(currentToken: Token, tokenKind?: TokenKind): Token {
        const index = this.parser.tokens.indexOf(currentToken);
        if (!tokenKind) {
            return this.parser.tokens[index - 1];
        }
        for (let i = index - 1; i >= 0; i--) {
            currentToken = this.parser.tokens[i];
            if (currentToken.kind === TokenKind.Newline) {
                break;
            } else if (currentToken.kind === tokenKind) {
                return currentToken;
            }
        }
        return undefined;
    }

    public tokenFollows(currentToken: Token, tokenKind: TokenKind): boolean {
        const index = this.parser.tokens.indexOf(currentToken);
        if (index > 0) {
            return this.parser.tokens[index - 1].kind === tokenKind;
        }
        return false;
    }

    public getTokensUntil(currentToken: Token, tokenKind: TokenKind, direction: -1 | 1 = 1) {
        let tokens = [];
        for (let i = this.parser.tokens.indexOf(currentToken); direction === -1 ? i >= 0 : i < this.parser.tokens.length; i += direction) {
            currentToken = this.parser.tokens[i];
            if (currentToken.kind === TokenKind.Newline || currentToken.kind === tokenKind) {
                break;
            }
            tokens.push(currentToken);
        }
        return tokens;
    }

    public getNextTokenByPredicate(currentToken: Token, test: (Token) => boolean, direction: -1 | 1 = 1) {
        for (let i = this.parser.tokens.indexOf(currentToken); direction === -1 ? i >= 0 : i < this.parser.tokens.length; i += direction) {
            currentToken = this.parser.tokens[i];
            if (test(currentToken)) {
                return currentToken;
            }
        }
        return undefined;
    }

    public getPreviousToken(token: Token) {
        const parser = this.parser;
        let idx = parser.tokens.indexOf(token);
        return parser.tokens[idx - 1];
    }

    /**
     * Find the first scope that has a namespace with this name.
     * Returns false if no namespace was found with that name
     */
    public calleeStartsWithNamespace(callee: Expression) {
        let left = callee as AstNode;
        while (isDottedGetExpression(left)) {
            left = left.obj;
        }

        if (isVariableExpression(left)) {
            const leftType = left.getType({ flags: SymbolTypeFlag.runtime });
            if (isNamespaceType(leftType)) {
                let lowerName = left.tokens.name.text.toLowerCase();
                //find the first scope that contains this namespace
                let scopes = this.program.getScopesForFile(this);

                //if this file does not belong to any scopes, make a temporary one to answer the question
                if (scopes.length === 0) {
                    const scope = new Scope(`temporary-for-${this.pkgPath}`, this.program);
                    scope.getAllFiles = () => [this];
                    scope.getOwnFiles = scope.getAllFiles;
                    scopes.push(scope);
                }

                for (let scope of scopes) {
                    if (scope.namespaceLookup.has(lowerName)) {
                        return true;
                    }
                }
            }
        }
        return false;
    }

    /**
     * Get the token closest to the position. if no token is found, the previous token is returned
     */
    public getClosestToken(position: Position) {
        let tokens = this.parser.tokens;
        for (let i = 0; i < tokens.length; i++) {
            let token = tokens[i];
            if (util.rangeContains(token.location?.range, position)) {
                return token;
            }
            //if the position less than this token range, then this position touches no token,
            if (util.positionIsGreaterThanRange(position, token.location?.range) === false) {
                let t = tokens[i - 1];
                //return the token or the first token
                return t ? t : tokens[0];
            }
        }
        //return the last token
        return tokens[tokens.length - 1];
    }

    /**
     * Builds a list of document symbols for this file. Used by LanguageServer's onDocumentSymbol functionality
     * @deprecated use `DocumentSymbolProvider.process()` instead
     */
    public getDocumentSymbols() {
        return new DocumentSymbolProcessor({
            documentSymbols: [],
            file: this,
            program: this.program
        }).process();
    }

    /**
     * Builds a list of workspace symbols for this file. Used by LanguageServer's onWorkspaceSymbol functionality
     */
    public getWorkspaceSymbols() {
        return new WorkspaceSymbolProcessor({
            program: this.program,
            workspaceSymbols: []
        }).process();
    }

    /**
     * Given a position in a file, if the position is sitting on some type of identifier,
     * go to the definition of that identifier (where this thing was first defined)
     * @deprecated use `DefinitionProvider.process()` instead
     */
    public getDefinition(position: Position): Location[] {
        return new DefinitionProvider({
            program: this.program,
            file: this,
            position: position,
            definitions: []
        }).process();
    }

    public getClassMemberDefinitions(textToSearchFor: string, file: BrsFile): Location[] {
        let results: Location[] = [];
        //get class fields and members
        const statementHandler = (statement: MethodStatement) => {
            if (statement.getName(file.parseMode).toLowerCase() === textToSearchFor) {
                results.push(util.createLocationFromRange(util.pathToUri(file.srcPath), statement.location?.range));
            }
        };
        const fieldStatementHandler = (statement: FieldStatement) => {
            if (statement.tokens.name.text.toLowerCase() === textToSearchFor) {
                results.push(util.createLocationFromRange(util.pathToUri(file.srcPath), statement.location?.range));
            }
        };
        file.parser.ast.walk(createVisitor({
            MethodStatement: statementHandler,
            FieldStatement: fieldStatementHandler
        }), {
            walkMode: WalkMode.visitStatements
        });

        return results;
    }

    public getClassMethod(classStatement: ClassStatement, name: string, walkParents = true): MethodStatement | undefined {
        //TODO - would like to write this with getClassHieararchy; but got stuck on working out the scopes to use... :(
        let statement;
        const statementHandler = (e: MethodStatement) => {
            if (!statement && e.tokens.name.text.toLowerCase() === name.toLowerCase()) {
                statement = e;
            }
        };
        while (classStatement) {
            classStatement.walk(createVisitor({
                MethodStatement: statementHandler
            }), {
                walkMode: WalkMode.visitStatements
            });
            if (statement) {
                break;
            }
            if (walkParents && classStatement.parentClassName) {
                const nameParts = classStatement.parentClassName.getNameParts();
                classStatement = this.getClassFileLink(nameParts[nameParts.length - 1], nameParts.slice(0, -1).join('.'))?.item;
            } else {
                break;
            }

        }
        return statement;
    }

    /**
     * Given a position in a file, if the position is sitting on some type of identifier,
     * look up all references of that identifier (every place that identifier is used across the whole app)
     * @deprecated use `ReferencesProvider.process()` instead
     */
    public getReferences(position: Position): Location[] {
        return new ReferencesProvider({
            program: this.program,
            file: this,
            position: position,
            references: []
        }).process();
    }

    /**
     * Generate the code, map, and typedef for this file
     */
    public serialize(): SerializedCodeFile {
        const result: SerializedCodeFile = {};

        const transpiled = this.transpile();
        if (typeof transpiled.code === 'string') {
            result.code = transpiled.code;
        }
        if (transpiled.map) {
            result.map = transpiled.map.toString();
        }
        //generate the typedef (if this is not a typedef itself, and if enabled)
        if (!this.isTypedef && this.program.options.emitDefinitions) {
            result.typedef = this.getTypedef();
        }
        return result;
    }

    /**
     * Convert the brightscript/brighterscript source code into valid brightscript
     */
    public transpile(): CodeWithSourceMap {
        const state = new BrsTranspileState(this);
        state.editor = this.editor ?? new Editor();
        let transpileResult: SourceNode | undefined;

        if (this.needsTranspiled) {
            const astTranspile = this.ast.transpile(state);
            const trailingComments = [];
            if (util.hasLeadingComments(this.parser.eofToken)) {
                if (util.isLeadingCommentOnSameLine(this.ast.statements[this.ast.statements.length - 1]?.location, this.parser.eofToken)) {
                    trailingComments.push(' ');
                } else {
                    trailingComments.push('\n');
                }
                trailingComments.push(...state.transpileLeadingComments(this.parser.eofToken));
            }

            transpileResult = util.sourceNodeFromTranspileResult(null, null, state.srcPath, [...astTranspile, ...trailingComments]);
        } else if (this.program.options.sourceMap) {
            //emit code as-is with a simple map to the original file location
            transpileResult = util.simpleMap(state.srcPath, this.fileContents);
        } else {
            //simple SourceNode wrapping the entire file to simplify the logic below
            transpileResult = new SourceNode(null, null, state.srcPath, this.fileContents);
        }

        //if we created an editor for this flow, undo the edits now
        if (!this.editor) {
            //undo any AST edits that the transpile cycle has made
            state.editor.undoAll();
        }

        if (this.program.options.sourceMap) {
            const stagingFileName = path.basename(state.srcPath).replace(/\.bs$/, '.brs');
            return new SourceNode(null, null, stagingFileName, [
                transpileResult,
                //add the sourcemap reference comment
                state.newline + `'//# sourceMappingURL=./${stagingFileName}.map`
            ]).toStringWithSourceMap({ file: stagingFileName });
        } else {
            return {
                code: transpileResult.toString(),
                map: undefined
            };
        }
    }

    public validationSegmenter = new AstValidationSegmenter(this);

    public getNamespaceSymbolTable(allowCache = true) {
        if (!allowCache) {
            return this.constructNamespaceSymbolTable();
        }
        return this.cache?.getOrAdd(`namespaceSymbolTable`, () => this.constructNamespaceSymbolTable());
    }

    private constructNamespaceSymbolTable() {
        const nsTable = new SymbolTable(`File NamespaceTypes ${this.destPath}`, () => this.program?.globalScope.symbolTable);
        this.populateNameSpaceSymbolTable(nsTable);
        return nsTable;
    }

    public processSymbolInformation() {
        // Get namespaces across imported files
        const nsTable = this.getNamespaceSymbolTable(false);
        this.linkSymbolTableDisposables.push(this.ast.symbolTable.addSibling(nsTable));

        this.validationSegmenter.processTree(this.ast);
        this.program.addFileSymbolInfo(this);
        this.unlinkNamespaceSymbolTables();
    }

    public unlinkNamespaceSymbolTables() {
        for (let disposable of this.linkSymbolTableDisposables) {
            disposable();
        }
        this.linkSymbolTableDisposables = [];
    }

    private linkSymbolTableDisposables = [];


    public populateNameSpaceSymbolTable(namespaceSymbolTable: SymbolTable) {
        //Add namespace aggregates to namespace member tables
        const namespaceTypesKnown = new Map<string, BscType>();
        // eslint-disable-next-line no-bitwise
        let getTypeOptions = { flags: SymbolTypeFlag.runtime | SymbolTypeFlag.typetime };
        for (const [nsName, nsContainer] of this.getNamespaceLookupObject()) {
            let currentNSType: BscType = null;
            let parentNSType: BscType = null;
            const existingNsStmt = nsContainer.namespaceStatements?.[0];

            if (!nsContainer.isTopLevel) {
                parentNSType = namespaceTypesKnown.get(nsContainer.parentNameLower);
                if (!parentNSType) {
                    // we don't know about the parent namespace... uh, oh!
                    this.program.logger.error(`Unable to find parent namespace type for namespace ${nsName}`);
                    break;
                }
                currentNSType = parentNSType.getMemberType(nsContainer.fullNameLower, getTypeOptions);
            } else {
                currentNSType = namespaceSymbolTable.getSymbolType(nsContainer.fullNameLower, getTypeOptions);
            }
            if (!isNamespaceType(currentNSType)) {
                if (!currentNSType || isReferenceType(currentNSType) || isCallableType(currentNSType)) {
                    currentNSType = existingNsStmt
                        ? existingNsStmt.getType(getTypeOptions)
                        : new NamespaceType(nsName);
                    if (parentNSType) {
                        // adding as a member of existing NS
                        parentNSType.addMember(nsContainer.lastPartName, { definingNode: existingNsStmt }, currentNSType, getTypeOptions.flags);
                    } else {
                        namespaceSymbolTable.addSymbol(nsContainer.lastPartName, { definingNode: existingNsStmt }, currentNSType, getTypeOptions.flags);
                    }
                } else {
                    // Something else already used the name this namespace is using.
                    continue;
                }
            } else {
                // Existing known namespace
            }
            if (!namespaceTypesKnown.has(nsName)) {
                namespaceTypesKnown.set(nsName, currentNSType);
            }
            currentNSType.memberTable.addSibling(nsContainer.symbolTable);
        }
    }

    public get requiredSymbols() {
        return this.cache.getOrAdd(`requiredSymbols`, () => {
            const allNeededSymbolSets = this.validationSegmenter.unresolvedSegmentsSymbols.values();

            const requiredSymbols: UnresolvedSymbol[] = [];
            const addedSymbols = new Map<SymbolTypeFlag, Set<string>>();
            addedSymbols.set(SymbolTypeFlag.runtime, new Set());
            addedSymbols.set(SymbolTypeFlag.typetime, new Set());
            for (const setOfSymbols of allNeededSymbolSets) {
                for (const symbol of setOfSymbols) {
                    const fullSymbolKey = symbol.typeChain.map(tce => tce.name).join('.').toLowerCase();
                    const flag = symbol.endChainFlags;
                    if (this.providedSymbols.symbolMap.get(flag)?.has(fullSymbolKey)) {
                        // this catches namespaced things
                        continue;
                    }
                    if (this.ast.getSymbolTable().hasSymbol(fullSymbolKey, flag)) {
                        //catches aliases
                        continue;
                    }
                    if (!addedSymbols.get(flag)?.has(fullSymbolKey)) {
                        requiredSymbols.push(symbol);
                        addedSymbols.get(flag)?.add(fullSymbolKey);
                    }
                }
            }
            return requiredSymbols;
        });
    }

    public get providedSymbols() {
        return this.cache?.getOrAdd(`providedSymbols`, () => {
            return this.getProvidedSymbols();
        });
    }

    public get assignedSymbols() {
        return this.cache.getOrAdd(`assignedSymbols`, () => {
            const allAssignedSymbolsEntries = this.validationSegmenter.assignedTokensInSegment.entries() ?? [];

            let allAssignedSymbolsSet: AssignedSymbol[] = [];

            for (const [_segment, assignedSymbolSet] of allAssignedSymbolsEntries) {
                allAssignedSymbolsSet.push(...assignedSymbolSet.values());
            }
            return allAssignedSymbolsSet;
        });
    }

    private getProvidedSymbols() {
        const symbolMap = new Map<SymbolTypeFlag, Map<string, ProvidedSymbol>>();
        const runTimeSymbolMap = new Map<string, ProvidedSymbol>();
        const typeTimeSymbolMap = new Map<string, ProvidedSymbol>();
        const referenceSymbolMap = new Map<SymbolTypeFlag, Map<string, ProvidedSymbol>>();
        const referenceRunTimeSymbolMap = new Map<string, ProvidedSymbol>();
        const referenceTypeTimeSymbolMap = new Map<string, ProvidedSymbol>();

        const tablesToGetSymbolsFrom: Array<{ table: SymbolTable; namePrefixLower?: string }> = [{
            table: this.parser.symbolTable
        }];

        for (const namespaceStatement of this._cachedLookups.namespaceStatements) {
            tablesToGetSymbolsFrom.push({
                table: namespaceStatement.body.getSymbolTable(),
                namePrefixLower: namespaceStatement.getName(ParseMode.BrighterScript).toLowerCase()
            });
        }

        function getAnyDuplicates(symbolNameLower: string, providedSymbolMap: Map<string, ProvidedSymbol>, referenceProvidedSymbolMap: Map<string, ProvidedSymbol>) {
            if (symbolNameLower === 'm') {
                return [];
            }
            let duplicates = [] as Array<BscSymbol>;
            let existingSymbol = providedSymbolMap.get(symbolNameLower);
            if (existingSymbol) {
                duplicates.push(existingSymbol.symbol, ...existingSymbol.duplicates);
            }
            existingSymbol = referenceProvidedSymbolMap.get(symbolNameLower);
            if (existingSymbol) {
                duplicates.push(existingSymbol.symbol, ...existingSymbol.duplicates);
            }

            return duplicates;
        }

        for (const symbolTable of tablesToGetSymbolsFrom) {
            const runTimeSymbols = symbolTable.table.getOwnSymbols(SymbolTypeFlag.runtime);
            const typeTimeSymbols = symbolTable.table.getOwnSymbols(SymbolTypeFlag.typetime);

            for (const symbol of runTimeSymbols) {
                const symbolNameLower = symbolTable.namePrefixLower
                    ? `${symbolTable.namePrefixLower}.${symbol.name.toLowerCase()}`
                    : symbol.name.toLowerCase();
                if (symbolNameLower === 'm') {
                    continue;
                }
                const duplicates = getAnyDuplicates(symbolNameLower, runTimeSymbolMap, referenceRunTimeSymbolMap);

                if (!isAnyReferenceType(symbol.type)) {
                    runTimeSymbolMap.set(symbolNameLower, { symbol: symbol, duplicates: duplicates });
                } else {
                    referenceRunTimeSymbolMap.set(symbolNameLower, { symbol: symbol, duplicates: duplicates });
                }
            }

            for (const symbol of typeTimeSymbols) {
                const symbolNameLower = symbolTable.namePrefixLower
                    ? `${symbolTable.namePrefixLower}.${symbol.name.toLowerCase()}`
                    : symbol.name.toLowerCase();
                if (symbolNameLower === 'm') {
                    continue;
                }
                const duplicates = getAnyDuplicates(symbolNameLower, typeTimeSymbolMap, referenceTypeTimeSymbolMap);
                if (!isAnyReferenceType(symbol.type)) {
                    typeTimeSymbolMap.set(symbolNameLower, { symbol: symbol, duplicates: duplicates });
                } else {
                    referenceTypeTimeSymbolMap.set(symbolNameLower, { symbol: symbol, duplicates: duplicates });
                }
            }
        }

        symbolMap.set(SymbolTypeFlag.runtime, runTimeSymbolMap);
        symbolMap.set(SymbolTypeFlag.typetime, typeTimeSymbolMap);

        referenceSymbolMap.set(SymbolTypeFlag.runtime, referenceRunTimeSymbolMap);
        referenceSymbolMap.set(SymbolTypeFlag.typetime, referenceTypeTimeSymbolMap);

        const changes = new Map<SymbolTypeFlag, Set<string>>();
        changes.set(SymbolTypeFlag.runtime, new Set<string>());
        changes.set(SymbolTypeFlag.typetime, new Set<string>());
        const previouslyProvidedSymbols = this.program.getFileSymbolInfo(this)?.provides.symbolMap;
        const previousSymbolsChecked = new Map<SymbolTypeFlag, Set<string>>();
        previousSymbolsChecked.set(SymbolTypeFlag.runtime, new Set<string>());
        previousSymbolsChecked.set(SymbolTypeFlag.typetime, new Set<string>());
        for (const flag of [SymbolTypeFlag.runtime, SymbolTypeFlag.typetime]) {
            const newSymbolMapForFlag = symbolMap.get(flag);
            const oldSymbolMapForFlag = previouslyProvidedSymbols?.get(flag);
            const previousSymbolsCheckedForFlag = previousSymbolsChecked.get(flag);
            const changesForFlag = changes.get(flag);
            if (!oldSymbolMapForFlag) {
                for (const key of newSymbolMapForFlag.keys()) {
                    changesForFlag.add(key);
                }
                continue;

            }
            for (const [symbolKey, symbolObj] of newSymbolMapForFlag) {
                const symbolType = symbolObj.symbol.type;
                const previousType = oldSymbolMapForFlag?.get(symbolKey)?.symbol?.type;
                previousSymbolsCheckedForFlag.add(symbolKey);
                if (!previousType) {
                    changesForFlag.add(symbolKey);
                    continue;
                }
                const data = {};
                if (!symbolType.isEqual(previousType, data)) {
                    changesForFlag.add(symbolKey);
                }
            }
            for (const [symbolKey] of previouslyProvidedSymbols.get(flag)) {
                if (!previousSymbolsCheckedForFlag.has(symbolKey)) {
                    changesForFlag.add(symbolKey);
                }
            }
        }
        return {
            symbolMap: symbolMap,
            changes: changes,
            referenceSymbolMap: referenceSymbolMap
        };
    }

    public markSegmentAsValidated(node: AstNode) {
        this.validationSegmenter.markSegmentAsValidated(node);
    }

    public getNamespaceLookupObject() {
        if (!this.isValidated) {
            return this.buildNamespaceLookup();
        }
        return this.cache.getOrAdd(`namespaceLookup`, () => {
            const nsLookup = this.buildNamespaceLookup();
            return nsLookup;
        });
    }

    private buildNamespaceLookup() {
        const namespaceLookup = new Map<string, NamespaceContainer>();
        for (let namespaceStatement of this._cachedLookups.namespaceStatements) {
            let nameParts = namespaceStatement.getNameParts();

            let loopName: string = null;
            let lowerLoopName: string = null;
            let parentNameLower: string = null;

            //ensure each namespace section is represented in the results
            //(so if the namespace name is A.B.C, this will make an entry for "A", an entry for "A.B", and an entry for "A.B.C"
            for (let i = 0; i < nameParts.length; i++) {

                let part = nameParts[i];
                let lowerPartName = part.text.toLowerCase();

                if (i === 0) {
                    loopName = part.text;
                    lowerLoopName = lowerPartName;
                } else {
                    parentNameLower = lowerLoopName;
                    loopName += '.' + part.text;
                    lowerLoopName += '.' + lowerPartName;
                }
                if (!namespaceLookup.has(lowerLoopName)) {
                    namespaceLookup.set(lowerLoopName, {
                        isTopLevel: i === 0,
                        file: this,
                        fullName: loopName,
                        fullNameLower: lowerLoopName,
                        parentNameLower: parentNameLower,
                        nameParts: nameParts.slice(0, i),
                        nameRange: namespaceStatement.nameExpression.location?.range,
                        lastPartName: part.text,
                        lastPartNameLower: lowerPartName,
                        functionStatements: new Map(),
                        namespaceStatements: [],
                        namespaces: new Map(),
                        classStatements: new Map(),
                        enumStatements: new Map(),
                        constStatements: new Map(),
                        statements: [],
                        // the aggregate symbol table should have no parent. It should include just the symbols of the namespace.
                        symbolTable: new SymbolTable(`Namespace Aggregate: '${loopName}'`)
                    });
                }
            }
            let ns = namespaceLookup.get(lowerLoopName);
            ns.namespaceStatements.push(namespaceStatement);
            ns.statements.push(...namespaceStatement.body.statements);
            for (let statement of namespaceStatement.body.statements) {
                if (isClassStatement(statement) && statement.tokens.name) {
                    ns.classStatements.set(statement.tokens.name.text.toLowerCase(), statement);
                } else if (isFunctionStatement(statement) && statement.tokens.name) {
                    ns.functionStatements.set(statement.tokens.name.text.toLowerCase(), statement);
                } else if (isEnumStatement(statement) && statement.fullName) {
                    ns.enumStatements.set(statement.fullName.toLowerCase(), statement);
                } else if (isConstStatement(statement) && statement.fullName) {
                    ns.constStatements.set(statement.fullName.toLowerCase(), statement);
                }
            }
            // Merges all the symbol tables of the namespace statements into the new symbol table created above.
            // Set those symbol tables to have this new merged table as a parent
            ns.symbolTable.mergeSymbolTable(namespaceStatement.body.getSymbolTable());
        }
        return namespaceLookup;
    }

    public getTypedef() {
        const state = new BrsTranspileState(this);
        const typedef = this.ast.getTypedef(state);
        const programNode = util.sourceNodeFromTranspileResult(null, null, this.srcPath, typedef);
        return programNode.toString();
    }

    public dispose() {
        this._parser?.dispose();

        //deleting these properties result in lower memory usage (garbage collection is magic!)
        delete this.fileContents;
        delete this._parser;
        delete this._functionScopes;
        delete this.scopesByFunc;
    }
}<|MERGE_RESOLUTION|>--- conflicted
+++ resolved
@@ -5,12 +5,8 @@
 import { CompletionItemKind } from 'vscode-languageserver';
 import chalk from 'chalk';
 import * as path from 'path';
-<<<<<<< HEAD
+import { Scope } from '../Scope';
 import { DiagnosticCodeMap, diagnosticCodes, DiagnosticLegacyCodeMap, DiagnosticMessages } from '../DiagnosticMessages';
-=======
-import { Scope } from '../Scope';
-import { DiagnosticCodeMap, diagnosticCodes, DiagnosticMessages } from '../DiagnosticMessages';
->>>>>>> 57fa2ad4
 import { FunctionScope } from '../FunctionScope';
 import type { Callable, CallableParam, CommentFlag, BsDiagnostic, FileReference, FileLink, SerializedCodeFile, NamespaceContainer } from '../interfaces';
 import type { Token } from '../lexer/Token';
