--- conflicted
+++ resolved
@@ -6,12 +6,7 @@
 import * as path from 'path';
 import type { Scope } from '../Scope';
 import { DiagnosticCodeMap, diagnosticCodes, DiagnosticMessages } from '../DiagnosticMessages';
-<<<<<<< HEAD
-import { FunctionScope } from '../FunctionScope';
 import type { Callable, CallableArg, CallableParam, CommentFlag, FunctionCall, BsDiagnostic, FileReference, BscFile } from '../interfaces';
-=======
-import type { Callable, CallableArg, CallableParam, CommentFlag, FunctionCall, BsDiagnostic, FileReference } from '../interfaces';
->>>>>>> 9698e4ad
 import type { Token } from '../lexer';
 import { Lexer, TokenKind, AllowedLocalIdentifiers, Keywords, isToken } from '../lexer';
 import { Parser, ParseMode, getBscTypeFromExpression } from '../parser';
@@ -25,12 +20,7 @@
 import { Preprocessor } from '../preprocessor/Preprocessor';
 import { LogLevel } from '../Logger';
 import { serializeError } from 'serialize-error';
-<<<<<<< HEAD
-import { isCallExpression, isClassMethodStatement, isClassStatement, isCommentStatement, isDottedGetExpression, isFunctionExpression, isFunctionStatement, isFunctionType, isLibraryStatement, isLiteralExpression, isNamespaceStatement, isStringType, isVariableExpression, isImportStatement, isClassFieldStatement, isBrsFile } from '../astUtils/reflection';
-import type { BscType } from '../types/BscType';
-=======
-import { isClassMethodStatement, isClassStatement, isCommentStatement, isDottedGetExpression, isFunctionStatement, isFunctionType, isLibraryStatement, isNamespaceStatement, isStringType, isVariableExpression, isXmlFile, isImportStatement, isClassFieldStatement } from '../astUtils/reflection';
->>>>>>> 9698e4ad
+import { isClassMethodStatement, isClassStatement, isCommentStatement, isDottedGetExpression, isFunctionStatement, isFunctionType, isLibraryStatement, isNamespaceStatement, isStringType, isVariableExpression, isImportStatement, isClassFieldStatement, isBrsFile } from '../astUtils/reflection';
 import { createVisitor, WalkMode } from '../astUtils/visitors';
 import type { DependencyGraph } from '../DependencyGraph';
 import { CommentFlagProcessor } from '../CommentFlagProcessor';
@@ -1116,7 +1106,6 @@
                 if (filesSearched.has(file)) {
                     continue;
                 }
-<<<<<<< HEAD
                 if (isBrsFile(file)) {
                     if (previousToken?.kind === TokenKind.Dot && file.parseMode === ParseMode.BrighterScript) {
                         results.push(...this.getClassMemberDefinitions(textToSearchFor, file));
@@ -1124,25 +1113,10 @@
                         if (namespaceDefinition) {
                             results.push(namespaceDefinition);
                         }
-=======
-                filesSearched.add(file);
-
-                if (previousToken?.kind === TokenKind.Dot && file.parseMode === ParseMode.BrighterScript) {
-                    results.push(...this.getClassMemberDefinitions(textToSearchFor, file));
-                    const namespaceDefinition = this.getNamespaceDefinitions(token, file);
-                    if (namespaceDefinition) {
-                        results.push(namespaceDefinition);
-                    }
-                }
-                const statementHandler = (statement: FunctionStatement) => {
-                    if (statement.getName(this.parseMode).toLowerCase() === textToSearchFor) {
-                        const uri = util.pathToUri(file.srcPath);
-                        results.push(Location.create(uri, statement.range));
->>>>>>> 9698e4ad
                     }
                     const statementHandler = (statement: FunctionStatement) => {
                         if (statement.getName(this.parseMode).toLowerCase() === textToSearchFor) {
-                            const uri = util.pathToUri(file.pathAbsolute);
+                            const uri = util.pathToUri(file.srcPath);
                             results.push(Location.create(uri, statement.range));
                         }
                     };
@@ -1398,20 +1372,12 @@
                 if (processedFiles.has(file)) {
                     continue;
                 }
-<<<<<<< HEAD
                 if (isBrsFile(file)) {
                     file.ast.walk(createVisitor({
                         VariableExpression: (e) => {
                             if (e.name.text.toLowerCase() === searchFor) {
-                                locations.push(Location.create(util.pathToUri(file.pathAbsolute), e.range));
+                                locations.push(Location.create(util.pathToUri(file.srcPath), e.range));
                             }
-=======
-                processedFiles.add(file);
-                file.ast.walk(createVisitor({
-                    VariableExpression: (e) => {
-                        if (e.name.text.toLowerCase() === searchFor) {
-                            locations.push(Location.create(util.pathToUri(file.srcPath), e.range));
->>>>>>> 9698e4ad
                         }
                     }), {
                         walkMode: WalkMode.visitExpressionsRecursive
