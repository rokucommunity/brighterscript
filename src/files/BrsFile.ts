--- conflicted
+++ resolved
@@ -1,29 +1,17 @@
 import type { CodeWithSourceMap } from 'source-map';
 import { SourceNode } from 'source-map';
 import type { CompletionItem, Hover, Range, Position } from 'vscode-languageserver';
-<<<<<<< HEAD
-import { CompletionItemKind, SymbolKind, Location, SignatureInformation, ParameterInformation, DocumentSymbol, SymbolInformation } from 'vscode-languageserver';
-=======
 import { CompletionItemKind, SymbolKind, Location, SignatureInformation, ParameterInformation, DocumentSymbol, SymbolInformation, TextEdit } from 'vscode-languageserver';
->>>>>>> 471884d7
 import chalk from 'chalk';
 import * as path from 'path';
 import type { Scope } from '../Scope';
 import { diagnosticCodes, DiagnosticMessages } from '../DiagnosticMessages';
-<<<<<<< HEAD
-=======
-import { FunctionScope } from '../FunctionScope';
->>>>>>> 471884d7
 import type { Callable, CallableArg, CallableParam, CommentFlag, FunctionCall, BsDiagnostic, FileReference } from '../interfaces';
 import type { Token } from '../lexer';
 import { Lexer, TokenKind, AllowedLocalIdentifiers, Keywords } from '../lexer';
 import { Parser, ParseMode } from '../parser';
 import type { FunctionExpression, VariableExpression, Expression } from '../parser/Expression';
-<<<<<<< HEAD
 import type { ClassStatement, FunctionStatement, NamespaceStatement, ClassMethodStatement, LibraryStatement, ImportStatement, Statement, ClassFieldStatement } from '../parser/Statement';
-=======
-import type { ClassStatement, FunctionStatement, NamespaceStatement, ClassMethodStatement, AssignmentStatement, LibraryStatement, ImportStatement, Statement, ClassFieldStatement } from '../parser/Statement';
->>>>>>> 471884d7
 import type { FileLink, Program, SignatureInfoObj } from '../Program';
 import { DynamicType } from '../types/DynamicType';
 import { FunctionType } from '../types/FunctionType';
@@ -33,12 +21,7 @@
 import { Preprocessor } from '../preprocessor/Preprocessor';
 import { LogLevel } from '../Logger';
 import { serializeError } from 'serialize-error';
-<<<<<<< HEAD
 import { isClassMethodStatement, isClassStatement, isCommentStatement, isDottedGetExpression, isFunctionStatement, isFunctionType, isLibraryStatement, isLiteralExpression, isNamespaceStatement, isStringType, isVariableExpression, isXmlFile, isImportStatement, isClassFieldStatement } from '../astUtils/reflection';
-=======
-import { isCallExpression, isClassMethodStatement, isClassStatement, isCommentStatement, isDottedGetExpression, isFunctionExpression, isFunctionStatement, isFunctionType, isLibraryStatement, isLiteralExpression, isNamespaceStatement, isStringType, isVariableExpression, isXmlFile, isImportStatement, isClassFieldStatement } from '../astUtils/reflection';
-import type { BscType } from '../types/BscType';
->>>>>>> 471884d7
 import { createVisitor, WalkMode } from '../astUtils/visitors';
 import type { DependencyGraph } from '../DependencyGraph';
 
@@ -58,19 +41,12 @@
         this.pkgPath = s`${this.pkgPath}`;
         this.dependencyGraphKey = this.pkgPath.toLowerCase();
 
-<<<<<<< HEAD
-        this.extension = util.getExtension(this.pkgPath);
-=======
         this.extension = util.getExtension(this.pathAbsolute);
->>>>>>> 471884d7
 
         //all BrighterScript files need to be transpiled
         if (this.extension?.endsWith('.bs')) {
             this.needsTranspiled = true;
-<<<<<<< HEAD
-=======
             this.parseMode = ParseMode.BrighterScript;
->>>>>>> 471884d7
         }
         this.isTypedef = this.extension === '.d.bs';
         if (!this.isTypedef) {
@@ -86,13 +62,7 @@
     /**
      * The parseMode used for the parser for this file
      */
-<<<<<<< HEAD
-    public get parseMode() {
-        return this.extension.endsWith('.bs') ? ParseMode.BrighterScript : ParseMode.BrightScript;
-    }
-=======
     public parseMode = ParseMode.BrightScript;
->>>>>>> 471884d7
 
     /**
      * The key used to identify this file in the dependency graph
@@ -119,18 +89,6 @@
 
     public functionCalls = [] as FunctionCall[];
 
-<<<<<<< HEAD
-=======
-    private _functionScopes: FunctionScope[];
-
-    public get functionScopes(): FunctionScope[] {
-        if (!this._functionScopes) {
-            this.createFunctionScopes();
-        }
-        return this._functionScopes;
-    }
-
->>>>>>> 471884d7
     /**
      * files referenced by import statements
      */
@@ -494,149 +452,6 @@
         }
     }
 
-<<<<<<< HEAD
-=======
-    public scopesByFunc = new Map<FunctionExpression, FunctionScope>();
-
-    /**
-     * Create a scope for every function in this file
-     */
-    private createFunctionScopes() {
-        //find every function
-        let functions = this.parser.references.functionExpressions;
-
-        //create a functionScope for every function
-        this._functionScopes = [];
-
-        for (let func of functions) {
-            let scope = new FunctionScope(func);
-
-            //find parent function, and add this scope to it if found
-            {
-                let parentScope = this.scopesByFunc.get(func.parentFunction);
-
-                //add this child scope to its parent
-                if (parentScope) {
-                    parentScope.childrenScopes.push(scope);
-                }
-                //store the parent scope for this scope
-                scope.parentScope = parentScope;
-            }
-
-            //add every parameter
-            for (let param of func.parameters) {
-                scope.variableDeclarations.push({
-                    nameRange: param.name.range,
-                    lineIndex: param.name.range.start.line,
-                    name: param.name.text,
-                    type: param.type
-                });
-            }
-
-            //add all of ForEachStatement loop varibales
-            func.body?.walk(createVisitor({
-                ForEachStatement: (stmt) => {
-                    scope.variableDeclarations.push({
-                        nameRange: stmt.item.range,
-                        lineIndex: stmt.item.range.start.line,
-                        name: stmt.item.text,
-                        type: new DynamicType()
-                    });
-                },
-                LabelStatement: (stmt) => {
-                    const { identifier } = stmt.tokens;
-                    scope.labelStatements.push({
-                        nameRange: identifier.range,
-                        lineIndex: identifier.range.start.line,
-                        name: identifier.text
-                    });
-                }
-            }), {
-                walkMode: WalkMode.visitStatements
-            });
-
-            this.scopesByFunc.set(func, scope);
-
-            //find every statement in the scope
-            this._functionScopes.push(scope);
-        }
-
-        //find every variable assignment in the whole file
-        let assignmentStatements = this.parser.references.assignmentStatements;
-
-        for (let statement of assignmentStatements) {
-
-            //find this statement's function scope
-            let scope = this.scopesByFunc.get(statement.containingFunction);
-
-            //skip variable declarations that are outside of any scope
-            if (scope) {
-                scope.variableDeclarations.push({
-                    nameRange: statement.name.range,
-                    lineIndex: statement.name.range.start.line,
-                    name: statement.name.text,
-                    type: this.getBscTypeFromAssignment(statement, scope)
-                });
-            }
-        }
-    }
-
-    private getBscTypeFromAssignment(assignment: AssignmentStatement, scope: FunctionScope): BscType {
-        try {
-            //function
-            if (isFunctionExpression(assignment.value)) {
-                let functionType = new FunctionType(assignment.value.returnType);
-                functionType.isSub = assignment.value.functionType.text === 'sub';
-                if (functionType.isSub) {
-                    functionType.returnType = new VoidType();
-                }
-
-                functionType.setName(assignment.name.text);
-                for (let param of assignment.value.parameters) {
-                    let isRequired = !param.defaultValue;
-                    //TODO compute optional parameters
-                    functionType.addParameter(param.name.text, param.type, isRequired);
-                }
-                return functionType;
-
-                //literal
-            } else if (isLiteralExpression(assignment.value)) {
-                return assignment.value.type;
-
-                //function call
-            } else if (isCallExpression(assignment.value)) {
-                let calleeName = (assignment.value.callee as any)?.name?.text;
-                if (calleeName) {
-                    let func = this.getCallableByName(calleeName);
-                    if (func) {
-                        return func.type.returnType;
-                    }
-                }
-            } else if (isVariableExpression(assignment.value)) {
-                let variableName = assignment.value?.name?.text;
-                let variable = scope.getVariableByName(variableName);
-                return variable.type;
-            }
-        } catch (e) {
-            //do nothing. Just return dynamic
-        }
-        //fallback to dynamic
-        return new DynamicType();
-    }
-
-    private getCallableByName(name: string) {
-        name = name ? name.toLowerCase() : undefined;
-        if (!name) {
-            return;
-        }
-        for (let func of this.callables) {
-            if (func.name.toLowerCase() === name) {
-                return func;
-            }
-        }
-    }
-
->>>>>>> 471884d7
     private findCallables() {
         for (let statement of this.parser.references.functionStatements ?? []) {
 
@@ -682,21 +497,13 @@
         for (let func of this._parser.references.functionExpressions) {
             //for all function calls in this function
             for (let expression of func.callExpressions) {
-<<<<<<< HEAD
-
-=======
->>>>>>> 471884d7
                 if (
                     //filter out dotted function invocations (i.e. object.doSomething()) (not currently supported. TODO support it)
                     (expression.callee as any).obj ||
                     //filter out method calls on method calls for now (i.e. getSomething().getSomethingElse())
-<<<<<<< HEAD
-                    (expression.callee as any).callee
-=======
                     (expression.callee as any).callee ||
                     //filter out callees without a name (immediately-invoked function expressions)
                     !(expression.callee as any).name
->>>>>>> 471884d7
                 ) {
                     continue;
                 }
@@ -756,32 +563,21 @@
                         });
                     }
                 }
-<<<<<<< HEAD
-                let functionCall = {
+                let functionCall: FunctionCall = {
                     range: util.createRangeFromPositions(expression.range.start, expression.closingParen.range.end),
                     functionExpression: this.getFunctionExpressionAtPosition(callee.range.start),
-=======
-                let functionCall: FunctionCall = {
-                    range: util.createRangeFromPositions(expression.range.start, expression.closingParen.range.end),
-                    functionScope: this.getFunctionScopeAtPosition(callee.range.start),
->>>>>>> 471884d7
                     file: this,
                     name: functionName,
                     nameRange: util.createRange(callee.range.start.line, columnIndexBegin, callee.range.start.line, columnIndexEnd),
                     //TODO keep track of parameters
                     args: args
-<<<<<<< HEAD
-                } as FunctionCall;
-=======
                 };
->>>>>>> 471884d7
                 this.functionCalls.push(functionCall);
             }
         }
     }
 
     /**
-<<<<<<< HEAD
      * Find the function expression at the given position.
      */
     public getFunctionExpressionAtPosition(position: Position, functionExpressions?: FunctionExpression[]): FunctionExpression {
@@ -796,24 +592,6 @@
                     return childFunc;
                 } else {
                     return functionExpression;
-=======
-     * Find the function scope at the given position.
-     * @param position
-     * @param functionScopes
-     */
-    public getFunctionScopeAtPosition(position: Position, functionScopes?: FunctionScope[]): FunctionScope {
-        if (!functionScopes) {
-            functionScopes = this.functionScopes;
-        }
-        for (let scope of functionScopes) {
-            if (util.rangeContains(scope.range, position)) {
-                //see if any of that scope's children match the position also, and give them priority
-                let childScope = this.getFunctionScopeAtPosition(position, scope.childrenScopes);
-                if (childScope) {
-                    return childScope;
-                } else {
-                    return scope;
->>>>>>> 471884d7
                 }
             }
         }
@@ -824,10 +602,6 @@
      */
     public getCompletions(position: Position, scope?: Scope): CompletionItem[] {
         let result = [] as CompletionItem[];
-<<<<<<< HEAD
-        let parseMode = this.getParseMode();
-=======
->>>>>>> 471884d7
 
         //a map of lower-case names of all added options
         let names = {} as Record<string, boolean>;
@@ -840,13 +614,6 @@
 
         //if cursor is within a comment, disable completions
         let currentToken = this.getTokenAt(position);
-<<<<<<< HEAD
-        if (currentToken && currentToken.kind === TokenKind.Comment) {
-            return [];
-        }
-
-        let namespaceCompletions = this.getNamespaceCompletions(currentToken, parseMode, scope);
-=======
         const tokenKind = currentToken?.kind;
         if (tokenKind === TokenKind.Comment) {
             return [];
@@ -881,27 +648,12 @@
         }
 
         let namespaceCompletions = this.getNamespaceCompletions(currentToken, this.parseMode, scope);
->>>>>>> 471884d7
         if (namespaceCompletions.length > 0) {
             return namespaceCompletions;
         }
         //determine if cursor is inside a function
-<<<<<<< HEAD
         let functionExpression = this.getFunctionExpressionAtPosition(position);
         if (!functionExpression) {
-            //we aren't in any function scope, so return the keyword completions and namespaces
-            if (this.getTokenBefore(currentToken, TokenKind.New)) {
-                // there's a new keyword, so only class types are viable here
-                return [...this.getGlobalClassStatementCompletions(currentToken, parseMode)];
-            } else {
-                return [...KeywordCompletions, ...this.getGlobalClassStatementCompletions(currentToken, parseMode), ...namespaceCompletions];
-            }
-        }
-
-        const classNameCompletions = this.getGlobalClassStatementCompletions(currentToken, parseMode);
-=======
-        let functionScope = this.getFunctionScopeAtPosition(position);
-        if (!functionScope) {
             //we aren't in any function scope, so return the keyword completions and namespaces
             if (this.getTokenBefore(currentToken, TokenKind.New)) {
                 // there's a new keyword, so only class types are viable here
@@ -912,7 +664,6 @@
         }
 
         const classNameCompletions = this.getGlobalClassStatementCompletions(currentToken, this.parseMode);
->>>>>>> 471884d7
         const newToken = this.getTokenBefore(currentToken, TokenKind.New);
         if (newToken) {
             //we are after a new keyword; so we can only be namespaces or classes at this point
@@ -921,34 +672,23 @@
             return result;
         }
 
-<<<<<<< HEAD
-=======
         if (this.tokenFollows(currentToken, TokenKind.Goto)) {
-            return this.getLabelCompletion(functionScope);
-        }
-
->>>>>>> 471884d7
+            return this.getLabelCompletion(functionExpression);
+        }
+
         if (this.isPositionNextToTokenKind(position, TokenKind.Dot)) {
             if (namespaceCompletions.length > 0) {
                 //if we matched a namespace, after a dot, it can't be anything else but something from our namespace completions
                 return namespaceCompletions;
             }
 
-<<<<<<< HEAD
             const selfClassMemberCompletions = this.getClassMemberCompletions(position, currentToken, functionExpression, scope);
-=======
-            const selfClassMemberCompletions = this.getClassMemberCompletions(position, currentToken, functionScope, scope);
->>>>>>> 471884d7
 
             if (selfClassMemberCompletions.size > 0) {
                 return [...selfClassMemberCompletions.values()].filter((i) => i.label !== 'new');
             }
 
-<<<<<<< HEAD
             if (!this.getClassFromMReference(position, currentToken, functionExpression)) {
-=======
-            if (!this.getClassFromMReference(position, currentToken, functionScope)) {
->>>>>>> 471884d7
                 //and anything from any class in scope to a non m class
                 let classMemberCompletions = scope.getAllClassMemberCompletions();
                 result.push(...classMemberCompletions.values());
@@ -964,11 +704,7 @@
             result.push(...classNameCompletions);
 
             //include the global callables
-<<<<<<< HEAD
-            result.push(...scope.getCallablesAsCompletions(parseMode));
-=======
             result.push(...scope.getCallablesAsCompletions(this.parseMode));
->>>>>>> 471884d7
 
             //add `m` because that's always valid within a function
             result.push({
@@ -980,7 +716,6 @@
             result.push(...KeywordCompletions);
 
             //include local variables
-<<<<<<< HEAD
             let localVars = this.parser.references.localVars.get(functionExpression);
 
             for (let localVar of localVars) {
@@ -997,23 +732,7 @@
                 });
             }
 
-            if (parseMode === ParseMode.BrighterScript) {
-=======
-            let variables = functionScope.variableDeclarations;
-            for (let variable of variables) {
-                //skip duplicate variable names
-                if (names[variable.name.toLowerCase()]) {
-                    continue;
-                }
-                names[variable.name.toLowerCase()] = true;
-                result.push({
-                    label: variable.name,
-                    kind: isFunctionType(variable.type) ? CompletionItemKind.Function : CompletionItemKind.Variable
-                });
-            }
-
             if (this.parseMode === ParseMode.BrighterScript) {
->>>>>>> 471884d7
                 //include the first part of namespaces
                 let namespaces = scope.getAllNamespaceStatements();
                 for (let stmt of namespaces) {
@@ -1033,22 +752,16 @@
         return result;
     }
 
-<<<<<<< HEAD
-    private getClassMemberCompletions(position: Position, currentToken: Token, functionExpression: FunctionExpression, scope: Scope) {
-
-        let classStatement = this.getClassFromMReference(position, currentToken, functionExpression);
-=======
-    private getLabelCompletion(functionScope: FunctionScope) {
-        return functionScope.labelStatements.map(label => ({
-            label: label.name,
+    private getLabelCompletion(func: FunctionExpression) {
+        return func.labelStatements.map(label => ({
+            label: label.tokens.identifier.text,
             kind: CompletionItemKind.Reference
         }));
     }
 
-    private getClassMemberCompletions(position: Position, currentToken: Token, functionScope: FunctionScope, scope: Scope) {
-
-        let classStatement = this.getClassFromMReference(position, currentToken, functionScope);
->>>>>>> 471884d7
+    private getClassMemberCompletions(position: Position, currentToken: Token, functionExpression: FunctionExpression, scope: Scope) {
+
+        let classStatement = this.getClassFromMReference(position, currentToken, functionExpression);
         let results = new Map<string, CompletionItem>();
         if (classStatement) {
             let classes = scope.getClassHierarchy(classStatement.item.getName(ParseMode.BrighterScript).toLowerCase());
@@ -1066,20 +779,12 @@
         return results;
     }
 
-<<<<<<< HEAD
     public getClassFromMReference(position: Position, currentToken: Token, functionExpression: FunctionExpression): FileLink<ClassStatement> | undefined {
-=======
-    public getClassFromMReference(position: Position, currentToken: Token, functionScope: FunctionScope): FileLink<ClassStatement> | undefined {
->>>>>>> 471884d7
         let previousToken = this.getPreviousToken(currentToken);
         if (previousToken?.kind === TokenKind.Dot) {
             previousToken = this.getPreviousToken(previousToken);
         }
-<<<<<<< HEAD
         if (previousToken.kind === TokenKind.Identifier && previousToken.text.toLowerCase() === 'm' && isClassMethodStatement(functionExpression.functionStatement)) {
-=======
-        if (previousToken.kind === TokenKind.Identifier && previousToken.text.toLowerCase() === 'm' && isClassMethodStatement(functionScope.func.functionStatement)) {
->>>>>>> 471884d7
             return { item: this.parser.references.classStatements.find((cs) => util.rangeContains(cs.range, position)), file: this };
         }
         return undefined;
@@ -1238,53 +943,28 @@
         }
     }
 
-<<<<<<< HEAD
-    /**
-     * Determine if this file is a brighterscript file
-     */
-    public getParseMode() {
-        return this.pathAbsolute.toLowerCase().endsWith('.bs') ? ParseMode.BrighterScript : ParseMode.BrightScript;
-    }
-
-    public isPositionNextToTokenKind(position: Position, tokenKind: TokenKind) {
-        let closestToken = this.getClosestToken(position);
-        let previousToken = this.getPreviousToken(closestToken);
-=======
     public isPositionNextToTokenKind(position: Position, tokenKind: TokenKind) {
         const closestToken = this.getClosestToken(position);
         const previousToken = this.getPreviousToken(closestToken);
         const previousTokenKind = previousToken?.kind;
->>>>>>> 471884d7
         //next to matched token
         if (!closestToken || closestToken.kind === TokenKind.Eof) {
             return false;
         } else if (closestToken.kind === tokenKind) {
             return true;
-<<<<<<< HEAD
-        } else if (closestToken.kind === TokenKind.Newline || previousToken.kind === TokenKind.Newline) {
-            return false;
-            //next to an identifier, which is next to token kind
-        } else if (closestToken.kind === TokenKind.Identifier && previousToken.kind === tokenKind) {
-=======
         } else if (closestToken.kind === TokenKind.Newline || previousTokenKind === TokenKind.Newline) {
             return false;
             //next to an identifier, which is next to token kind
         } else if (closestToken.kind === TokenKind.Identifier && previousTokenKind === tokenKind) {
->>>>>>> 471884d7
             return true;
         } else {
             return false;
         }
     }
 
-<<<<<<< HEAD
-    private getTokenBefore(currentToken: Token, tokenKind: TokenKind) {
-        for (let i = this.parser.tokens.indexOf(currentToken); i >= 0; i--) {
-=======
     private getTokenBefore(currentToken: Token, tokenKind: TokenKind): Token {
         const index = this.parser.tokens.indexOf(currentToken);
         for (let i = index - 1; i >= 0; i--) {
->>>>>>> 471884d7
             currentToken = this.parser.tokens[i];
             if (currentToken.kind === TokenKind.Newline) {
                 break;
@@ -1295,8 +975,6 @@
         return undefined;
     }
 
-<<<<<<< HEAD
-=======
     private tokenFollows(currentToken: Token, tokenKind: TokenKind): boolean {
         const index = this.parser.tokens.indexOf(currentToken);
         if (index > 0) {
@@ -1305,7 +983,6 @@
         return false;
     }
 
->>>>>>> 471884d7
     public getTokensUntil(currentToken: Token, tokenKind: TokenKind, direction: -1 | 1 = -1) {
         let tokens = [];
         for (let i = this.parser.tokens.indexOf(currentToken); direction === -1 ? i >= 0 : i === this.parser.tokens.length; i += direction) {
@@ -1353,14 +1030,6 @@
     public calleeIsKnownNamespaceFunction(callee: Expression, namespaceName: string) {
         //if we have a variable and a namespace
         if (isVariableExpression(callee) && namespaceName) {
-<<<<<<< HEAD
-            let lowerCalleeName = callee.name.text.toLowerCase();
-            let scopes = this.program.getScopesForFile(this);
-            for (let scope of scopes) {
-                let namespace = scope.namespaceLookup[namespaceName.toLowerCase()];
-                if (namespace.functionStatements[lowerCalleeName]) {
-                    return true;
-=======
             let lowerCalleeName = callee?.name?.text?.toLowerCase();
             if (lowerCalleeName) {
                 let scopes = this.program.getScopesForFile(this);
@@ -1369,7 +1038,6 @@
                     if (namespace.functionStatements[lowerCalleeName]) {
                         return true;
                     }
->>>>>>> 471884d7
                 }
             }
         }
@@ -1449,11 +1117,8 @@
             symbolKind = SymbolKind.Function;
         } else if (isClassMethodStatement(statement)) {
             symbolKind = SymbolKind.Method;
-<<<<<<< HEAD
-=======
         } else if (isClassFieldStatement(statement)) {
             symbolKind = SymbolKind.Field;
->>>>>>> 471884d7
         } else if (isNamespaceStatement(statement)) {
             symbolKind = SymbolKind.Namespace;
             for (const childStatement of statement.body.statements) {
@@ -1474,11 +1139,7 @@
             return;
         }
 
-<<<<<<< HEAD
-        const name = statement.getName(ParseMode.BrighterScript);
-=======
         const name = isClassFieldStatement(statement) ? statement.name.text : statement.getName(ParseMode.BrighterScript);
->>>>>>> 471884d7
         return DocumentSymbol.create(name, '', symbolKind, statement.range, statement.range, children);
     }
 
@@ -1580,35 +1241,23 @@
             textToSearchFor = textToSearchFor.substring(startIndex, endIndex);
         }
 
-<<<<<<< HEAD
+        const func = this.getFunctionExpressionAtPosition(position);
         //look through local variables first
-        const localVars = this.getLocalVarsAtPosition(position);
+        const localVars = this.getLocalVarsAtPosition(position, func);
         //find any variable with this name
         for (const localVar of localVars) {
             //we found a variable declaration with this token text
             if (localVar.lowerName === textToSearchFor) {
                 const uri = util.pathToUri(this.pathAbsolute);
                 results.push(Location.create(uri, localVar.nameToken.range));
-=======
-        //look through local variables first, get the function scope for this position (if it exists)
-        const functionScope = this.getFunctionScopeAtPosition(position);
-        if (functionScope) {
-            //find any variable or label with this name
-            for (const varDeclaration of functionScope.variableDeclarations) {
-                //we found a variable declaration with this token text!
-                if (varDeclaration.name.toLowerCase() === textToSearchFor) {
+            }
+        }
+        if (this.tokenFollows(token, TokenKind.Goto)) {
+            for (const label of func.labelStatements) {
+                if (label.tokens.identifier.text.toLocaleLowerCase() === textToSearchFor) {
                     const uri = util.pathToUri(this.pathAbsolute);
-                    results.push(Location.create(uri, varDeclaration.nameRange));
-                }
-            }
-            if (this.tokenFollows(token, TokenKind.Goto)) {
-                for (const label of functionScope.labelStatements) {
-                    if (label.name.toLocaleLowerCase() === textToSearchFor) {
-                        const uri = util.pathToUri(this.pathAbsolute);
-                        results.push(Location.create(uri, label.nameRange));
-                    }
-                }
->>>>>>> 471884d7
+                    results.push(Location.create(uri, label.tokens.identifier.range));
+                }
             }
         }
 
@@ -1629,11 +1278,7 @@
                     }
                 }
                 const statementHandler = (statement: FunctionStatement) => {
-<<<<<<< HEAD
-                    if (statement.getName(this.getParseMode()).toLowerCase() === textToSearchFor) {
-=======
                     if (statement.getName(this.parseMode).toLowerCase() === textToSearchFor) {
->>>>>>> 471884d7
                         const uri = util.pathToUri(file.pathAbsolute);
                         results.push(Location.create(uri, statement.range));
                     }
@@ -1649,27 +1294,22 @@
         return results;
     }
 
-<<<<<<< HEAD
     /**
      * Get local variables at the given position.
      * Will return empty array if none are found or if position is outside function boundaries
      */
-    public getLocalVarsAtPosition(position: Position) {
-        let functionExpression = this.getFunctionExpressionAtPosition(position);
-        return this.parser.references.localVars.get(functionExpression) ?? [];
-    }
-
-=======
->>>>>>> 471884d7
+    public getLocalVarsAtPosition(position: Position, func?: FunctionExpression) {
+        if (!func) {
+            func = this.getFunctionExpressionAtPosition(position);
+        }
+        return this.parser.references.localVars.get(func) ?? [];
+    }
+
     public getClassMemberDefinitions(textToSearchFor: string, file: BrsFile): Location[] {
         let results: Location[] = [];
         //get class fields and members
         const statementHandler = (statement: ClassMethodStatement) => {
-<<<<<<< HEAD
-            if (statement.getName(file.getParseMode()).toLowerCase() === textToSearchFor) {
-=======
             if (statement.getName(file.parseMode).toLowerCase() === textToSearchFor) {
->>>>>>> 471884d7
                 results.push(Location.create(util.pathToUri(file.pathAbsolute), statement.range));
             }
         };
@@ -1709,8 +1349,8 @@
 
         //look through local variables first
         {
-<<<<<<< HEAD
-            const localVars = this.getLocalVarsAtPosition(position);
+            const func = this.getFunctionExpressionAtPosition(position);
+            const localVars = this.getLocalVarsAtPosition(position, func);
             //find any variable with this name
             for (let localVar of localVars) {
                 //we found a variable declaration with this token text!
@@ -1727,35 +1367,14 @@
                         //append the variable name to the front for scope
                         contents: typeText
                     };
-=======
-            //get the function scope for this position (if exists)
-            let functionScope = this.getFunctionScopeAtPosition(position);
-            if (functionScope) {
-                //find any variable with this name
-                for (const varDeclaration of functionScope.variableDeclarations) {
-                    //we found a variable declaration with this token text!
-                    if (varDeclaration.name.toLowerCase() === lowerTokenText) {
-                        let typeText: string;
-                        if (isFunctionType(varDeclaration.type)) {
-                            typeText = varDeclaration.type.toString();
-                        } else {
-                            typeText = `${varDeclaration.name} as ${varDeclaration.type.toString()}`;
-                        }
-                        return {
-                            range: token.range,
-                            //append the variable name to the front for scope
-                            contents: typeText
-                        };
-                    }
-                }
-                for (const labelStatement of functionScope.labelStatements) {
-                    if (labelStatement.name.toLocaleLowerCase() === lowerTokenText) {
-                        return {
-                            range: token.range,
-                            contents: `${labelStatement.name}: label`
-                        };
-                    }
->>>>>>> 471884d7
+                }
+            }
+            for (const labelStatement of func.labelStatements) {
+                if (labelStatement.tokens.identifier.text.toLocaleLowerCase() === lowerTokenText) {
+                    return {
+                        range: token.range,
+                        contents: `${labelStatement.tokens.identifier.text}: label`
+                    };
                 }
             }
         }
