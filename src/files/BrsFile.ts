import type { CodeWithSourceMap } from 'source-map';
import { SourceNode } from 'source-map';
import type { CompletionItem, Hover, Position } from 'vscode-languageserver';
import { CompletionItemKind, SymbolKind, Location, SignatureInformation, ParameterInformation, DocumentSymbol, SymbolInformation, TextEdit } from 'vscode-languageserver';
import chalk from 'chalk';
import * as path from 'path';
import type { Scope } from '../Scope';
import { DiagnosticCodeMap, diagnosticCodes, DiagnosticMessages } from '../DiagnosticMessages';
import { FunctionScope } from '../FunctionScope';
import type { Callable, CallableArg, CallableParam, CommentFlag, FunctionCall, BsDiagnostic, FileReference } from '../interfaces';
import type { Token } from '../lexer';
import { Lexer, TokenKind, AllowedLocalIdentifiers, Keywords } from '../lexer';
import { Parser, ParseMode } from '../parser';
import type { FunctionExpression, VariableExpression, Expression } from '../parser/Expression';
import type { ClassStatement, FunctionStatement, NamespaceStatement, ClassMethodStatement, AssignmentStatement, LibraryStatement, ImportStatement, Statement, ClassFieldStatement } from '../parser/Statement';
import type { FileLink, Program, SignatureInfoObj } from '../Program';
import { DynamicType } from '../types/DynamicType';
import { FunctionType } from '../types/FunctionType';
import { VoidType } from '../types/VoidType';
import { standardizePath as s, util } from '../util';
import { BrsTranspileState } from '../parser/BrsTranspileState';
import { Preprocessor } from '../preprocessor/Preprocessor';
import { LogLevel } from '../Logger';
import { serializeError } from 'serialize-error';
import { isCallExpression, isClassMethodStatement, isClassStatement, isCommentStatement, isDottedGetExpression, isFunctionExpression, isFunctionStatement, isFunctionType, isLibraryStatement, isLiteralExpression, isNamespaceStatement, isStringType, isVariableExpression, isXmlFile, isImportStatement, isClassFieldStatement } from '../astUtils/reflection';
import type { BscType } from '../types/BscType';
import { createVisitor, WalkMode } from '../astUtils/visitors';
import type { DependencyGraph } from '../DependencyGraph';
import { CommentFlagProcessor } from '../CommentFlagProcessor';

/**
 * Holds all details about this file within the scope of the whole program
 */
export class BrsFile {
    constructor(
        public pathAbsolute: string,
        /**
         * The full pkg path to this file
         */
        public pkgPath: string,
        public program: Program
    ) {
        this.pathAbsolute = s`${this.pathAbsolute}`;
        this.pkgPath = s`${this.pkgPath}`;
        this.dependencyGraphKey = this.pkgPath.toLowerCase();

        this.extension = util.getExtension(this.pathAbsolute);

        //all BrighterScript files need to be transpiled
        if (this.extension?.endsWith('.bs')) {
            this.needsTranspiled = true;
            this.parseMode = ParseMode.BrighterScript;
        }
        this.isTypedef = this.extension === '.d.bs';
        if (!this.isTypedef) {
            this.typedefKey = util.getTypedefPath(this.pathAbsolute);
        }

        //global file doesn't have a program, so only resolve typedef info if we have a program
        if (this.program) {
            this.resolveTypedef();
        }
    }

    /**
     * The parseMode used for the parser for this file
     */
    public parseMode = ParseMode.BrightScript;

    /**
     * The key used to identify this file in the dependency graph
     */
    public dependencyGraphKey: string;
    /**
     * The all-lowercase extension for this file (including the leading dot)
     */
    public extension: string;

    private diagnostics = [] as BsDiagnostic[];

    public getDiagnostics() {
        return [...this.diagnostics];
    }

    public addDiagnostics(diagnostics: BsDiagnostic[]) {
        this.diagnostics.push(...diagnostics);
    }

    public commentFlags = [] as CommentFlag[];

    public callables = [] as Callable[];

    public functionCalls = [] as FunctionCall[];

    private _functionScopes: FunctionScope[];

    public get functionScopes(): FunctionScope[] {
        if (!this._functionScopes) {
            this.createFunctionScopes();
        }
        return this._functionScopes;
    }

    /**
     * files referenced by import statements
     */
    public ownScriptImports = [] as FileReference[];

    /**
     * Does this file need to be transpiled?
     */
    public needsTranspiled = false;

    /**
     * The AST for this file
     */
    public get ast() {
        return this.parser.ast;
    }

    private documentSymbols: DocumentSymbol[];

    private workspaceSymbols: SymbolInformation[];

    /**
     * Get the token at the specified position
     * @param position
     */
    public getTokenAt(position: Position) {
        for (let token of this.parser.tokens) {
            if (util.rangeContains(token.range, position)) {
                return token;
            }
        }
    }

    public get parser() {
        if (!this._parser) {
            //remove the typedef file (if it exists)
            this.hasTypedef = false;
            this.typedefFile = undefined;

            //parse the file (it should parse fully since there's no linked typedef
            this.parse(this.fileContents);

            //re-link the typedef (if it exists...which it should)
            this.resolveTypedef();
        }
        return this._parser;
    }
    private _parser: Parser;

    public fileContents: string;

    /**
     * If this is a typedef file
     */
    public isTypedef: boolean;

    /**
     * The key to find the typedef file in the program's files map.
     * A falsey value means this file is ineligable for a typedef
     */
    public typedefKey?: string;

    /**
     * If the file was given type definitions during parse
     */
    public hasTypedef;

    /**
     * A reference to the typedef file (if one exists)
     */
    public typedefFile?: BrsFile;

    /**
     * An unsubscribe function for the dependencyGraph subscription
     */
    private unsubscribeFromDependencyGraph: () => void;

    /**
     * Find and set the typedef variables (if a matching typedef file exists)
     */
    private resolveTypedef() {
        this.typedefFile = this.program.getFileByPathAbsolute<BrsFile>(this.typedefKey);
        this.hasTypedef = !!this.typedefFile;
    }

    /**
     * Attach the file to the dependency graph so it can monitor changes.
     * Also notify the dependency graph of our current dependencies so other dependents can be notified.
     */
    public attachDependencyGraph(dependencyGraph: DependencyGraph) {
        if (this.unsubscribeFromDependencyGraph) {
            this.unsubscribeFromDependencyGraph();
        }

        //event that fires anytime a dependency changes
        this.unsubscribeFromDependencyGraph = dependencyGraph.onchange(this.dependencyGraphKey, () => {
            this.resolveTypedef();
        });

        const dependencies = this.ownScriptImports.filter(x => !!x.pkgPath).map(x => x.pkgPath.toLowerCase());

        //if this is a .brs file, watch for typedef changes
        if (this.extension === '.brs') {
            dependencies.push(
                util.getTypedefPath(this.pkgPath)
            );
        }
        dependencyGraph.addOrReplace(this.dependencyGraphKey, dependencies);
    }

    /**
     * Calculate the AST for this file
     * @param fileContents
     */
    public parse(fileContents: string) {
        try {
            this.fileContents = fileContents;
            this.diagnostics = [];

            //if we have a typedef file, skip parsing this file
            if (this.hasTypedef) {
                return;
            }

            //tokenize the input file
            let lexer = this.program.logger.time(LogLevel.debug, ['lexer.lex', chalk.green(this.pathAbsolute)], () => {
                return Lexer.scan(fileContents, {
                    includeWhitespace: false
                });
            });

            this.getCommentFlags(lexer.tokens);

            let preprocessor = new Preprocessor();

            //remove all code inside false-resolved conditional compilation statements.
            //TODO preprocessor should go away in favor of the AST handling this internally (because it affects transpile)
            //currently the preprocessor throws exceptions on syntax errors...so we need to catch it
            try {
                this.program.logger.time(LogLevel.debug, ['preprocessor.process', chalk.green(this.pathAbsolute)], () => {
                    preprocessor.process(lexer.tokens, this.program.getManifest());
                });
            } catch (error: any) {
                //if the thrown error is DIFFERENT than any errors from the preprocessor, add that error to the list as well
                if (this.diagnostics.find((x) => x === error) === undefined) {
                    this.diagnostics.push(error);
                }
            }

            //if the preprocessor generated tokens, use them.
            let tokens = preprocessor.processedTokens.length > 0 ? preprocessor.processedTokens : lexer.tokens;

            this.program.logger.time(LogLevel.debug, ['parser.parse', chalk.green(this.pathAbsolute)], () => {
                this._parser = Parser.parse(tokens, {
                    mode: this.parseMode,
                    logger: this.program.logger
                });
            });

            //absorb all lexing/preprocessing/parsing diagnostics
            this.diagnostics.push(
                ...lexer.diagnostics as BsDiagnostic[],
                ...preprocessor.diagnostics as BsDiagnostic[],
                ...this._parser.diagnostics as BsDiagnostic[]
            );

            //notify AST ready
            this.program.plugins.emit('afterFileParse', this);

            //extract all callables from this file
            this.findCallables();

            //find all places where a sub/function is being called
            this.findFunctionCalls();

<<<<<<< HEAD
=======
            //emit an event before starting to validate this file
>>>>>>> b16c9832
            this.program.plugins.emit('beforeFileValidate', {
                file: this,
                program: this.program
            });

<<<<<<< HEAD
=======
            //emit an event to allow plugins to contribute to the file validation process
>>>>>>> b16c9832
            this.program.plugins.emit('onFileValidate', {
                file: this,
                program: this.program
            });

            this.findAndValidateImportAndImportStatements();

            //attach this file to every diagnostic
            for (let diagnostic of this.diagnostics) {
                diagnostic.file = this;
            }
        } catch (e) {
            this._parser = new Parser();
            this.diagnostics.push({
                file: this,
                range: util.createRange(0, 0, 0, Number.MAX_VALUE),
                ...DiagnosticMessages.genericParserMessage('Critical error parsing file: ' + JSON.stringify(serializeError(e)))
            });
        }
    }

    public findAndValidateImportAndImportStatements() {
        let topOfFileIncludeStatements = [] as Array<LibraryStatement | ImportStatement>;

        for (let stmt of this.ast.statements) {
            //skip comments
            if (isCommentStatement(stmt)) {
                continue;
            }
            //if we found a non-library statement, this statement is not at the top of the file
            if (isLibraryStatement(stmt) || isImportStatement(stmt)) {
                topOfFileIncludeStatements.push(stmt);
            } else {
                //break out of the loop, we found all of our library statements
                break;
            }
        }

        let statements = [
            ...this._parser.references.libraryStatements,
            ...this._parser.references.importStatements
        ];
        for (let result of statements) {
            //register import statements
            if (isImportStatement(result) && result.filePathToken) {
                this.ownScriptImports.push({
                    filePathRange: result.filePathToken.range,
                    pkgPath: util.getPkgPathFromTarget(this.pkgPath, result.filePath),
                    sourceFile: this,
                    text: result.filePathToken?.text
                });
            }

            //if this statement is not one of the top-of-file statements,
            //then add a diagnostic explaining that it is invalid
            if (!topOfFileIncludeStatements.includes(result)) {
                if (isLibraryStatement(result)) {
                    this.diagnostics.push({
                        ...DiagnosticMessages.libraryStatementMustBeDeclaredAtTopOfFile(),
                        range: result.range,
                        file: this
                    });
                } else if (isImportStatement(result)) {
                    this.diagnostics.push({
                        ...DiagnosticMessages.importStatementMustBeDeclaredAtTopOfFile(),
                        range: result.range,
                        file: this
                    });
                }
            }
        }
    }

    /**
     * Find a class. This scans all scopes for this file, and returns the first matching class that is found.
     * Returns undefined if not found.
     * @param className - The class name, including the namespace of the class if possible
     * @param containingNamespace - The namespace used to resolve relative class names. (i.e. the namespace around the current statement trying to find a class)
     * @returns the first class in the first scope found, or undefined if not found
     */
    public getClassFileLink(className: string, containingNamespace?: string): FileLink<ClassStatement> {
        const lowerClassName = className.toLowerCase();
        const lowerContainingNamespace = containingNamespace?.toLowerCase();

        const scopes = this.program.getScopesForFile(this);
        //find the first class in the first scope that has it
        for (let scope of scopes) {
            const cls = scope.getClassFileLink(lowerClassName, lowerContainingNamespace);
            if (cls) {
                return cls;
            }
        }
    }

    public findPropertyNameCompletions(): CompletionItem[] {
        //Build completion items from all the "properties" found in the file
        const { propertyHints } = this.parser.references;
        const results = [] as CompletionItem[];
        for (const key of Object.keys(propertyHints)) {
            results.push({
                label: propertyHints[key],
                kind: CompletionItemKind.Text
            });
        }
        return results;
    }

    private _propertyNameCompletions: CompletionItem[];

    public get propertyNameCompletions(): CompletionItem[] {
        if (!this._propertyNameCompletions) {
            this._propertyNameCompletions = this.findPropertyNameCompletions();
        }
        return this._propertyNameCompletions;
    }

    /**
     * Find all comment flags in the source code. These enable or disable diagnostic messages.
     * @param lines - the lines of the program
     */
    public getCommentFlags(tokens: Token[]) {
        const processor = new CommentFlagProcessor(this, ['rem', `'`], diagnosticCodes, [DiagnosticCodeMap.unknownDiagnosticCode]);

        this.commentFlags = [];
        for (let token of tokens) {
            if (token.kind === TokenKind.Comment) {
                processor.tryAdd(token.text, token.range);
            }
        }
        this.commentFlags.push(...processor.commentFlags);
        this.diagnostics.push(...processor.diagnostics);
    }

    public scopesByFunc = new Map<FunctionExpression, FunctionScope>();

    /**
     * Create a scope for every function in this file
     */
    private createFunctionScopes() {
        //find every function
        let functions = this.parser.references.functionExpressions;

        //create a functionScope for every function
        this._functionScopes = [];

        for (let func of functions) {
            let scope = new FunctionScope(func);

            //find parent function, and add this scope to it if found
            {
                let parentScope = this.scopesByFunc.get(func.parentFunction);

                //add this child scope to its parent
                if (parentScope) {
                    parentScope.childrenScopes.push(scope);
                }
                //store the parent scope for this scope
                scope.parentScope = parentScope;
            }

            //add every parameter
            for (let param of func.parameters) {
                scope.variableDeclarations.push({
                    nameRange: param.name.range,
                    lineIndex: param.name.range.start.line,
                    name: param.name.text,
                    type: param.type
                });
            }

            //add all of ForEachStatement loop varibales
            func.body?.walk(createVisitor({
                ForEachStatement: (stmt) => {
                    scope.variableDeclarations.push({
                        nameRange: stmt.item.range,
                        lineIndex: stmt.item.range.start.line,
                        name: stmt.item.text,
                        type: new DynamicType()
                    });
                },
                LabelStatement: (stmt) => {
                    const { identifier } = stmt.tokens;
                    scope.labelStatements.push({
                        nameRange: identifier.range,
                        lineIndex: identifier.range.start.line,
                        name: identifier.text
                    });
                }
            }), {
                walkMode: WalkMode.visitStatements
            });

            this.scopesByFunc.set(func, scope);

            //find every statement in the scope
            this._functionScopes.push(scope);
        }

        //find every variable assignment in the whole file
        let assignmentStatements = this.parser.references.assignmentStatements;

        for (let statement of assignmentStatements) {

            //find this statement's function scope
            let scope = this.scopesByFunc.get(statement.containingFunction);

            //skip variable declarations that are outside of any scope
            if (scope) {
                scope.variableDeclarations.push({
                    nameRange: statement.name.range,
                    lineIndex: statement.name.range.start.line,
                    name: statement.name.text,
                    type: this.getBscTypeFromAssignment(statement, scope)
                });
            }
        }
    }

    private getBscTypeFromAssignment(assignment: AssignmentStatement, scope: FunctionScope): BscType {
        try {
            //function
            if (isFunctionExpression(assignment.value)) {
                let functionType = new FunctionType(assignment.value.returnType);
                functionType.isSub = assignment.value.functionType.text === 'sub';
                if (functionType.isSub) {
                    functionType.returnType = new VoidType();
                }

                functionType.setName(assignment.name.text);
                for (let param of assignment.value.parameters) {
                    let isRequired = !param.defaultValue;
                    //TODO compute optional parameters
                    functionType.addParameter(param.name.text, param.type, isRequired);
                }
                return functionType;

                //literal
            } else if (isLiteralExpression(assignment.value)) {
                return assignment.value.type;

                //function call
            } else if (isCallExpression(assignment.value)) {
                let calleeName = (assignment.value.callee as any)?.name?.text;
                if (calleeName) {
                    let func = this.getCallableByName(calleeName);
                    if (func) {
                        return func.type.returnType;
                    }
                }
            } else if (isVariableExpression(assignment.value)) {
                let variableName = assignment.value?.name?.text;
                let variable = scope.getVariableByName(variableName);
                return variable.type;
            }
        } catch (e) {
            //do nothing. Just return dynamic
        }
        //fallback to dynamic
        return new DynamicType();
    }

    private getCallableByName(name: string) {
        name = name ? name.toLowerCase() : undefined;
        if (!name) {
            return;
        }
        for (let func of this.callables) {
            if (func.name.toLowerCase() === name) {
                return func;
            }
        }
    }

    private findCallables() {
        for (let statement of this.parser.references.functionStatements ?? []) {

            let functionType = new FunctionType(statement.func.returnType);
            functionType.setName(statement.name.text);
            functionType.isSub = statement.func.functionType.text.toLowerCase() === 'sub';
            if (functionType.isSub) {
                functionType.returnType = new VoidType();
            }

            //extract the parameters
            let params = [] as CallableParam[];
            for (let param of statement.func.parameters) {
                let callableParam = {
                    name: param.name.text,
                    type: param.type,
                    isOptional: !!param.defaultValue,
                    isRestArgument: false
                };
                params.push(callableParam);
                let isRequired = !param.defaultValue;
                functionType.addParameter(callableParam.name, callableParam.type, isRequired);
            }

            this.callables.push({
                isSub: statement.func.functionType.text.toLowerCase() === 'sub',
                name: statement.name.text,
                nameRange: statement.name.range,
                file: this,
                params: params,
                range: statement.func.range,
                type: functionType,
                getName: statement.getName.bind(statement),
                hasNamespace: !!statement.namespaceName,
                functionStatement: statement
            });
        }
    }

    private findFunctionCalls() {
        this.functionCalls = [];
        //for every function in the file
        for (let func of this._parser.references.functionExpressions) {
            //for all function calls in this function
            for (let expression of func.callExpressions) {
                if (
                    //filter out dotted function invocations (i.e. object.doSomething()) (not currently supported. TODO support it)
                    (expression.callee as any).obj ||
                    //filter out method calls on method calls for now (i.e. getSomething().getSomethingElse())
                    (expression.callee as any).callee ||
                    //filter out callees without a name (immediately-invoked function expressions)
                    !(expression.callee as any).name
                ) {
                    continue;
                }
                let functionName = (expression.callee as any).name.text;

                //callee is the name of the function being called
                let callee = expression.callee as VariableExpression;

                let columnIndexBegin = callee.range.start.character;
                let columnIndexEnd = callee.range.end.character;

                let args = [] as CallableArg[];
                //TODO convert if stmts to use instanceof instead
                for (let arg of expression.args as any) {

                    //is a literal parameter value
                    if (isLiteralExpression(arg)) {
                        args.push({
                            range: arg.range,
                            type: arg.type,
                            text: arg.token.text
                        });

                        //is variable being passed into argument
                    } else if (arg.name) {
                        args.push({
                            range: arg.range,
                            //TODO - look up the data type of the actual variable
                            type: new DynamicType(),
                            text: arg.name.text
                        });

                    } else if (arg.value) {
                        let text = '';
                        /* istanbul ignore next: TODO figure out why value is undefined sometimes */
                        if (arg.value.value) {
                            text = arg.value.value.toString();
                        }
                        let callableArg = {
                            range: arg.range,
                            //TODO not sure what to do here
                            type: new DynamicType(), // util.valueKindToBrsType(arg.value.kind),
                            text: text
                        };
                        //wrap the value in quotes because that's how it appears in the code
                        if (isStringType(callableArg.type)) {
                            callableArg.text = '"' + callableArg.text + '"';
                        }
                        args.push(callableArg);

                    } else {
                        args.push({
                            range: arg.range,
                            type: new DynamicType(),
                            //TODO get text from other types of args
                            text: ''
                        });
                    }
                }
                let functionCall: FunctionCall = {
                    range: util.createRangeFromPositions(expression.range.start, expression.closingParen.range.end),
                    functionScope: this.getFunctionScopeAtPosition(callee.range.start),
                    file: this,
                    name: functionName,
                    nameRange: util.createRange(callee.range.start.line, columnIndexBegin, callee.range.start.line, columnIndexEnd),
                    //TODO keep track of parameters
                    args: args
                };
                this.functionCalls.push(functionCall);
            }
        }
    }

    /**
     * Find the function scope at the given position.
     * @param position
     * @param functionScopes
     */
    public getFunctionScopeAtPosition(position: Position, functionScopes?: FunctionScope[]): FunctionScope {
        if (!functionScopes) {
            functionScopes = this.functionScopes;
        }
        for (let scope of functionScopes) {
            if (util.rangeContains(scope.range, position)) {
                //see if any of that scope's children match the position also, and give them priority
                let childScope = this.getFunctionScopeAtPosition(position, scope.childrenScopes);
                if (childScope) {
                    return childScope;
                } else {
                    return scope;
                }
            }
        }
    }

    /**
     * Get completions available at the given cursor. This aggregates all values from this file and the current scope.
     */
    public getCompletions(position: Position, scope?: Scope): CompletionItem[] {
        let result = [] as CompletionItem[];

        //a map of lower-case names of all added options
        let names = {} as Record<string, boolean>;

        //handle script import completions
        let scriptImport = util.getScriptImportAtPosition(this.ownScriptImports, position);
        if (scriptImport) {
            return this.program.getScriptImportCompletions(this.pkgPath, scriptImport);
        }

        //if cursor is within a comment, disable completions
        let currentToken = this.getTokenAt(position);
        const tokenKind = currentToken?.kind;
        if (tokenKind === TokenKind.Comment) {
            return [];
        } else if (tokenKind === TokenKind.StringLiteral || tokenKind === TokenKind.TemplateStringQuasi) {
            const match = /^("?)(pkg|libpkg):/.exec(currentToken.text);
            if (match) {
                const [, openingQuote, fileProtocol] = match;
                //include every absolute file path from this scope
                for (const file of scope.getAllFiles()) {
                    const pkgPath = `${fileProtocol}:/${file.pkgPath.replace(/\\/g, '/')}`;
                    result.push({
                        label: pkgPath,
                        textEdit: TextEdit.replace(
                            util.createRange(
                                currentToken.range.start.line,
                                //+1 to step past the opening quote
                                currentToken.range.start.character + (openingQuote ? 1 : 0),
                                currentToken.range.end.line,
                                //-1 to exclude the closing quotemark (or the end character if there is no closing quotemark)
                                currentToken.range.end.character + (currentToken.text.endsWith('"') ? -1 : 0)
                            ),
                            pkgPath
                        ),
                        kind: CompletionItemKind.File
                    });
                }
                return result;
            } else {
                //do nothing. we don't want to show completions inside of strings...
                return [];
            }
        }

        let namespaceCompletions = this.getNamespaceCompletions(currentToken, this.parseMode, scope);
        if (namespaceCompletions.length > 0) {
            return namespaceCompletions;
        }
        //determine if cursor is inside a function
        let functionScope = this.getFunctionScopeAtPosition(position);
        if (!functionScope) {
            //we aren't in any function scope, so return the keyword completions and namespaces
            if (this.getTokenBefore(currentToken, TokenKind.New)) {
                // there's a new keyword, so only class types are viable here
                return [...this.getGlobalClassStatementCompletions(currentToken, this.parseMode)];
            } else {
                return [...KeywordCompletions, ...this.getGlobalClassStatementCompletions(currentToken, this.parseMode), ...namespaceCompletions];
            }
        }

        const classNameCompletions = this.getGlobalClassStatementCompletions(currentToken, this.parseMode);
        const newToken = this.getTokenBefore(currentToken, TokenKind.New);
        if (newToken) {
            //we are after a new keyword; so we can only be namespaces or classes at this point
            result.push(...classNameCompletions);
            result.push(...namespaceCompletions);
            return result;
        }

        if (this.tokenFollows(currentToken, TokenKind.Goto)) {
            return this.getLabelCompletion(functionScope);
        }

        if (this.isPositionNextToTokenKind(position, TokenKind.Dot)) {
            if (namespaceCompletions.length > 0) {
                //if we matched a namespace, after a dot, it can't be anything else but something from our namespace completions
                return namespaceCompletions;
            }

            const selfClassMemberCompletions = this.getClassMemberCompletions(position, currentToken, functionScope, scope);

            if (selfClassMemberCompletions.size > 0) {
                return [...selfClassMemberCompletions.values()].filter((i) => i.label !== 'new');
            }

            if (!this.getClassFromMReference(position, currentToken, functionScope)) {
                //and anything from any class in scope to a non m class
                let classMemberCompletions = scope.getAllClassMemberCompletions();
                result.push(...classMemberCompletions.values());
                result.push(...scope.getPropertyNameCompletions().filter((i) => !classMemberCompletions.has(i.label)));
            } else {
                result.push(...scope.getPropertyNameCompletions());
            }
        } else {
            //include namespaces
            result.push(...namespaceCompletions);

            //include class names
            result.push(...classNameCompletions);

            //include the global callables
            result.push(...scope.getCallablesAsCompletions(this.parseMode));

            //add `m` because that's always valid within a function
            result.push({
                label: 'm',
                kind: CompletionItemKind.Variable
            });
            names.m = true;

            result.push(...KeywordCompletions);

            //include local variables
            let variables = functionScope.variableDeclarations;
            for (let variable of variables) {
                //skip duplicate variable names
                if (names[variable.name.toLowerCase()]) {
                    continue;
                }
                names[variable.name.toLowerCase()] = true;
                result.push({
                    label: variable.name,
                    kind: isFunctionType(variable.type) ? CompletionItemKind.Function : CompletionItemKind.Variable
                });
            }

            if (this.parseMode === ParseMode.BrighterScript) {
                //include the first part of namespaces
                let namespaces = scope.getAllNamespaceStatements();
                for (let stmt of namespaces) {
                    let firstPart = stmt.nameExpression.getNameParts().shift();
                    //skip duplicate namespace names
                    if (names[firstPart.toLowerCase()]) {
                        continue;
                    }
                    names[firstPart.toLowerCase()] = true;
                    result.push({
                        label: firstPart,
                        kind: CompletionItemKind.Module
                    });
                }
            }
        }
        return result;
    }

    private getLabelCompletion(functionScope: FunctionScope) {
        return functionScope.labelStatements.map(label => ({
            label: label.name,
            kind: CompletionItemKind.Reference
        }));
    }

    private getClassMemberCompletions(position: Position, currentToken: Token, functionScope: FunctionScope, scope: Scope) {

        let classStatement = this.getClassFromMReference(position, currentToken, functionScope);
        let results = new Map<string, CompletionItem>();
        if (classStatement) {
            let classes = scope.getClassHierarchy(classStatement.item.getName(ParseMode.BrighterScript).toLowerCase());
            for (let cs of classes) {
                for (let member of [...cs?.item?.fields ?? [], ...cs?.item?.methods ?? []]) {
                    if (!results.has(member.name.text.toLowerCase())) {
                        results.set(member.name.text.toLowerCase(), {
                            label: member.name.text,
                            kind: isClassFieldStatement(member) ? CompletionItemKind.Field : CompletionItemKind.Function
                        });
                    }
                }
            }
        }
        return results;
    }

    public getClassFromMReference(position: Position, currentToken: Token, functionScope: FunctionScope): FileLink<ClassStatement> | undefined {
        let previousToken = this.getPreviousToken(currentToken);
        if (previousToken?.kind === TokenKind.Dot) {
            previousToken = this.getPreviousToken(previousToken);
        }
        if (previousToken?.kind === TokenKind.Identifier && previousToken?.text.toLowerCase() === 'm' && isClassMethodStatement(functionScope.func.functionStatement)) {
            return { item: this.parser.references.classStatements.find((cs) => util.rangeContains(cs.range, position)), file: this };
        }
        return undefined;
    }

    private getGlobalClassStatementCompletions(currentToken: Token, parseMode: ParseMode): CompletionItem[] {
        if (parseMode === ParseMode.BrightScript) {
            return [];
        }
        let results = new Map<string, CompletionItem>();
        let completionName = this.getPartialVariableName(currentToken, [TokenKind.New])?.toLowerCase();
        if (completionName?.includes('.')) {
            return [];
        }
        let scopes = this.program.getScopesForFile(this);
        for (let scope of scopes) {
            let classMap = scope.getClassMap();
            // let viableKeys = [...classMap.keys()].filter((k) => k.startsWith(completionName));
            for (const key of [...classMap.keys()]) {
                let cs = classMap.get(key).item;
                if (!results.has(cs.name.text)) {
                    results.set(cs.name.text, {
                        label: cs.name.text,
                        kind: CompletionItemKind.Class
                    });
                }
            }
        }
        return [...results.values()];
    }

    private getNamespaceCompletions(currentToken: Token, parseMode: ParseMode, scope: Scope): CompletionItem[] {
        //BrightScript does not support namespaces, so return an empty list in that case
        if (parseMode === ParseMode.BrightScript) {
            return [];
        }

        let completionName = this.getPartialVariableName(currentToken, [TokenKind.New]);
        if (!completionName) {
            return [];
        }
        //remove any trailing identifer and then any trailing dot, to give us the
        //name of its immediate parent namespace
        let closestParentNamespaceName = completionName.replace(/\.([a-z0-9_]*)?$/gi, '');
        let newToken = this.getTokenBefore(currentToken, TokenKind.New);

        let result = new Map<string, CompletionItem>();
        for (let [, namespace] of scope.namespaceLookup) {
            //completionName = "NameA."
            //completionName = "NameA.Na
            //NameA
            //NameA.NameB
            //NameA.NameB.NameC
            if (namespace.fullName.toLowerCase() === closestParentNamespaceName.toLowerCase()) {
                //add all of this namespace's immediate child namespaces, bearing in mind if we are after a new keyword
                for (let [, ns] of namespace.namespaces) {
                    if (!newToken || ns.statements.find((s) => isClassStatement(s))) {
                        if (!result.has(ns.lastPartName)) {
                            result.set(ns.lastPartName, {
                                label: ns.lastPartName,
                                kind: CompletionItemKind.Module
                            });
                        }
                    }
                }

                //add function and class statement completions
                for (let stmt of namespace.statements) {
                    if (isClassStatement(stmt)) {
                        if (!result.has(stmt.name.text)) {
                            result.set(stmt.name.text, {
                                label: stmt.name.text,
                                kind: CompletionItemKind.Class
                            });
                        }
                    } else if (isFunctionStatement(stmt) && !newToken) {
                        if (!result.has(stmt.name.text)) {
                            result.set(stmt.name.text, {
                                label: stmt.name.text,
                                kind: CompletionItemKind.Function
                            });
                        }
                    }

                }

            }
        }
        return [...result.values()];
    }

    private getNamespaceDefinitions(token: Token, file: BrsFile): Location {
        //BrightScript does not support namespaces, so return an empty list in that case
        if (!token) {
            return undefined;
        }
        let location;

        const nameParts = this.getPartialVariableName(token, [TokenKind.New]).split('.');
        const endName = nameParts[nameParts.length - 1].toLowerCase();
        const namespaceName = nameParts.slice(0, -1).join('.').toLowerCase();

        const statementHandler = (statement: NamespaceStatement) => {
            if (!location && statement.getName(ParseMode.BrighterScript).toLowerCase() === namespaceName) {
                const namespaceItemStatementHandler = (statement: ClassStatement | FunctionStatement) => {
                    if (!location && statement.name.text.toLowerCase() === endName) {
                        const uri = util.pathToUri(file.pathAbsolute);
                        location = Location.create(uri, statement.range);
                    }
                };

                file.parser.ast.walk(createVisitor({
                    ClassStatement: namespaceItemStatementHandler,
                    FunctionStatement: namespaceItemStatementHandler
                }), {
                    walkMode: WalkMode.visitStatements
                });

            }
        };

        file.parser.ast.walk(createVisitor({
            NamespaceStatement: statementHandler
        }), {
            walkMode: WalkMode.visitStatements
        });

        return location;
    }
    /**
     * Given a current token, walk
     */
    public getPartialVariableName(currentToken: Token, excludeTokens: TokenKind[] = null) {
        let identifierAndDotKinds = [TokenKind.Identifier, ...AllowedLocalIdentifiers, TokenKind.Dot];

        //consume tokens backwards until we find something other than a dot or an identifier
        let tokens = [];
        const parser = this.parser;
        for (let i = parser.tokens.indexOf(currentToken); i >= 0; i--) {
            currentToken = parser.tokens[i];
            if (identifierAndDotKinds.includes(currentToken.kind) && (!excludeTokens || !excludeTokens.includes(currentToken.kind))) {
                tokens.unshift(currentToken.text);
            } else {
                break;
            }
        }

        //if we found name and dot tokens, join them together to make the namespace name
        if (tokens.length > 0) {
            return tokens.join('');
        } else {
            return undefined;
        }
    }

    public isPositionNextToTokenKind(position: Position, tokenKind: TokenKind) {
        const closestToken = this.getClosestToken(position);
        const previousToken = this.getPreviousToken(closestToken);
        const previousTokenKind = previousToken?.kind;
        //next to matched token
        if (!closestToken || closestToken.kind === TokenKind.Eof) {
            return false;
        } else if (closestToken.kind === tokenKind) {
            return true;
        } else if (closestToken.kind === TokenKind.Newline || previousTokenKind === TokenKind.Newline) {
            return false;
            //next to an identifier, which is next to token kind
        } else if (closestToken.kind === TokenKind.Identifier && previousTokenKind === tokenKind) {
            return true;
        } else {
            return false;
        }
    }

    private getTokenBefore(currentToken: Token, tokenKind: TokenKind): Token {
        const index = this.parser.tokens.indexOf(currentToken);
        for (let i = index - 1; i >= 0; i--) {
            currentToken = this.parser.tokens[i];
            if (currentToken.kind === TokenKind.Newline) {
                break;
            } else if (currentToken.kind === tokenKind) {
                return currentToken;
            }
        }
        return undefined;
    }

    private tokenFollows(currentToken: Token, tokenKind: TokenKind): boolean {
        const index = this.parser.tokens.indexOf(currentToken);
        if (index > 0) {
            return this.parser.tokens[index - 1].kind === tokenKind;
        }
        return false;
    }

    public getTokensUntil(currentToken: Token, tokenKind: TokenKind, direction: -1 | 1 = -1) {
        let tokens = [];
        for (let i = this.parser.tokens.indexOf(currentToken); direction === -1 ? i >= 0 : i === this.parser.tokens.length; i += direction) {
            currentToken = this.parser.tokens[i];
            if (currentToken.kind === TokenKind.Newline || currentToken.kind === tokenKind) {
                break;
            }
            tokens.push(currentToken);
        }
        return tokens;
    }

    public getPreviousToken(token: Token) {
        const parser = this.parser;
        let idx = parser.tokens.indexOf(token);
        return parser.tokens[idx - 1];
    }

    /**
     * Find the first scope that has a namespace with this name.
     * Returns false if no namespace was found with that name
     */
    public calleeStartsWithNamespace(callee: Expression) {
        let left = callee as any;
        while (isDottedGetExpression(left)) {
            left = left.obj;
        }

        if (isVariableExpression(left)) {
            let lowerName = left.name.text.toLowerCase();
            //find the first scope that contains this namespace
            let scopes = this.program.getScopesForFile(this);
            for (let scope of scopes) {
                if (scope.namespaceLookup.has(lowerName)) {
                    return true;
                }
            }
        }
        return false;
    }

    /**
     * Determine if the callee (i.e. function name) is a known function declared on the given namespace.
     */
    public calleeIsKnownNamespaceFunction(callee: Expression, namespaceName: string) {
        //if we have a variable and a namespace
        if (isVariableExpression(callee) && namespaceName) {
            let lowerCalleeName = callee?.name?.text?.toLowerCase();
            if (lowerCalleeName) {
                let scopes = this.program.getScopesForFile(this);
                for (let scope of scopes) {
                    let namespace = scope.namespaceLookup.get(namespaceName.toLowerCase());
                    if (namespace.functionStatements[lowerCalleeName]) {
                        return true;
                    }
                }
            }
        }
        return false;
    }

    /**
     * Get the token closest to the position. if no token is found, the previous token is returned
     * @param position
     * @param tokens
     */
    public getClosestToken(position: Position) {
        let tokens = this.parser.tokens;
        for (let i = 0; i < tokens.length; i++) {
            let token = tokens[i];
            if (util.rangeContains(token.range, position)) {
                return token;
            }
            //if the position less than this token range, then this position touches no token,
            if (util.positionIsGreaterThanRange(position, token.range) === false) {
                let t = tokens[i - 1];
                //return the token or the first token
                return t ? t : tokens[0];
            }
        }
        //return the last token
        return tokens[tokens.length - 1];
    }

    /**
     * Builds a list of document symbols for this file. Used by LanguageServer's onDocumentSymbol functionality
     */
    public getDocumentSymbols() {
        if (this.documentSymbols) {
            return this.documentSymbols;
        }

        let symbols = [] as DocumentSymbol[];

        for (const statement of this.ast.statements) {
            const symbol = this.getDocumentSymbol(statement);
            if (symbol) {
                symbols.push(symbol);
            }
        }
        this.documentSymbols = symbols;
        return symbols;
    }

    /**
     * Builds a list of workspace symbols for this file. Used by LanguageServer's onWorkspaceSymbol functionality
     */
    public getWorkspaceSymbols() {
        if (this.workspaceSymbols) {
            return this.workspaceSymbols;
        }

        let symbols = [] as SymbolInformation[];

        for (const statement of this.ast.statements) {
            for (const symbol of this.generateWorkspaceSymbols(statement)) {
                symbols.push(symbol);
            }
        }
        this.workspaceSymbols = symbols;
        return symbols;
    }

    /**
     * Builds a single DocumentSymbol object for use by LanguageServer's onDocumentSymbol functionality
     */
    private getDocumentSymbol(statement: Statement) {
        let symbolKind: SymbolKind;
        const children = [] as DocumentSymbol[];

        if (isFunctionStatement(statement)) {
            symbolKind = SymbolKind.Function;
        } else if (isClassMethodStatement(statement)) {
            symbolKind = SymbolKind.Method;
        } else if (isClassFieldStatement(statement)) {
            symbolKind = SymbolKind.Field;
        } else if (isNamespaceStatement(statement)) {
            symbolKind = SymbolKind.Namespace;
            for (const childStatement of statement.body.statements) {
                const symbol = this.getDocumentSymbol(childStatement);
                if (symbol) {
                    children.push(symbol);
                }
            }
        } else if (isClassStatement(statement)) {
            symbolKind = SymbolKind.Class;
            for (const childStatement of statement.body) {
                const symbol = this.getDocumentSymbol(childStatement);
                if (symbol) {
                    children.push(symbol);
                }
            }
        } else {
            return;
        }

        const name = isClassFieldStatement(statement) ? statement.name.text : statement.getName(ParseMode.BrighterScript);
        return DocumentSymbol.create(name, '', symbolKind, statement.range, statement.range, children);
    }

    /**
     * Builds a single SymbolInformation object for use by LanguageServer's onWorkspaceSymbol functionality
     */
    private generateWorkspaceSymbols(statement: Statement, containerStatement?: ClassStatement | NamespaceStatement) {
        let symbolKind: SymbolKind;
        const symbols = [];

        if (isFunctionStatement(statement)) {
            symbolKind = SymbolKind.Function;
        } else if (isClassMethodStatement(statement)) {
            symbolKind = SymbolKind.Method;
        } else if (isNamespaceStatement(statement)) {
            symbolKind = SymbolKind.Namespace;

            for (const childStatement of statement.body.statements) {
                for (const symbol of this.generateWorkspaceSymbols(childStatement, statement)) {
                    symbols.push(symbol);
                }
            }
        } else if (isClassStatement(statement)) {
            symbolKind = SymbolKind.Class;

            for (const childStatement of statement.body) {
                for (const symbol of this.generateWorkspaceSymbols(childStatement, statement)) {
                    symbols.push(symbol);
                }
            }
        } else {
            return symbols;
        }

        const name = statement.getName(ParseMode.BrighterScript);
        const uri = util.pathToUri(this.pathAbsolute);
        const symbol = SymbolInformation.create(name, symbolKind, statement.range, uri, containerStatement?.getName(ParseMode.BrighterScript));
        symbols.push(symbol);
        return symbols;
    }

    /**
     * Given a position in a file, if the position is sitting on some type of identifier,
     * go to the definition of that identifier (where this thing was first defined)
     */
    public getDefinition(position: Position) {
        let results: Location[] = [];

        //get the token at the position
        const token = this.getTokenAt(position);

        // While certain other tokens are allowed as local variables (AllowedLocalIdentifiers: https://github.com/rokucommunity/brighterscript/blob/master/src/lexer/TokenKind.ts#L418), these are converted by the parser to TokenKind.Identifier by the time we retrieve the token using getTokenAt
        let definitionTokenTypes = [
            TokenKind.Identifier,
            TokenKind.StringLiteral
        ];

        //throw out invalid tokens and the wrong kind of tokens
        if (!token || !definitionTokenTypes.includes(token.kind)) {
            return results;
        }

        let textToSearchFor = token.text.toLowerCase();

        const previousToken = this.getTokenAt({ line: token.range.start.line, character: token.range.start.character });

        if (previousToken?.kind === TokenKind.Callfunc) {
            for (const scope of this.program.getScopes()) {
                //to only get functions defined in interface methods
                const callable = scope.getAllCallables().find((c) => c.callable.name.toLowerCase() === textToSearchFor); // eslint-disable-line @typescript-eslint/no-loop-func
                if (callable) {
                    results.push(Location.create(util.pathToUri((callable.callable.file as BrsFile).pathAbsolute), callable.callable.functionStatement.range));
                }
            }
            return results;
        }

        let classToken = this.getTokenBefore(token, TokenKind.Class);
        if (classToken) {
            let cs = this.parser.references.classStatements.find((cs) => cs.classKeyword.range === classToken.range);
            if (cs?.parentClassName) {
                const nameParts = cs.parentClassName.getNameParts();
                let extendedClass = this.getClassFileLink(nameParts[nameParts.length - 1], nameParts.slice(0, -1).join('.'));
                if (extendedClass) {
                    results.push(Location.create(util.pathToUri(extendedClass.file.pathAbsolute), extendedClass.item.range));
                }
            }
            return results;
        }

        if (token.kind === TokenKind.StringLiteral) {
            // We need to strip off the quotes but only if present
            const startIndex = textToSearchFor.startsWith('"') ? 1 : 0;

            let endIndex = textToSearchFor.length;
            if (textToSearchFor.endsWith('"')) {
                endIndex--;
            }
            textToSearchFor = textToSearchFor.substring(startIndex, endIndex);
        }

        //look through local variables first, get the function scope for this position (if it exists)
        const functionScope = this.getFunctionScopeAtPosition(position);
        if (functionScope) {
            //find any variable or label with this name
            for (const varDeclaration of functionScope.variableDeclarations) {
                //we found a variable declaration with this token text!
                if (varDeclaration.name.toLowerCase() === textToSearchFor) {
                    const uri = util.pathToUri(this.pathAbsolute);
                    results.push(Location.create(uri, varDeclaration.nameRange));
                }
            }
            if (this.tokenFollows(token, TokenKind.Goto)) {
                for (const label of functionScope.labelStatements) {
                    if (label.name.toLocaleLowerCase() === textToSearchFor) {
                        const uri = util.pathToUri(this.pathAbsolute);
                        results.push(Location.create(uri, label.nameRange));
                    }
                }
            }
        }

        const filesSearched = new Set<BrsFile>();
        //look through all files in scope for matches
        for (const scope of this.program.getScopesForFile(this)) {
            for (const file of scope.getAllFiles()) {
                if (isXmlFile(file) || filesSearched.has(file)) {
                    continue;
                }
                filesSearched.add(file);

                if (previousToken?.kind === TokenKind.Dot && file.parseMode === ParseMode.BrighterScript) {
                    results.push(...this.getClassMemberDefinitions(textToSearchFor, file));
                    const namespaceDefinition = this.getNamespaceDefinitions(token, file);
                    if (namespaceDefinition) {
                        results.push(namespaceDefinition);
                    }
                }
                const statementHandler = (statement: FunctionStatement) => {
                    if (statement.getName(this.parseMode).toLowerCase() === textToSearchFor) {
                        const uri = util.pathToUri(file.pathAbsolute);
                        results.push(Location.create(uri, statement.range));
                    }
                };

                file.parser.ast.walk(createVisitor({
                    FunctionStatement: statementHandler
                }), {
                    walkMode: WalkMode.visitStatements
                });
            }
        }
        return results;
    }

    public getClassMemberDefinitions(textToSearchFor: string, file: BrsFile): Location[] {
        let results: Location[] = [];
        //get class fields and members
        const statementHandler = (statement: ClassMethodStatement) => {
            if (statement.getName(file.parseMode).toLowerCase() === textToSearchFor) {
                results.push(Location.create(util.pathToUri(file.pathAbsolute), statement.range));
            }
        };
        const fieldStatementHandler = (statement: ClassFieldStatement) => {
            if (statement.name.text.toLowerCase() === textToSearchFor) {
                results.push(Location.create(util.pathToUri(file.pathAbsolute), statement.range));
            }
        };
        file.parser.ast.walk(createVisitor({
            ClassMethodStatement: statementHandler,
            ClassFieldStatement: fieldStatementHandler
        }), {
            walkMode: WalkMode.visitStatements
        });

        return results;
    }

    public getHover(position: Position): Hover {
        //get the token at the position
        let token = this.getTokenAt(position);

        let hoverTokenTypes = [
            TokenKind.Identifier,
            TokenKind.Function,
            TokenKind.EndFunction,
            TokenKind.Sub,
            TokenKind.EndSub
        ];

        //throw out invalid tokens and the wrong kind of tokens
        if (!token || !hoverTokenTypes.includes(token.kind)) {
            return null;
        }

        let lowerTokenText = token.text.toLowerCase();

        //look through local variables first
        {
            //get the function scope for this position (if exists)
            let functionScope = this.getFunctionScopeAtPosition(position);
            if (functionScope) {
                //find any variable with this name
                for (const varDeclaration of functionScope.variableDeclarations) {
                    //we found a variable declaration with this token text!
                    if (varDeclaration.name.toLowerCase() === lowerTokenText) {
                        let typeText: string;
                        if (isFunctionType(varDeclaration.type)) {
                            typeText = varDeclaration.type.toString();
                        } else {
                            typeText = `${varDeclaration.name} as ${varDeclaration.type.toString()}`;
                        }
                        return {
                            range: token.range,
                            //append the variable name to the front for scope
                            contents: typeText
                        };
                    }
                }
                for (const labelStatement of functionScope.labelStatements) {
                    if (labelStatement.name.toLocaleLowerCase() === lowerTokenText) {
                        return {
                            range: token.range,
                            contents: `${labelStatement.name}: label`
                        };
                    }
                }
            }
        }

        //look through all callables in relevant scopes
        {
            let scopes = this.program.getScopesForFile(this);
            for (let scope of scopes) {
                let callable = scope.getCallableByName(lowerTokenText);
                if (callable) {
                    return {
                        range: token.range,
                        contents: callable.type.toString()
                    };
                }
            }
        }
    }

    public getSignatureHelpForNamespaceMethods(callableName: string, dottedGetText: string, scope: Scope): { key: string; signature: SignatureInformation }[] {
        if (!dottedGetText) {
            return [];
        }
        let resultsMap = new Map<string, SignatureInfoObj>();
        for (let [, namespace] of scope.namespaceLookup) {
            //completionName = "NameA."
            //completionName = "NameA.Na
            //NameA
            //NameA.NameB
            //NameA.NameB.NameC
            if (namespace.fullName.toLowerCase() === dottedGetText.toLowerCase()) {
                //add function and class statement completions
                for (let stmt of namespace.statements) {
                    if (isFunctionStatement(stmt) && stmt.name.text.toLowerCase() === callableName.toLowerCase()) {
                        const result = (namespace.file as BrsFile)?.getSignatureHelpForStatement(stmt);
                        if (!resultsMap.has(result.key)) {
                            resultsMap.set(result.key, result);
                        }
                    }
                }

            }
        }

        return [...resultsMap.values()];
    }

    public getSignatureHelpForStatement(statement: Statement): SignatureInfoObj {
        if (!isFunctionStatement(statement) && !isClassMethodStatement(statement)) {
            return undefined;
        }
        const func = statement.func;
        const funcStartPosition = func.range.start;

        // Get function comments in reverse order
        let currentToken = this.getTokenAt(funcStartPosition);
        let functionComments = [] as string[];
        while (currentToken) {
            currentToken = this.getPreviousToken(currentToken);

            if (!currentToken) {
                break;
            }
            if (currentToken.range.start.line + 1 < funcStartPosition.line) {
                if (functionComments.length === 0) {
                    break;
                }
            }

            const kind = currentToken.kind;
            if (kind === TokenKind.Comment) {
                // Strip off common leading characters to make it easier to read
                const commentText = currentToken.text.replace(/^[' *\/]+/, '');
                functionComments.unshift(commentText);
            } else if (kind === TokenKind.Newline) {
                if (functionComments.length === 0) {
                    continue;
                }
                // if we already had a new line as the last token then exit out
                if (functionComments[0] === currentToken.text) {
                    break;
                }
                functionComments.unshift(currentToken.text);
            } else {
                break;
            }
        }

        const documentation = functionComments.join('').trim();

        const lines = util.splitIntoLines(this.fileContents);
        let key = statement.name.text + documentation;
        const params = [] as ParameterInformation[];
        for (const param of func.parameters) {
            params.push(ParameterInformation.create(param.name.text));
            key += param.name.text;
        }

        const label = util.getTextForRange(lines, util.createRangeFromPositions(func.functionType.range.start, func.body.range.start)).trim();
        const signature = SignatureInformation.create(label, documentation, ...params);
        const index = 1;
        return { key: key, signature: signature, index: index };
    }

    private getClassMethod(classStatement: ClassStatement, name: string, walkParents = true): ClassMethodStatement | undefined {
        //TODO - would like to write this with getClassHieararchy; but got stuck on working out the scopes to use... :(
        let statement;
        const statementHandler = (e) => {
            if (!statement && e.name.text.toLowerCase() === name.toLowerCase()) {
                statement = e;
            }
        };
        while (classStatement) {
            classStatement.walk(createVisitor({
                ClassMethodStatement: statementHandler
            }), {
                walkMode: WalkMode.visitStatements
            });
            if (statement) {
                break;
            }
            if (walkParents && classStatement.parentClassName) {
                const nameParts = classStatement.parentClassName.getNameParts();
                classStatement = this.getClassFileLink(nameParts[nameParts.length - 1], nameParts.slice(0, -1).join('.'))?.item;
            } else {
                break;
            }

        }
        return statement;
    }

    public getClassSignatureHelp(classStatement: ClassStatement): SignatureInfoObj | undefined {
        const classConstructor = this.getClassMethod(classStatement, 'new');
        let sigHelp = classConstructor ? this.getSignatureHelpForStatement(classConstructor) : undefined;
        if (sigHelp) {
            sigHelp.key = classStatement.getName(ParseMode.BrighterScript);
            sigHelp.signature.label = sigHelp.signature.label.replace(/(function|sub) new/, sigHelp.key);
        }
        return sigHelp;
    }

    public getReferences(position: Position) {

        const callSiteToken = this.getTokenAt(position);

        let locations = [] as Location[];

        const searchFor = callSiteToken.text.toLowerCase();

        const scopes = this.program.getScopesForFile(this);

        for (const scope of scopes) {
            const processedFiles = new Set<BrsFile>();
            for (const file of scope.getAllFiles()) {
                if (isXmlFile(file) || processedFiles.has(file)) {
                    continue;
                }
                processedFiles.add(file);
                file.ast.walk(createVisitor({
                    VariableExpression: (e) => {
                        if (e.name.text.toLowerCase() === searchFor) {
                            locations.push(Location.create(util.pathToUri(file.pathAbsolute), e.range));
                        }
                    }
                }), {
                    walkMode: WalkMode.visitExpressionsRecursive
                });
            }
        }
        return locations;
    }

    /**
     * Convert the brightscript/brighterscript source code into valid brightscript
     */
    public transpile(): CodeWithSourceMap {
        const state = new BrsTranspileState(this);
        let transpileResult: SourceNode | undefined;

        if (this.needsTranspiled) {
            transpileResult = new SourceNode(null, null, state.srcPath, this.ast.transpile(state));
        } else if (this.program.options.sourceMap) {
            //emit code as-is with a simple map to the original file location
            transpileResult = util.simpleMap(state.srcPath, this.fileContents);
        } else {
            //simple SourceNode wrapping the entire file to simplify the logic below
            transpileResult = new SourceNode(null, null, state.srcPath, this.fileContents);
        }

        if (this.program.options.sourceMap) {
            return new SourceNode(null, null, null, [
                transpileResult,
                //add the sourcemap reference comment
                `'//# sourceMappingURL=./${path.basename(state.srcPath)}.map`
            ]).toStringWithSourceMap();
        } else {
            return {
                code: transpileResult.toString(),
                map: undefined
            };
        }
    }

    public getTypedef() {
        const state = new BrsTranspileState(this);
        const typedef = this.ast.getTypedef(state);
        const programNode = new SourceNode(null, null, this.pathAbsolute, typedef);
        return programNode.toString();
    }

    public dispose() {
        this._parser?.dispose();
    }
}

/**
 * List of completions for all valid keywords/reserved words.
 * Build this list once because it won't change for the lifetime of this process
 */
export const KeywordCompletions = Object.keys(Keywords)
    //remove any keywords with whitespace
    .filter(x => !x.includes(' '))
    //create completions
    .map(x => {
        return {
            label: x,
            kind: CompletionItemKind.Keyword
        } as CompletionItem;
    });<|MERGE_RESOLUTION|>--- conflicted
+++ resolved
@@ -276,19 +276,13 @@
             //find all places where a sub/function is being called
             this.findFunctionCalls();
 
-<<<<<<< HEAD
-=======
             //emit an event before starting to validate this file
->>>>>>> b16c9832
             this.program.plugins.emit('beforeFileValidate', {
                 file: this,
                 program: this.program
             });
 
-<<<<<<< HEAD
-=======
             //emit an event to allow plugins to contribute to the file validation process
->>>>>>> b16c9832
             this.program.plugins.emit('onFileValidate', {
                 file: this,
                 program: this.program
