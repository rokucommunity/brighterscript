import type { CodeWithSourceMap } from 'source-map';
import { SourceNode } from 'source-map';
import type { CompletionItem, Hover, Position } from 'vscode-languageserver';
import { CompletionItemKind, SymbolKind, Location, SignatureInformation, ParameterInformation, DocumentSymbol, SymbolInformation, TextEdit } from 'vscode-languageserver';
import chalk from 'chalk';
import * as path from 'path';
import type { NamespaceContainer, Scope } from '../Scope';
import { DiagnosticCodeMap, diagnosticCodes, DiagnosticMessages } from '../DiagnosticMessages';
import type { Callable, CallableArg, CommentFlag, FunctionCall, BsDiagnostic, FileReference, FileLink } from '../interfaces';
import type { Token } from '../lexer/Token';
import { isToken } from '../lexer/Token';
import { Lexer } from '../lexer/Lexer';
import { TokenKind, AllowedLocalIdentifiers, Keywords } from '../lexer/TokenKind';
import type { TokenChainMember } from '../parser/Parser';
import { Parser, ParseMode, getBscTypeFromExpression, TokenUsage } from '../parser/Parser';
import type { FunctionExpression, VariableExpression, Expression, DottedGetExpression } from '../parser/Expression';
import type { ClassStatement, FunctionStatement, NamespaceStatement, ClassMethodStatement, LibraryStatement, ImportStatement, Statement, ClassFieldStatement } from '../parser/Statement';
import type { Program, SignatureInfoObj } from '../Program';
import { DynamicType } from '../types/DynamicType';
import { standardizePath as s, util } from '../util';
import { BrsTranspileState } from '../parser/BrsTranspileState';
import { Preprocessor } from '../preprocessor/Preprocessor';
import { LogLevel } from '../Logger';
import { serializeError } from 'serialize-error';
import { isClassMethodStatement, isClassStatement, isCommentStatement, isDottedGetExpression, isFunctionStatement, isFunctionType, isLibraryStatement, isNamespaceStatement, isStringType, isVariableExpression, isXmlFile, isImportStatement, isClassFieldStatement, isEnumStatement, isArrayType, isCustomType, isDynamicType, isObjectType, isPrimitiveType, isRegexLiteralExpression } from '../astUtils/reflection';
import { createVisitor, WalkMode } from '../astUtils/visitors';
import type { DependencyGraph } from '../DependencyGraph';
import { CommentFlagProcessor } from '../CommentFlagProcessor';
import type { BscType, SymbolContainer } from '../types/BscType';
import { getTypeFromContext } from '../types/BscType';
import { UninitializedType } from '../types/UninitializedType';
import { InvalidType } from '../types/InvalidType';
import type { SymbolTable } from '../SymbolTable';

/**
 * Holds all details about this file within the scope of the whole program
 */
export class BrsFile {
    constructor(
        /**
         * The absolute path to the source file on disk (e.g. '/usr/you/projects/RokuApp/source/main.brs' or 'c:/projects/RokuApp/source/main.brs').
         */
        public srcPath: string,
        /**
         * The full pkg path (i.e. `pkg:/path/to/file.brs`)
         */
        public pkgPath: string,
        public program: Program
    ) {
        this.srcPath = s`${this.srcPath}`;
        this.dependencyGraphKey = this.pkgPath.toLowerCase();

        this.extension = util.getExtension(this.srcPath);

        //all BrighterScript files need to be transpiled
        if (this.extension?.endsWith('.bs')) {
            this.needsTranspiled = true;
            this.parseMode = ParseMode.BrighterScript;
        }
        this.isTypedef = this.extension === '.d.bs';
        if (!this.isTypedef) {
            this.typedefSrcPath = util.getTypedefPath(this.srcPath);
        }

        //global file doesn't have a program, so only resolve typedef info if we have a program
        if (this.program) {
            this.resolveTypedef();
        }
    }

    /**
     * The parseMode used for the parser for this file
     */
    public parseMode = ParseMode.BrightScript;

    /**
     * The key used to identify this file in the dependency graph
     */
    public dependencyGraphKey: string;

    /**
     * Indicates whether this file needs to be validated.
     * Files are only ever validated a single time
     */
    public isValidated = false;

    /**
     * The all-lowercase extension for this file (including the leading dot)
     */
    public extension: string;

    private diagnostics = [] as BsDiagnostic[];

    public getDiagnostics() {
        return [...this.diagnostics];
    }

    public addDiagnostics(diagnostics: BsDiagnostic[]) {
        this.diagnostics.push(...diagnostics);
    }

    public commentFlags = [] as CommentFlag[];

    public callables = [] as Callable[];

    public functionCalls = [] as FunctionCall[];

    /**
     * files referenced by import statements
     */
    public ownScriptImports = [] as FileReference[];

    /**
     * Does this file need to be transpiled?
     */
    public needsTranspiled = false;

    /**
     * The AST for this file
     */
    public get ast() {
        return this.parser.ast;
    }

    private documentSymbols: DocumentSymbol[];

    private workspaceSymbols: SymbolInformation[];

    public get parser() {
        if (!this._parser) {
            //remove the typedef file (if it exists)
            this.hasTypedef = false;
            this.typedefFile = undefined;

            //parse the file (it should parse fully since there's no linked typedef
            this.parse(this.fileContents);

            //re-link the typedef (if it exists...which it should)
            this.resolveTypedef();
        }
        return this._parser;
    }
    private _parser: Parser;

    public fileContents: string;

    /**
     * If this is a typedef file
     */
    public isTypedef: boolean;

    /**
     * The srcPath to the potential typedef file for this file.
     * A falsey value means this file is ineligable for a typedef
     */
    public typedefSrcPath?: string;

    /**
     * If the file was given type definitions during parse
     */
    public hasTypedef;

    /**
     * A reference to the typedef file (if one exists)
     */
    public typedefFile?: BrsFile;

    /**
     * An unsubscribe function for the dependencyGraph subscription
     */
    private unsubscribeFromDependencyGraph: () => void;

    /**
     * Find and set the typedef variables (if a matching typedef file exists)
     */
    private resolveTypedef() {
        this.typedefFile = this.program.getFile<BrsFile>(this.typedefSrcPath);
        this.hasTypedef = !!this.typedefFile;
    }

    /**
     * Attach the file to the dependency graph so it can monitor changes.
     * Also notify the dependency graph of our current dependencies so other dependents can be notified.
     */
    public attachDependencyGraph(dependencyGraph: DependencyGraph) {
        if (this.unsubscribeFromDependencyGraph) {
            this.unsubscribeFromDependencyGraph();
        }

        //event that fires anytime a dependency changes
        this.unsubscribeFromDependencyGraph = dependencyGraph.onchange(this.dependencyGraphKey, () => {
            this.resolveTypedef();
        });

        const dependencies = this.ownScriptImports.filter(x => !!x.pkgPath).map(x => x.pkgPath.toLowerCase());

        //if this is a .brs file, watch for typedef changes
        if (this.extension === '.brs') {
            dependencies.push(
                util.getTypedefPath(this.pkgPath)
            );
        }
        dependencyGraph.addOrReplace(this.dependencyGraphKey, dependencies);
    }

    /**
     * Calculate the AST for this file
     * @param fileContents
     */
    public parse(fileContents: string) {
        try {
            this.fileContents = fileContents;
            this.diagnostics = [];

            //if we have a typedef file, skip parsing this file
            if (this.hasTypedef) {
                //skip validation since the typedef is shadowing this file
                this.isValidated = true;
                return;
            }

            //tokenize the input file
            let lexer = this.program.logger.time(LogLevel.debug, ['lexer.lex', chalk.green(this.srcPath)], () => {
                return Lexer.scan(fileContents, {
                    includeWhitespace: false
                });
            });

            this.getCommentFlags(lexer.tokens);

            let preprocessor = new Preprocessor();

            //remove all code inside false-resolved conditional compilation statements.
            //TODO preprocessor should go away in favor of the AST handling this internally (because it affects transpile)
            //currently the preprocessor throws exceptions on syntax errors...so we need to catch it
            try {
                this.program.logger.time(LogLevel.debug, ['preprocessor.process', chalk.green(this.srcPath)], () => {
                    preprocessor.process(lexer.tokens, this.program.getManifest());
                });
            } catch (error: any) {
                //if the thrown error is DIFFERENT than any errors from the preprocessor, add that error to the list as well
                if (this.diagnostics.find((x) => x === error) === undefined) {
                    this.diagnostics.push(error);
                }
            }

            //if the preprocessor generated tokens, use them.
            let tokens = preprocessor.processedTokens.length > 0 ? preprocessor.processedTokens : lexer.tokens;

            this.program.logger.time(LogLevel.debug, ['parser.parse', chalk.green(this.srcPath)], () => {
                this._parser = Parser.parse(tokens, {
                    mode: this.parseMode,
                    logger: this.program.logger
                });
            });

            //absorb all lexing/preprocessing/parsing diagnostics
            this.diagnostics.push(
                ...lexer.diagnostics as BsDiagnostic[],
                ...preprocessor.diagnostics as BsDiagnostic[],
                ...this._parser.diagnostics as BsDiagnostic[]
            );

            //extract all callables from this file
            this.findCallables();

            //find all places where a sub/function is being called
            this.findFunctionCalls();

            //register all import statements for use in the rest of the program
            this.registerImports();

            //attach this file to every diagnostic
            for (let diagnostic of this.diagnostics) {
                diagnostic.file = this;
            }
        } catch (e) {
            this._parser = new Parser();
            this.diagnostics.push({
                file: this,
                range: util.createRange(0, 0, 0, Number.MAX_VALUE),
                ...DiagnosticMessages.genericParserMessage('Critical error parsing file: ' + JSON.stringify(serializeError(e)))
            });
        }
    }

    private registerImports() {
        for (const statement of this.parser?.references?.importStatements ?? []) {
            //register import statements
            if (isImportStatement(statement) && statement.filePathToken) {
                this.ownScriptImports.push({
                    filePathRange: statement.filePathToken.range,
                    pkgPath: util.getPkgPathFromTarget(this.pkgPath, statement.filePath),
                    sourceFile: this,
                    text: statement.filePathToken?.text
                });
            }
        }
    }

    public validate() {
        //only validate the file if it was actually parsed (skip files containing typedefs)
        if (!this.hasTypedef) {
            this.validateImportStatements();
        }
    }

    private validateImportStatements() {
        let topOfFileIncludeStatements = [] as Array<LibraryStatement | ImportStatement>;
        for (let stmt of this.ast.statements) {
            //skip comments
            if (isCommentStatement(stmt)) {
                continue;
            }
            //if we found a non-library statement, this statement is not at the top of the file
            if (isLibraryStatement(stmt) || isImportStatement(stmt)) {
                topOfFileIncludeStatements.push(stmt);
            } else {
                //break out of the loop, we found all of our library statements
                break;
            }
        }

        let statements = [
            ...this._parser.references.libraryStatements,
            ...this._parser.references.importStatements
        ];
        for (let result of statements) {
<<<<<<< HEAD
            //register import statements
            if (isImportStatement(result) && result.tokens.filePath) {
                this.ownScriptImports.push({
                    filePathRange: result.tokens.filePath.range,
                    pkgPath: util.getPkgPathFromTarget(this.pkgPath, result.filePath),
                    sourceFile: this,
                    text: result.tokens.filePath?.text
                });
            }

=======
>>>>>>> 25d2965d
            //if this statement is not one of the top-of-file statements,
            //then add a diagnostic explaining that it is invalid
            if (!topOfFileIncludeStatements.includes(result)) {
                if (isLibraryStatement(result)) {
                    this.diagnostics.push({
                        ...DiagnosticMessages.libraryStatementMustBeDeclaredAtTopOfFile(),
                        range: result.range,
                        file: this
                    });
                } else if (isImportStatement(result)) {
                    this.diagnostics.push({
                        ...DiagnosticMessages.importStatementMustBeDeclaredAtTopOfFile(),
                        range: result.range,
                        file: this
                    });
                }
            }
        }
    }

    /**
     * Find a class. This scans all scopes for this file, and returns the first matching class that is found.
     * Returns undefined if not found.
     * @param className - The class name, including the namespace of the class if possible
     * @param containingNamespace - The namespace used to resolve relative class names. (i.e. the namespace around the current statement trying to find a class)
     * @returns the first class in the first scope found, or undefined if not found
     */
    public getClassFileLink(className: string, containingNamespace?: string): FileLink<ClassStatement> {
        const lowerClassName = className.toLowerCase();
        const lowerContainingNamespace = containingNamespace?.toLowerCase();

        const scopes = this.program.getScopesForFile(this);
        //find the first class in the first scope that has it
        for (let scope of scopes) {
            const cls = scope.getClassFileLink(lowerClassName, lowerContainingNamespace);
            if (cls) {
                return cls;
            }
        }
    }

    public findPropertyNameCompletions(): CompletionItem[] {
        //Build completion items from all the "properties" found in the file
        const { propertyHints } = this.parser.references;
        const results = [] as CompletionItem[];
        for (const key of Object.keys(propertyHints)) {
            results.push({
                label: propertyHints[key],
                kind: CompletionItemKind.Text
            });
        }
        return results;
    }

    private _propertyNameCompletions: CompletionItem[];

    public get propertyNameCompletions(): CompletionItem[] {
        if (!this._propertyNameCompletions) {
            this._propertyNameCompletions = this.findPropertyNameCompletions();
        }
        return this._propertyNameCompletions;
    }

    /**
     * Find all comment flags in the source code. These enable or disable diagnostic messages.
     * @param lines - the lines of the program
     */
    public getCommentFlags(tokens: Token[]) {
        const processor = new CommentFlagProcessor(this, ['rem', `'`], diagnosticCodes, [DiagnosticCodeMap.unknownDiagnosticCode]);

        this.commentFlags = [];
        for (let token of tokens) {
            if (token.kind === TokenKind.Comment) {
                processor.tryAdd(token.text, token.range);
            }
        }
        this.commentFlags.push(...processor.commentFlags);
        this.diagnostics.push(...processor.diagnostics);
    }

    private findCallables() {
        for (let statement of this.parser.references.functionStatements ?? []) {

<<<<<<< HEAD
            let functionType = new FunctionType(statement.func.returnType);
            functionType.setName(statement.tokens.name.text);
            functionType.isSub = statement.func.isSub;
            if (functionType.isSub) {
                functionType.returnType = new VoidType();
            }

            //extract the parameters
            let params = [] as CallableParam[];
            for (let param of statement.func.parameters) {
                let callableParam = {
                    name: param.name,
                    type: param.type,
                    isOptional: !!param.defaultValue,
                    isRestArgument: false
                };
                params.push(callableParam);
                let isRequired = !param.defaultValue;
                functionType.addParameter(callableParam.name, callableParam.type, isRequired);
            }
=======
            let functionType = statement.func.getFunctionType();
            functionType.setName(statement.name.text);
>>>>>>> 25d2965d

            this.callables.push({
                isSub: statement.func.isSub,
                name: statement.tokens.name.text,
                nameRange: statement.tokens.name.range,
                file: this,
                params: functionType.params,
                range: statement.func.range,
                type: functionType,
                getName: statement.getName.bind(statement),
                hasNamespace: !!statement.namespaceName,
                functionStatement: statement
            });
        }
    }

    private findFunctionCalls() {
        this.functionCalls = [];
        //for every function in the file
        for (let func of this._parser.references.functionExpressions) {
            //for all function calls in this function
            for (let expression of func.callExpressions) {
                if (
                    //filter out method calls on method calls for now (i.e. getSomething().getSomethingElse())
                    (expression.callee as any).callee ||
                    //filter out method calls on regexp literals for now
                    isRegexLiteralExpression((expression.callee as DottedGetExpression)?.obj) ||
                    //filter out callees without a name (immediately-invoked function expressions)
                    !(expression.callee as any).name
                ) {
                    continue;
                }
                //Flag dotted function invocations (i.e. object.doSomething())
                const dottedInvocation = (expression.callee as any).obj;
                let functionName = (expression.callee as any).name as Token;

                //callee is the name of the function being called
                let callee = expression.callee as VariableExpression;

                let columnIndexBegin = callee.range.start.character;
                let columnIndexEnd = callee.range.end.character;

                let args = [] as CallableArg[];
                //TODO convert if stmts to use instanceof instead
                for (let arg of expression.args as any) {

                    let inferredType = getBscTypeFromExpression(arg, func);
                    let argText = '';

                    // Get the text to display for the arg
                    if (arg.token) {
                        argText = arg.token.text;
                        //is a function call being passed into argument
                    } else if (arg.name) {
                        if (isToken(arg.name)) {
                            argText = arg.name.text;
                        }

                    } else if (arg.value) {
                        /* istanbul ignore next: TODO figure out why value is undefined sometimes */
                        if (arg.value.value) {
                            if (arg.value.value.toString) {
                                argText = arg.value.value.toString();
                            }
                        }

                        //wrap the value in quotes because that's how it appears in the code
                        if (argText && isStringType(inferredType)) {
                            argText = '"' + argText + '"';
                        }
                    }
                    args.push({
                        range: arg.range,
                        type: inferredType,
                        text: argText
                    });
                }
                let functionCall: FunctionCall = {
                    range: util.createRangeFromPositions(expression.range.start, expression.tokens.closeParen.range.end),
                    functionExpression: this.getFunctionExpressionAtPosition(expression.callee.range.start),
                    file: this,
                    name: functionName,
<<<<<<< HEAD
                    nameRange: util.createRange(expression.callee.range.start.line, columnIndexBegin, expression.callee.range.start.line, columnIndexEnd),
                    //TODO keep track of parameters
                    args: args
=======
                    nameRange: util.createRange(callee.range.start.line, columnIndexBegin, callee.range.start.line, columnIndexEnd),
                    args: args,
                    isDottedInvocation: dottedInvocation
>>>>>>> 25d2965d
                };

                this.functionCalls.push(functionCall);
            }
        }
    }

    /**
     * Find the function expression at the given position.
     */
    public getFunctionExpressionAtPosition(position: Position, functionExpressions?: FunctionExpression[]): FunctionExpression {
        if (!functionExpressions) {
            functionExpressions = this.parser.references.functionExpressions;
        }
        for (let functionExpression of functionExpressions) {
            if (util.rangeContains(functionExpression.range, position)) {
                //see if any of that scope's children match the position also, and give them priority
                let childFunc = this.getFunctionExpressionAtPosition(position, functionExpression.childFunctionExpressions);
                if (childFunc) {
                    return childFunc;
                } else {
                    return functionExpression;
                }
            }
        }
    }

    /**
     * Find the NamespaceStatement enclosing the given position
     * @param position
     * @param functionScopes
     */
    public getNamespaceStatementForPosition(position: Position): NamespaceStatement {
        if (position) {
            for (const statement of this.parser.references.namespaceStatements) {
                if (util.rangeContains(statement.range, position)) {
                    return statement;
                }
            }
        }
    }

    /**
     * Get completions available at the given cursor. This aggregates all values from this file and the current scope.
     */
    public getCompletions(position: Position, scope?: Scope): CompletionItem[] {
        let result = [] as CompletionItem[];

        //a map of lower-case names of all added options
        let names = {} as Record<string, boolean>;

        //handle script import completions
        let scriptImport = util.getScriptImportAtPosition(this.ownScriptImports, position);
        if (scriptImport) {
            return this.program.getScriptImportCompletions(this.pkgPath, scriptImport);
        }

        //if cursor is within a comment, disable completions
        let currentToken = this.parser.getTokenAt(position);
        const tokenKind = currentToken?.kind;
        if (tokenKind === TokenKind.Comment) {
            return [];
        } else if (tokenKind === TokenKind.StringLiteral || tokenKind === TokenKind.TemplateStringQuasi) {
            const match = /^("?)(pkg|libpkg):/.exec(currentToken.text);
            if (match) {
                const [, openingQuote, fileProtocol] = match;
                //include every pkgPath from this scope
                for (const file of scope.getAllFiles()) {
                    const pkgPath = `${fileProtocol}:/${file.pkgPath.replace('pkg:/', '')}`;
                    result.push({
                        label: pkgPath,
                        textEdit: TextEdit.replace(
                            util.createRange(
                                currentToken.range.start.line,
                                //+1 to step past the opening quote
                                currentToken.range.start.character + (openingQuote ? 1 : 0),
                                currentToken.range.end.line,
                                //-1 to exclude the closing quotemark (or the end character if there is no closing quotemark)
                                currentToken.range.end.character + (currentToken.text.endsWith('"') ? -1 : 0)
                            ),
                            pkgPath
                        ),
                        kind: CompletionItemKind.File
                    });
                }
                return result;
            } else {
                //do nothing. we don't want to show completions inside of strings...
                return [];
            }
        }

        const namespaceCompletions = this.getNamespaceCompletions(currentToken, this.parseMode, scope);
        if (namespaceCompletions.length > 0) {
            return [...namespaceCompletions];
        }

        const enumMemberCompletions = this.getEnumMemberStatementCompletions(currentToken, this.parseMode, scope);
        if (enumMemberCompletions.length > 0) {
            // no other completion is valid in this case
            return enumMemberCompletions;
        }

        //determine if cursor is inside a function
        let functionExpression = this.getFunctionExpressionAtPosition(position);
        if (!functionExpression) {
            //we aren't in any function scope, so return the keyword completions and namespaces
            if (this.parser.getTokenBefore(currentToken, TokenKind.New)) {
                // there's a new keyword, so only class types are viable here
                return [...this.getGlobalClassStatementCompletions(currentToken, this.parseMode)];
            } else {
                return [
                    ...KeywordCompletions,
                    ...this.getGlobalClassStatementCompletions(currentToken, this.parseMode),
                    ...namespaceCompletions,
                    ...this.getNonNamespacedEnumStatementCompletions(currentToken, this.parseMode, scope)
                ];
            }
        }

        const classNameCompletions = this.getGlobalClassStatementCompletions(currentToken, this.parseMode);
        const newToken = this.parser.getTokenBefore(currentToken, TokenKind.New);
        if (newToken) {
            //we are after a new keyword; so we can only be top-level namespaces or classes at this point
            result.push(...classNameCompletions);
            result.push(...namespaceCompletions);
            return result;
        }

        if (this.parser.tokenFollows(currentToken, TokenKind.Goto)) {
            return this.getLabelCompletion(functionExpression);
        }

        if (this.parser.isPositionNextToTokenKind(position, TokenKind.Dot)) {

            const selfClassMemberCompletions = this.getClassMemberCompletions(position, currentToken, functionExpression, scope);

            if (selfClassMemberCompletions.size > 0) {
                return [...selfClassMemberCompletions.values()].filter((i) => i.label !== 'new');
            }
            const tokenLookup = this.getSymbolTypeFromToken(currentToken, functionExpression, scope);
            if (tokenLookup.symbolContainer?.memberTable) {
                return this.getCompletionsFromSymbolTable(tokenLookup.symbolContainer.memberTable);
            }
            const foundClassLink = this.getClassFromTokenLookup(tokenLookup, scope);
            if (!foundClassLink) {
                //and anything from any class in scope to a non m class
                let classMemberCompletions = scope.getAllClassMemberCompletions();
                result.push(...classMemberCompletions.values());
                result.push(...scope.getPropertyNameCompletions().filter((i) => !classMemberCompletions.has(i.label)));
            } else {
                result.push(...scope.getPropertyNameCompletions());
            }
        } else {
            //include namespaces
            result.push(...namespaceCompletions);

            //include class names
            result.push(...classNameCompletions);

            //include enums
            result.push(...this.getNonNamespacedEnumStatementCompletions(currentToken, this.parseMode, scope));

            //include the global callables
            result.push(...scope.getCallablesAsCompletions(this.parseMode));

            //add `m` because that's always valid within a function
            result.push({
                label: 'm',
                kind: CompletionItemKind.Variable
            });
            names.m = true;

            result.push(...KeywordCompletions);

            //include local variables
            for (let symbol of functionExpression.symbolTable.getOwnSymbols()) {
                const symbolNameLower = symbol.name.toLowerCase();
                //skip duplicate variable names
                if (names[symbolNameLower]) {
                    continue;
                }
                names[symbolNameLower] = true;
                // TODO TYPES (This may be a performance hit?)
                // const foundType = getTypeFromContext(symbol.type, { scope: scope, file: this });

                result.push({
                    //TODO does this work?
                    label: symbol.name,
                    //TODO TYPES find type for local vars - SEE above
                    kind: CompletionItemKind.Variable
                    // kind: isFunctionType(foundType) ? CompletionItemKind.Function : CompletionItemKind.Variable
                });
            }

            if (this.parseMode === ParseMode.BrighterScript) {
                //include the first part of namespaces
                let namespaces = scope.getAllNamespaceStatements();
                for (let stmt of namespaces) {
                    let firstPart = stmt.nameExpression.getNameParts().shift();
                    //skip duplicate namespace names
                    if (names[firstPart.toLowerCase()]) {
                        continue;
                    }
                    names[firstPart.toLowerCase()] = true;
                    result.push({
                        label: firstPart,
                        kind: CompletionItemKind.Module
                    });
                }
            }
        }
        return result;
    }

    private getCompletionsFromSymbolTable(symbolTable: SymbolTable) {
        return symbolTable.getAllSymbols().map(bscType => {
            return {
                label: bscType.name,
                kind: isFunctionType(bscType.type) ? CompletionItemKind.Method : CompletionItemKind.Field
            };
        });
    }

    private getLabelCompletion(func: FunctionExpression) {
        return func.labelStatements.map(label => ({
            label: label.tokens.identifier.text,
            kind: CompletionItemKind.Reference
        }));
    }

    private getClassMemberCompletions(position: Position, currentToken: Token, functionExpression: FunctionExpression, scope: Scope) {

        let classStatement = this.getClassFromToken(currentToken, functionExpression, scope);
        let results = new Map<string, CompletionItem>();
        if (classStatement) {
            let classes = scope.getClassHierarchy(classStatement.item.getName(ParseMode.BrighterScript).toLowerCase());
            for (let cs of classes) {
<<<<<<< HEAD
                for (let member of [...cs?.item?.fields, ...cs?.item?.methods]) {
                    if (!results.has(member.tokens.name.text.toLowerCase())) {
                        results.set(member.tokens.name.text.toLowerCase(), {
                            label: member.tokens.name.text,
=======
                for (let member of [...cs?.item?.fields ?? [], ...cs?.item?.methods ?? []]) {
                    if (!results.has(member.name.text.toLowerCase())) {
                        results.set(member.name.text.toLowerCase(), {
                            label: member.name.text,
>>>>>>> 25d2965d
                            kind: isClassFieldStatement(member) ? CompletionItemKind.Field : CompletionItemKind.Function
                        });
                    }
                }
            }
        }
        return results;
    }

    /**
     * Gets the class (if any) of a given token based on the scope
     * @param currentToken token in question
     * @param functionExpression current functionExpression
     * @param scope the current scope
     * @returns A fileLink of the ClassStatement, if it is a class, otherwise undefined
     */
    public getClassFromToken(currentToken: Token, functionExpression: FunctionExpression, scope: Scope): FileLink<ClassStatement> | undefined {
        const tokenLookup = this.getSymbolTypeFromToken(currentToken, functionExpression, scope);
        return this.getClassFromTokenLookup(tokenLookup, scope);
    }

    /**
     * Gets the class (if any) of a given token based on the scope
     * @param currentToken token in question
     * @param functionExpression current functionExpression
     * @param scope the current scope
     * @returns A fileLink of the ClassStatement, if it is a class, otherwise undefined
     */
    public getClassFromTokenLookup(tokenLookup: TokenSymbolLookup, scope: Scope): FileLink<ClassStatement> | undefined {
        const currentClass = tokenLookup?.symbolContainer;

        if (isClassStatement(currentClass as any)) {
            return { item: currentClass as ClassStatement, file: this };
        } else if (isCustomType(currentClass)) {
            const foundClass = scope.getClass(currentClass.name);
            if (foundClass) {
                return { item: foundClass, file: this };
            }
        }
        return undefined;
    }


    private findNamespaceFromTokenChain(originalTokenChain: TokenChainMember[], scope: Scope): NamespacedTokenChain {
        let namespaceTokens: Token[] = [];
        let startsWithNamespace = '';
        let namespaceContainer: NamespaceContainer;
        let tokenChain = [...originalTokenChain];
        while (tokenChain[0] && tokenChain[0].usage === TokenUsage.Direct) {
            const namespaceNameToCheck = `${startsWithNamespace}${startsWithNamespace.length > 0 ? '.' : ''}${tokenChain[0].token.text}`.toLowerCase();
            const foundNamespace = scope.namespaceLookup.get(namespaceNameToCheck);

            if (foundNamespace) {
                namespaceContainer = foundNamespace;
                namespaceTokens.push(tokenChain[0].token);
                startsWithNamespace = namespaceTokens.map(token => token.text).join('.');
                tokenChain.shift();
            } else {
                break;
            }
        }
        if (namespaceTokens.length > 0) {
            namespaceContainer = scope.namespaceLookup.get(startsWithNamespace.toLowerCase());
        }
        return { namespaceContainer: namespaceContainer, tokenChain: tokenChain };
    }

    private checkForSpecialClassSymbol(currentToken: Token, scope: Scope, func?: FunctionExpression): TokenSymbolLookup {
        const containingClass = this.parser.getContainingClass(currentToken);
        let symbolType: BscType;
        let currentClassRef: ClassStatement;
        const currentTokenLower = currentToken.text.toLowerCase();
        const typeContext = { file: this, scope: scope, position: currentToken.range.start };
        if (containingClass) {
            // Special cases for a single token inside a class
            let expandedText = '';
            let useExpandedTextOnly = false;
            if (containingClass.name === currentToken) {
                symbolType = containingClass.getCustomType();
                expandedText = `class ${containingClass.getName(ParseMode.BrighterScript)}`;
                useExpandedTextOnly = true;
                currentClassRef = containingClass;
            } else if (currentTokenLower === 'm') {
                symbolType = containingClass.getCustomType();
                expandedText = currentToken.text;
                currentClassRef = containingClass;
            } else if (currentTokenLower === 'super') {
                symbolType = getTypeFromContext(containingClass.symbolTable.getSymbolType(currentTokenLower, true, typeContext), typeContext);
                if (isFunctionType(symbolType)) {
                    currentClassRef = scope.getParentClass(containingClass);
                }
            } else if (func?.functionStatement?.name === currentToken) {
                // check if this is a method declaration
                currentClassRef = containingClass;
                symbolType = containingClass?.memberTable.getSymbolType(currentTokenLower, true, { file: this, scope: scope });
                expandedText = [containingClass.getName(ParseMode.BrighterScript), currentToken.text].join('.');
            } else if (!func) {
                // check if this is a field  declaration
                currentClassRef = containingClass;
                symbolType = containingClass?.memberTable.getSymbolType(currentTokenLower, true, { file: this, scope: scope });
                expandedText = [containingClass.getName(ParseMode.BrighterScript), currentToken.text].join('.');
            }
            if (symbolType) {
                return { type: symbolType, expandedTokenText: expandedText, symbolContainer: currentClassRef, useExpandedTextOnly: useExpandedTextOnly };
            }
        }
    }

    private checkForSpecialCaseToken(nameSpacedTokenChain: NamespacedTokenChain, functionExpression: FunctionExpression, scope: Scope): TokenSymbolLookup {
        const tokenChain = nameSpacedTokenChain.tokenChain ?? [];
        if (nameSpacedTokenChain.namespaceContainer && tokenChain.length === 0) {
            //currentToken was part of a namespace
            return {
                type: null,
                expandedTokenText: `namespace ${nameSpacedTokenChain.namespaceContainer.fullName}`,
                useExpandedTextOnly: true
            };
        }
        const specialCase = tokenChain.length === 1 ? this.checkForSpecialClassSymbol(tokenChain[0].token, scope, functionExpression) : null;
        if (specialCase) {
            return specialCase;
        }
    }

    /**
     * Checks previous tokens for the start of a symbol chain (eg. m.property.subProperty.method())
     * @param currentToken  The token to check
     * @param functionExpression The current function context
     * @param scope use this scope for finding class maps
     * @returns the BscType, expanded text (e.g <Class.field>) and classStatement (if available) for the token
     */
    public getSymbolTypeFromToken(currentToken: Token, functionExpression: FunctionExpression, scope: Scope): TokenSymbolLookup {
        if (!scope || !currentToken) {
            return undefined;
        }
        const cachedSymbolData = scope.symbolCache.get(currentToken);
        if (cachedSymbolData) {
            return cachedSymbolData;
        }
        const tokenChainResponse = this.parser.getTokenChain(currentToken);
        if (tokenChainResponse.includesUnknowableTokenType) {
            const symbolData = { type: new DynamicType(), expandedTokenText: currentToken.text };
            scope.symbolCache.set(currentToken, symbolData);
            return symbolData;
        }
        const nameSpacedTokenChain = this.findNamespaceFromTokenChain(tokenChainResponse.chain, scope);
        const specialCase = this.checkForSpecialCaseToken(nameSpacedTokenChain, functionExpression, scope);
        if (specialCase) {
            scope.symbolCache.set(currentToken, specialCase);
            return specialCase;
        }
        const tokenChain = nameSpacedTokenChain.tokenChain;
        let symbolContainer: SymbolContainer = this.parser.getContainingAA(currentToken) || this.parser.getContainingClass(currentToken);
        let currentSymbolTable = nameSpacedTokenChain.namespaceContainer?.symbolTable ?? functionExpression?.symbolTable;
        let tokenFoundCount = 0;
        let symbolTypeBeforeReference: BscType;
        let symbolType: BscType;
        let tokenText = [];
        let justReturnDynamic = false;
        const typeContext = { file: this, scope: scope, position: tokenChain[0]?.token.range.start };
        for (const tokenChainMember of tokenChain) {
            const token = tokenChainMember?.token;
            const tokenUsage = tokenChainMember?.usage;
            const tokenLowerText = token.text.toLowerCase();

            if (tokenLowerText === 'super' && isClassStatement(symbolContainer as any) && tokenFoundCount === 0) {
                /// Special cases for first item in chain inside a class
                symbolContainer = scope?.getParentClass(symbolContainer as ClassStatement);
                currentSymbolTable = (symbolContainer as ClassStatement)?.memberTable;
                if (symbolContainer && currentSymbolTable) {
                    tokenText.push((symbolContainer as ClassStatement).getName(ParseMode.BrighterScript));
                    tokenFoundCount++;
                    continue;
                }

            }
            if (!currentSymbolTable) {
                // uh oh... no symbol table to continue to check
                break;
            }
            symbolType = currentSymbolTable.getSymbolType(tokenLowerText, true, typeContext);
            if (tokenFoundCount === 0 && !symbolType) {
                //check for global callable
                symbolType = scope.getGlobalCallableByName(tokenLowerText)?.type;
            }
            if (symbolType) {
                // found this symbol, and it's valid. increase found counter
                tokenFoundCount++;
            }
            symbolTypeBeforeReference = symbolType;
            if (isFunctionType(symbolType)) {
                // this is a function, and it is in the start or middle of the chain
                // the next symbol to check will be the return value of this function
                symbolType = getTypeFromContext(symbolType.returnType, typeContext);
                if (tokenFoundCount < tokenChain.length) {
                    // We still have more tokens, but remember the last known reference
                    symbolTypeBeforeReference = symbolType;
                }
            }

            if (isArrayType(symbolType) && tokenUsage === TokenUsage.ArrayReference) {
                symbolType = getTypeFromContext(symbolType.getDefaultType(typeContext), typeContext);
            }

            if (symbolType?.memberTable) {
                if (isCustomType(symbolType)) {
                    // we're currently looking at a customType, that has it's own symbol table
                    // use the name of the custom type
                    // TODO TYPES: get proper parent name for methods/fields defined in super classes
                    tokenText.push(tokenChain.length === 1 ? token.text : symbolType.name);
                } else {
                    justReturnDynamic = true;
                    tokenText.push(token.text);
                }

                symbolContainer = symbolType as SymbolContainer;
                currentSymbolTable = symbolContainer?.memberTable;
            } else if (isObjectType(symbolType) || isArrayType(symbolType) || isDynamicType(symbolType)) {
                // this is an object that has no member table
                // this could happen if a parameter is marked as object
                // assume all fields are dynamic
                symbolContainer = undefined;
                tokenText.push(token.text);
                justReturnDynamic = true;
                break;
            } else {
                // No further symbol tables were found
                symbolContainer = undefined;
                tokenText.push(token.text);
                break;
            }

        }
        if (tokenText.length > 2) {
            // TokenText is used for hovers. We only need the last two tokens for a hover
            // So in a long chain (e.g. klass.getData()[0].anotherKlass.property), the hover
            // for the last token should just be "AnotherKlass.property", not the whole chain
            tokenText = tokenText.slice(-2);
        }
        let expandedTokenText = tokenText.join('.');
        let backUpReturnType: BscType;
        if (tokenFoundCount === tokenChain.length) {
            // did we complete the chain? if so, we have a valid token at the end
            const symbolData = { type: symbolTypeBeforeReference, expandedTokenText: tokenText.join('.'), symbolContainer: symbolContainer };
            scope.symbolCache.set(currentToken, symbolData);
            return symbolData;
        }
        if (isDynamicType(symbolTypeBeforeReference) || isArrayType(symbolTypeBeforeReference) || justReturnDynamic) {
            // last type in chain is dynamic... so currentToken could be anything.
            backUpReturnType = new DynamicType();
            expandedTokenText = currentToken.text;
        } else if (isPrimitiveType(symbolTypeBeforeReference)) {
            // last type in chain is dynamic... so currentToken could be anything.
            backUpReturnType = new DynamicType();
            expandedTokenText = currentToken.text;
        } else if (tokenChain.length === 1) {
            // variable that has not been assigned
            expandedTokenText = currentToken.text;
            backUpReturnType = new UninitializedType();
        } else if (tokenFoundCount === tokenChain.length - 1) {
            // member field that is not known
            if (symbolContainer) {
                backUpReturnType = new InvalidType();
            } else {
                // TODO TYPES: once we have stricter object/node member type checking, we could say this is invalid, but until then, call it dynamic
                backUpReturnType = new DynamicType();
                expandedTokenText = currentToken.text;

            }
        }
        const symbolData = { type: backUpReturnType, expandedTokenText: expandedTokenText };
        scope.symbolCache.set(currentToken, symbolData);
        return symbolData;
    }

    private getGlobalClassStatementCompletions(currentToken: Token, parseMode: ParseMode): CompletionItem[] {
        if (parseMode === ParseMode.BrightScript) {
            return [];
        }
        let results = new Map<string, CompletionItem>();
        let completionName = this.getPartialVariableName(currentToken, [TokenKind.New])?.toLowerCase();
        if (completionName?.includes('.')) {
            return [];
        }
        let scopes = this.program.getScopesForFile(this);
        for (let scope of scopes) {
            let classMap = scope.getClassMap();
            for (const key of [...classMap.keys()]) {
                let cs = classMap.get(key).item;
                if (!results.has(cs.tokens.name.text)) {
                    results.set(cs.tokens.name.text, {
                        label: cs.tokens.name.text,
                        kind: CompletionItemKind.Class
                    });
                }
            }
        }
        return [...results.values()];
    }

    private getNonNamespacedEnumStatementCompletions(currentToken: Token, parseMode: ParseMode, scope: Scope): CompletionItem[] {
        if (parseMode !== ParseMode.BrighterScript) {
            return [];
        }
        const containingNamespaceName = this.getNamespaceStatementForPosition(currentToken?.range?.start)?.name + '.';
        const results = new Map<string, CompletionItem>();
        const enumMap = scope.getEnumMap();
        for (const key of [...enumMap.keys()]) {
            const enumStatement = enumMap.get(key).item;
            const fullName = enumStatement.fullName;
            //if the enum is contained within our own namespace, or if it's a non-namespaced enum
            if (fullName.startsWith(containingNamespaceName) || !fullName.includes('.')) {
                results.set(fullName, {
                    label: enumStatement.name,
                    kind: CompletionItemKind.Enum
                });
            }
        }
        return [...results.values()];
    }

    private getEnumMemberStatementCompletions(currentToken: Token, parseMode: ParseMode, scope: Scope): CompletionItem[] {
        if (parseMode === ParseMode.BrightScript || !currentToken) {
            return [];
        }
        const results = new Map<string, CompletionItem>();
        const completionName = this.getPartialVariableName(currentToken)?.toLowerCase();
        //if we don't have a completion name, or if there's no period in the name, then this is not to the right of an enum name
        if (!completionName || !completionName.includes('.')) {
            return [];
        }
        const enumNameLower = completionName?.split(/\.(\w+)?$/)[0]?.toLowerCase();
        const namespaceNameLower = this.getNamespaceStatementForPosition(currentToken.range.end)?.name.toLowerCase();
        const enumMap = scope.getEnumMap();
        //get the enum statement with this name (check without namespace prefix first, then with inferred namespace prefix next)
        const enumStatement = (enumMap.get(enumNameLower) ?? enumMap.get(namespaceNameLower + '.' + enumNameLower))?.item;
        //if we found an enum with this name
        if (enumStatement) {
            for (const member of enumStatement.getMembers()) {
                const name = enumStatement.fullName + '.' + member.name;
                const nameLower = name.toLowerCase();
                results.set(nameLower, {
                    label: member.name,
                    kind: CompletionItemKind.EnumMember
                });
            }
        }
        return [...results.values()];
    }

    private getNamespaceCompletions(currentToken: Token, parseMode: ParseMode, scope: Scope): CompletionItem[] {
        //BrightScript does not support namespaces, so return an empty list in that case
        if (parseMode === ParseMode.BrightScript) {
            return [];
        }

        const completionName = this.getPartialVariableName(currentToken, [TokenKind.New]);
        //if we don't have a completion name, or if there's no period in the name, then this is not a namespaced variable
        if (!completionName || !completionName.includes('.')) {
            return [];
        }
        //remove any trailing identifer and then any trailing dot, to give us the
        //name of its immediate parent namespace
        let closestParentNamespaceName = completionName.replace(/\.([a-z0-9_]*)?$/gi, '').toLowerCase();
        let newToken = this.parser.getTokenBefore(currentToken, TokenKind.New);

        let result = new Map<string, CompletionItem>();
        for (let [, namespace] of scope.namespaceLookup) {
            //completionName = "NameA."
            //completionName = "NameA.Na
            //NameA
            //NameA.NameB
            //NameA.NameB.NameC
            if (namespace.fullName.toLowerCase() === closestParentNamespaceName) {
                //add all of this namespace's immediate child namespaces, bearing in mind if we are after a new keyword
                for (let [, ns] of namespace.namespaces) {
                    if (!newToken || ns.statements.find((s) => isClassStatement(s))) {
                        if (!result.has(ns.lastPartName)) {
                            result.set(ns.lastPartName, {
                                label: ns.lastPartName,
                                kind: CompletionItemKind.Module
                            });
                        }
                    }
                }

                //add function and class statement completions
                for (let stmt of namespace.statements) {
                    if (isClassStatement(stmt)) {
<<<<<<< HEAD
                        if (!result.has(stmt.tokens.name.text)) {
                            result.set(stmt.tokens.name.text, {
                                label: stmt.tokens.name.text,
                                kind: CompletionItemKind.Class
                            });
                        }
                    } else if (isFunctionStatement(stmt) && !newToken) {
                        const name = stmt.tokens.name.text;
                        if (!result.has(name)) {
                            result.set(name, {
                                label: name,
                                kind: CompletionItemKind.Function
                            });
                        }
=======
                        result.set(stmt.name.text, {
                            label: stmt.name.text,
                            kind: CompletionItemKind.Class
                        });
                    } else if (isFunctionStatement(stmt) && !newToken) {
                        result.set(stmt.name.text, {
                            label: stmt.name.text,
                            kind: CompletionItemKind.Function
                        });
                    } else if (isEnumStatement(stmt) && !newToken) {
                        result.set(stmt.name, {
                            label: stmt.name,
                            kind: CompletionItemKind.Enum
                        });
>>>>>>> 25d2965d
                    }
                }
            }
        }
        return [...result.values()];
    }

    private getNamespaceDefinitions(token: Token, file: BrsFile): Location {
        //BrightScript does not support namespaces, so return an empty list in that case
        if (!token) {
            return undefined;
        }
        let location;

        const nameParts = this.getPartialVariableName(token, [TokenKind.New]).split('.');
        const endName = nameParts[nameParts.length - 1].toLowerCase();
        const namespaceName = nameParts.slice(0, -1).join('.').toLowerCase();

        const statementHandler = (statement: NamespaceStatement) => {
            if (!location && statement.getName(ParseMode.BrighterScript).toLowerCase() === namespaceName) {
                const namespaceItemStatementHandler = (statement: ClassStatement | FunctionStatement) => {
<<<<<<< HEAD
                    if (!location && statement.tokens.name.text.toLowerCase() === endName) {
                        const uri = util.pathToUri(file.pathAbsolute);
=======
                    if (!location && statement.name.text.toLowerCase() === endName) {
                        const uri = util.pathToUri(file.srcPath);
>>>>>>> 25d2965d
                        location = Location.create(uri, statement.range);
                    }
                };

                file.parser.ast.walk(createVisitor({
                    ClassStatement: namespaceItemStatementHandler,
                    FunctionStatement: namespaceItemStatementHandler
                }), {
                    walkMode: WalkMode.visitStatements
                });

            }
        };

        file.parser.ast.walk(createVisitor({
            NamespaceStatement: statementHandler
        }), {
            walkMode: WalkMode.visitStatements
        });

        return location;
    }
    /**
     * Given a current token, walk
     */
    public getPartialVariableName(currentToken: Token, excludeTokens: TokenKind[] = null) {
        let identifierAndDotKinds = [TokenKind.Identifier, ...AllowedLocalIdentifiers, TokenKind.Dot];

        //consume tokens backwards until we find something other than a dot or an identifier
        let tokens = [];
        const parser = this.parser;
        for (let i = parser.tokens.indexOf(currentToken); i >= 0; i--) {
            currentToken = parser.tokens[i];
            if (identifierAndDotKinds.includes(currentToken.kind) && (!excludeTokens || !excludeTokens.includes(currentToken.kind))) {
                tokens.unshift(currentToken.text);
            } else {
                break;
            }
        }

        //if we found name and dot tokens, join them together to make the namespace name
        if (tokens.length > 0) {
            return tokens.join('');
        } else {
            return undefined;
        }
    }

    /**
     * Find the first scope that has a namespace with this name.
     * Returns false if no namespace was found with that name
     */
    public calleeStartsWithNamespace(callee: Expression) {
        let left = callee as any;
        while (isDottedGetExpression(left)) {
            left = left.obj;
        }

        if (isVariableExpression(left)) {
            let lowerName = left.tokens.name.text.toLowerCase();
            //find the first scope that contains this namespace
            let scopes = this.program.getScopesForFile(this);
            for (let scope of scopes) {
                if (scope.namespaceLookup.has(lowerName)) {
                    return true;
                }
            }
        }
        return false;
    }

    /**
     * Determine if the callee (i.e. function name) is a known function declared on the given namespace.
     */
    public calleeIsKnownNamespaceFunction(callee: Expression, namespaceName: string) {
        //if we have a variable and a namespace
        if (isVariableExpression(callee) && namespaceName) {
            let lowerCalleeName = callee?.tokens.name?.text?.toLowerCase();
            if (lowerCalleeName) {
                let scopes = this.program.getScopesForFile(this);
                for (let scope of scopes) {
                    let namespace = scope.namespaceLookup.get(namespaceName.toLowerCase());
                    if (namespace.functionStatements[lowerCalleeName]) {
                        return true;
                    }
                }
            }
        }
        return false;
    }

    /**
     * Builds a list of document symbols for this file. Used by LanguageServer's onDocumentSymbol functionality
     */
    public getDocumentSymbols() {
        if (this.documentSymbols) {
            return this.documentSymbols;
        }

        let symbols = [] as DocumentSymbol[];

        for (const statement of this.ast.statements) {
            const symbol = this.getDocumentSymbol(statement);
            if (symbol) {
                symbols.push(symbol);
            }
        }
        this.documentSymbols = symbols;
        return symbols;
    }

    /**
     * Builds a list of workspace symbols for this file. Used by LanguageServer's onWorkspaceSymbol functionality
     */
    public getWorkspaceSymbols() {
        if (this.workspaceSymbols) {
            return this.workspaceSymbols;
        }

        let symbols = [] as SymbolInformation[];

        for (const statement of this.ast.statements) {
            for (const symbol of this.generateWorkspaceSymbols(statement)) {
                symbols.push(symbol);
            }
        }
        this.workspaceSymbols = symbols;
        return symbols;
    }

    /**
     * Builds a single DocumentSymbol object for use by LanguageServer's onDocumentSymbol functionality
     */
    private getDocumentSymbol(statement: Statement) {
        let symbolKind: SymbolKind;
        const children = [] as DocumentSymbol[];

        if (isFunctionStatement(statement)) {
            symbolKind = SymbolKind.Function;
        } else if (isClassMethodStatement(statement)) {
            symbolKind = SymbolKind.Method;
        } else if (isClassFieldStatement(statement)) {
            symbolKind = SymbolKind.Field;
        } else if (isNamespaceStatement(statement)) {
            symbolKind = SymbolKind.Namespace;
            for (const childStatement of statement.body.statements) {
                const symbol = this.getDocumentSymbol(childStatement);
                if (symbol) {
                    children.push(symbol);
                }
            }
        } else if (isClassStatement(statement)) {
            symbolKind = SymbolKind.Class;
            for (const childStatement of statement.body) {
                const symbol = this.getDocumentSymbol(childStatement);
                if (symbol) {
                    children.push(symbol);
                }
            }
        } else {
            return;
        }

        const name = isClassFieldStatement(statement) ? statement.tokens.name.text : statement.getName(ParseMode.BrighterScript);
        return DocumentSymbol.create(name, '', symbolKind, statement.range, statement.range, children);
    }

    /**
     * Builds a single SymbolInformation object for use by LanguageServer's onWorkspaceSymbol functionality
     */
    private generateWorkspaceSymbols(statement: Statement, containerStatement?: ClassStatement | NamespaceStatement) {
        let symbolKind: SymbolKind;
        const symbols = [];

        if (isFunctionStatement(statement)) {
            symbolKind = SymbolKind.Function;
        } else if (isClassMethodStatement(statement)) {
            symbolKind = SymbolKind.Method;
        } else if (isNamespaceStatement(statement)) {
            symbolKind = SymbolKind.Namespace;

            for (const childStatement of statement.body.statements) {
                for (const symbol of this.generateWorkspaceSymbols(childStatement, statement)) {
                    symbols.push(symbol);
                }
            }
        } else if (isClassStatement(statement)) {
            symbolKind = SymbolKind.Class;

            for (const childStatement of statement.body) {
                for (const symbol of this.generateWorkspaceSymbols(childStatement, statement)) {
                    symbols.push(symbol);
                }
            }
        } else {
            return symbols;
        }

        const name = statement.getName(ParseMode.BrighterScript);
        const uri = util.pathToUri(this.srcPath);
        const symbol = SymbolInformation.create(name, symbolKind, statement.range, uri, containerStatement?.getName(ParseMode.BrighterScript));
        symbols.push(symbol);
        return symbols;
    }

    /**
     * Given a position in a file, if the position is sitting on some type of identifier,
     * go to the definition of that identifier (where this thing was first defined)
     */
    public getDefinition(position: Position) {
        let results: Location[] = [];

        //get the token at the position
        const token = this.parser.getTokenAt(position);

        // While certain other tokens are allowed as local variables (AllowedLocalIdentifiers: https://github.com/rokucommunity/brighterscript/blob/master/src/lexer/TokenKind.ts#L418), these are converted by the parser to TokenKind.Identifier by the time we retrieve the token using getTokenAt
        let definitionTokenTypes = [
            TokenKind.Identifier,
            TokenKind.StringLiteral
        ];

        //throw out invalid tokens and the wrong kind of tokens
        if (!token || !definitionTokenTypes.includes(token.kind)) {
            return results;
        }

        let textToSearchFor = token.text.toLowerCase();

        const previousToken = this.parser.getTokenAt({ line: token.range.start.line, character: token.range.start.character });

        if (previousToken?.kind === TokenKind.Callfunc) {
            for (const scope of this.program.getScopes()) {
                //to only get functions defined in interface methods
                const callable = scope.getAllCallables().find((c) => c.callable.name.toLowerCase() === textToSearchFor); // eslint-disable-line @typescript-eslint/no-loop-func
                if (callable) {
                    results.push(Location.create(util.pathToUri((callable.callable.file as BrsFile).srcPath), callable.callable.functionStatement.range));
                }
            }
            return results;
        }

        let classToken = this.parser.getTokenBefore(token, TokenKind.Class);
        if (classToken) {
            let cs = this.parser.references.classStatements.find((cs) => cs.tokens.class.range === classToken.range);
            if (cs?.parentClassName) {
                const nameParts = cs.parentClassName.getNameParts();
                let extendedClass = this.getClassFileLink(nameParts[nameParts.length - 1], nameParts.slice(0, -1).join('.'));
                if (extendedClass) {
                    results.push(Location.create(util.pathToUri(extendedClass.file.srcPath), extendedClass.item.range));
                }
            }
            return results;
        }

        if (token.kind === TokenKind.StringLiteral) {
            // We need to strip off the quotes but only if present
            const startIndex = textToSearchFor.startsWith('"') ? 1 : 0;

            let endIndex = textToSearchFor.length;
            if (textToSearchFor.endsWith('"')) {
                endIndex--;
            }
            textToSearchFor = textToSearchFor.substring(startIndex, endIndex);
        }

        const func = this.getFunctionExpressionAtPosition(position);
        //look through local variables first
        //find any variable with this name
        for (const symbol of func.symbolTable.getOwnSymbols()) {
            //we found a variable declaration with this token text
            if (symbol.name.toLowerCase() === textToSearchFor) {
                const uri = util.pathToUri(this.srcPath);
                results.push(Location.create(uri, symbol.range));
            }
        }
        if (this.parser.tokenFollows(token, TokenKind.Goto)) {
            for (const label of func.labelStatements) {
                if (label.tokens.identifier.text.toLocaleLowerCase() === textToSearchFor) {
                    const uri = util.pathToUri(this.srcPath);
                    results.push(Location.create(uri, label.tokens.identifier.range));
                }
            }
        }

        const filesSearched = new Set<BrsFile>();
        //look through all files in scope for matches
        for (const scope of this.program.getScopesForFile(this)) {
            for (const file of scope.getAllFiles()) {
                if (isXmlFile(file) || filesSearched.has(file)) {
                    continue;
                }
                filesSearched.add(file);

                if (previousToken?.kind === TokenKind.Dot && file.parseMode === ParseMode.BrighterScript) {
                    results.push(...this.getClassMemberDefinitions(textToSearchFor, file));
                    const namespaceDefinition = this.getNamespaceDefinitions(token, file);
                    if (namespaceDefinition) {
                        results.push(namespaceDefinition);
                    }
                }
                const statementHandler = (statement: FunctionStatement) => {
                    if (statement.getName(this.parseMode).toLowerCase() === textToSearchFor) {
                        const uri = util.pathToUri(file.srcPath);
                        results.push(Location.create(uri, statement.range));
                    }
                };

                file.parser.ast.walk(createVisitor({
                    FunctionStatement: statementHandler
                }), {
                    walkMode: WalkMode.visitStatements
                });
            }
        }
        return results;
    }

    public getClassMemberDefinitions(textToSearchFor: string, file: BrsFile): Location[] {
        let results: Location[] = [];
        //get class fields and members
        const statementHandler = (statement: ClassMethodStatement) => {
            if (statement.getName(file.parseMode).toLowerCase() === textToSearchFor) {
                results.push(Location.create(util.pathToUri(file.srcPath), statement.range));
            }
        };
        const fieldStatementHandler = (statement: ClassFieldStatement) => {
<<<<<<< HEAD
            if (statement.tokens.name.text.toLowerCase() === textToSearchFor) {
                results.push(Location.create(util.pathToUri(file.pathAbsolute), statement.range));
=======
            if (statement.name.text.toLowerCase() === textToSearchFor) {
                results.push(Location.create(util.pathToUri(file.srcPath), statement.range));
>>>>>>> 25d2965d
            }
        };
        file.parser.ast.walk(createVisitor({
            ClassMethodStatement: statementHandler,
            ClassFieldStatement: fieldStatementHandler
        }), {
            walkMode: WalkMode.visitStatements
        });

        return results;
    }

    public getHover(position: Position): Hover {
        const fence = (code: string) => util.mdFence(code, 'brightscript');
        //get the token at the position
        let token = this.parser.getTokenAt(position);

        let hoverTokenTypes = [
            TokenKind.Identifier,
            TokenKind.Function,
            TokenKind.EndFunction,
            TokenKind.Sub,
            TokenKind.EndSub
        ];

        //throw out invalid tokens and the wrong kind of tokens
        if (!token || !hoverTokenTypes.includes(token.kind)) {
            return null;
        }

        let lowerTokenText = token.text.toLowerCase();

        //look through local variables first
        {
            const func = this.getFunctionExpressionAtPosition(position);
            if (func) {
                // this identifier could possibly be a class field, so no function expression is available
                for (const labelStatement of func?.labelStatements ?? []) {
                    if (labelStatement.tokens.identifier.text.toLocaleLowerCase() === lowerTokenText) {
                        return {
                            range: token.range,
                            contents: `${labelStatement.tokens.identifier.text}: label`
                        };
                    }
                }
            }
            const typeTexts = new Set<string>();
            const fileScopes = this.program.getScopesForFile(this).sort((a, b) => a.dependencyGraphKey?.localeCompare(b.dependencyGraphKey));
            const callables = [] as Callable[];
            for (const scope of fileScopes) {
                scope.linkSymbolTable();
                const typeContext = { file: this, scope: scope, position: position };
                const typeTextPair = this.getSymbolTypeFromToken(token, func, scope);
                if (typeTextPair) {
                    let scopeTypeText = '';

                    if (isFunctionType(typeTextPair.type)) {
                        scopeTypeText = typeTextPair.type?.toString(typeContext);
                        //keep unique references to the callables for this function
                        if (!typeTexts.has(scopeTypeText)) {
                            callables.push(
                                scope.getCallableByName(lowerTokenText)
                            );
                        }
                    } else if (typeTextPair.useExpandedTextOnly) {
                        scopeTypeText = typeTextPair.expandedTokenText;
                    } else {
                        scopeTypeText = `${typeTextPair.expandedTokenText} as ${typeTextPair.type?.toString(typeContext)}`;
                    }

                    if (scopeTypeText) {
                        typeTexts.add(scopeTypeText);
                    }
                }
                scope.unlinkSymbolTable();
            }

            if (callables.length === typeTexts.size) {
                //this is a function in all scopes, so build the function hover
                return {
                    range: token.range,
                    contents: this.getCallableDocumentation([...typeTexts], callables)
                };
            } else if (typeTexts?.size > 0) {
                const typeText = [...typeTexts].join(' | ');
                return {
                    range: token.range,
                    contents: fence(typeText)
                };
            }
        }

        // //look through all callables in relevant scopes
        // {
        //     let scopes = this.program.getScopesForFile(this);
        //     for (let scope of scopes) {
        //         let callable = scope.getCallableByName(lowerTokenText);
        //         if (callable) {
        //             return {
        //                 range: token.range,
        //                 contents: this.getCallableDocumentation(callables)
        //             };
        //         }
        //     }
        // }
    }

    /**
     * Build a hover documentation for a callable.
     */
    private getCallableDocumentation(typeTexts: string[], callables: Callable[]) {
        const callable = callables[0];
        const typeText = typeTexts[0];

        const comments = [] as Token[];
        const tokens = callable?.file.parser.tokens as Token[];
        const idx = tokens?.indexOf(callable.functionStatement?.func.functionType);
        for (let i = idx - 1; i >= 0; i--) {
            const token = tokens[i];
            //skip whitespace and newline chars
            if (token.kind === TokenKind.Comment) {
                comments.push(token);
            } else if (token.kind === TokenKind.Newline || token.kind === TokenKind.Whitespace) {
                //skip these tokens
                continue;

                //any other token means there are no more comments
            } else {
                break;
            }
        }
        //message indicating if there are variations. example: (+3 variations) if there are 4 unique function signatures
        const multiText = callables.length > 1 ? ` (+${callables.length - 1} variations)` : '';
        let result = util.mdFence(typeText + multiText, 'brightscript');
        if (comments.length > 0) {
            result += '\n***\n' + comments.reverse().map(x => x.text.replace(/^('|rem)/i, '')).join('\n');
        }
        return result;
    }

    public getSignatureHelpForNamespaceMethods(callableName: string, dottedGetText: string, scope: Scope): { key: string; signature: SignatureInformation }[] {
        if (!dottedGetText) {
            return [];
        }
        let resultsMap = new Map<string, SignatureInfoObj>();
        for (let [, namespace] of scope.namespaceLookup) {
            //completionName = "NameA."
            //completionName = "NameA.Na
            //NameA
            //NameA.NameB
            //NameA.NameB.NameC
            if (namespace.fullName.toLowerCase() === dottedGetText.toLowerCase()) {
                //add function and class statement completions
                for (let stmt of namespace.statements) {
                    if (isFunctionStatement(stmt) && stmt.tokens.name.text.toLowerCase() === callableName.toLowerCase()) {
                        const result = (namespace.file as BrsFile)?.getSignatureHelpForStatement(stmt);
                        if (!resultsMap.has(result.key)) {
                            resultsMap.set(result.key, result);
                        }
                    }
                }

            }
        }

        return [...resultsMap.values()];
    }

    public getSignatureHelpForStatement(statement: Statement): SignatureInfoObj {
        if (!isFunctionStatement(statement) && !isClassMethodStatement(statement)) {
            return undefined;
        }
        const func = statement.func;
        const funcStartPosition = func.range.start;

        // Get function comments in reverse order
        let currentToken = this.parser.getTokenAt(funcStartPosition);
        let functionComments = [] as string[];
        while (currentToken) {
            currentToken = this.parser.getPreviousToken(currentToken);

            if (!currentToken) {
                break;
            }
            if (currentToken.range.start.line + 1 < funcStartPosition.line) {
                if (functionComments.length === 0) {
                    break;
                }
            }

            const kind = currentToken.kind;
            if (kind === TokenKind.Comment) {
                // Strip off common leading characters to make it easier to read
                const commentText = currentToken.text.replace(/^[' *\/]+/, '');
                functionComments.unshift(commentText);
            } else if (kind === TokenKind.Newline) {
                if (functionComments.length === 0) {
                    continue;
                }
                // if we already had a new line as the last token then exit out
                if (functionComments[0] === currentToken.text) {
                    break;
                }
                functionComments.unshift(currentToken.text);
            } else {
                break;
            }
        }

        const documentation = functionComments.join('').trim();

        const lines = util.splitIntoLines(this.fileContents);
        let key = statement.tokens.name.text + documentation;
        const params = [] as ParameterInformation[];
        for (const param of func.parameters) {
            params.push(ParameterInformation.create(param.tokens.name.text));
            key += param.tokens.name.text;
        }

        const label = util.getTextForRange(lines, util.createRangeFromPositions(func.tokens.beginKeyword.range.start, func.body.range.start)).trim();
        const signature = SignatureInformation.create(label, documentation, ...params);
        const index = 1;
        return { key: key, signature: signature, index: index };
    }

    private getClassMethod(classStatement: ClassStatement, name: string, walkParents = true): ClassMethodStatement | undefined {
        //TODO - would like to write this with getClassHierarchy; but got stuck on working out the scopes to use... :(
        //TODO types - this could be solved with symbolTable?
        let statement;
        const statementHandler = (e: ClassMethodStatement) => {
            if (!statement && e.tokens.name?.text.toLowerCase() === name.toLowerCase()) {
                statement = e;
            }
        };
        while (classStatement) {
            classStatement.walk(createVisitor({
                ClassMethodStatement: statementHandler
            }), {
                walkMode: WalkMode.visitStatements
            });
            if (statement) {
                break;
            }
            if (walkParents && classStatement.parentClassName) {
                const nameParts = classStatement.parentClassName.getNameParts();
                classStatement = this.getClassFileLink(nameParts[nameParts.length - 1], nameParts.slice(0, -1).join('.'))?.item;
            } else {
                break;
            }

        }
        return statement;
    }

    public getClassSignatureHelp(classStatement: ClassStatement): SignatureInfoObj | undefined {
        const classConstructor = this.getClassMethod(classStatement, 'new');
        let sigHelp = classConstructor ? this.getSignatureHelpForStatement(classConstructor) : undefined;
        if (sigHelp) {
            sigHelp.key = classStatement.getName(ParseMode.BrighterScript);
            sigHelp.signature.label = sigHelp.signature.label.replace(/(function|sub) new/, sigHelp.key);
        }
        return sigHelp;
    }

    public getReferences(position: Position) {

        const callSiteToken = this.parser.getTokenAt(position);

        let locations = [] as Location[];

        const searchFor = callSiteToken.text.toLowerCase();

        const scopes = this.program.getScopesForFile(this);

        for (const scope of scopes) {
            const processedFiles = new Set<BrsFile>();
            for (const file of scope.getAllFiles()) {
                if (isXmlFile(file) || processedFiles.has(file)) {
                    continue;
                }
                processedFiles.add(file);
                file.ast.walk(createVisitor({
                    VariableExpression: (e) => {
<<<<<<< HEAD
                        if (e.tokens.name.text.toLowerCase() === searchFor) {
                            locations.push(Location.create(util.pathToUri(file.pathAbsolute), e.range));
=======
                        if (e.name.text.toLowerCase() === searchFor) {
                            locations.push(Location.create(util.pathToUri(file.srcPath), e.range));
>>>>>>> 25d2965d
                        }
                    }
                }), {
                    walkMode: WalkMode.visitExpressionsRecursive
                });
            }
        }
        return locations;
    }

    /**
     * Convert the brightscript/brighterscript source code into valid brightscript
     */
    public transpile(): CodeWithSourceMap {
        const state = new BrsTranspileState(this);
        let transpileResult: SourceNode | undefined;

        if (this.needsTranspiled) {
            transpileResult = new SourceNode(null, null, state.srcPath, this.ast.transpile(state));
        } else if (this.program.options.sourceMap) {
            //emit code as-is with a simple map to the original file location
            transpileResult = util.simpleMap(state.srcPath, this.fileContents);
        } else {
            //simple SourceNode wrapping the entire file to simplify the logic below
            transpileResult = new SourceNode(null, null, state.srcPath, this.fileContents);
        }

        if (this.program.options.sourceMap) {
            return new SourceNode(null, null, null, [
                transpileResult,
                //add the sourcemap reference comment
                `'//# sourceMappingURL=./${path.basename(state.srcPath)}.map`
            ]).toStringWithSourceMap();
        } else {
            return {
                code: transpileResult.toString(),
                map: undefined
            };
        }
    }

    public getTypedef() {
        const state = new BrsTranspileState(this);
        const typedef = this.ast.getTypedef(state);
        const programNode = new SourceNode(null, null, this.srcPath, typedef);
        return programNode.toString();
    }

    public dispose() {
        this._parser?.dispose();
    }
}

/**
 * List of completions for all valid keywords/reserved words.
 * Build this list once because it won't change for the lifetime of this process
 */
export const KeywordCompletions = Object.keys(Keywords)
    //remove any keywords with whitespace
    .filter(x => !x.includes(' '))
    //create completions
    .map(x => {
        return {
            label: x,
            kind: CompletionItemKind.Keyword
        } as CompletionItem;
    });


interface NamespacedTokenChain {
    namespaceContainer?: NamespaceContainer;
    tokenChain: TokenChainMember[];
}

export interface TokenSymbolLookup {
    type: BscType;
    expandedTokenText: string;
    symbolContainer?: SymbolContainer;
    useExpandedTextOnly?: boolean;
}<|MERGE_RESOLUTION|>--- conflicted
+++ resolved
@@ -287,12 +287,12 @@
     private registerImports() {
         for (const statement of this.parser?.references?.importStatements ?? []) {
             //register import statements
-            if (isImportStatement(statement) && statement.filePathToken) {
+            if (isImportStatement(statement) && statement.tokens.filePath) {
                 this.ownScriptImports.push({
-                    filePathRange: statement.filePathToken.range,
+                    filePathRange: statement.tokens.filePath.range,
                     pkgPath: util.getPkgPathFromTarget(this.pkgPath, statement.filePath),
                     sourceFile: this,
-                    text: statement.filePathToken?.text
+                    text: statement.tokens.filePath?.text
                 });
             }
         }
@@ -326,19 +326,6 @@
             ...this._parser.references.importStatements
         ];
         for (let result of statements) {
-<<<<<<< HEAD
-            //register import statements
-            if (isImportStatement(result) && result.tokens.filePath) {
-                this.ownScriptImports.push({
-                    filePathRange: result.tokens.filePath.range,
-                    pkgPath: util.getPkgPathFromTarget(this.pkgPath, result.filePath),
-                    sourceFile: this,
-                    text: result.tokens.filePath?.text
-                });
-            }
-
-=======
->>>>>>> 25d2965d
             //if this statement is not one of the top-of-file statements,
             //then add a diagnostic explaining that it is invalid
             if (!topOfFileIncludeStatements.includes(result)) {
@@ -422,31 +409,8 @@
     private findCallables() {
         for (let statement of this.parser.references.functionStatements ?? []) {
 
-<<<<<<< HEAD
-            let functionType = new FunctionType(statement.func.returnType);
+            let functionType = statement.func.getFunctionType();
             functionType.setName(statement.tokens.name.text);
-            functionType.isSub = statement.func.isSub;
-            if (functionType.isSub) {
-                functionType.returnType = new VoidType();
-            }
-
-            //extract the parameters
-            let params = [] as CallableParam[];
-            for (let param of statement.func.parameters) {
-                let callableParam = {
-                    name: param.name,
-                    type: param.type,
-                    isOptional: !!param.defaultValue,
-                    isRestArgument: false
-                };
-                params.push(callableParam);
-                let isRequired = !param.defaultValue;
-                functionType.addParameter(callableParam.name, callableParam.type, isRequired);
-            }
-=======
-            let functionType = statement.func.getFunctionType();
-            functionType.setName(statement.name.text);
->>>>>>> 25d2965d
 
             this.callables.push({
                 isSub: statement.func.isSub,
@@ -529,15 +493,9 @@
                     functionExpression: this.getFunctionExpressionAtPosition(expression.callee.range.start),
                     file: this,
                     name: functionName,
-<<<<<<< HEAD
-                    nameRange: util.createRange(expression.callee.range.start.line, columnIndexBegin, expression.callee.range.start.line, columnIndexEnd),
-                    //TODO keep track of parameters
-                    args: args
-=======
                     nameRange: util.createRange(callee.range.start.line, columnIndexBegin, callee.range.start.line, columnIndexEnd),
                     args: args,
                     isDottedInvocation: dottedInvocation
->>>>>>> 25d2965d
                 };
 
                 this.functionCalls.push(functionCall);
@@ -776,17 +734,10 @@
         if (classStatement) {
             let classes = scope.getClassHierarchy(classStatement.item.getName(ParseMode.BrighterScript).toLowerCase());
             for (let cs of classes) {
-<<<<<<< HEAD
-                for (let member of [...cs?.item?.fields, ...cs?.item?.methods]) {
+                for (let member of [...cs?.item?.fields ?? [], ...cs?.item?.methods ?? []]) {
                     if (!results.has(member.tokens.name.text.toLowerCase())) {
                         results.set(member.tokens.name.text.toLowerCase(), {
                             label: member.tokens.name.text,
-=======
-                for (let member of [...cs?.item?.fields ?? [], ...cs?.item?.methods ?? []]) {
-                    if (!results.has(member.name.text.toLowerCase())) {
-                        results.set(member.name.text.toLowerCase(), {
-                            label: member.name.text,
->>>>>>> 25d2965d
                             kind: isClassFieldStatement(member) ? CompletionItemKind.Field : CompletionItemKind.Function
                         });
                     }
@@ -864,7 +815,7 @@
             // Special cases for a single token inside a class
             let expandedText = '';
             let useExpandedTextOnly = false;
-            if (containingClass.name === currentToken) {
+            if (containingClass.tokens.name === currentToken) {
                 symbolType = containingClass.getCustomType();
                 expandedText = `class ${containingClass.getName(ParseMode.BrighterScript)}`;
                 useExpandedTextOnly = true;
@@ -878,7 +829,7 @@
                 if (isFunctionType(symbolType)) {
                     currentClassRef = scope.getParentClass(containingClass);
                 }
-            } else if (func?.functionStatement?.name === currentToken) {
+            } else if (func?.functionStatement?.tokens?.name === currentToken) {
                 // check if this is a method declaration
                 currentClassRef = containingClass;
                 symbolType = containingClass?.memberTable.getSymbolType(currentTokenLower, true, { file: this, scope: scope });
@@ -1176,29 +1127,13 @@
                 //add function and class statement completions
                 for (let stmt of namespace.statements) {
                     if (isClassStatement(stmt)) {
-<<<<<<< HEAD
-                        if (!result.has(stmt.tokens.name.text)) {
-                            result.set(stmt.tokens.name.text, {
-                                label: stmt.tokens.name.text,
-                                kind: CompletionItemKind.Class
-                            });
-                        }
-                    } else if (isFunctionStatement(stmt) && !newToken) {
-                        const name = stmt.tokens.name.text;
-                        if (!result.has(name)) {
-                            result.set(name, {
-                                label: name,
-                                kind: CompletionItemKind.Function
-                            });
-                        }
-=======
-                        result.set(stmt.name.text, {
-                            label: stmt.name.text,
+                        result.set(stmt.tokens.name.text, {
+                            label: stmt.tokens.name.text,
                             kind: CompletionItemKind.Class
                         });
                     } else if (isFunctionStatement(stmt) && !newToken) {
-                        result.set(stmt.name.text, {
-                            label: stmt.name.text,
+                        result.set(stmt.tokens.name.text, {
+                            label: stmt.tokens.name.text,
                             kind: CompletionItemKind.Function
                         });
                     } else if (isEnumStatement(stmt) && !newToken) {
@@ -1206,7 +1141,6 @@
                             label: stmt.name,
                             kind: CompletionItemKind.Enum
                         });
->>>>>>> 25d2965d
                     }
                 }
             }
@@ -1228,13 +1162,8 @@
         const statementHandler = (statement: NamespaceStatement) => {
             if (!location && statement.getName(ParseMode.BrighterScript).toLowerCase() === namespaceName) {
                 const namespaceItemStatementHandler = (statement: ClassStatement | FunctionStatement) => {
-<<<<<<< HEAD
                     if (!location && statement.tokens.name.text.toLowerCase() === endName) {
-                        const uri = util.pathToUri(file.pathAbsolute);
-=======
-                    if (!location && statement.name.text.toLowerCase() === endName) {
                         const uri = util.pathToUri(file.srcPath);
->>>>>>> 25d2965d
                         location = Location.create(uri, statement.range);
                     }
                 };
@@ -1561,13 +1490,8 @@
             }
         };
         const fieldStatementHandler = (statement: ClassFieldStatement) => {
-<<<<<<< HEAD
             if (statement.tokens.name.text.toLowerCase() === textToSearchFor) {
-                results.push(Location.create(util.pathToUri(file.pathAbsolute), statement.range));
-=======
-            if (statement.name.text.toLowerCase() === textToSearchFor) {
                 results.push(Location.create(util.pathToUri(file.srcPath), statement.range));
->>>>>>> 25d2965d
             }
         };
         file.parser.ast.walk(createVisitor({
@@ -1684,7 +1608,7 @@
 
         const comments = [] as Token[];
         const tokens = callable?.file.parser.tokens as Token[];
-        const idx = tokens?.indexOf(callable.functionStatement?.func.functionType);
+        const idx = tokens?.indexOf(callable.functionStatement?.func.tokens.beginKeyword);
         for (let i = idx - 1; i >= 0; i--) {
             const token = tokens[i];
             //skip whitespace and newline chars
@@ -1851,13 +1775,8 @@
                 processedFiles.add(file);
                 file.ast.walk(createVisitor({
                     VariableExpression: (e) => {
-<<<<<<< HEAD
                         if (e.tokens.name.text.toLowerCase() === searchFor) {
-                            locations.push(Location.create(util.pathToUri(file.pathAbsolute), e.range));
-=======
-                        if (e.name.text.toLowerCase() === searchFor) {
                             locations.push(Location.create(util.pathToUri(file.srcPath), e.range));
->>>>>>> 25d2965d
                         }
                     }
                 }), {
