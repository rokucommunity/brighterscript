--- conflicted
+++ resolved
@@ -22,12 +22,7 @@
 import { Preprocessor } from '../preprocessor/Preprocessor';
 import { LogLevel } from '../Logger';
 import { serializeError } from 'serialize-error';
-<<<<<<< HEAD
-import { isClassMethodStatement, isClassStatement, isCommentStatement, isDottedGetExpression, isFunctionStatement, isFunctionType, isLibraryStatement, isNamespaceStatement, isStringType, isVariableExpression, isXmlFile, isImportStatement, isClassFieldStatement, isCustomType, isDynamicType, isObjectType, isArrayType, isPrimitiveType, isRegexLiteralExpression } from '../astUtils/reflection';
-=======
-import { isCallExpression, isClassMethodStatement, isClassStatement, isCommentStatement, isDottedGetExpression, isFunctionExpression, isFunctionStatement, isFunctionType, isLibraryStatement, isLiteralExpression, isNamespaceStatement, isStringType, isVariableExpression, isXmlFile, isImportStatement, isClassFieldStatement, isEnumStatement } from '../astUtils/reflection';
-import type { BscType } from '../types/BscType';
->>>>>>> b222bce3
+import { isClassMethodStatement, isClassStatement, isCommentStatement, isDottedGetExpression, isFunctionStatement, isFunctionType, isLibraryStatement, isNamespaceStatement, isStringType, isVariableExpression, isXmlFile, isImportStatement, isClassFieldStatement, isEnumStatement, isArrayType, isCustomType, isDynamicType, isObjectType, isPrimitiveType, isRegexLiteralExpression } from '../astUtils/reflection';
 import { createVisitor, WalkMode } from '../astUtils/visitors';
 import type { DependencyGraph } from '../DependencyGraph';
 import { CommentFlagProcessor } from '../CommentFlagProcessor';
@@ -634,15 +629,7 @@
             return this.getLabelCompletion(functionExpression);
         }
 
-<<<<<<< HEAD
         if (this.parser.isPositionNextToTokenKind(position, TokenKind.Dot)) {
-            if (namespaceCompletions.length > 0) {
-                //if we matched a namespace, after a dot, it can't be anything else but something from our namespace completions
-                return namespaceCompletions;
-            }
-=======
-        if (this.isPositionNextToTokenKind(position, TokenKind.Dot)) {
->>>>>>> b222bce3
 
             const selfClassMemberCompletions = this.getClassMemberCompletions(position, currentToken, functionExpression, scope);
 
@@ -1114,13 +1101,8 @@
         }
         //remove any trailing identifer and then any trailing dot, to give us the
         //name of its immediate parent namespace
-<<<<<<< HEAD
-        let closestParentNamespaceName = completionName.replace(/\.([a-z0-9_]*)?$/gi, '');
+        let closestParentNamespaceName = completionName.replace(/\.([a-z0-9_]*)?$/gi, '').toLowerCase();
         let newToken = this.parser.getTokenBefore(currentToken, TokenKind.New);
-=======
-        let closestParentNamespaceName = completionName.replace(/\.([a-z0-9_]*)?$/gi, '').toLowerCase();
-        let newToken = this.getTokenBefore(currentToken, TokenKind.New);
->>>>>>> b222bce3
 
         let result = new Map<string, CompletionItem>();
         for (let [, namespace] of scope.namespaceLookup) {
