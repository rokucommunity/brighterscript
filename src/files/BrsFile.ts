--- conflicted
+++ resolved
@@ -46,7 +46,7 @@
         this.srcPath = s`${this.srcPath}`;
         this.dependencyGraphKey = this.pkgPath.toLowerCase();
 
-        this.extension = util.getExtension(this.pathAbsolute);
+        this.extension = util.getExtension(this.srcPath);
 
         //all BrighterScript files need to be transpiled
         if (this.extension?.endsWith('.bs')) {
@@ -717,9 +717,9 @@
             const match = /^("?)(pkg|libpkg):/.exec(currentToken.text);
             if (match) {
                 const [, openingQuote, fileProtocol] = match;
-                //include every absolute file path from this scope
+                //include every pkgPath from this scope
                 for (const file of scope.getAllFiles()) {
-                    const pkgPath = `${fileProtocol}:/${file.pkgPath.replace(/\\/g, '/')}`;
+                    const pkgPath = `${fileProtocol}:/${file.pkgPath.replace('pkg:/', '')}`;
                     result.push({
                         label: pkgPath,
                         textEdit: TextEdit.replace(
@@ -1036,16 +1036,6 @@
         }
     }
 
-<<<<<<< HEAD
-    /**
-     * Determine if this file is a brighterscript file
-     */
-    public getParseMode() {
-        return this.srcPath.toLowerCase().endsWith('.bs') ? ParseMode.BrighterScript : ParseMode.BrightScript;
-    }
-
-=======
->>>>>>> 8397792a
     public isPositionNextToTokenKind(position: Position, tokenKind: TokenKind) {
         const closestToken = this.getClosestToken(position);
         const previousToken = this.getPreviousToken(closestToken);
@@ -1382,13 +1372,8 @@
                     }
                 }
                 const statementHandler = (statement: FunctionStatement) => {
-<<<<<<< HEAD
-                    if (statement.getName(this.getParseMode()).toLowerCase() === textToSearchFor) {
+                    if (statement.getName(this.parseMode).toLowerCase() === textToSearchFor) {
                         const uri = util.pathToUri(file.srcPath);
-=======
-                    if (statement.getName(this.parseMode).toLowerCase() === textToSearchFor) {
-                        const uri = util.pathToUri(file.pathAbsolute);
->>>>>>> 8397792a
                         results.push(Location.create(uri, statement.range));
                     }
                 };
@@ -1407,13 +1392,8 @@
         let results: Location[] = [];
         //get class fields and members
         const statementHandler = (statement: ClassMethodStatement) => {
-<<<<<<< HEAD
-            if (statement.getName(file.getParseMode()).toLowerCase() === textToSearchFor) {
+            if (statement.getName(file.parseMode).toLowerCase() === textToSearchFor) {
                 results.push(Location.create(util.pathToUri(file.srcPath), statement.range));
-=======
-            if (statement.getName(file.parseMode).toLowerCase() === textToSearchFor) {
-                results.push(Location.create(util.pathToUri(file.pathAbsolute), statement.range));
->>>>>>> 8397792a
             }
         };
         const fieldStatementHandler = (statement: ClassFieldStatement) => {
