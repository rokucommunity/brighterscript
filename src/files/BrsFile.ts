--- conflicted
+++ resolved
@@ -1240,28 +1240,18 @@
         if (isVariableExpression(callee) && namespaceName) {
             let lowerCalleeName = callee?.name?.text?.toLowerCase();
             if (lowerCalleeName) {
-<<<<<<< HEAD
                 let scope = this.program.getFirstScopeForFile(this);
-                let namespace = scope?.namespaceLookup.get(namespaceName.toLowerCase());
+
+                //if this file does not belong to any scopes, make a temporary one to answer the question
+                if (!scope) {
+                    scope = new Scope(`temporary-for-${this.pkgPath}`, this.program);
+                    scope.getAllFiles = () => [this];
+                    scope.getOwnFiles = scope.getAllFiles;
+                }
+
+                let namespace = scope.namespaceLookup.get(namespaceName.toLowerCase());
                 if (namespace?.functionStatements[lowerCalleeName]) {
                     return true;
-=======
-                let scopes = this.program.getScopesForFile(this);
-
-                //if this file does not belong to any scopes, make a temporary one to answer the question
-                if (scopes.length === 0) {
-                    const scope = new Scope(`temporary-for-${this.pkgPath}`, this.program);
-                    scope.getAllFiles = () => [this];
-                    scope.getOwnFiles = scope.getAllFiles;
-                    scopes.push(scope);
-                }
-
-                for (let scope of scopes) {
-                    let namespace = scope.namespaceLookup.get(namespaceName.toLowerCase());
-                    if (namespace?.functionStatements[lowerCalleeName]) {
-                        return true;
-                    }
->>>>>>> 024e9a45
                 }
             }
         }
