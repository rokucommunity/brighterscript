import type { CodeWithSourceMap } from 'source-map';
import { SourceNode } from 'source-map';
import type { CompletionItem, Position, Location, Diagnostic } from 'vscode-languageserver';
import { CancellationTokenSource } from 'vscode-languageserver';
import { CompletionItemKind, SymbolKind, DocumentSymbol, SymbolInformation } from 'vscode-languageserver';
import chalk from 'chalk';
import * as path from 'path';
import { DiagnosticCodeMap, diagnosticCodes, DiagnosticMessages } from '../DiagnosticMessages';
import { FunctionScope } from '../FunctionScope';
import type { Callable, CallableArg, CallableParam, CommentFlag, FunctionCall, BsDiagnostic, FileReference, FileLink, SerializedCodeFile, NamespaceContainer } from '../interfaces';
import { type Token } from '../lexer/Token';
import { Lexer } from '../lexer/Lexer';
import { TokenKind, AllowedLocalIdentifiers } from '../lexer/TokenKind';
import { Parser, ParseMode } from '../parser/Parser';
import type { FunctionExpression, VariableExpression } from '../parser/Expression';
import type { ClassStatement, FunctionStatement, NamespaceStatement, MethodStatement, FieldStatement } from '../parser/Statement';
import type { Program } from '../Program';
import { DynamicType } from '../types/DynamicType';
import { standardizePath as s, util } from '../util';
import { BrsTranspileState } from '../parser/BrsTranspileState';
import { Preprocessor } from '../preprocessor/Preprocessor';
import { LogLevel } from '../Logger';
import { serializeError } from 'serialize-error';
import { isMethodStatement, isClassStatement, isDottedGetExpression, isFunctionStatement, isLiteralExpression, isNamespaceStatement, isStringType, isVariableExpression, isImportStatement, isFieldStatement, isFunctionExpression, isBrsFile, isEnumStatement, isConstStatement, isAnyReferenceType } from '../astUtils/reflection';
import { createVisitor, WalkMode } from '../astUtils/visitors';
import type { DependencyGraph } from '../DependencyGraph';
import { CommentFlagProcessor } from '../CommentFlagProcessor';
import { URI } from 'vscode-uri';
import type { Statement, AstNode } from '../parser/AstNode';
import { type Expression } from '../parser/AstNode';
import type { BscSymbol } from '../SymbolTable';
import { SymbolTable, SymbolTypeFlag } from '../SymbolTable';
import type { BscFile } from './BscFile';
import { Editor } from '../astUtils/Editor';
import type { UnresolvedSymbol } from '../AstValidationSegmenter';
import { AstValidationSegmenter } from '../AstValidationSegmenter';
import type { BscFileLike } from '../astUtils/CachedLookups';
import { CachedLookups } from '../astUtils/CachedLookups';


export type ProvidedSymbolMap = Map<SymbolTypeFlag, Map<string, BscSymbol>>;
export type ChangedSymbolMap = Map<SymbolTypeFlag, Set<string>>;

export interface ProvidedSymbolInfo {
    symbolMap: ProvidedSymbolMap;
    changes: ChangedSymbolMap;
}


/**
 * Holds all details about this file within the scope of the whole program
 */
export class BrsFile implements BscFile {
    constructor(options: {
        /**
         * The path to the file in its source location (where the source code lives in the file system)
         */
        srcPath: string;
        /**
         * The path to the file where it should exist in the program. This is similar to pkgPath, but retains its original file extensions from srcPath
         */
        destPath: string;
        /**
         * The final path in the zip. This has the extensions changed. Typically this is the same as destPath, but with file extensions changed for transpiled files.
         */
        pkgPath?: string;
        program: Program;
    }) {
        if (options) {
            this.srcPath = s`${options.srcPath}`;
            this.destPath = s`${options.destPath}`;
            this.program = options.program;
            this._cachedLookups = new CachedLookups(this as unknown as BscFileLike);

            this.extension = util.getExtension(this.srcPath);
            if (options.pkgPath) {
                this.pkgPath = options.pkgPath;
            } else {
                //don't rename .d.bs files to .d.brs
                if (this.extension === '.d.bs') {
                    this.pkgPath = this.destPath;
                } else {
                    this.pkgPath = this.destPath.replace(/\.bs$/i, '.brs');
                }
            }

            //all BrighterScript files need to be transpiled
            if (this.extension?.endsWith('.bs') || this.program?.options?.allowBrighterScriptInBrightScript) {
                this.parseMode = ParseMode.BrighterScript;
            }
            this.isTypedef = this.extension === '.d.bs';
            if (!this.isTypedef) {
                this.typedefKey = util.getTypedefPath(this.srcPath);
            }

            //global file doesn't have a program, so only resolve typedef info if we have a program
            if (this.program) {
                this.resolveTypedef();
            }
        }
    }

    public type = 'BrsFile';

    public srcPath: string;
    public destPath: string;
    public pkgPath: string;

    public program: Program;

    private _cachedLookups: CachedLookups;

    /**
     * An editor assigned during the build flow that manages edits that will be undone once the build process is complete.
     */
    public editor?: Editor;

    /**
     * Will this file result in only comment or whitespace output? If so, it can be excluded from the output if that bsconfig setting is enabled.
     */
    public get canBePruned() {
        let canPrune = true;
        this.ast.walk(createVisitor({
            FunctionStatement: () => {
                canPrune = false;
            },
            ClassStatement: () => {
                canPrune = false;
            }
        }), {
            walkMode: WalkMode.visitStatements
        });
        return canPrune;
    }

    /**
     * The parseMode used for the parser for this file
     */
    public parseMode = ParseMode.BrightScript;

    /**
     * The key used to identify this file in the dependency graph. This is set by the BrighterScript program and should not be set by plugins
     */
    public dependencyGraphKey: string;

    /**
     * Indicates whether this file needs to be validated.
     * Files are only ever validated a single time
     */
    public isValidated = false;

    /**
     * The all-lowercase extension for this file (including the leading dot)
     */
    public extension: string;


    /**
     * A collection of diagnostics related to this file
     */
    public diagnostics = [] as BsDiagnostic[];

    /**
     * @deprecated use `.diagnostics` instead
     */
    public getDiagnostics() {
        return this.diagnostics;
    }

    public addDiagnostic(diagnostic: Diagnostic & { file?: BscFile }) {
        if (!diagnostic.file) {
            diagnostic.file = this;
        }
        this.diagnostics.push(diagnostic as any);
    }

    public addDiagnostics(diagnostics: BsDiagnostic[]) {
        this.diagnostics.push(...diagnostics);
    }

    public commentFlags = [] as CommentFlag[];

    private _functionScopes: FunctionScope[];

    public get functionScopes(): FunctionScope[] {
        if (!this._functionScopes) {
            this.createFunctionScopes();
        }
        return this._functionScopes;
    }

    private get cache() {
        // eslint-disable-next-line @typescript-eslint/dot-notation
        return this._cachedLookups['cache'];
    }

    /**
     * files referenced by import statements
     */
    public get ownScriptImports() {
        const result = this.cache?.getOrAdd('BrsFile_ownScriptImports', () => {
            const result = [] as FileReference[];
            for (const statement of this._cachedLookups?.importStatements ?? []) {
                //register import statements
                if (isImportStatement(statement) && statement.filePathToken) {
                    result.push({
                        filePathRange: statement.filePathToken.range,
                        destPath: util.getPkgPathFromTarget(this.destPath, statement.filePath),
                        sourceFile: this,
                        text: statement.filePathToken?.text
                    });
                }
            }
            return result;
        }) ?? [];
        return result;
    }

    /**
     * Does this file need to be transpiled?
     * @deprecated use the `.editor` property to push changes to the file, which will force transpilation
     */
    public get needsTranspiled() {
        if (this._needsTranspiled !== undefined) {
            return this._needsTranspiled;
        }
        return !!(this.extension?.endsWith('.bs') || this.program?.options?.allowBrighterScriptInBrightScript || this.editor?.hasChanges);
    }
    public set needsTranspiled(value) {
        this._needsTranspiled = value;
    }
    public _needsTranspiled: boolean;

    /**
     * The AST for this file
     */
    public get ast() {
        return this.parser?.ast;
    }

    private documentSymbols: DocumentSymbol[];

    private workspaceSymbols: SymbolInformation[];

    /**
     * Get the token at the specified position
     */
    public getTokenAt(position: Position) {
        for (let token of this.parser.tokens) {
            if (util.rangeContains(token.range, position)) {
                return token;
            }
        }
    }

    /**
     * Walk the AST and find the expression that this token is most specifically contained within
     */
    public getClosestExpression(position: Position) {
        const handle = new CancellationTokenSource();
        let containingNode: AstNode;
        this.ast.walk((node) => {
            const latestContainer = containingNode;
            //bsc walks depth-first
            if (util.rangeContains(node.range, position)) {
                containingNode = node;
            }
            //we had a match before, and don't now. this means we've finished walking down the whole way, and found our match
            if (latestContainer && !containingNode) {
                containingNode = latestContainer;
                handle.cancel();
            }
        }, {
            walkMode: WalkMode.visitAllRecursive,
            cancel: handle.token
        });
        return containingNode;
    }

    public get parser() {
        if (!this._parser) {
            //remove the typedef file (if it exists)
            this.hasTypedef = false;
            this.typedefFile = undefined;

            //parse the file (it should parse fully since there's no linked typedef
            this.parse(this.fileContents);

            //re-link the typedef (if it exists...which it should)
            this.resolveTypedef();
        }
        return this._parser;
    }
    private _parser: Parser;

    public fileContents: string;

    /**
     * If this is a typedef file
     */
    public isTypedef: boolean;

    /**
     * The key to find the typedef file in the program's files map.
     * A falsey value means this file is ineligable for a typedef
     */
    public typedefKey?: string;

    /**
     * If the file was given type definitions during parse
     */
    public hasTypedef;

    /**
     * A reference to the typedef file (if one exists)
     */
    public typedefFile?: BrsFile;

    /**
     * Find and set the typedef variables (if a matching typedef file exists)
     */
    private resolveTypedef() {
        this.typedefFile = this.program.getFile<BrsFile>(this.typedefKey);
        this.hasTypedef = !!this.typedefFile;
    }

    public onDependenciesChanged() {
        this.resolveTypedef();
    }

    /**
     * Attach the file to the dependency graph so it can monitor changes.
     * Also notify the dependency graph of our current dependencies so other dependents can be notified.
     * @deprecated this does nothing. This functionality is now handled by the file api and will be deleted in v1
     */
    public attachDependencyGraph(dependencyGraph: DependencyGraph) { }

    /**
     * The list of files that this file depends on
     */
    public get dependencies() {
        const result = this.ownScriptImports.filter(x => !!x.destPath).map(x => x.destPath.toLowerCase());

        //if this is a .brs file, watch for typedef changes
        if (this.extension === '.brs') {
            result.push(
                util.getTypedefPath(this.destPath)
            );
        }
        return result;
    }

    /**
     * Calculate the AST for this file
     * @param fileContents the raw source code to parse
     */
    public parse(fileContents: string) {
        try {
            this.fileContents = fileContents;
            this.diagnostics = [];

            //if we have a typedef file, skip parsing this file
            if (this.hasTypedef) {
                //skip validation since the typedef is shadowing this file
                this.isValidated = true;
                return;
            }

            //tokenize the input file
            let lexer = this.program.logger.time(LogLevel.debug, ['lexer.lex', chalk.green(this.srcPath)], () => {
                return Lexer.scan(fileContents, {
                    includeWhitespace: false
                });
            });

            this.getCommentFlags(lexer.tokens);

            let preprocessor = new Preprocessor();

            //remove all code inside false-resolved conditional compilation statements.
            //TODO preprocessor should go away in favor of the AST handling this internally (because it affects transpile)
            //currently the preprocessor throws exceptions on syntax errors...so we need to catch it
            try {
                this.program.logger.time(LogLevel.debug, ['preprocessor.process', chalk.green(this.srcPath)], () => {
                    preprocessor.process(lexer.tokens, this.program.getManifest());
                });
            } catch (error: any) {
                //if the thrown error is DIFFERENT than any errors from the preprocessor, add that error to the list as well
                if (this.diagnostics.find((x) => x === error) === undefined) {
                    this.diagnostics.push(error);
                }
            }

            //if the preprocessor generated tokens, use them.
            let tokens = preprocessor.processedTokens.length > 0 ? preprocessor.processedTokens : lexer.tokens;

            this.program.logger.time(LogLevel.debug, ['parser.parse', chalk.green(this.srcPath)], () => {
                this._parser = Parser.parse(tokens, {
                    mode: this.parseMode,
                    logger: this.program.logger
                });
            });

            //absorb all lexing/preprocessing/parsing diagnostics
            this.diagnostics.push(
                ...lexer.diagnostics as BsDiagnostic[],
                ...preprocessor.diagnostics as BsDiagnostic[],
                ...this._parser.diagnostics as BsDiagnostic[]
            );

            //attach this file to every diagnostic
            for (let diagnostic of this.diagnostics) {
                diagnostic.file = this;
            }
        } catch (e) {
            this._parser = new Parser();
            this.diagnostics.push({
                file: this,
                range: util.createRange(0, 0, 0, Number.MAX_VALUE),
                ...DiagnosticMessages.genericParserMessage('Critical error parsing file: ' + JSON.stringify(serializeError(e)))
            });
        }
    }

    /**
     * Find a class. This scans all scopes for this file, and returns the first matching class that is found.
     * Returns undefined if not found.
     * @param className - The class name, including the namespace of the class if possible
     * @param containingNamespace - The namespace used to resolve relative class names. (i.e. the namespace around the current statement trying to find a class)
     * @returns the first class in the first scope found, or undefined if not found
     */
    public getClassFileLink(className: string, containingNamespace?: string): FileLink<ClassStatement> {
        const lowerClassName = className.toLowerCase();
        const lowerContainingNamespace = containingNamespace?.toLowerCase();

        const scopes = this.program.getScopesForFile(this);
        //find the first class in the first scope that has it
        for (let scope of scopes) {
            const cls = scope.getClassFileLink(lowerClassName, lowerContainingNamespace);
            if (cls) {
                return cls;
            }
        }
    }

    public findPropertyNameCompletions(): CompletionItem[] {
        //Build completion items from all the "properties" found in the file
        const { propertyHints } = this._cachedLookups;
        const results = [] as CompletionItem[];
        for (const key of Object.keys(propertyHints)) {
            results.push({
                label: propertyHints[key],
                kind: CompletionItemKind.Text
            });
        }
        return results;
    }

    private _propertyNameCompletions: CompletionItem[];

    public get propertyNameCompletions(): CompletionItem[] {
        if (!this._propertyNameCompletions) {
            this._propertyNameCompletions = this.findPropertyNameCompletions();
        }
        return this._propertyNameCompletions;
    }

    /**
     * Find all comment flags in the source code. These enable or disable diagnostic messages.
     * @param tokens - an array of tokens of which to find `TokenKind.Comment` from
     */
    public getCommentFlags(tokens: Token[]) {
        const processor = new CommentFlagProcessor(this, ['rem', `'`], diagnosticCodes, [DiagnosticCodeMap.unknownDiagnosticCode]);

        this.commentFlags = [];
        for (let token of tokens) {
            if (token.kind === TokenKind.Comment) {
                processor.tryAdd(token.text, token.range);
            }
        }
        this.commentFlags.push(...processor.commentFlags);
        this.diagnostics.push(...processor.diagnostics);
    }

    public scopesByFunc = new Map<FunctionExpression, FunctionScope>();

    /**
     * Create a scope for every function in this file
     */
    private createFunctionScopes() {
        //find every function
        let functions = this._cachedLookups.functionExpressions;

        //create a functionScope for every function
        this._functionScopes = [];

        for (let func of functions) {
            let scope = new FunctionScope(func);

            //find parent function, and add this scope to it if found
            {
                let parentScope = this.scopesByFunc.get(
                    func.findAncestor<FunctionExpression>(isFunctionExpression)
                );

                //add this child scope to its parent
                if (parentScope) {
                    parentScope.childrenScopes.push(scope);
                }
                //store the parent scope for this scope
                scope.parentScope = parentScope;
            }

            //add every parameter
            for (let param of func.parameters) {
                scope.variableDeclarations.push({
                    nameRange: param.name.range,
                    lineIndex: param.name.range.start.line,
                    name: param.name.text,
                    getType: () => {
                        return param.getType({ flags: SymbolTypeFlag.typetime });
                    }
                });
            }

            //add all of ForEachStatement loop varibales
            func.body?.walk(createVisitor({
                ForEachStatement: (stmt) => {
                    scope.variableDeclarations.push({
                        nameRange: stmt.tokens.item.range,
                        lineIndex: stmt.tokens.item.range.start.line,
                        name: stmt.tokens.item.text,
                        getType: () => DynamicType.instance //TODO: Infer types from array
                    });
                },
                LabelStatement: (stmt) => {
                    const { identifier } = stmt.tokens;
                    scope.labelStatements.push({
                        nameRange: identifier.range,
                        lineIndex: identifier.range.start.line,
                        name: identifier.text
                    });
                }
            }), {
                walkMode: WalkMode.visitStatements
            });

            this.scopesByFunc.set(func, scope);

            //find every statement in the scope
            this._functionScopes.push(scope);
        }

        //find every variable assignment in the whole file
        let assignmentStatements = this._cachedLookups.assignmentStatements;

        for (let statement of assignmentStatements) {

            //find this statement's function scope
            let scope = this.scopesByFunc.get(
                statement.findAncestor<FunctionExpression>(isFunctionExpression)
            );

            //skip variable declarations that are outside of any scope
            if (scope) {
                const variableName = statement.tokens.name;
                scope.variableDeclarations.push({
                    nameRange: variableName.range,
                    lineIndex: variableName.range.start.line,
                    name: variableName.text,
                    getType: () => {
                        return statement.getType({ flags: SymbolTypeFlag.runtime });
                    }
                });
            }
        }
    }

    public staticCallables: Callable[];

    get callables(): Callable[] {

<<<<<<< HEAD
                let callableParam = {
                    name: param.name.text,
                    type: paramType,
                    isOptional: !!param.defaultValue,
                    isRestArgument: false
                };
                params.push(callableParam);
            }
            const funcType = statement.getType({ flags: SymbolTypeFlag.typetime });
            this.callables.push({
                isSub: statement.func.functionType.text.toLowerCase() === 'sub',
                name: statement.tokens.name.text,
                nameRange: statement.tokens.name.range,
                file: this,
                params: params,
                range: statement.func.range,
                type: funcType,
                getName: statement.getName.bind(statement),
                hasNamespace: !!statement.findAncestor<NamespaceStatement>(isNamespaceStatement),
                functionStatement: statement
            });
=======
        if (this.staticCallables) {
            // globalFile can statically set the callables
            return this.staticCallables;
>>>>>>> 165e9805
        }

        return this.cache.getOrAdd(`BrsFile_callables`, () => {
            const callables = [];

            for (let statement of this._cachedLookups.functionStatements ?? []) {

                //extract the parameters
                let params = [] as CallableParam[];
                for (let param of statement.func.parameters) {
                    const paramType = param.getType({ flags: SymbolTypeFlag.typetime });

                    let callableParam = {
                        name: param.name?.text,
                        type: paramType,
                        isOptional: !!param.defaultValue,
                        isRestArgument: false
                    };
                    params.push(callableParam);
                }
                const funcType = statement.getType({ flags: SymbolTypeFlag.typetime });
                callables.push({
                    isSub: statement.func.functionType.text.toLowerCase() === 'sub',
                    name: statement.name?.text,
                    nameRange: statement.name?.range,
                    file: this,
                    params: params,
                    range: statement.func.range,
                    type: funcType,
                    getName: statement.getName.bind(statement),
                    hasNamespace: !!statement.findAncestor<NamespaceStatement>(isNamespaceStatement),
                    functionStatement: statement
                });
            }

            return callables;
        });


    }

    get functionCalls(): FunctionCall[] {
        return this.cache.getOrAdd(`BrsFile_functionCalls`, () => {
            const functionCalls = [];
            //for every function in the file
            for (let func of this._cachedLookups.functionExpressions) {
                //for all function calls in this function
                for (let expression of func.callExpressions) {
                    if (
                        //filter out dotted function invocations (i.e. object.doSomething()) (not currently supported. TODO support it)
                        (expression.callee as any).obj ||
                        //filter out method calls on method calls for now (i.e. getSomething().getSomethingElse())
                        (expression.callee as any).callee ||
                        //filter out callees without a name (immediately-invoked function expressions)
                        !(expression.callee as any).name
                    ) {
                        continue;
                    }
                    let functionName = (expression.callee as any).name.text;

                    //callee is the name of the function being called
                    let callee = expression.callee as VariableExpression;

                    let columnIndexBegin = callee.range.start.character;
                    let columnIndexEnd = callee.range.end.character;

                    let args = [] as CallableArg[];
                    //TODO convert if stmts to use instanceof instead
                    for (let arg of expression.args as any) {

                        //is a literal parameter value
                        if (isLiteralExpression(arg)) {
                            args.push({
                                range: arg.range,
                                type: arg.getType(),
                                text: arg.token.text,
                                expression: arg,
                                typeToken: undefined
                            });

                            //is variable being passed into argument
                        } else if (arg.name) {
                            args.push({
                                range: arg.range,
                                //TODO - look up the data type of the actual variable
                                type: new DynamicType(),
                                text: arg.name.text,
                                expression: arg,
                                typeToken: undefined
                            });

                        } else if (arg.value) {
                            let text = '';
                            /* istanbul ignore next: TODO figure out why value is undefined sometimes */
                            if (arg.value.value) {
                                text = arg.value.value.toString();
                            }
                            let callableArg = {
                                range: arg.range,
                                //TODO not sure what to do here
                                type: new DynamicType(), // util.valueKindToBrsType(arg.value.kind),
                                text: text,
                                expression: arg,
                                typeToken: undefined
                            };
                            //wrap the value in quotes because that's how it appears in the code
                            if (isStringType(callableArg.type)) {
                                callableArg.text = '"' + callableArg.text + '"';
                            }
                            args.push(callableArg);

                        } else {
                            args.push({
                                range: arg.range,
                                type: new DynamicType(),
                                //TODO get text from other types of args
                                text: '',
                                expression: arg,
                                typeToken: undefined
                            });
                        }
                    }
                    let functionCall: FunctionCall = {
                        range: expression.range,
                        functionScope: this.getFunctionScopeAtPosition(callee.range.start),
                        file: this,
                        name: functionName,
                        nameRange: util.createRange(callee.range.start.line, columnIndexBegin, callee.range.start.line, columnIndexEnd),
                        //TODO keep track of parameters
                        args: args,
                        expression: expression
                    };
                    functionCalls.push(functionCall);
                }
            }
            return functionCalls;
        });
    }

    /**
     * Find the function scope at the given position.
     * @param position the position used to find the deepest scope that contains it
     */
    public getFunctionScopeAtPosition(position: Position): FunctionScope {
        return this.cache.getOrAdd(`functionScope-${position.line}:${position.character}`, () => {
            return this._getFunctionScopeAtPosition(position, this.functionScopes);
        });
    }

    public _getFunctionScopeAtPosition(position: Position, functionScopes?: FunctionScope[]): FunctionScope {
        if (!functionScopes) {
            functionScopes = this.functionScopes;
        }
        for (let scope of functionScopes) {
            if (util.rangeContains(scope.range, position)) {
                //see if any of that scope's children match the position also, and give them priority
                let childScope = this._getFunctionScopeAtPosition(position, scope.childrenScopes);
                if (childScope) {
                    return childScope;
                } else {
                    return scope;
                }
            }
        }
    }

    /**
     * Find the NamespaceStatement enclosing the given position
     */
    public getNamespaceStatementForPosition(position: Position): NamespaceStatement {
        if (position) {
            return this.cache.getOrAdd(`namespaceStatementForPosition-${position.line}:${position.character}`, () => {
                for (const statement of this._cachedLookups.namespaceStatements) {
                    if (util.rangeContains(statement.range, position)) {
                        return statement;
                    }
                }
            });
        }
    }

    private getNamespaceDefinitions(token: Token, file: BrsFile): Location {
        //BrightScript does not support namespaces, so return an empty list in that case
        if (!token) {
            return undefined;
        }
        let location;

        const nameParts = this.getPartialVariableName(token, [TokenKind.New]).split('.');
        const endName = nameParts[nameParts.length - 1].toLowerCase();
        const namespaceName = nameParts.slice(0, -1).join('.').toLowerCase();

        const statementHandler = (statement: NamespaceStatement) => {
            if (!location && statement.getName(ParseMode.BrighterScript).toLowerCase() === namespaceName) {
                const namespaceItemStatementHandler = (statement: ClassStatement | FunctionStatement) => {
                    if (!location && statement.tokens.name.text.toLowerCase() === endName) {
                        const uri = util.pathToUri(file.srcPath);
                        location = util.createLocation(uri, statement.range);
                    }
                };

                file.parser.ast.walk(createVisitor({
                    ClassStatement: namespaceItemStatementHandler,
                    FunctionStatement: namespaceItemStatementHandler
                }), {
                    walkMode: WalkMode.visitStatements
                });

            }
        };

        file.parser.ast.walk(createVisitor({
            NamespaceStatement: statementHandler
        }), {
            walkMode: WalkMode.visitStatements
        });

        return location;
    }
    /**
     * Given a current token, walk
     */
    public getPartialVariableName(currentToken: Token, excludeTokens: TokenKind[] = null) {
        let identifierAndDotKinds = [TokenKind.Identifier, ...AllowedLocalIdentifiers, TokenKind.Dot];

        //consume tokens backwards until we find something other than a dot or an identifier
        let tokens = [];
        const parser = this.parser;
        for (let i = parser.tokens.indexOf(currentToken); i >= 0; i--) {
            currentToken = parser.tokens[i];
            if (identifierAndDotKinds.includes(currentToken.kind) && (!excludeTokens || !excludeTokens.includes(currentToken.kind))) {
                tokens.unshift(currentToken.text);
            } else {
                break;
            }
        }

        //if we found name and dot tokens, join them together to make the namespace name
        if (tokens.length > 0) {
            return tokens.join('');
        } else {
            return undefined;
        }
    }

    public isPositionNextToTokenKind(position: Position, tokenKind: TokenKind) {
        const closestToken = this.getClosestToken(position);
        return this.isTokenNextToTokenKind(closestToken, tokenKind);
    }

    public isTokenNextToTokenKind(closestToken: Token, tokenKind: TokenKind) {
        const previousToken = this.getPreviousToken(closestToken);
        const previousTokenKind = previousToken?.kind;
        //next to matched token
        if (!closestToken || closestToken.kind === TokenKind.Eof) {
            return false;
        } else if (closestToken.kind === tokenKind) {
            return true;
        } else if (closestToken.kind === TokenKind.Newline || previousTokenKind === TokenKind.Newline) {
            return false;
            //next to an identifier, which is next to token kind
        } else if (closestToken.kind === TokenKind.Identifier && previousTokenKind === tokenKind) {
            return true;
        } else {
            return false;
        }
    }

    public getTokenBefore(currentToken: Token, tokenKind?: TokenKind): Token {
        const index = this.parser.tokens.indexOf(currentToken);
        if (!tokenKind) {
            return this.parser.tokens[index - 1];
        }
        for (let i = index - 1; i >= 0; i--) {
            currentToken = this.parser.tokens[i];
            if (currentToken.kind === TokenKind.Newline) {
                break;
            } else if (currentToken.kind === tokenKind) {
                return currentToken;
            }
        }
        return undefined;
    }

    public tokenFollows(currentToken: Token, tokenKind: TokenKind): boolean {
        const index = this.parser.tokens.indexOf(currentToken);
        if (index > 0) {
            return this.parser.tokens[index - 1].kind === tokenKind;
        }
        return false;
    }

    public getTokensUntil(currentToken: Token, tokenKind: TokenKind, direction: -1 | 1 = -1) {
        let tokens = [];
        for (let i = this.parser.tokens.indexOf(currentToken); direction === -1 ? i >= 0 : i === this.parser.tokens.length; i += direction) {
            currentToken = this.parser.tokens[i];
            if (currentToken.kind === TokenKind.Newline || currentToken.kind === tokenKind) {
                break;
            }
            tokens.push(currentToken);
        }
        return tokens;
    }

    public getPreviousToken(token: Token) {
        const parser = this.parser;
        let idx = parser.tokens.indexOf(token);
        return parser.tokens[idx - 1];
    }

    /**
     * Find the first scope that has a namespace with this name.
     * Returns false if no namespace was found with that name
     */
    public calleeStartsWithNamespace(callee: Expression) {
        let left = callee as any;
        while (isDottedGetExpression(left)) {
            left = left.obj;
        }

        if (isVariableExpression(left)) {
            let lowerName = left.tokens.name.text.toLowerCase();
            //find the first scope that contains this namespace
            let scopes = this.program.getScopesForFile(this);
            for (let scope of scopes) {
                if (scope.namespaceLookup.has(lowerName)) {
                    return true;
                }
            }
        }
        return false;
    }

    /**
     * Determine if the callee (i.e. function name) is a known function declared on the given namespace.
     */
    public calleeIsKnownNamespaceFunction(callee: Expression, namespaceName: string) {
        //if we have a variable and a namespace
        if (isVariableExpression(callee) && namespaceName) {
            let lowerCalleeName = callee?.tokens.name?.text?.toLowerCase();
            if (lowerCalleeName) {
                let scopes = this.program.getScopesForFile(this);
                for (let scope of scopes) {
                    let namespace = scope.namespaceLookup.get(namespaceName.toLowerCase());
                    if (namespace.functionStatements.has(lowerCalleeName)) {
                        return true;
                    }
                    if (namespace.classStatements.has(lowerCalleeName)) {
                        return true;
                    }
                }
            }
        }
        return false;
    }

    /**
     * Determine if the callee (i.e. function name) is a known function
     */
    public calleeIsKnownFunction(callee: Expression, namespaceName?: string) {
        //if we have a variable and a namespace
        if (isVariableExpression(callee)) {
            if (namespaceName) {
                return this.calleeIsKnownNamespaceFunction(callee, namespaceName);
            }
            let scopes = this.program.getScopesForFile(this);
            let lowerCalleeName = callee?.tokens.name?.text?.toLowerCase();
            for (let scope of scopes) {
                if (scope.getCallableByName(lowerCalleeName)) {
                    return true;
                }
                if (scope.getClass(lowerCalleeName)) {
                    return true;
                }
            }
        }
        return false;
    }

    /**
     * Get the token closest to the position. if no token is found, the previous token is returned
     */
    public getClosestToken(position: Position) {
        let tokens = this.parser.tokens;
        for (let i = 0; i < tokens.length; i++) {
            let token = tokens[i];
            if (util.rangeContains(token.range, position)) {
                return token;
            }
            //if the position less than this token range, then this position touches no token,
            if (util.positionIsGreaterThanRange(position, token.range) === false) {
                let t = tokens[i - 1];
                //return the token or the first token
                return t ? t : tokens[0];
            }
        }
        //return the last token
        return tokens[tokens.length - 1];
    }

    /**
     * Builds a list of document symbols for this file. Used by LanguageServer's onDocumentSymbol functionality
     */
    public getDocumentSymbols() {
        if (this.documentSymbols) {
            return this.documentSymbols;
        }

        let symbols = [] as DocumentSymbol[];

        for (const statement of this.ast.statements) {
            const symbol = this.getDocumentSymbol(statement);
            if (symbol) {
                symbols.push(symbol);
            }
        }
        this.documentSymbols = symbols;
        return symbols;
    }

    /**
     * Builds a list of workspace symbols for this file. Used by LanguageServer's onWorkspaceSymbol functionality
     */
    public getWorkspaceSymbols() {
        if (this.workspaceSymbols) {
            return this.workspaceSymbols;
        }

        let symbols = [] as SymbolInformation[];

        for (const statement of this.ast.statements) {
            for (const symbol of this.generateWorkspaceSymbols(statement)) {
                symbols.push(symbol);
            }
        }
        this.workspaceSymbols = symbols;
        return symbols;
    }

    /**
     * Builds a single DocumentSymbol object for use by LanguageServer's onDocumentSymbol functionality
     */
    private getDocumentSymbol(statement: Statement) {
        let symbolKind: SymbolKind;
        const children = [] as DocumentSymbol[];

        if (isFunctionStatement(statement)) {
            symbolKind = SymbolKind.Function;
        } else if (isMethodStatement(statement)) {
            symbolKind = SymbolKind.Method;
        } else if (isFieldStatement(statement)) {
            symbolKind = SymbolKind.Field;
        } else if (isNamespaceStatement(statement)) {
            symbolKind = SymbolKind.Namespace;
            for (const childStatement of statement.body.statements) {
                const symbol = this.getDocumentSymbol(childStatement);
                if (symbol) {
                    children.push(symbol);
                }
            }
        } else if (isClassStatement(statement)) {
            symbolKind = SymbolKind.Class;
            for (const childStatement of statement.body) {
                const symbol = this.getDocumentSymbol(childStatement);
                if (symbol) {
                    children.push(symbol);
                }
            }
        } else {
            return;
        }

        const name = isFieldStatement(statement) ? statement.tokens.name.text : statement.getName(ParseMode.BrighterScript);
        return DocumentSymbol.create(name, '', symbolKind, statement.range, statement.range, children);
    }

    /**
     * Builds a single SymbolInformation object for use by LanguageServer's onWorkspaceSymbol functionality
     */
    private generateWorkspaceSymbols(statement: Statement, containerStatement?: ClassStatement | NamespaceStatement) {
        let symbolKind: SymbolKind;
        const symbols = [];

        if (isFunctionStatement(statement)) {
            symbolKind = SymbolKind.Function;
        } else if (isMethodStatement(statement)) {
            symbolKind = SymbolKind.Method;
        } else if (isNamespaceStatement(statement)) {
            symbolKind = SymbolKind.Namespace;

            for (const childStatement of statement.body.statements) {
                for (const symbol of this.generateWorkspaceSymbols(childStatement, statement)) {
                    symbols.push(symbol);
                }
            }
        } else if (isClassStatement(statement)) {
            symbolKind = SymbolKind.Class;

            for (const childStatement of statement.body) {
                for (const symbol of this.generateWorkspaceSymbols(childStatement, statement)) {
                    symbols.push(symbol);
                }
            }
        } else {
            return symbols;
        }

        const name = statement.getName(ParseMode.BrighterScript);
        const uri = util.pathToUri(this.srcPath);
        const symbol = SymbolInformation.create(name, symbolKind, statement.range, uri, containerStatement?.getName(ParseMode.BrighterScript));
        symbols.push(symbol);
        return symbols;
    }

    /**
     * Given a position in a file, if the position is sitting on some type of identifier,
     * go to the definition of that identifier (where this thing was first defined)
     */
    public getDefinition(position: Position): Location[] {
        let results: Location[] = [];

        //get the token at the position
        const token = this.getTokenAt(position);

        // While certain other tokens are allowed as local variables (AllowedLocalIdentifiers: https://github.com/rokucommunity/brighterscript/blob/master/src/lexer/TokenKind.ts#L418), these are converted by the parser to TokenKind.Identifier by the time we retrieve the token using getTokenAt
        let definitionTokenTypes = [
            TokenKind.Identifier,
            TokenKind.StringLiteral
        ];

        //throw out invalid tokens and the wrong kind of tokens
        if (!token || !definitionTokenTypes.includes(token.kind)) {
            return results;
        }

        const scopesForFile = this.program.getScopesForFile(this);
        const [scope] = scopesForFile;

        const expression = this.getClosestExpression(position);
        if (scope && expression) {
            scope.linkSymbolTable();
            let containingNamespace = expression.findAncestor<NamespaceStatement>(isNamespaceStatement)?.getName(ParseMode.BrighterScript);
            const fullName = util.getAllDottedGetParts(expression)?.map(x => x.text).join('.');

            //find a constant with this name
            const constant = scope?.getConstFileLink(fullName, containingNamespace);
            if (constant) {
                results.push(
                    util.createLocation(
                        URI.file(constant.file.srcPath).toString(),
                        constant.item.tokens.name.range
                    )
                );
                return results;
            }

            if (isDottedGetExpression(expression) || isVariableExpression(expression)) {

                const enumLink = scope.getEnumFileLink(fullName, containingNamespace);
                if (enumLink) {
                    results.push(
                        util.createLocation(
                            URI.file(enumLink.file.srcPath).toString(),
                            enumLink.item.tokens.name.range
                        )
                    );
                    return results;
                }
                const enumMemberLink = scope.getEnumMemberFileLink(fullName, containingNamespace);
                if (enumMemberLink) {
                    results.push(
                        util.createLocation(
                            URI.file(enumMemberLink.file.srcPath).toString(),
                            enumMemberLink.item.tokens.name.range
                        )
                    );
                    return results;
                }

                const interfaceFileLink = scope.getInterfaceFileLink(fullName, containingNamespace);
                if (interfaceFileLink) {
                    results.push(
                        util.createLocation(
                            URI.file(interfaceFileLink.file.srcPath).toString(),
                            interfaceFileLink.item.tokens.name.range
                        )
                    );
                    return results;
                }

                const classFileLink = scope.getClassFileLink(fullName, containingNamespace);
                if (classFileLink) {
                    results.push(
                        util.createLocation(
                            URI.file(classFileLink.file.srcPath).toString(),
                            classFileLink.item.tokens.name.range
                        )
                    );
                    return results;
                }
            }
        }

        let textToSearchFor = token.text.toLowerCase();

        const previousToken = this.getTokenAt({ line: token.range.start.line, character: token.range.start.character });

        if (previousToken?.kind === TokenKind.Callfunc) {
            for (const scope of scopesForFile) {
                //to only get functions defined in interface methods
                const callable = scope.getAllCallables().find((c) => c.callable.name.toLowerCase() === textToSearchFor); // eslint-disable-line @typescript-eslint/no-loop-func
                if (callable) {
                    results.push(util.createLocation(util.pathToUri((callable.callable.file as BrsFile).srcPath), callable.callable.functionStatement.range));
                }
            }
            return results;
        }

        let classToken = this.getTokenBefore(token, TokenKind.Class);
        if (classToken) {
<<<<<<< HEAD
            let cs = this.parser.references.classStatements.find((cs) => cs.tokens.classKeyword?.range === classToken.range);
=======
            let cs = this._cachedLookups.classStatements.find((cs) => cs.classKeyword.range === classToken.range);
>>>>>>> 165e9805
            if (cs?.parentClassName) {
                const nameParts = cs.parentClassName.getNameParts();
                let extendedClass = this.getClassFileLink(nameParts[nameParts.length - 1], nameParts.slice(0, -1).join('.'));
                if (extendedClass) {
                    results.push(util.createLocation(util.pathToUri(extendedClass.file.srcPath), extendedClass.item.range));
                }
            }
            return results;
        }

        if (token.kind === TokenKind.StringLiteral) {
            // We need to strip off the quotes but only if present
            const startIndex = textToSearchFor.startsWith('"') ? 1 : 0;

            let endIndex = textToSearchFor.length;
            if (textToSearchFor.endsWith('"')) {
                endIndex--;
            }
            textToSearchFor = textToSearchFor.substring(startIndex, endIndex);
        }

        //look through local variables first, get the function scope for this position (if it exists)
        const functionScope = this.getFunctionScopeAtPosition(position);
        if (functionScope) {
            //find any variable or label with this name
            for (const varDeclaration of functionScope.variableDeclarations) {
                //we found a variable declaration with this token text!
                if (varDeclaration.name.toLowerCase() === textToSearchFor) {
                    const uri = util.pathToUri(this.srcPath);
                    results.push(util.createLocation(uri, varDeclaration.nameRange));
                }
            }
            if (this.tokenFollows(token, TokenKind.Goto)) {
                for (const label of functionScope.labelStatements) {
                    if (label.name.toLocaleLowerCase() === textToSearchFor) {
                        const uri = util.pathToUri(this.srcPath);
                        results.push(util.createLocation(uri, label.nameRange));
                    }
                }
            }
        }

        const filesSearched = new Set<BrsFile>();
        //look through all files in scope for matches
        for (const scope of scopesForFile) {
            for (const file of scope.getAllFiles()) {
                if (isBrsFile(file) && !filesSearched.has(file)) {
                    filesSearched.add(file);

                    if (previousToken?.kind === TokenKind.Dot && file.parseMode === ParseMode.BrighterScript) {
                        results.push(...this.getClassMemberDefinitions(textToSearchFor, file));
                        const namespaceDefinition = this.getNamespaceDefinitions(token, file);
                        if (namespaceDefinition) {
                            results.push(namespaceDefinition);
                        }
                    }
                    const statementHandler = (statement: FunctionStatement) => {
                        if (statement.getName(this.parseMode).toLowerCase() === textToSearchFor) {
                            const uri = util.pathToUri(file.srcPath);
                            results.push(util.createLocation(uri, statement.range));
                        }
                    };

                    file.parser.ast.walk(createVisitor({
                        FunctionStatement: statementHandler
                    }), {
                        walkMode: WalkMode.visitStatements
                    });
                }
            }
        }
        return results;
    }

    public getClassMemberDefinitions(textToSearchFor: string, file: BrsFile): Location[] {
        let results: Location[] = [];
        //get class fields and members
        const statementHandler = (statement: MethodStatement) => {
            if (statement.getName(file.parseMode).toLowerCase() === textToSearchFor) {
                results.push(util.createLocation(util.pathToUri(file.srcPath), statement.range));
            }
        };
        const fieldStatementHandler = (statement: FieldStatement) => {
            if (statement.tokens.name.text.toLowerCase() === textToSearchFor) {
                results.push(util.createLocation(util.pathToUri(file.srcPath), statement.range));
            }
        };
        file.parser.ast.walk(createVisitor({
            MethodStatement: statementHandler,
            FieldStatement: fieldStatementHandler
        }), {
            walkMode: WalkMode.visitStatements
        });

        return results;
    }

    public getClassMethod(classStatement: ClassStatement, name: string, walkParents = true): MethodStatement | undefined {
        //TODO - would like to write this with getClassHieararchy; but got stuck on working out the scopes to use... :(
        let statement;
        const statementHandler = (e: MethodStatement) => {
            if (!statement && e.tokens.name.text.toLowerCase() === name.toLowerCase()) {
                statement = e;
            }
        };
        while (classStatement) {
            classStatement.walk(createVisitor({
                MethodStatement: statementHandler
            }), {
                walkMode: WalkMode.visitStatements
            });
            if (statement) {
                break;
            }
            if (walkParents && classStatement.parentClassName) {
                const nameParts = classStatement.parentClassName.getNameParts();
                classStatement = this.getClassFileLink(nameParts[nameParts.length - 1], nameParts.slice(0, -1).join('.'))?.item;
            } else {
                break;
            }

        }
        return statement;
    }

    public getReferences(position: Position) {

        const callSiteToken = this.getTokenAt(position);

        let locations = [] as Location[];

        const searchFor = callSiteToken.text.toLowerCase();

        const scopes = this.program.getScopesForFile(this);

        for (const scope of scopes) {
            const processedFiles = new Set<BrsFile>();
            for (const file of scope.getAllFiles()) {
                if (isBrsFile(file) && !processedFiles.has(file)) {
                    processedFiles.add(file);
                    file.ast.walk(createVisitor({
                        VariableExpression: (e) => {
                            if (e.tokens.name.text.toLowerCase() === searchFor) {
                                locations.push(util.createLocation(util.pathToUri(file.srcPath), e.range));
                            }
                        }
                    }), {
                        walkMode: WalkMode.visitExpressionsRecursive
                    });
                }
            }
        }
        return locations;
    }

    /**
     * Generate the code, map, and typedef for this file
     */
    public serialize(): SerializedCodeFile {
        const result: SerializedCodeFile = {};

        const transpiled = this.transpile();
        if (typeof transpiled.code === 'string') {
            result.code = transpiled.code;
        }
        if (transpiled.map) {
            result.map = transpiled.map.toString();
        }
        //generate the typedef (if this is not a typedef itself, and if enabled)
        if (!this.isTypedef && this.program.options.emitDefinitions) {
            result.typedef = this.getTypedef();
        }
        return result;
    }

    /**
     * Convert the brightscript/brighterscript source code into valid brightscript
     */
    public transpile(): CodeWithSourceMap {
        const state = new BrsTranspileState(this);
        state.editor = this.editor ?? new Editor();
        let transpileResult: SourceNode | undefined;

        if (this.needsTranspiled) {
            transpileResult = new SourceNode(null, null, state.srcPath, this.ast.transpile(state));
        } else if (this.program.options.sourceMap) {
            //emit code as-is with a simple map to the original file location
            transpileResult = util.simpleMap(state.srcPath, this.fileContents);
        } else {
            //simple SourceNode wrapping the entire file to simplify the logic below
            transpileResult = new SourceNode(null, null, state.srcPath, this.fileContents);
        }

        //if we created an editor for this flow, undo the edits now
        if (!this.editor) {
            //undo any AST edits that the transpile cycle has made
            state.editor.undoAll();
        }

        if (this.program.options.sourceMap) {
            return new SourceNode(null, null, null, [
                transpileResult,
                //add the sourcemap reference comment
                `'//# sourceMappingURL=./${path.basename(state.srcPath)}.map`
            ]).toStringWithSourceMap();
        } else {
            return {
                code: transpileResult.toString(),
                map: undefined
            };
        }
    }

    public validationSegmenter = new AstValidationSegmenter();

    public processSymbolInformation() {
        this.validationSegmenter.processTree(this.ast);
        this.program.addFileSymbolInfo(this);
    }

    public getValidationSegments(changedSymbols: Map<SymbolTypeFlag, Set<string>>) {
        const segments = this.validationSegmenter.getSegments(changedSymbols);
        return segments;
    }


    public get requiredSymbols() {
        return this.cache.getOrAdd(`requiredSymbols`, () => {
            const allNeededSymbolSets = this.validationSegmenter.unresolvedSegmentsSymbols.values();

            const requiredSymbols: UnresolvedSymbol[] = [];
            const addedSymbols = new Map<SymbolTypeFlag, Set<string>>();
            addedSymbols.set(SymbolTypeFlag.runtime, new Set());
            addedSymbols.set(SymbolTypeFlag.typetime, new Set());
            for (const setOfSymbols of allNeededSymbolSets) {
                for (const symbol of setOfSymbols) {
                    const fullSymbolKey = symbol.typeChain.map(tce => tce.name).join('.').toLowerCase();
                    for (const flag of [SymbolTypeFlag.runtime, SymbolTypeFlag.typetime]) {
                        // eslint-disable-next-line no-bitwise
                        if (symbol.flags & flag) {
                            if (this.providedSymbols.symbolMap.get(flag)?.has(fullSymbolKey)) {
                                // this catches namespaced things
                                continue;
                            }
                            if (!addedSymbols.get(flag)?.has(fullSymbolKey)) {
                                requiredSymbols.push(symbol);
                                addedSymbols.get(flag)?.add(fullSymbolKey);
                            }
                        }
                    }
                }
            }
            return requiredSymbols;
        });
    }

    public get providedSymbols() {
        return this.cache?.getOrAdd(`providedSymbols`, () => {
            return this.getProvidedSymbols();
        });
    }

    private getProvidedSymbols() {
        const symbolMap = new Map<SymbolTypeFlag, Map<string, BscSymbol>>();
        const runTimeSymbolMap = new Map<string, BscSymbol>();
        const typeTimeSymbolMap = new Map<string, BscSymbol>();

        const tablesToGetSymbolsFrom: Array<{ table: SymbolTable; namePrefixLower?: string }> = [{
            table: this.parser.symbolTable
        }];

        for (const namespaceStatement of this._cachedLookups.namespaceStatements) {
            tablesToGetSymbolsFrom.push({
                table: namespaceStatement.body.getSymbolTable(),
                namePrefixLower: namespaceStatement.getName(ParseMode.BrighterScript).toLowerCase()
            });
        }

        for (const symbolTable of tablesToGetSymbolsFrom) {
            const runTimeSymbols = symbolTable.table.getOwnSymbols(SymbolTypeFlag.runtime);
            const typeTimeSymbols = symbolTable.table.getOwnSymbols(SymbolTypeFlag.typetime);

            for (const symbol of runTimeSymbols) {
                if (!isAnyReferenceType(symbol.type)) {
                    const symbolNameLower = symbolTable.namePrefixLower
                        ? `${symbolTable.namePrefixLower}.${symbol.name.toLowerCase()}`
                        : symbol.name.toLowerCase();
                    runTimeSymbolMap.set(symbolNameLower, symbol);
                }
            }

            for (const symbol of typeTimeSymbols) {
                if (!isAnyReferenceType(symbol.type)) {
                    const symbolNameLower = symbolTable.namePrefixLower
                        ? `${symbolTable.namePrefixLower}.${symbol.name.toLowerCase()}`
                        : symbol.name.toLowerCase();
                    typeTimeSymbolMap.set(symbolNameLower, symbol);
                }
            }
        }

        symbolMap.set(SymbolTypeFlag.runtime, runTimeSymbolMap);
        symbolMap.set(SymbolTypeFlag.typetime, typeTimeSymbolMap);

        const changes = new Map<SymbolTypeFlag, Set<string>>();
        changes.set(SymbolTypeFlag.runtime, new Set<string>());
        changes.set(SymbolTypeFlag.typetime, new Set<string>());
        const previouslyProvidedSymbols = this.program.getFileSymbolInfo(this)?.provides.symbolMap;
        const previousSymbolsChecked = new Map<SymbolTypeFlag, Set<string>>();
        previousSymbolsChecked.set(SymbolTypeFlag.runtime, new Set<string>());
        previousSymbolsChecked.set(SymbolTypeFlag.typetime, new Set<string>());
        for (const flag of [SymbolTypeFlag.runtime, SymbolTypeFlag.typetime]) {
            const newSymbolMapForFlag = symbolMap.get(flag);
            const oldSymbolMapForFlag = previouslyProvidedSymbols?.get(flag);
            const previousSymbolsCheckedForFlag = previousSymbolsChecked.get(flag);
            const changesForFlag = changes.get(flag);
            if (!oldSymbolMapForFlag) {
                for (const key of newSymbolMapForFlag.keys()) {
                    changesForFlag.add(key);
                }
                continue;

            }
            for (const [symbolKey, symbol] of newSymbolMapForFlag) {
                const symbolType = symbol.type;
                const previousType = oldSymbolMapForFlag?.get(symbolKey)?.type;
                previousSymbolsCheckedForFlag.add(symbolKey);
                if (!previousType) {
                    changesForFlag.add(symbolKey);
                    continue;
                }
                const data = {};
                if (!symbolType.isEqual(previousType, data)) {
                    changesForFlag.add(symbolKey);
                }
            }
            for (const [symbolKey] of previouslyProvidedSymbols.get(flag)) {
                if (!previousSymbolsCheckedForFlag.has(symbolKey)) {
                    changesForFlag.add(symbolKey);
                }
            }
        }
        return {
            symbolMap: symbolMap,
            changes: changes
        };
    }

    public markSegmentAsValidated(node: AstNode) {
        this.validationSegmenter.markSegmentAsValidated(node);
    }

    public getNamespaceLookupObject() {
        if (!this.isValidated) {
            return this.buildNamespaceLookup();
        }
        return this.cache.getOrAdd(`namespaceLookup`, () => {
            const nsLookup = this.buildNamespaceLookup();
            return nsLookup;
        });
    }

    private buildNamespaceLookup() {
        const namespaceLookup = new Map<string, NamespaceContainer>();
        for (let namespaceStatement of this._cachedLookups.namespaceStatements) {
            let nameParts = namespaceStatement.getNameParts();

            let loopName: string = null;
            let lowerLoopName: string = null;
            let parentNameLower: string = null;

            //ensure each namespace section is represented in the results
            //(so if the namespace name is A.B.C, this will make an entry for "A", an entry for "A.B", and an entry for "A.B.C"
            for (let i = 0; i < nameParts.length; i++) {

                let part = nameParts[i];
                let lowerPartName = part.text.toLowerCase();

                if (i === 0) {
                    loopName = part.text;
                    lowerLoopName = lowerPartName;
                } else {
                    parentNameLower = lowerLoopName;
                    loopName += '.' + part.text;
                    lowerLoopName += '.' + lowerPartName;
                }
                if (!namespaceLookup.has(lowerLoopName)) {
                    namespaceLookup.set(lowerLoopName, {
                        isTopLevel: i === 0,
                        file: this,
                        fullName: loopName,
                        fullNameLower: lowerLoopName,
                        parentNameLower: parentNameLower,
                        nameParts: nameParts.slice(0, i),
                        nameRange: namespaceStatement.nameExpression.range,
                        lastPartName: part.text,
                        lastPartNameLower: lowerPartName,
                        functionStatements: new Map(),
                        namespaceStatements: [],
                        namespaces: new Map(),
                        classStatements: new Map(),
                        enumStatements: new Map(),
                        constStatements: new Map(),
                        statements: [],
                        // the aggregate symbol table should have no parent. It should include just the symbols of the namespace.
                        symbolTable: new SymbolTable(`Namespace Aggregate: '${loopName}'`)
                    });
                }
            }
            let ns = namespaceLookup.get(lowerLoopName);
            ns.namespaceStatements.push(namespaceStatement);
            ns.statements.push(...namespaceStatement.body.statements);
            for (let statement of namespaceStatement.body.statements) {
                if (isClassStatement(statement) && statement.tokens.name) {
                    ns.classStatements.set(statement.tokens.name.text.toLowerCase(), statement);
                } else if (isFunctionStatement(statement) && statement.tokens.name) {
                    ns.functionStatements.set(statement.tokens.name.text.toLowerCase(), statement);
                } else if (isEnumStatement(statement) && statement.fullName) {
                    ns.enumStatements.set(statement.fullName.toLowerCase(), statement);
                } else if (isConstStatement(statement) && statement.fullName) {
                    ns.constStatements.set(statement.fullName.toLowerCase(), statement);
                }
            }
            // Merges all the symbol tables of the namespace statements into the new symbol table created above.
            // Set those symbol tables to have this new merged table as a parent
            ns.symbolTable.mergeSymbolTable(namespaceStatement.body.getSymbolTable());
        }
        return namespaceLookup;
    }

    public getTypedef() {
        const state = new BrsTranspileState(this);
        const typedef = this.ast.getTypedef(state);
        const programNode = new SourceNode(null, null, this.srcPath, typedef);
        return programNode.toString();
    }

    public dispose() {
        this._parser?.dispose();

        //deleting these properties result in lower memory usage (garbage collection is magic!)
        delete this.fileContents;
        delete this._parser;
        delete this._functionScopes;
        delete this.scopesByFunc;
    }
}<|MERGE_RESOLUTION|>--- conflicted
+++ resolved
@@ -580,33 +580,9 @@
 
     get callables(): Callable[] {
 
-<<<<<<< HEAD
-                let callableParam = {
-                    name: param.name.text,
-                    type: paramType,
-                    isOptional: !!param.defaultValue,
-                    isRestArgument: false
-                };
-                params.push(callableParam);
-            }
-            const funcType = statement.getType({ flags: SymbolTypeFlag.typetime });
-            this.callables.push({
-                isSub: statement.func.functionType.text.toLowerCase() === 'sub',
-                name: statement.tokens.name.text,
-                nameRange: statement.tokens.name.range,
-                file: this,
-                params: params,
-                range: statement.func.range,
-                type: funcType,
-                getName: statement.getName.bind(statement),
-                hasNamespace: !!statement.findAncestor<NamespaceStatement>(isNamespaceStatement),
-                functionStatement: statement
-            });
-=======
         if (this.staticCallables) {
             // globalFile can statically set the callables
             return this.staticCallables;
->>>>>>> 165e9805
         }
 
         return this.cache.getOrAdd(`BrsFile_callables`, () => {
@@ -630,8 +606,8 @@
                 const funcType = statement.getType({ flags: SymbolTypeFlag.typetime });
                 callables.push({
                     isSub: statement.func.functionType.text.toLowerCase() === 'sub',
-                    name: statement.name?.text,
-                    nameRange: statement.name?.range,
+                    name: statement.tokens.name?.text,
+                    nameRange: statement.tokens.name?.range,
                     file: this,
                     params: params,
                     range: statement.func.range,
@@ -1227,11 +1203,7 @@
 
         let classToken = this.getTokenBefore(token, TokenKind.Class);
         if (classToken) {
-<<<<<<< HEAD
-            let cs = this.parser.references.classStatements.find((cs) => cs.tokens.classKeyword?.range === classToken.range);
-=======
-            let cs = this._cachedLookups.classStatements.find((cs) => cs.classKeyword.range === classToken.range);
->>>>>>> 165e9805
+            let cs = this._cachedLookups.classStatements.find((cs) => cs.tokens.classKeyword.range === classToken.range);
             if (cs?.parentClassName) {
                 const nameParts = cs.parentClassName.getNameParts();
                 let extendedClass = this.getClassFileLink(nameParts[nameParts.length - 1], nameParts.slice(0, -1).join('.'));
