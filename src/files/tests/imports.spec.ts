--- conflicted
+++ resolved
@@ -51,13 +51,13 @@
                 return true
             end function
         `);
-        let files = Object.keys(program.files).map(x => program.getFile(x)).filter(x => !!x).map(x => {
+        Object.keys(program.files).map(x => program.getFile(x)).filter(x => !!x).map(x => {
             return {
                 src: x.srcPath,
                 dest: x.destPath
             };
         });
-        await program.transpile(files, stagingDir);
+        await program.build({ stagingDir: stagingDir });
         expect(
             trimMap(fsExtra.readFileSync(`${stagingDir}/components/ChildScene.xml`).toString())
         ).to.equal(trim`
@@ -173,17 +173,7 @@
         expectZeroDiagnostics(program);
     });
 
-    it('adds brs imports to xml file during transpile', () => {
-<<<<<<< HEAD
-        //create child component
-        let component = program.setFile<XmlFile>('components/ChildScene.xml', trim`
-            <?xml version="1.0" encoding="utf-8" ?>
-            <component name="ChildScene" extends="ParentScene">
-                <script type="text/brightscript" uri="pkg:/source/lib.bs" />
-            </component>
-        `);
-=======
->>>>>>> 69d3037e
+    it('adds brs imports to xml file during transpile', async () => {
         program.setFile('source/lib.bs', `
             import "stringOps.brs"
             function toLower(strVal as string)
@@ -195,7 +185,7 @@
                 return LCase(strVal)
             end function
         `);
-        testTranspile(trim`
+        await testTranspile(trim`
             <?xml version="1.0" encoding="utf-8" ?>
             <component name="ChildScene" extends="ParentScene">
                 <script type="text/brightscript" uri="pkg:/source/lib.bs" />
