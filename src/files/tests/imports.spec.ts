--- conflicted
+++ resolved
@@ -175,11 +175,7 @@
 
     it('adds brs imports to xml file during transpile', () => {
         //create child component
-<<<<<<< HEAD
         let component = program.setFile<XmlFile>('components/ChildScene.xml', trim`
-=======
-        let component = program.setFile('components/ChildScene.xml', trim`
->>>>>>> e8ae1d95
             <?xml version="1.0" encoding="utf-8" ?>
             <component name="ChildScene" extends="ParentScene">
                 <script type="text/brightscript" uri="pkg:/source/lib.bs" />
