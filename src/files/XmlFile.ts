--- conflicted
+++ resolved
@@ -1,13 +1,8 @@
 import * as path from 'path';
 import type { CodeWithSourceMap } from 'source-map';
 import { SourceNode } from 'source-map';
-<<<<<<< HEAD
-import type { CodeAction, CompletionItem, Hover, Location, Position, Range } from 'vscode-languageserver';
-import { DiagnosticMessages } from '../DiagnosticMessages';
-=======
 import type { CompletionItem, Hover, Location, Position, Range } from 'vscode-languageserver';
 import { DiagnosticCodeMap, diagnosticCodes, DiagnosticMessages } from '../DiagnosticMessages';
->>>>>>> 35ab28d0
 import type { FunctionScope } from '../FunctionScope';
 import type { Callable, BsDiagnostic, File, FileReference, FunctionCall, CommentFlag } from '../interfaces';
 import type { Program } from '../Program';
@@ -417,11 +412,6 @@
         //TODO implement
         // let result = {} as Hover;
         return null;
-    }
-
-    public getCodeActions(range: Range, codeActions: CodeAction[]) {
-        const relevantDiagnostics = this.diagnostics.filter(x => x.range?.start.line === range.start.line);
-        this.program.plugins.emit('onFileGetCodeActions', this, range, relevantDiagnostics, codeActions);
     }
 
     public getReferences(position: Position): Promise<Location[]> { //eslint-disable-line
