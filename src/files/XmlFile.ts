--- conflicted
+++ resolved
@@ -195,24 +195,7 @@
             ...diagnostic,
             file: this
         }));
-    }
-
-<<<<<<< HEAD
-    public validate() {
-=======
         this.getCommentFlags(this.parser.tokens as any[]);
-
-        if (!this.parser.ast.root) {
-            //skip empty XML
-            return;
-        }
-
-        //notify AST ready
-        this.program.plugins.emit('afterFileParse', this);
-
->>>>>>> c9ec036b
-        //initial validation
-        this.validateComponent(this.parser.ast);
     }
 
     /**
@@ -233,6 +216,11 @@
         }
         this.commentFlags.push(...processor.commentFlags);
         this.diagnostics.push(...processor.diagnostics);
+    }
+
+    public validate() {
+        //initial validation
+        this.validateComponent(this.parser.ast);
     }
 
     private validateComponent(ast: SGAst) {
@@ -405,20 +393,6 @@
         return null;
     }
 
-<<<<<<< HEAD
-    public getCodeActions(range: Range, codeActions: CodeAction[]) {
-        const relevantDiagnostics = this.diagnostics.filter(x => x.range?.start.line === range.start.line);
-        this.program.plugins.emit('onFileGetCodeActions', {
-            program: this.program,
-            file: this,
-            range: range,
-            diagnostics: relevantDiagnostics,
-            codeActions: codeActions
-        });
-    }
-
-=======
->>>>>>> c9ec036b
     public getReferences(position: Position): Promise<Location[]> { //eslint-disable-line
         //TODO implement
         return null;
