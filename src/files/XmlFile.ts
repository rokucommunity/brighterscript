--- conflicted
+++ resolved
@@ -499,16 +499,10 @@
         const state = new TranspileState(this.srcPath, this.program.options);
 
         const extraImportScripts = this.getMissingImportsForTranspile().map(uri => {
-<<<<<<< HEAD
             return createSGScript({
                 type: 'text/brightscript',
-                uri: util.getRokuPkgPath(uri.replace(/\.bs$/, '.brs'))
+                uri: util.sanitizePkgPath(uri.replace(/\.bs$/, '.brs'))
             });
-=======
-            const script = new SGScript();
-            script.uri = util.sanitizePkgPath(uri.replace(/\.bs$/, '.brs'));
-            return script;
->>>>>>> 8e76fba2
         });
 
         let transpileResult: SourceNode | undefined;
