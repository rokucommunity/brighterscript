import * as debounce from 'debounce-promise';
import * as path from 'path';
import { rokuDeploy } from 'roku-deploy';
<<<<<<< HEAD
import type { BsConfig } from './BsConfig';
import type { BsDiagnostic, FileObj, FileResolver } from './interfaces';
=======
import type { BsConfig, FinalizedBsConfig } from './BsConfig';
import type { BscFile, BsDiagnostic, FileObj, FileResolver } from './interfaces';
>>>>>>> 7bb18925
import { Program } from './Program';
import { standardizePath as s, util } from './util';
import { Watcher } from './Watcher';
import { DiagnosticSeverity } from 'vscode-languageserver';
import { Logger, LogLevel } from './Logger';
import PluginInterface from './PluginInterface';
import * as diagnosticUtils from './diagnosticUtils';
import * as fsExtra from 'fs-extra';
import * as requireRelative from 'require-relative';
import { Throttler } from './Throttler';
import { AssetFile } from './files/AssetFile';
import type { BscFile } from './files/BscFile';
import type { BrsFile } from './files/BrsFile';
import { URI } from 'vscode-uri';

/**
 * A runner class that handles
 */
export class ProgramBuilder {

    public constructor() {
        //add the default file resolver (used to load source file contents).
        this.addFileResolver((filePath) => {
            return fsExtra.readFile(filePath);
        });
    }
    /**
     * Determines whether the console should be cleared after a run (true for cli, false for languageserver)
     */
    public allowConsoleClearing = true;

    public options: FinalizedBsConfig = util.normalizeConfig({});
    private isRunning = false;
    private watcher: Watcher | undefined;
    public program: Program | undefined;
    public logger = new Logger();
    public plugins: PluginInterface = new PluginInterface([], { logger: this.logger });
    private fileResolvers = [] as FileResolver[];

    public addFileResolver(fileResolver: FileResolver) {
        this.fileResolvers.push(fileResolver);
    }

    /**
     * Get the contents of the specified file as a string.
     * This walks backwards through the file resolvers until we get a value.
     * This allow the language server to provide file contents directly from memory.
     */
    public async getFileContents(srcPath: string) {
        srcPath = s`${srcPath}`;
        let reversedResolvers = [...this.fileResolvers].reverse();
        for (let fileResolver of reversedResolvers) {
            let result = await fileResolver(srcPath);
            if (typeof result === 'string' || Buffer.isBuffer(result)) {
                return result;
            }
        }
        throw new Error(`Could not load file "${srcPath}"`);
    }

    /**
     * A list of diagnostics that are always added to the `getDiagnostics()` call.
     */
    private staticDiagnostics = [] as BsDiagnostic[];

    public addDiagnostic(srcPath: string, diagnostic: Partial<BsDiagnostic>) {
        if (!this.program) {
            throw new Error('Cannot call `ProgramBuilder.addDiagnostic` before `ProgramBuilder.run()`');
        }
        let file: BscFile | undefined = this.program.getFile(srcPath);
        if (!file) {
            // eslint-disable-next-line @typescript-eslint/dot-notation
            const paths = this.program['getPaths'](srcPath, this.program.options.rootDir ?? this.options.rootDir);
            file = new AssetFile(paths);
            //keep this for backwards-compatibility. TODO remove in v1
            // eslint-disable-next-line @typescript-eslint/dot-notation
            file['pathAbsolute'] = file.srcPath;
            diagnostic.file = file;
            file.diagnostics = [diagnostic as any];
        }

        diagnostic.file = file;
        this.staticDiagnostics.push(<any>diagnostic);
    }

    public getDiagnostics() {
        return [
            ...this.staticDiagnostics,
            ...(this.program?.getDiagnostics() ?? [])
        ];
    }

    /**
     * Load the project and all the files, but don't run the validation, transpile, or watch cycles
     */
    public async load(options: BsConfig) {
        try {
            this.options = util.normalizeAndResolveConfig(options);
            if (this.options.noProject) {
                this.logger.log(`'no-project' flag is set so bsconfig.json loading is disabled'`);
            } else if (this.options.project) {
                this.logger.log(`Using config file: "${this.options.project}"`);
            } else {
                this.logger.log(`No bsconfig.json file found, using default options`);
            }
            this.loadRequires();
            this.loadPlugins();
        } catch (e: any) {
            if (e?.file && e.message && e.code) {
                let err = e as BsDiagnostic;
                this.staticDiagnostics.push(err);
            } else {
                //if this is not a diagnostic, something else is wrong...
                throw e;
            }
            this.printDiagnostics();

            //we added diagnostics, so hopefully that draws attention to the underlying issues.
            //For now, just use a default options object so we have a functioning program
            this.options = util.normalizeConfig({});
        }
        this.logger.logLevel = this.options.logLevel as LogLevel;

        this.createProgram();

        //parse every file in the entire project
        await this.loadFiles();
    }

    public async run(options: BsConfig) {
        this.logger.logLevel = options.logLevel as LogLevel;

        if (this.isRunning) {
            throw new Error('Server is already running');
        }
        this.isRunning = true;

        await this.load(options);

        if (this.options.watch) {
            this.logger.log('Starting compilation in watch mode...');
            await this.runOnce();
            this.enableWatchMode();
        } else {
            await this.runOnce();
        }
    }

    protected createProgram() {
        this.program = new Program(this.options, this.logger, this.plugins);

        this.plugins.emit('afterProgramCreate', this.program);

<<<<<<< HEAD
        this.plugins.emit('afterProgramCreate', {
            builder: this,
            program: program
        });
        return program;
=======
        return this.program;
>>>>>>> 7bb18925
    }

    protected loadPlugins() {
        const cwd = this.options.cwd ?? process.cwd();
        const plugins = util.loadPlugins(
            cwd,
            this.options.plugins ?? [],
            (pathOrModule, err) => this.logger.error(`Error when loading plugin '${pathOrModule}':`, err)
        );
        this.logger.log(`Loading ${this.options.plugins?.length ?? 0} plugins for cwd "${cwd}"`);
        for (let plugin of plugins) {
            this.plugins.add(plugin);
        }

        this.plugins.emit('beforeProgramCreate', {
            builder: this
        });
    }

    /**
     * `require()` every options.require path
     */
    protected loadRequires() {
        for (const dep of this.options.require ?? []) {
            requireRelative(dep, this.options.cwd);
        }
    }

    private clearConsole() {
        if (this.allowConsoleClearing) {
            util.clearConsole();
        }
    }

    /**
     * A handle for the watch mode interval that keeps the process alive.
     * We need this so we can clear it if the builder is disposed
     */
    private watchInterval: NodeJS.Timer | undefined;

    public enableWatchMode() {
        this.watcher = new Watcher(this.options);
        if (this.watchInterval) {
            clearInterval(this.watchInterval);
        }
        //keep the process alive indefinitely by setting an interval that runs once every 12 days
        this.watchInterval = setInterval(() => { }, 1073741824);

        //clear the console
        this.clearConsole();

        let fileObjects = rokuDeploy.normalizeFilesArray(this.options.files ? this.options.files : []);

        //add each set of files to the file watcher
        for (let fileObject of fileObjects) {
            let src = typeof fileObject === 'string' ? fileObject : fileObject.src;
            this.watcher.watch(src);
        }

        this.logger.log('Watching for file changes...');

        let debouncedRunOnce = debounce(async () => {
            this.logger.log('File change detected. Starting incremental compilation...');
            await this.runOnce();
            this.logger.log(`Watching for file changes.`);
        }, 50);

        //on any file watcher event
        this.watcher.on('all', async (event: string, thePath: string) => { //eslint-disable-line @typescript-eslint/no-misused-promises
            if (!this.program) {
                throw new Error('Internal invariant exception: somehow file watcher ran before `ProgramBuilder.run()`');
            }
            thePath = s`${path.resolve(this.rootDir, thePath)}`;
            if (event === 'add' || event === 'change') {
                const fileObj = {
                    src: thePath,
                    dest: rokuDeploy.getDestPath(
                        thePath,
                        this.program.options.files,
                        //some shells will toTowerCase the drive letter, so do it to rootDir for consistency
                        util.driveLetterToLower(this.rootDir)
                    )
                };
                this.program.setFile(
                    fileObj,
                    await this.getFileContents(fileObj.src)
                );
            } else if (event === 'unlink') {
                this.program.removeFile(thePath);
            }
            //wait for change events to settle, and then execute `run`
            await debouncedRunOnce();
        });
    }

    /**
     * The rootDir for this program.
     */
    public get rootDir() {
        if (!this.program) {
            throw new Error('Cannot access `ProgramBuilder.rootDir` until after `ProgramBuilder.run()`');
        }
        return this.program.options.rootDir;
    }

    /**
     * A method that is used to cancel a previous run task.
     * Does nothing if previous run has completed or was already canceled
     */
    private cancelLastRun = () => {
        return Promise.resolve();
    };

    /**
     * Run the entire process exactly one time.
     */
    private runOnce() {
        //clear the console
        this.clearConsole();
        let cancellationToken = { isCanceled: false };
        //wait for the previous run to complete
        let runPromise = this.cancelLastRun().then(() => {
            //start the new run
            return this._runOnce(cancellationToken);
        }) as any;

        //a function used to cancel this run
        this.cancelLastRun = () => {
            cancellationToken.isCanceled = true;
            return runPromise;
        };
        return runPromise;
    }

    private printDiagnostics(diagnostics?: BsDiagnostic[]) {
        if (this.options?.showDiagnosticsInConsole === false) {
            return;
        }
        if (!diagnostics) {
            diagnostics = this.getDiagnostics();
        }

        //group the diagnostics by file
        let diagnosticsByFile = {} as Record<string, BsDiagnostic[]>;
        for (let diagnostic of diagnostics) {
            if (!diagnosticsByFile[diagnostic.file.srcPath]) {
                diagnosticsByFile[diagnostic.file.srcPath] = [];
            }
            diagnosticsByFile[diagnostic.file.srcPath].push(diagnostic);
        }

        //get printing options
        const options = diagnosticUtils.getPrintDiagnosticOptions(this.options);
        const { cwd, emitFullPaths } = options;

        let srcPaths = Object.keys(diagnosticsByFile).sort();
        for (let srcPath of srcPaths) {
            let diagnosticsForFile = diagnosticsByFile[srcPath];
            //sort the diagnostics in line and column order
            let sortedDiagnostics = diagnosticsForFile.sort((a, b) => {
                return (
                    a.range.start.line - b.range.start.line ||
                    a.range.start.character - b.range.start.character
                );
            });

            let filePath = srcPath;
            if (!emitFullPaths) {
                filePath = path.relative(cwd, filePath);
            }
            //load the file text
            const file = this.program?.getFile(srcPath);
            //get the file's in-memory contents if available
            const lines = (file as BrsFile)?.fileContents?.split(/\r?\n/g) ?? [];

            for (let diagnostic of sortedDiagnostics) {
                //default the severity to error if undefined
                let severity = typeof diagnostic.severity === 'number' ? diagnostic.severity : DiagnosticSeverity.Error;
                let relatedInformation = (util.toDiagnostic(diagnostic, diagnostic.source)?.relatedInformation ?? []).map(x => {
                    let relatedInfoFilePath = URI.parse(x.location.uri).fsPath;
                    if (!emitFullPaths) {
                        relatedInfoFilePath = path.relative(cwd, relatedInfoFilePath);
                    }
                    return {
                        filePath: relatedInfoFilePath,
                        range: x.location.range,
                        message: x.message
                    };
                });
                //format output
                diagnosticUtils.printDiagnostic(options, severity, filePath, lines, diagnostic, relatedInformation);
            }
        }
    }

    /**
     * Run the process once, allowing cancelability.
     * NOTE: This should only be called by `runOnce`.
     */
    private async _runOnce(cancellationToken: { isCanceled: any }) {
        let wereDiagnosticsPrinted = false;
        try {
            //maybe cancel?
            if (cancellationToken.isCanceled === true) {
                return -1;
            }
            //validate program
            this.validateProject();

            //maybe cancel?
            if (cancellationToken.isCanceled === true) {
                return -1;
            }

            const diagnostics = this.getDiagnostics();
            this.printDiagnostics(diagnostics);
            wereDiagnosticsPrinted = true;
            let errorCount = diagnostics.filter(x => x.severity === DiagnosticSeverity.Error).length;

            if (errorCount > 0) {
                this.logger.log(`Found ${errorCount} ${errorCount === 1 ? 'error' : 'errors'}`);
                return errorCount;
            }

            //create the deployment package (and transpile as well)
            await this.createPackageIfEnabled();

            //maybe cancel?
            if (cancellationToken.isCanceled === true) {
                return -1;
            }

            //deploy the package
            await this.deployPackageIfEnabled();

            return 0;
        } catch (e) {
            if (wereDiagnosticsPrinted === false) {
                this.printDiagnostics();
            }
            throw e;
        }
    }

    private async createPackageIfEnabled() {
        if (this.options.copyToStaging || this.options.createPackage || this.options.deploy) {

            //transpile the project
            await this.transpile();

            //create the zip file if configured to do so
            if (this.options.createPackage !== false || this.options.deploy) {
                await this.logger.time(LogLevel.log, [`Creating package at ${this.options.outFile}`], async () => {
                    await rokuDeploy.zipPackage({
                        ...this.options,
                        logLevel: this.options.logLevel as LogLevel,
                        outDir: util.getOutDir(this.options),
                        outFile: path.basename(this.options.outFile)
                    });
                });
            }
        }
    }

    private buildThrottler = new Throttler(0);

    /**
     * Build the entire project and place the contents into the staging directory
     */
<<<<<<< HEAD
    public async build() {
        await this.buildThrottler.run(async () => {
=======
    public async transpile() {
        await this.transpileThrottler.run(async () => {
            let options = util.cwdWork(this.options.cwd, () => {
                return rokuDeploy.getOptions({
                    ...this.options,
                    logLevel: this.options.logLevel as LogLevel,
                    outDir: util.getOutDir(this.options),
                    outFile: path.basename(this.options.outFile)

                    //rokuDeploy's return type says all its fields can be nullable, but it sets values for all of them.
                }) as any as Required<ReturnType<typeof rokuDeploy.getOptions>>;
            });

>>>>>>> 7bb18925
            //get every file referenced by the files array
            let fileMap = Object.values(this.program.files).map(x => {
                return {
                    src: x.srcPath,
                    dest: x.destPath
                };
            });

            //remove files currently loaded in the program, we will transpile those instead (even if just for source maps)
            let filteredFileMap = [] as FileObj[];

            for (let fileEntry of fileMap) {
                if (this.program!.hasFile(fileEntry.src) === false) {
                    filteredFileMap.push(fileEntry);
                }
            }

            await this.logger.time(LogLevel.log, ['Building'], async () => {
                //transpile any brighterscript files
<<<<<<< HEAD
                await this.program.build();
=======
                await this.program!.transpile(fileMap, options.stagingDir);
>>>>>>> 7bb18925
            });
        });
    }

    /**
     * Transpiles the entire program into the staging folder
     * @deprecated use `.build()` instead
     */
    public async transpile() {
        return this.build();
    }

    private async deployPackageIfEnabled() {
        //deploy the project if configured to do so
        if (this.options.deploy) {
            await this.logger.time(LogLevel.log, ['Deploying package to', this.options.host], async () => {
                await rokuDeploy.publish({
                    ...this.options,
                    logLevel: this.options.logLevel as LogLevel,
                    outDir: util.getOutDir(this.options),
                    outFile: path.basename(this.options.outFile)
                });
            });
        }
    }

    /**
     * Load every file into the project
     */
    private async loadFiles() {
        await this.logger.time(LogLevel.log, ['load files'], async () => {
            let files = await this.logger.time(LogLevel.debug, ['getFilePaths'], async () => {
                return util.getFilePaths(this.options);
            });
            this.logger.trace('ProgramBuilder.loadFiles() files:', files);

            const typedefFiles = [] as FileObj[];
            const allOtherFiles = [] as FileObj[];
            let manifestFile: FileObj | null = null;

            for (const file of files) {
                // typedef files
                if (/\.d\.bs$/i.test(file.dest)) {
                    typedefFiles.push(file);

                    // all other files
                } else {
                    if (/^manifest$/i.test(file.dest)) {
                        //manifest file
                        manifestFile = file;
                    }
                    allOtherFiles.push(file);
                }
            }

            //load the manifest file first
            if (manifestFile) {
                this.program!.loadManifest(manifestFile, false);
            }

            const loadFile = async (fileObj) => {
                try {
                    this.program!.setFile(fileObj, await this.getFileContents(fileObj.src));
                } catch (e) {
                    this.logger.log(e); // log the error, but don't fail this process because the file might be fixable later
                }
            };
            // preload every type definition file, which eliminates duplicate file loading
            await Promise.all(typedefFiles.map(loadFile));
            // load all other files
            await Promise.all(allOtherFiles.map(loadFile));
        });
    }

    /**
     * Remove all files from the program that are in the specified folder path
     * @param srcPath the path to the
     */
    public removeFilesInFolder(srcPath: string) {
        for (let filePath in this.program.files) {
            //if the file path starts with the parent path and the file path does not exactly match the folder path
            if (filePath.startsWith(srcPath) && filePath !== srcPath) {
                this.program.removeFile(filePath);
            }
        }
    }

    /**
     * Scan every file and resolve all variable references.
     * If no errors were encountered, return true. Otherwise return false.
     */
    private validateProject() {
        this.program.validate();
    }

    public dispose() {
        if (this.watcher) {
            this.watcher.dispose();
        }
        if (this.program) {
            this.program.dispose?.();
        }
        if (this.watchInterval) {
            clearInterval(this.watchInterval);
        }
    }
}<|MERGE_RESOLUTION|>--- conflicted
+++ resolved
@@ -1,13 +1,8 @@
 import * as debounce from 'debounce-promise';
 import * as path from 'path';
 import { rokuDeploy } from 'roku-deploy';
-<<<<<<< HEAD
-import type { BsConfig } from './BsConfig';
+import type { BsConfig, FinalizedBsConfig } from './BsConfig';
 import type { BsDiagnostic, FileObj, FileResolver } from './interfaces';
-=======
-import type { BsConfig, FinalizedBsConfig } from './BsConfig';
-import type { BscFile, BsDiagnostic, FileObj, FileResolver } from './interfaces';
->>>>>>> 7bb18925
 import { Program } from './Program';
 import { standardizePath as s, util } from './util';
 import { Watcher } from './Watcher';
@@ -159,17 +154,12 @@
     protected createProgram() {
         this.program = new Program(this.options, this.logger, this.plugins);
 
-        this.plugins.emit('afterProgramCreate', this.program);
-
-<<<<<<< HEAD
         this.plugins.emit('afterProgramCreate', {
             builder: this,
-            program: program
+            program: this.program
         });
-        return program;
-=======
+
         return this.program;
->>>>>>> 7bb18925
     }
 
     protected loadPlugins() {
@@ -439,24 +429,8 @@
     /**
      * Build the entire project and place the contents into the staging directory
      */
-<<<<<<< HEAD
     public async build() {
         await this.buildThrottler.run(async () => {
-=======
-    public async transpile() {
-        await this.transpileThrottler.run(async () => {
-            let options = util.cwdWork(this.options.cwd, () => {
-                return rokuDeploy.getOptions({
-                    ...this.options,
-                    logLevel: this.options.logLevel as LogLevel,
-                    outDir: util.getOutDir(this.options),
-                    outFile: path.basename(this.options.outFile)
-
-                    //rokuDeploy's return type says all its fields can be nullable, but it sets values for all of them.
-                }) as any as Required<ReturnType<typeof rokuDeploy.getOptions>>;
-            });
-
->>>>>>> 7bb18925
             //get every file referenced by the files array
             let fileMap = Object.values(this.program.files).map(x => {
                 return {
@@ -476,11 +450,7 @@
 
             await this.logger.time(LogLevel.log, ['Building'], async () => {
                 //transpile any brighterscript files
-<<<<<<< HEAD
-                await this.program.build();
-=======
-                await this.program!.transpile(fileMap, options.stagingDir);
->>>>>>> 7bb18925
+                await this.program!.build();
             });
         });
     }
