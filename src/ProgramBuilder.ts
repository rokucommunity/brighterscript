import * as debounce from 'debounce-promise';
import * as path from 'path';
import { rokuDeploy } from 'roku-deploy';
import type { BsConfig } from './BsConfig';
import type { BsDiagnostic, FileObj, FileResolver } from './interfaces';
import { Program } from './Program';
import { standardizePath as s, util } from './util';
import { Watcher } from './Watcher';
import { DiagnosticSeverity } from 'vscode-languageserver';
import { Logger, LogLevel } from './Logger';
import PluginInterface from './PluginInterface';
import * as diagnosticUtils from './diagnosticUtils';
import * as fsExtra from 'fs-extra';
import * as requireRelative from 'require-relative';
<<<<<<< HEAD
import type { BrsFile } from './files/BrsFile';
import type { File } from './files/File';
import { AssetFile } from './files/AssetFile';
=======
import { Throttler } from './Throttler';
>>>>>>> 8707d4d4

/**
 * A runner class that handles
 */
export class ProgramBuilder {

    public constructor() {
        //add the default file resolver (used to load source file contents).
        this.addFileResolver((filePath) => {
            return fsExtra.readFile(filePath);
        });
    }
    /**
     * Determines whether the console should be cleared after a run (true for cli, false for languageserver)
     */
    public allowConsoleClearing = true;

    public options: BsConfig;
    private isRunning = false;
    private watcher: Watcher;
    public program: Program;
    public logger = new Logger();
    public plugins: PluginInterface = new PluginInterface([], { logger: this.logger });
    private fileResolvers = [] as FileResolver[];

    public addFileResolver(fileResolver: FileResolver) {
        this.fileResolvers.push(fileResolver);
    }

    /**
     * Get the contents of the specified file as a string.
     * This walks backwards through the file resolvers until we get a value.
     * This allow the language server to provide file contents directly from memory.
     */
    public async getFileContents(srcPath: string) {
        srcPath = s`${srcPath}`;
        let reversedResolvers = [...this.fileResolvers].reverse();
        for (let fileResolver of reversedResolvers) {
            let result = await fileResolver(srcPath);
            if (typeof result === 'string' || Buffer.isBuffer(result)) {
                return result;
            }
        }
        throw new Error(`Could not load file "${srcPath}"`);
    }

    /**
     * A list of diagnostics that are always added to the `getDiagnostics()` call.
     */
    private staticDiagnostics = [] as BsDiagnostic[];

    public addDiagnostic(srcPath: string, diagnostic: Partial<BsDiagnostic>) {
        let file: File = this.program.getFile(srcPath);
        if (!file) {
            // eslint-disable-next-line @typescript-eslint/dot-notation
            const paths = this.program['getPaths'](srcPath, this.program.options.rootDir ?? this.options.rootDir);
            file = new AssetFile(paths);
            //keep this for backwards-compatibility. TODO remove in v1
            // eslint-disable-next-line @typescript-eslint/dot-notation
            file['pathAbsolute'] = file.srcPath;
            diagnostic.file = file;
            file.diagnostics = [diagnostic as any];
        }

        diagnostic.file = file;
        this.staticDiagnostics.push(<any>diagnostic);
    }

    public getDiagnostics() {
        return [
            ...this.staticDiagnostics,
            ...(this.program?.getDiagnostics() ?? [])
        ];
    }

    public async run(options: BsConfig) {
        this.logger.logLevel = options.logLevel as LogLevel;

        if (this.isRunning) {
            throw new Error('Server is already running');
        }
        this.isRunning = true;
        try {
            this.options = util.normalizeAndResolveConfig(options);
            if (this.options.project) {
                this.logger.log(`Using config file: "${this.options.project}"`);
            } else {
                this.logger.log(`No bsconfig.json file found, using default options`);
            }
            this.loadRequires();
            this.loadPlugins();
        } catch (e: any) {
            if (e?.file && e.message && e.code) {
                let err = e as BsDiagnostic;
                this.staticDiagnostics.push(err);
            } else {
                //if this is not a diagnostic, something else is wrong...
                throw e;
            }
            this.printDiagnostics();

            //we added diagnostics, so hopefully that draws attention to the underlying issues.
            //For now, just use a default options object so we have a functioning program
            this.options = util.normalizeConfig({});
        }
        this.logger.logLevel = this.options.logLevel as LogLevel;

        this.program = this.createProgram();

        //parse every file in the entire project
        await this.loadFiles();

        if (this.options.watch) {
            this.logger.log('Starting compilation in watch mode...');
            await this.runOnce();
            this.enableWatchMode();
        } else {
            await this.runOnce();
        }
    }

    protected createProgram() {
        const program = new Program(this.options, undefined, this.plugins);

        this.plugins.emit('afterProgramCreate', program);
        return program;
    }

    protected loadPlugins() {
        const cwd = this.options.cwd ?? process.cwd();
        const plugins = util.loadPlugins(
            cwd,
            this.options.plugins ?? [],
            (pathOrModule, err) => this.logger.error(`Error when loading plugin '${pathOrModule}':`, err)
        );
        this.logger.log(`Loading ${this.options.plugins?.length ?? 0} plugins for cwd "${cwd}"`);
        for (let plugin of plugins) {
            this.plugins.add(plugin);
        }

        this.plugins.emit('beforeProgramCreate', this);
    }

    /**
     * `require()` every options.require path
     */
    protected loadRequires() {
        for (const dep of this.options.require ?? []) {
            requireRelative(dep, this.options.cwd);
        }
    }

    private clearConsole() {
        if (this.allowConsoleClearing) {
            util.clearConsole();
        }
    }

    /**
     * A handle for the watch mode interval that keeps the process alive.
     * We need this so we can clear it if the builder is disposed
     */
    private watchInterval: NodeJS.Timer;

    public enableWatchMode() {
        this.watcher = new Watcher(this.options);
        if (this.watchInterval) {
            clearInterval(this.watchInterval);
        }
        //keep the process alive indefinitely by setting an interval that runs once every 12 days
        this.watchInterval = setInterval(() => { }, 1073741824);

        //clear the console
        this.clearConsole();

        let fileObjects = rokuDeploy.normalizeFilesArray(this.options.files ? this.options.files : []);

        //add each set of files to the file watcher
        for (let fileObject of fileObjects) {
            let src = typeof fileObject === 'string' ? fileObject : fileObject.src;
            this.watcher.watch(src);
        }

        this.logger.log('Watching for file changes...');

        let debouncedRunOnce = debounce(async () => {
            this.logger.log('File change detected. Starting incremental compilation...');
            await this.runOnce();
            this.logger.log(`Watching for file changes.`);
        }, 50);

        //on any file watcher event
        this.watcher.on('all', async (event: string, thePath: string) => { //eslint-disable-line @typescript-eslint/no-misused-promises
            thePath = s`${path.resolve(this.rootDir, thePath)}`;
            if (event === 'add' || event === 'change') {
                const fileObj = {
                    src: thePath,
                    dest: rokuDeploy.getDestPath(
                        thePath,
                        this.program.options.files,
                        //some shells will toTowerCase the drive letter, so do it to rootDir for consistency
                        util.driveLetterToLower(this.rootDir)
                    )
                };
                this.program.setFile(
                    fileObj,
                    await this.getFileContents(fileObj.src)
                );
            } else if (event === 'unlink') {
                this.program.removeFile(thePath);
            }
            //wait for change events to settle, and then execute `run`
            await debouncedRunOnce();
        });
    }

    /**
     * The rootDir for this program.
     */
    public get rootDir() {
        return this.program.options.rootDir;
    }

    /**
     * A method that is used to cancel a previous run task.
     * Does nothing if previous run has completed or was already canceled
     */
    private cancelLastRun = () => {
        return Promise.resolve();
    };

    /**
     * Run the entire process exactly one time.
     */
    private runOnce() {
        //clear the console
        this.clearConsole();
        let cancellationToken = { isCanceled: false };
        //wait for the previous run to complete
        let runPromise = this.cancelLastRun().then(() => {
            //start the new run
            return this._runOnce(cancellationToken);
        }) as any;

        //a function used to cancel this run
        this.cancelLastRun = () => {
            cancellationToken.isCanceled = true;
            return runPromise;
        };
        return runPromise;
    }

    private printDiagnostics(diagnostics?: BsDiagnostic[]) {
        if (this.options?.showDiagnosticsInConsole === false) {
            return;
        }
        if (!diagnostics) {
            diagnostics = this.getDiagnostics();
        }

        //group the diagnostics by file
        let diagnosticsByFile = {} as Record<string, BsDiagnostic[]>;
        for (let diagnostic of diagnostics) {
            if (!diagnosticsByFile[diagnostic.file.srcPath]) {
                diagnosticsByFile[diagnostic.file.srcPath] = [];
            }
            diagnosticsByFile[diagnostic.file.srcPath].push(diagnostic);
        }

        //get printing options
        const options = diagnosticUtils.getPrintDiagnosticOptions(this.options);
        const { cwd, emitFullPaths } = options;

        let srcPaths = Object.keys(diagnosticsByFile).sort();
        for (let srcPath of srcPaths) {
            let diagnosticsForFile = diagnosticsByFile[srcPath];
            //sort the diagnostics in line and column order
            let sortedDiagnostics = diagnosticsForFile.sort((a, b) => {
                return (
                    a.range.start.line - b.range.start.line ||
                    a.range.start.character - b.range.start.character
                );
            });

            let filePath = srcPath;
            if (!emitFullPaths) {
                filePath = path.relative(cwd, filePath);
            }
            //load the file text
            const file = this.program?.getFile(srcPath);
            //get the file's in-memory contents if available
            const lines = (file as BrsFile)?.fileContents?.split(/\r?\n/g) ?? [];

            for (let diagnostic of sortedDiagnostics) {
                //default the severity to error if undefined
                let severity = typeof diagnostic.severity === 'number' ? diagnostic.severity : DiagnosticSeverity.Error;
                //format output
                diagnosticUtils.printDiagnostic(options, severity, filePath, lines, diagnostic);
            }
        }
    }

    /**
     * Run the process once, allowing cancelability.
     * NOTE: This should only be called by `runOnce`.
     */
    private async _runOnce(cancellationToken: { isCanceled: any }) {
        let wereDiagnosticsPrinted = false;
        try {
            //maybe cancel?
            if (cancellationToken.isCanceled === true) {
                return -1;
            }
            //validate program
            this.validateProject();

            //maybe cancel?
            if (cancellationToken.isCanceled === true) {
                return -1;
            }

            const diagnostics = this.getDiagnostics();
            this.printDiagnostics(diagnostics);
            wereDiagnosticsPrinted = true;
            let errorCount = diagnostics.filter(x => x.severity === DiagnosticSeverity.Error).length;

            if (errorCount > 0) {
                this.logger.log(`Found ${errorCount} ${errorCount === 1 ? 'error' : 'errors'}`);
                return errorCount;
            }

            //create the deployment package (and transpile as well)
            await this.createPackageIfEnabled();

            //maybe cancel?
            if (cancellationToken.isCanceled === true) {
                return -1;
            }

            //deploy the package
            await this.deployPackageIfEnabled();

            return 0;
        } catch (e) {
            if (wereDiagnosticsPrinted === false) {
                this.printDiagnostics();
            }
            throw e;
        }
    }

    private async createPackageIfEnabled() {
        if (this.options.copyToStaging || this.options.createPackage || this.options.deploy) {

            //transpile the project
            await this.transpile();

            //create the zip file if configured to do so
            if (this.options.createPackage !== false || this.options.deploy) {
                await this.logger.time(LogLevel.log, [`Creating package at ${this.options.outFile}`], async () => {
                    await rokuDeploy.zipPackage({
                        ...this.options,
                        logLevel: this.options.logLevel as LogLevel,
                        outDir: util.getOutDir(this.options),
                        outFile: path.basename(this.options.outFile)
                    });
                });
            }
        }
    }

    private transpileThrottler = new Throttler(0);
    /**
     * Transpiles the entire program into the staging folder
     */
    public async transpile() {
        await this.transpileThrottler.run(async () => {
            let options = util.cwdWork(this.options.cwd, () => {
                return rokuDeploy.getOptions({
                    ...this.options,
                    logLevel: this.options.logLevel as LogLevel,
                    outDir: util.getOutDir(this.options),
                    outFile: path.basename(this.options.outFile)
                });
            });

<<<<<<< HEAD
        //get every file referenced by the files array
        let fileMap = Object.values(this.program.files).map(x => {
            return {
                src: x.srcPath,
                dest: x.destPath
            };
        });
=======
            //get every file referenced by the files array
            let fileMap = await rokuDeploy.getFilePaths(options.files, options.rootDir);
>>>>>>> 8707d4d4

            //remove files currently loaded in the program, we will transpile those instead (even if just for source maps)
            let filteredFileMap = [] as FileObj[];
            for (let fileEntry of fileMap) {
                if (this.program.hasFile(fileEntry.src) === false) {
                    filteredFileMap.push(fileEntry);
                }
            }

            this.plugins.emit('beforePrepublish', this, filteredFileMap);

<<<<<<< HEAD

        this.plugins.emit('beforePublish', this, fileMap);
=======
            await this.logger.time(LogLevel.log, ['Copying to staging directory'], async () => {
                //prepublish all non-program-loaded files to staging
                await rokuDeploy.prepublishToStaging({
                    ...options,
                    files: filteredFileMap
                });
            });

            this.plugins.emit('afterPrepublish', this, filteredFileMap);
            this.plugins.emit('beforePublish', this, fileMap);
>>>>>>> 8707d4d4

            await this.logger.time(LogLevel.log, ['Transpiling'], async () => {
                //transpile any brighterscript files
                await this.program.transpile(fileMap, options.stagingDir);
            });

<<<<<<< HEAD
        this.plugins.emit('afterPrepublish', this, filteredFileMap);

        this.plugins.emit('afterPublish', this, fileMap);
=======
            this.plugins.emit('afterPublish', this, fileMap);
        });
>>>>>>> 8707d4d4
    }

    private async deployPackageIfEnabled() {
        //deploy the project if configured to do so
        if (this.options.deploy) {
            await this.logger.time(LogLevel.log, ['Deploying package to', this.options.host], async () => {
                await rokuDeploy.publish({
                    ...this.options,
                    logLevel: this.options.logLevel as LogLevel,
                    outDir: util.getOutDir(this.options),
                    outFile: path.basename(this.options.outFile)
                });
            });
        }
    }

    /**
     * Load every file into the project
     */
    private async loadFiles() {
        await this.logger.time(LogLevel.log, ['load files'], async () => {
            let errorCount = 0;
            let files = await this.logger.time(LogLevel.debug, ['getFilePaths'], async () => {
                return util.getFilePaths(this.options);
            });
            this.logger.trace('ProgramBuilder.loadFiles() files:', files);

            const typedefFiles = [] as FileObj[];
            const nonTypedefFiles = [] as FileObj[];
            for (const file of files) {
                const srcLower = file.src.toLowerCase();
                if (srcLower.endsWith('.d.bs')) {
                    typedefFiles.push(file);
                } else {
                    nonTypedefFiles.push(file);
                }
            }

            //preload every type definition file first, which eliminates duplicate file loading
            await Promise.all(
                typedefFiles.map(async (fileObj) => {
                    try {
                        this.program.setFile(
                            fileObj,
                            await this.getFileContents(fileObj.src)
                        );
                    } catch (e) {
                        //log the error, but don't fail this process because the file might be fixable later
                        this.logger.log(e);
                    }
                })
            );

            // load every file other than the type definitions into the program3
            await Promise.all(
                nonTypedefFiles.map(async (fileObj) => {
                    try {
                        this.program.setFile(
                            fileObj,
                            await this.getFileContents(fileObj.src)
                        );
                    } catch (e) {
                        //log the error, but don't fail this process because the file might be fixable later
                        this.logger.log(e);
                    }
                })
            );
            return errorCount;
        });
    }

    /**
     * Remove all files from the program that are in the specified folder path
     * @param srcPath the path to the
     */
    public removeFilesInFolder(srcPath: string) {
        for (let filePath in this.program.files) {
            //if the file path starts with the parent path and the file path does not exactly match the folder path
            if (filePath.startsWith(srcPath) && filePath !== srcPath) {
                this.program.removeFile(filePath);
            }
        }
    }

    /**
     * Scan every file and resolve all variable references.
     * If no errors were encountered, return true. Otherwise return false.
     */
    private validateProject() {
        this.program.validate();
    }

    public dispose() {
        if (this.watcher) {
            this.watcher.dispose();
        }
        if (this.program) {
            this.program.dispose?.();
        }
        if (this.watchInterval) {
            clearInterval(this.watchInterval);
        }
    }
}<|MERGE_RESOLUTION|>--- conflicted
+++ resolved
@@ -12,13 +12,10 @@
 import * as diagnosticUtils from './diagnosticUtils';
 import * as fsExtra from 'fs-extra';
 import * as requireRelative from 'require-relative';
-<<<<<<< HEAD
+import { Throttler } from './Throttler';
+import { AssetFile } from './files/AssetFile';
+import type { File } from './files/File';
 import type { BrsFile } from './files/BrsFile';
-import type { File } from './files/File';
-import { AssetFile } from './files/AssetFile';
-=======
-import { Throttler } from './Throttler';
->>>>>>> 8707d4d4
 
 /**
  * A runner class that handles
@@ -396,27 +393,13 @@
      */
     public async transpile() {
         await this.transpileThrottler.run(async () => {
-            let options = util.cwdWork(this.options.cwd, () => {
-                return rokuDeploy.getOptions({
-                    ...this.options,
-                    logLevel: this.options.logLevel as LogLevel,
-                    outDir: util.getOutDir(this.options),
-                    outFile: path.basename(this.options.outFile)
-                });
+            //get every file referenced by the files array
+            let fileMap = Object.values(this.program.files).map(x => {
+                return {
+                    src: x.srcPath,
+                    dest: x.destPath
+                };
             });
-
-<<<<<<< HEAD
-        //get every file referenced by the files array
-        let fileMap = Object.values(this.program.files).map(x => {
-            return {
-                src: x.srcPath,
-                dest: x.destPath
-            };
-        });
-=======
-            //get every file referenced by the files array
-            let fileMap = await rokuDeploy.getFilePaths(options.files, options.rootDir);
->>>>>>> 8707d4d4
 
             //remove files currently loaded in the program, we will transpile those instead (even if just for source maps)
             let filteredFileMap = [] as FileObj[];
@@ -428,35 +411,17 @@
 
             this.plugins.emit('beforePrepublish', this, filteredFileMap);
 
-<<<<<<< HEAD
-
-        this.plugins.emit('beforePublish', this, fileMap);
-=======
-            await this.logger.time(LogLevel.log, ['Copying to staging directory'], async () => {
-                //prepublish all non-program-loaded files to staging
-                await rokuDeploy.prepublishToStaging({
-                    ...options,
-                    files: filteredFileMap
-                });
-            });
-
-            this.plugins.emit('afterPrepublish', this, filteredFileMap);
             this.plugins.emit('beforePublish', this, fileMap);
->>>>>>> 8707d4d4
 
             await this.logger.time(LogLevel.log, ['Transpiling'], async () => {
                 //transpile any brighterscript files
-                await this.program.transpile(fileMap, options.stagingDir);
+                await this.program.build();
             });
 
-<<<<<<< HEAD
-        this.plugins.emit('afterPrepublish', this, filteredFileMap);
-
-        this.plugins.emit('afterPublish', this, fileMap);
-=======
+            this.plugins.emit('afterPrepublish', this, filteredFileMap);
+
             this.plugins.emit('afterPublish', this, fileMap);
         });
->>>>>>> 8707d4d4
     }
 
     private async deployPackageIfEnabled() {
