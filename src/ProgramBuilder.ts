import * as debounce from 'debounce-promise';
import * as path from 'path';
import { rokuDeploy } from 'roku-deploy';
import type { LogLevel as RokuDeployLogLevel } from 'roku-deploy/dist/Logger';
import type { BsConfig, FinalizedBsConfig } from './BsConfig';
import type { BscFile, BsDiagnostic, FileObj, FileResolver } from './interfaces';
import { Program } from './Program';
import { standardizePath as s, util } from './util';
import { Watcher } from './Watcher';
import { DiagnosticSeverity } from 'vscode-languageserver';
import type { Logger } from './logging';
import { LogLevel, createLogger } from './logging';
import PluginInterface from './PluginInterface';
import * as diagnosticUtils from './diagnosticUtils';
import * as fsExtra from 'fs-extra';
import * as requireRelative from 'require-relative';
import { Throttler } from './Throttler';
import { URI } from 'vscode-uri';

/**
 * A runner class that handles
 */
export class ProgramBuilder {

    public constructor(
        options?: {
            logger?: Logger;
        }
    ) {
        this.logger = options?.logger ?? createLogger();
        this.plugins = new PluginInterface([], { logger: this.logger });

        //add the default file resolver (used to load source file contents).
        this.addFileResolver((filePath) => {
            return fsExtra.readFile(filePath).then((value) => {
                return value.toString();
            });
        });
    }
    /**
     * Determines whether the console should be cleared after a run (true for cli, false for languageserver)
     */
    public allowConsoleClearing = true;

    public options: FinalizedBsConfig = util.normalizeConfig({});
    private isRunning = false;
    private watcher: Watcher | undefined;
    public program: Program | undefined;
    public logger: Logger;
    public plugins: PluginInterface;
    private fileResolvers = [] as FileResolver[];

    /**
     * Add file resolvers that will be able to provide file contents before loading from the file system
     * @param fileResolvers a list of file resolvers
     */
    public addFileResolver(...fileResolvers: FileResolver[]) {
        this.fileResolvers.push(...fileResolvers);
    }

    /**
     * Get the contents of the specified file as a string.
     * This walks backwards through the file resolvers until we get a value.
     * This allow the language server to provide file contents directly from memory.
     */
    public async getFileContents(srcPath: string) {
        srcPath = s`${srcPath}`;
        let reversedResolvers = [...this.fileResolvers].reverse();
        for (let fileResolver of reversedResolvers) {
            let result = await fileResolver(srcPath);
            if (typeof result === 'string') {
                return result;
            }
        }
        throw new Error(`Could not load file "${srcPath}"`);
    }

    /**
     * A list of diagnostics that are always added to the `getDiagnostics()` call.
     */
    private staticDiagnostics = [] as BsDiagnostic[];

    public addDiagnostic(srcPath: string, diagnostic: Partial<BsDiagnostic>) {
        if (!this.program) {
            throw new Error('Cannot call `ProgramBuilder.addDiagnostic` before `ProgramBuilder.run()`');
        }
        let file: BscFile | undefined = this.program.getFile(srcPath);
        if (!file) {
            file = {
                pkgPath: path.basename(srcPath),
                pathAbsolute: srcPath, //keep this for backwards-compatibility. TODO remove in v1
                srcPath: srcPath,
                getDiagnostics: () => {
                    return [<any>diagnostic];
                }
            } as BscFile;
        }
        diagnostic.file = file;
        this.staticDiagnostics.push(<any>diagnostic);
    }

    public getDiagnostics() {
        return [
            ...this.staticDiagnostics,
            ...(this.program?.getDiagnostics() ?? [])
        ];
    }

<<<<<<< HEAD
    public async run(options: BsConfig & { skipInitialValidation?: boolean }) {
=======
    public async run(options: BsConfig & {
        /**
         * Should validation run? Default is `true`. You must set exlicitly to `false` to disable.
         * @deprecated this is an experimental flag, and its behavior may change in a future release
         * @default true
         */
        validate?: boolean;
    }) {
>>>>>>> d30701c6
        if (options?.logLevel) {
            this.logger.logLevel = options.logLevel;
        }

        if (this.isRunning) {
            throw new Error('Server is already running');
        }
        this.isRunning = true;
        try {
            this.options = util.normalizeAndResolveConfig(options);
<<<<<<< HEAD
            if (this.options?.logLevel !== undefined) {
                this.logger.logLevel = this.options?.logLevel;
            }

=======
            (this.options as typeof options).validate ??= true;
>>>>>>> d30701c6
            if (this.options.noProject) {
                this.logger.log(`'no-project' flag is set so bsconfig.json loading is disabled'`);
            } else if (this.options.project) {
                this.logger.log(`Using config file: "${this.options.project}"`);
            } else {
                this.logger.log(`No bsconfig.json file found, using default options`);
            }
            this.loadRequires();
            this.loadPlugins();
        } catch (e: any) {
            //For now, just use a default options object so we have a functioning program
            this.options = util.normalizeConfig({
                showDiagnosticsInConsole: options?.showDiagnosticsInConsole
            });

            if (e?.file && e.message && e.code) {
                let err = e as BsDiagnostic;
                this.staticDiagnostics.push(err);
            } else {
                //if this is not a diagnostic, something else is wrong...
                throw e;
            }

            this.printDiagnostics();
        }
        this.logger.logLevel = this.options.logLevel;

        this.createProgram();

        //parse every file in the entire project
        await this.loadAllFilesAST();

        if (this.options.watch) {
            this.logger.log('Starting compilation in watch mode...');
            await this.runOnce({
<<<<<<< HEAD
                skipValidation: options?.skipInitialValidation
=======
                validate: options?.validate
>>>>>>> d30701c6
            });
            this.enableWatchMode();
        } else {
            await this.runOnce({
<<<<<<< HEAD
                skipValidation: options?.skipInitialValidation
=======
                validate: options?.validate
>>>>>>> d30701c6
            });
        }
    }

    protected createProgram() {
        this.program = new Program(this.options, this.logger, this.plugins);

        this.plugins.emit('afterProgramCreate', this.program);

        return this.program;
    }

    protected loadPlugins() {
        const cwd = this.options.cwd ?? process.cwd();
        const plugins = util.loadPlugins(
            cwd,
            this.options.plugins ?? [],
            (pathOrModule, err) => this.logger.error(`Error when loading plugin '${pathOrModule}':`, err)
        );
        this.logger.log(`Loading ${this.options.plugins?.length ?? 0} plugins for cwd "${cwd}"`, this.options.plugins);
        for (let plugin of plugins) {
            this.plugins.add(plugin);
        }

        this.plugins.emit('beforeProgramCreate', this);
    }

    /**
     * `require()` every options.require path
     */
    protected loadRequires() {
        for (const dep of this.options.require ?? []) {
            requireRelative(dep, this.options.cwd);
        }
    }

    private clearConsole() {
        if (this.allowConsoleClearing) {
            util.clearConsole();
        }
    }

    /**
     * A handle for the watch mode interval that keeps the process alive.
     * We need this so we can clear it if the builder is disposed
     */
    private watchInterval: NodeJS.Timer | undefined;

    public enableWatchMode() {
        this.watcher = new Watcher(this.options);
        if (this.watchInterval) {
            clearInterval(this.watchInterval);
        }
        //keep the process alive indefinitely by setting an interval that runs once every 12 days
        this.watchInterval = setInterval(() => { }, 1073741824);

        //clear the console
        this.clearConsole();

        let fileObjects = rokuDeploy.normalizeFilesArray(this.options.files ? this.options.files : []);

        //add each set of files to the file watcher
        for (let fileObject of fileObjects) {
            let src = typeof fileObject === 'string' ? fileObject : fileObject.src;
            this.watcher.watch(src);
        }

        this.logger.log('Watching for file changes...');

        let debouncedRunOnce = debounce(async () => {
            this.logger.log('File change detected. Starting incremental compilation...');
            await this.runOnce();
            this.logger.log(`Watching for file changes.`);
        }, 50);

        //on any file watcher event
        this.watcher.on('all', async (event: string, thePath: string) => { //eslint-disable-line @typescript-eslint/no-misused-promises
            if (!this.program) {
                throw new Error('Internal invariant exception: somehow file watcher ran before `ProgramBuilder.run()`');
            }
            thePath = s`${path.resolve(this.rootDir, thePath)}`;
            if (event === 'add' || event === 'change') {
                const fileObj = {
                    src: thePath,
                    dest: rokuDeploy.getDestPath(
                        thePath,
                        this.program.options.files,
                        //some shells will toTowerCase the drive letter, so do it to rootDir for consistency
                        util.driveLetterToLower(this.rootDir)
                    )
                };
                this.program.setFile(
                    fileObj,
                    await this.getFileContents(fileObj.src)
                );
            } else if (event === 'unlink') {
                this.program.removeFile(thePath);
            }
            //wait for change events to settle, and then execute `run`
            await debouncedRunOnce();
        });
    }

    /**
     * The rootDir for this program.
     */
    public get rootDir() {
        if (!this.program) {
            throw new Error('Cannot access `ProgramBuilder.rootDir` until after `ProgramBuilder.run()`');
        }
        return this.program.options.rootDir;
    }

    /**
     * A method that is used to cancel a previous run task.
     * Does nothing if previous run has completed or was already canceled
     */
    private cancelLastRun = () => {
        return Promise.resolve();
    };

    /**
     * Run the entire process exactly one time.
     */
<<<<<<< HEAD
    private runOnce(options?: { skipValidation?: boolean }) {
=======
    private runOnce(options?: { validate?: boolean }) {
>>>>>>> d30701c6
        //clear the console
        this.clearConsole();
        let cancellationToken = { isCanceled: false };
        //wait for the previous run to complete
        let runPromise = this.cancelLastRun().then(() => {
            //start the new run
            return this._runOnce({
                cancellationToken: cancellationToken,
<<<<<<< HEAD
                skipValidation: options?.skipValidation
=======
                validate: options?.validate
>>>>>>> d30701c6
            });
        }) as any;

        //a function used to cancel this run
        this.cancelLastRun = () => {
            cancellationToken.isCanceled = true;
            return runPromise;
        };
        return runPromise;
    }

    private printDiagnostics(diagnostics?: BsDiagnostic[]) {
        if (this.options?.showDiagnosticsInConsole === false) {
            return;
        }
        if (!diagnostics) {
            diagnostics = this.getDiagnostics();
        }

        //group the diagnostics by file
        let diagnosticsByFile = {} as Record<string, BsDiagnostic[]>;
        for (let diagnostic of diagnostics) {
            if (!diagnosticsByFile[diagnostic.file.srcPath]) {
                diagnosticsByFile[diagnostic.file.srcPath] = [];
            }
            diagnosticsByFile[diagnostic.file.srcPath].push(diagnostic);
        }

        //get printing options
        const options = diagnosticUtils.getPrintDiagnosticOptions(this.options);
        const { cwd, emitFullPaths } = options;

        let srcPaths = Object.keys(diagnosticsByFile).sort();
        for (let srcPath of srcPaths) {
            let diagnosticsForFile = diagnosticsByFile[srcPath];
            //sort the diagnostics in line and column order
            let sortedDiagnostics = diagnosticsForFile.sort((a, b) => {
                return (
                    (a.range?.start.line ?? -1) - (b.range?.start.line ?? -1) ||
                    (a.range?.start.character ?? -1) - (b.range?.start.character ?? -1)
                );
            });

            let filePath = srcPath;
            if (!emitFullPaths) {
                filePath = path.relative(cwd, filePath);
            }
            //load the file text
            const file = this.program?.getFile(srcPath);
            //get the file's in-memory contents if available
            const lines = file?.fileContents?.split(/\r?\n/g) ?? [];

            for (let diagnostic of sortedDiagnostics) {
                //default the severity to error if undefined
                let severity = typeof diagnostic.severity === 'number' ? diagnostic.severity : DiagnosticSeverity.Error;
                let relatedInformation = (diagnostic.relatedInformation ?? []).map(x => {
                    let relatedInfoFilePath = URI.parse(x.location.uri).fsPath;
                    if (!emitFullPaths) {
                        relatedInfoFilePath = path.relative(cwd, relatedInfoFilePath);
                    }
                    return {
                        filePath: relatedInfoFilePath,
                        range: x.location.range,
                        message: x.message
                    };
                });
                //format output
                diagnosticUtils.printDiagnostic(options, severity, filePath, lines, diagnostic, relatedInformation);
            }
        }
    }

    /**
     * Run the process once, allowing it to be cancelled.
     * NOTE: This should only be called by `runOnce`.
     */
<<<<<<< HEAD
    private async _runOnce(options: { cancellationToken: { isCanceled: any }; skipValidation: boolean }) {
        let wereDiagnosticsPrinted = false;
        try {
            //maybe cancel?
            if (options.cancellationToken.isCanceled === true) {
                return -1;
            }
            //validate program
            if (options.skipValidation !== true) {
=======
    private async _runOnce(options: { cancellationToken: { isCanceled: any }; validate: boolean }) {
        let wereDiagnosticsPrinted = false;
        try {
            //maybe cancel?
            if (options?.cancellationToken?.isCanceled === true) {
                return -1;
            }
            //validate program. false means no, everything else (including missing) means true
            if (options?.validate !== false) {
>>>>>>> d30701c6
                this.validateProject();
            }

            //maybe cancel?
<<<<<<< HEAD
            if (options.cancellationToken.isCanceled === true) {
=======
            if (options?.cancellationToken?.isCanceled === true) {
>>>>>>> d30701c6
                return -1;
            }

            const diagnostics = this.getDiagnostics();
            this.printDiagnostics(diagnostics);
            wereDiagnosticsPrinted = true;
            let errorCount = diagnostics.filter(x => x.severity === DiagnosticSeverity.Error).length;

            if (errorCount > 0) {
                this.logger.log(`Found ${errorCount} ${errorCount === 1 ? 'error' : 'errors'}`);
                return errorCount;
            }

            //create the deployment package (and transpile as well)
            await this.createPackageIfEnabled();

            //maybe cancel?
<<<<<<< HEAD
            if (options.cancellationToken.isCanceled === true) {
=======
            if (options?.cancellationToken?.isCanceled === true) {
>>>>>>> d30701c6
                return -1;
            }

            //deploy the package
            await this.deployPackageIfEnabled();

            return 0;
        } catch (e) {
            if (wereDiagnosticsPrinted === false) {
                this.printDiagnostics();
            }
            throw e;
        }
    }

    private async createPackageIfEnabled() {
        if (this.options.copyToStaging || this.options.createPackage || this.options.deploy) {

            //transpile the project
            await this.transpile();

            //create the zip file if configured to do so
            if (this.options.createPackage !== false || this.options.deploy) {
                await this.logger.time(LogLevel.log, [`Creating package at ${this.options.outFile}`], async () => {
                    await rokuDeploy.zipPackage({
                        ...this.options,
                        logLevel: this.options.logLevel as unknown as RokuDeployLogLevel,
                        outDir: util.getOutDir(this.options),
                        outFile: path.basename(this.options.outFile)
                    });
                });
            }
        }
    }

    private transpileThrottler = new Throttler(0);
    /**
     * Transpiles the entire program into the staging folder
     */
    public async transpile() {
        await this.transpileThrottler.run(async () => {
            let options = util.cwdWork(this.options.cwd, () => {
                return rokuDeploy.getOptions({
                    ...this.options,
                    logLevel: this.options.logLevel as unknown as RokuDeployLogLevel,
                    outDir: util.getOutDir(this.options),
                    outFile: path.basename(this.options.outFile)

                    //rokuDeploy's return type says all its fields can be nullable, but it sets values for all of them.
                }) as any as Required<ReturnType<typeof rokuDeploy.getOptions>>;
            });

            //get every file referenced by the files array
            let fileMap = await rokuDeploy.getFilePaths(options.files, options.rootDir);

            //remove files currently loaded in the program, we will transpile those instead (even if just for source maps)
            let filteredFileMap = [] as FileObj[];

            for (let fileEntry of fileMap) {
                if (this.program!.hasFile(fileEntry.src) === false) {
                    filteredFileMap.push(fileEntry);
                }
            }

            this.plugins.emit('beforePrepublish', this, filteredFileMap);

            await this.logger.time(LogLevel.log, ['Copying to staging directory'], async () => {
                //prepublish all non-program-loaded files to staging
                await rokuDeploy.prepublishToStaging({
                    ...options,
                    files: filteredFileMap
                });
            });

            this.plugins.emit('afterPrepublish', this, filteredFileMap);
            this.plugins.emit('beforePublish', this, fileMap);

            await this.logger.time(LogLevel.log, ['Transpiling'], async () => {
                //transpile any brighterscript files
                await this.program!.transpile(fileMap, options.stagingDir);
            });

            this.plugins.emit('afterPublish', this, fileMap);
        });
    }

    private async deployPackageIfEnabled() {
        //deploy the project if configured to do so
        if (this.options.deploy) {
            await this.logger.time(LogLevel.log, ['Deploying package to', this.options.host], async () => {
                await rokuDeploy.publish({
                    ...this.options,
                    logLevel: this.options.logLevel as unknown as RokuDeployLogLevel,
                    outDir: util.getOutDir(this.options),
                    outFile: path.basename(this.options.outFile)
                });
            });
        }
    }

    /**
     * Parse and load the AST for every file in the project
     */
    private async loadAllFilesAST() {
        await this.logger.time(LogLevel.log, ['Parsing files'], async () => {
            let files = await this.logger.time(LogLevel.debug, ['getFilePaths'], async () => {
                return util.getFilePaths(this.options);
            });
            this.logger.trace('ProgramBuilder.loadAllFilesAST() files:', files);

            const typedefFiles = [] as FileObj[];
            const sourceFiles = [] as FileObj[];
            let manifestFile: FileObj | null = null;

            for (const file of files) {
                // source files (.brs, .bs, .xml)
                if (/(?<!\.d)\.(bs|brs|xml)$/i.test(file.dest)) {
                    sourceFiles.push(file);

                    // typedef files (.d.bs)
                } else if (/\.d\.bs$/i.test(file.dest)) {
                    typedefFiles.push(file);

                    // manifest file
                } else if (/^manifest$/i.test(file.dest)) {
                    manifestFile = file;
                }
            }

            if (manifestFile) {
                this.program!.loadManifest(manifestFile, false);
            }

            const loadFile = async (fileObj) => {
                try {
                    this.program!.setFile(fileObj, await this.getFileContents(fileObj.src));
                } catch (e) {
                    this.logger.log(e); // log the error, but don't fail this process because the file might be fixable later
                }
            };
            await Promise.all(typedefFiles.map(loadFile)); // preload every type definition file, which eliminates duplicate file loading
            await Promise.all(sourceFiles.map(loadFile)); // parse source files
        });
    }

    /**
     * Remove all files from the program that are in the specified folder path
     * @param srcPath the path to the folder to remove
     */
    public removeFilesInFolder(srcPath: string): boolean {
        let removedSomeFiles = false;
        for (let filePath in this.program.files) {
            //if the file path starts with the parent path and the file path does not exactly match the folder path
            if (filePath.startsWith(srcPath) && filePath !== srcPath) {
                this.program.removeFile(filePath);
                removedSomeFiles = true;
            }
        }
        return removedSomeFiles;
    }

    /**
     * Scan every file and resolve all variable references.
     * If no errors were encountered, return true. Otherwise return false.
     */
    private validateProject() {
        this.program.validate();
    }

    public dispose() {
        if (this.watcher) {
            this.watcher.dispose();
        }
        if (this.program) {
            this.program.dispose?.();
        }
        if (this.watchInterval) {
            clearInterval(this.watchInterval);
        }
    }
}<|MERGE_RESOLUTION|>--- conflicted
+++ resolved
@@ -106,9 +106,6 @@
         ];
     }
 
-<<<<<<< HEAD
-    public async run(options: BsConfig & { skipInitialValidation?: boolean }) {
-=======
     public async run(options: BsConfig & {
         /**
          * Should validation run? Default is `true`. You must set exlicitly to `false` to disable.
@@ -117,7 +114,6 @@
          */
         validate?: boolean;
     }) {
->>>>>>> d30701c6
         if (options?.logLevel) {
             this.logger.logLevel = options.logLevel;
         }
@@ -128,14 +124,10 @@
         this.isRunning = true;
         try {
             this.options = util.normalizeAndResolveConfig(options);
-<<<<<<< HEAD
             if (this.options?.logLevel !== undefined) {
                 this.logger.logLevel = this.options?.logLevel;
             }
 
-=======
-            (this.options as typeof options).validate ??= true;
->>>>>>> d30701c6
             if (this.options.noProject) {
                 this.logger.log(`'no-project' flag is set so bsconfig.json loading is disabled'`);
             } else if (this.options.project) {
@@ -171,20 +163,12 @@
         if (this.options.watch) {
             this.logger.log('Starting compilation in watch mode...');
             await this.runOnce({
-<<<<<<< HEAD
-                skipValidation: options?.skipInitialValidation
-=======
                 validate: options?.validate
->>>>>>> d30701c6
             });
             this.enableWatchMode();
         } else {
             await this.runOnce({
-<<<<<<< HEAD
-                skipValidation: options?.skipInitialValidation
-=======
                 validate: options?.validate
->>>>>>> d30701c6
             });
         }
     }
@@ -309,11 +293,7 @@
     /**
      * Run the entire process exactly one time.
      */
-<<<<<<< HEAD
-    private runOnce(options?: { skipValidation?: boolean }) {
-=======
     private runOnce(options?: { validate?: boolean }) {
->>>>>>> d30701c6
         //clear the console
         this.clearConsole();
         let cancellationToken = { isCanceled: false };
@@ -322,11 +302,7 @@
             //start the new run
             return this._runOnce({
                 cancellationToken: cancellationToken,
-<<<<<<< HEAD
-                skipValidation: options?.skipValidation
-=======
                 validate: options?.validate
->>>>>>> d30701c6
             });
         }) as any;
 
@@ -403,17 +379,6 @@
      * Run the process once, allowing it to be cancelled.
      * NOTE: This should only be called by `runOnce`.
      */
-<<<<<<< HEAD
-    private async _runOnce(options: { cancellationToken: { isCanceled: any }; skipValidation: boolean }) {
-        let wereDiagnosticsPrinted = false;
-        try {
-            //maybe cancel?
-            if (options.cancellationToken.isCanceled === true) {
-                return -1;
-            }
-            //validate program
-            if (options.skipValidation !== true) {
-=======
     private async _runOnce(options: { cancellationToken: { isCanceled: any }; validate: boolean }) {
         let wereDiagnosticsPrinted = false;
         try {
@@ -423,16 +388,11 @@
             }
             //validate program. false means no, everything else (including missing) means true
             if (options?.validate !== false) {
->>>>>>> d30701c6
                 this.validateProject();
             }
 
             //maybe cancel?
-<<<<<<< HEAD
-            if (options.cancellationToken.isCanceled === true) {
-=======
             if (options?.cancellationToken?.isCanceled === true) {
->>>>>>> d30701c6
                 return -1;
             }
 
@@ -450,11 +410,7 @@
             await this.createPackageIfEnabled();
 
             //maybe cancel?
-<<<<<<< HEAD
-            if (options.cancellationToken.isCanceled === true) {
-=======
             if (options?.cancellationToken?.isCanceled === true) {
->>>>>>> d30701c6
                 return -1;
             }
 
