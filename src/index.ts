export * from './ProgramBuilder';
export * from './Program';
export * from './Scope';
export * from './files/BrsFile';
export * from './files/XmlFile';
export * from './util';
export * from './Watcher';
export * from './interfaces';
export * from './LanguageServer';
export * from './XmlScope';
export * from './lexer/TokenKind';
export * from './lexer/Token';
export * from './lexer/Lexer';
export * from './parser/Parser';
export * from './parser/AstNode';
export * from './parser/Expression';
export * from './parser/Statement';
export * from './BsConfig';
export * from './deferred';
<<<<<<< HEAD
// convenience re-export from vscode
export { Range, Position, CancellationToken, CancellationTokenSource, DiagnosticSeverity, DiagnosticTag, SemanticTokenTypes, CodeAction, Diagnostic } from 'vscode-languageserver';
=======
>>>>>>> 71f9febc
export * from './astUtils/visitors';
export * from './astUtils/stackedVisitor';
export * from './astUtils/reflection';
export * from './astUtils/creators';
export * from './astUtils/xml';
export * from './astUtils/AstEditor';
export * from './BusyStatusTracker';
export * from './Logger';
export * from './parser/SGTypes';
export * from './parser/SGParser';
export * from './CodeActionUtil';
export * from './DependencyGraph';
export * from './PluginInterface';

// convenience exports from related libraries
export {
    Diagnostic,
    Range,
    Location,
    Position,
    CancellationToken, CancellationTokenSource,
    DiagnosticRelatedInformation,
    DiagnosticSeverity, DiagnosticTag,
    SemanticTokenTypes,
    CodeAction,
    CodeDescription,
    URI
} from 'vscode-languageserver';
export type {
    RawSourceMap,
    StartOfSourceMap,
    CodeWithSourceMap
} from 'source-map';
export {
    SourceNode,
    SourceMapConsumer
} from 'source-map';<|MERGE_RESOLUTION|>--- conflicted
+++ resolved
@@ -17,11 +17,6 @@
 export * from './parser/Statement';
 export * from './BsConfig';
 export * from './deferred';
-<<<<<<< HEAD
-// convenience re-export from vscode
-export { Range, Position, CancellationToken, CancellationTokenSource, DiagnosticSeverity, DiagnosticTag, SemanticTokenTypes, CodeAction, Diagnostic } from 'vscode-languageserver';
-=======
->>>>>>> 71f9febc
 export * from './astUtils/visitors';
 export * from './astUtils/stackedVisitor';
 export * from './astUtils/reflection';
