--- conflicted
+++ resolved
@@ -34,9 +34,7 @@
 export * from './Logger';
 export * from './parser/SGTypes';
 export * from './parser/SGParser';
-<<<<<<< HEAD
 export * from './SymbolTypeFlag';
-=======
 export * from './CodeActionUtil';
 export * from './DependencyGraph';
 export * from './PluginInterface';
@@ -63,5 +61,4 @@
 export {
     SourceNode,
     SourceMapConsumer
-} from 'source-map';
->>>>>>> 3a5ce8c6
+} from 'source-map';