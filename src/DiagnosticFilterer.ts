--- conflicted
+++ resolved
@@ -60,17 +60,10 @@
         for (let diagnostic of diagnostics) {
             const srcPath = diagnostic?.file?.srcPath ?? diagnostic?.file?.srcPath;
             //skip diagnostics that have issues
-<<<<<<< HEAD
-            if (!diagnostic?.file?.srcPath) {
-                continue;
-            }
-            const lowerSrcPath = diagnostic.file.srcPath.toLowerCase();
-=======
             if (!srcPath) {
                 continue;
             }
             const lowerSrcPath = srcPath.toLowerCase();
->>>>>>> 6ed4c3a2
             //make a new array for this file if one does not yet exist
             if (!this.byFile[lowerSrcPath]) {
                 this.byFile[lowerSrcPath] = [];
