import * as fs from 'fs';
import * as fsExtra from 'fs-extra';
import type { ParseError } from 'jsonc-parser';
import { parse as parseJsonc, printParseErrorCode } from 'jsonc-parser';
import * as path from 'path';
import { rokuDeploy, DefaultFiles, standardizePath as rokuDeployStandardizePath } from 'roku-deploy';
import type { Diagnostic, Position, Range, Location, DiagnosticRelatedInformation } from 'vscode-languageserver';
import { URI } from 'vscode-uri';
import * as xml2js from 'xml2js';
import type { BsConfig, FinalizedBsConfig } from './BsConfig';
import { DiagnosticMessages } from './DiagnosticMessages';
import type { CallableContainer, BsDiagnostic, FileReference, CallableContainerMap, CompilerPluginFactory, CompilerPlugin, ExpressionInfo, TranspileResult } from './interfaces';
import { BooleanType } from './types/BooleanType';
import { DoubleType } from './types/DoubleType';
import { DynamicType } from './types/DynamicType';
import { FloatType } from './types/FloatType';
import { FunctionType } from './types/FunctionType';
import { IntegerType } from './types/IntegerType';
import { InvalidType } from './types/InvalidType';
import { LongIntegerType } from './types/LongIntegerType';
import { ObjectType } from './types/ObjectType';
import { StringType } from './types/StringType';
import { VoidType } from './types/VoidType';
import { ParseMode } from './parser/Parser';
import type { DottedGetExpression, VariableExpression } from './parser/Expression';
import { Logger, LogLevel } from './Logger';
import type { Identifier, Locatable, Token } from './lexer/Token';
import { TokenKind } from './lexer/TokenKind';
import { isAssignmentStatement, isBrsFile, isCallExpression, isCallfuncExpression, isDottedGetExpression, isExpression, isFunctionParameterExpression, isIndexedGetExpression, isNamespacedVariableNameExpression, isNewExpression, isVariableExpression, isXmlAttributeGetExpression, isXmlFile } from './astUtils/reflection';
import { WalkMode } from './astUtils/visitors';
import { CustomType } from './types/CustomType';
import { SourceNode } from 'source-map';
import type { SGAttribute } from './parser/SGTypes';
import * as requireRelative from 'require-relative';
import type { BrsFile } from './files/BrsFile';
import type { XmlFile } from './files/XmlFile';
import type { AstNode, Expression, Statement } from './parser/AstNode';
import { components, events, interfaces } from './roku-types';

export class Util {
    public clearConsole() {
        // process.stdout.write('\x1Bc');
    }

    /**
     * Returns the number of parent directories in the filPath
     */
    public getParentDirectoryCount(filePath: string | undefined) {
        if (!filePath) {
            return -1;
        } else {
            return filePath.replace(/^pkg:/, '').split(/[\\\/]/).length - 1;
        }
    }

    /**
     * Determine if the file exists
     */
    public async pathExists(filePath: string | undefined) {
        if (!filePath) {
            return false;
        } else {
            return fsExtra.pathExists(filePath);
        }
    }

    /**
     * Determine if the file exists
     */
    public pathExistsSync(filePath: string | undefined) {
        if (!filePath) {
            return false;
        } else {
            return fsExtra.pathExistsSync(filePath);
        }
    }

    /**
     * Determine if this path is a directory
     */
    public isDirectorySync(dirPath: string | undefined) {
        return dirPath !== undefined && fs.existsSync(dirPath) && fs.lstatSync(dirPath).isDirectory();
    }

    /**
     * Given a pkg path of any kind, transform it to a roku-specific pkg path (i.e. "pkg:/some/path.brs")
     */
    public sanitizePkgPath(pkgPath: string) {
        pkgPath = pkgPath.replace(/\\/g, '/');
        //if there's no protocol, assume it's supposed to start with `pkg:/`
        if (!this.startsWithProtocol(pkgPath)) {
            pkgPath = 'pkg:/' + pkgPath;
        }
        return pkgPath;
    }

    /**
     * Determine if the given path starts with a protocol
     */
    public startsWithProtocol(path: string) {
        return !!/^[-a-z]+:\//i.exec(path);
    }

    /**
     * Given a pkg path of any kind, transform it to a roku-specific pkg path (i.e. "pkg:/some/path.brs")
     */
    public getRokuPkgPath(pkgPath: string) {
        pkgPath = pkgPath.replace(/\\/g, '/');
        return 'pkg:/' + pkgPath;
    }

    /**
     * Given a path to a file/directory, replace all path separators with the current system's version.
     */
    public pathSepNormalize(filePath: string, separator?: string) {
        if (!filePath) {
            return filePath;
        }
        separator = separator ? separator : path.sep;
        return filePath.replace(/[\\/]+/g, separator);
    }

    /**
     * Find the path to the config file.
     * If the config file path doesn't exist
     * @param cwd the current working directory where the search for configs should begin
     */
    public getConfigFilePath(cwd?: string) {
        cwd = cwd ?? process.cwd();
        let configPath = path.join(cwd, 'bsconfig.json');
        //find the nearest config file path
        for (let i = 0; i < 100; i++) {
            if (this.pathExistsSync(configPath)) {
                return configPath;
            } else {
                let parentDirPath = path.dirname(path.dirname(configPath));
                configPath = path.join(parentDirPath, 'bsconfig.json');
            }
        }
    }

    public getRangeFromOffsetLength(text: string, offset: number, length: number) {
        let lineIndex = 0;
        let colIndex = 0;
        for (let i = 0; i < text.length; i++) {
            if (offset === i) {
                break;
            }
            let char = text[i];
            if (char === '\n' || (char === '\r' && text[i + 1] === '\n')) {
                lineIndex++;
                colIndex = 0;
                i++;
                continue;
            } else {
                colIndex++;
            }
        }
        return util.createRange(lineIndex, colIndex, lineIndex, colIndex + length);
    }

    /**
     * Load the contents of a config file.
     * If the file extends another config, this will load the base config as well.
     * @param configFilePath the relative or absolute path to a brighterscript config json file
     * @param parentProjectPaths a list of parent config files. This is used by this method to recursively build the config list
     */
    public loadConfigFile(configFilePath: string | undefined, parentProjectPaths?: string[], cwd = process.cwd()): BsConfig | undefined {
        if (configFilePath) {
            //if the config file path starts with question mark, then it's optional. return undefined if it doesn't exist
            if (configFilePath.startsWith('?')) {
                //remove leading question mark
                configFilePath = configFilePath.substring(1);
                if (fsExtra.pathExistsSync(path.resolve(cwd, configFilePath)) === false) {
                    return undefined;
                }
            }
            //keep track of the inheritance chain
            parentProjectPaths = parentProjectPaths ? parentProjectPaths : [];
            configFilePath = path.resolve(cwd, configFilePath);
            if (parentProjectPaths?.includes(configFilePath)) {
                parentProjectPaths.push(configFilePath);
                parentProjectPaths.reverse();
                throw new Error('Circular dependency detected: "' + parentProjectPaths.join('" => ') + '"');
            }
            //load the project file
            let projectFileContents = fsExtra.readFileSync(configFilePath).toString();
            let parseErrors = [] as ParseError[];
            let projectConfig = parseJsonc(projectFileContents, parseErrors, {
                allowEmptyContent: true,
                allowTrailingComma: true,
                disallowComments: false
            }) as BsConfig ?? {};
            if (parseErrors.length > 0) {
                let err = parseErrors[0];
                let diagnostic = {
                    ...DiagnosticMessages.bsConfigJsonHasSyntaxErrors(printParseErrorCode(parseErrors[0].error)),
                    file: {
                        srcPath: configFilePath
                    },
                    range: this.getRangeFromOffsetLength(projectFileContents, err.offset, err.length)
                } as BsDiagnostic;
                throw diagnostic; //eslint-disable-line @typescript-eslint/no-throw-literal
            }

            let projectFileCwd = path.dirname(configFilePath);

            //`plugins` paths should be relative to the current bsconfig
            this.resolvePathsRelativeTo(projectConfig, 'plugins', projectFileCwd);

            //`require` paths should be relative to cwd
            util.resolvePathsRelativeTo(projectConfig, 'require', projectFileCwd);

            let result: BsConfig;
            //if the project has a base file, load it
            if (projectConfig && typeof projectConfig.extends === 'string') {
                let baseProjectConfig = this.loadConfigFile(projectConfig.extends, [...parentProjectPaths, configFilePath], projectFileCwd);
                //extend the base config with the current project settings
                result = { ...baseProjectConfig, ...projectConfig };
            } else {
                result = projectConfig;
                let ancestors = parentProjectPaths ? parentProjectPaths : [];
                ancestors.push(configFilePath);
                (result as any)._ancestors = parentProjectPaths;
            }

            //make any paths in the config absolute (relative to the CURRENT config file)
            if (result.outFile) {
                result.outFile = path.resolve(projectFileCwd, result.outFile);
            }
            if (result.rootDir) {
                result.rootDir = path.resolve(projectFileCwd, result.rootDir);
            }
            if (result.cwd) {
                result.cwd = path.resolve(projectFileCwd, result.cwd);
            }
            return result;
        }
    }

    /**
     * Convert relative paths to absolute paths, relative to the given directory. Also de-dupes the paths. Modifies the array in-place
     * @param collection usually a bsconfig.
     * @param key a key of the config to read paths from (usually this is `'plugins'` or `'require'`)
     * @param relativeDir the path to the folder where the paths should be resolved relative to. This should be an absolute path
     */
    public resolvePathsRelativeTo(collection: any, key: string, relativeDir: string) {
        if (!collection[key]) {
            return;
        }
        const result = new Set<string>();
        for (const p of collection[key] as string[] ?? []) {
            if (p) {
                result.add(
                    p?.startsWith('.') ? path.resolve(relativeDir, p) : p
                );
            }
        }
        collection[key] = [...result];
    }

    /**
     * Do work within the scope of a changed current working directory
     * @param targetCwd the cwd where the work should be performed
     * @param callback a function to call when the cwd has been changed to `targetCwd`
     */
    public cwdWork<T>(targetCwd: string | null | undefined, callback: () => T): T {
        let originalCwd = process.cwd();
        if (targetCwd) {
            process.chdir(targetCwd);
        }

        let result: T;
        let err;

        try {
            result = callback();
        } catch (e) {
            err = e;
        }

        if (targetCwd) {
            process.chdir(originalCwd);
        }

        if (err) {
            throw err;
        } else {
            //justification: `result` is set as long as `err` is not set and vice versa
            return result!;
        }
    }

    /**
     * Given a BsConfig object, start with defaults,
     * merge with bsconfig.json and the provided options.
     * @param config a bsconfig object to use as the baseline for the resulting config
     */
    public normalizeAndResolveConfig(config: BsConfig | undefined): FinalizedBsConfig {
        let result = this.normalizeConfig({});

        if (config?.noProject) {
            return result;
        }

        //if no options were provided, try to find a bsconfig.json file
        if (!config || !config.project) {
            result.project = this.getConfigFilePath(config?.cwd);
        } else {
            //use the config's project link
            result.project = config.project;
        }
        if (result.project) {
            let configFile = this.loadConfigFile(result.project, undefined, config?.cwd);
            result = Object.assign(result, configFile);
        }
        //override the defaults with the specified options
        result = Object.assign(result, config);
        return result;
    }

    /**
     * Set defaults for any missing items
     * @param config a bsconfig object to use as the baseline for the resulting config
     */
    public normalizeConfig(config: BsConfig | undefined): FinalizedBsConfig {
        config = config ?? {} as BsConfig;

        const cwd = config.cwd ?? process.cwd();
        const rootFolderName = path.basename(cwd);
        const retainStagingDir = (config.retainStagingDir ?? config.retainStagingFolder) === true ? true : false;

        let logLevel: LogLevel = LogLevel.log;

        if (typeof config.logLevel === 'string') {
            logLevel = LogLevel[(config.logLevel as string).toLowerCase()] ?? LogLevel.log;
        }

        let bslibDestinationDir = config.bslibDestinationDir ?? 'source';
        if (bslibDestinationDir !== 'source') {
            // strip leading and trailing slashes
            bslibDestinationDir = bslibDestinationDir.replace(/^(\/*)(.*?)(\/*)$/, '$2');
        }

        const configWithDefaults: Omit<FinalizedBsConfig, 'rootDir'> = {
            cwd: cwd,
            deploy: config.deploy === true ? true : false,
            //use default files array from rokuDeploy
            files: config.files ?? [...DefaultFiles],
            createPackage: config.createPackage === false ? false : true,
            outFile: config.outFile ?? `./out/${rootFolderName}.zip`,
            sourceMap: config.sourceMap === true,
            username: config.username ?? 'rokudev',
            watch: config.watch === true ? true : false,
            emitFullPaths: config.emitFullPaths === true ? true : false,
            retainStagingDir: retainStagingDir,
            retainStagingFolder: retainStagingDir,
            copyToStaging: config.copyToStaging === false ? false : true,
            ignoreErrorCodes: config.ignoreErrorCodes ?? [],
            diagnosticSeverityOverrides: config.diagnosticSeverityOverrides ?? {},
            diagnosticFilters: config.diagnosticFilters ?? [],
            plugins: config.plugins ?? [],
            pruneEmptyCodeFiles: config.pruneEmptyCodeFiles === true ? true : false,
            autoImportComponentScript: config.autoImportComponentScript === true ? true : false,
            showDiagnosticsInConsole: config.showDiagnosticsInConsole === false ? false : true,
            sourceRoot: config.sourceRoot ? standardizePath(config.sourceRoot) : undefined,
            allowBrighterScriptInBrightScript: config.allowBrighterScriptInBrightScript === true ? true : false,
            emitDefinitions: config.emitDefinitions === true ? true : false,
            removeParameterTypes: config.removeParameterTypes === true ? true : false,
            logLevel: logLevel,
            bslibDestinationDir: bslibDestinationDir
        };

        //mutate `config` in case anyone is holding a reference to the incomplete one
        const merged: FinalizedBsConfig = Object.assign(config, configWithDefaults);

        return merged;
    }

    /**
     * Get the root directory from options.
     * Falls back to options.cwd.
     * Falls back to process.cwd
     * @param options a bsconfig object
     */
    public getRootDir(options: BsConfig) {
        if (!options) {
            throw new Error('Options is required');
        }
        let cwd = options.cwd;
        cwd = cwd ? cwd : process.cwd();
        let rootDir = options.rootDir ? options.rootDir : cwd;

        rootDir = path.resolve(cwd, rootDir);

        return rootDir;
    }

    /**
     * Given a list of callables as a dictionary indexed by their full name (namespace included, transpiled to underscore-separated.
     */
    public getCallableContainersByLowerName(callables: CallableContainer[]): CallableContainerMap {
        //find duplicate functions
        const result = new Map<string, CallableContainer[]>();

        for (let callableContainer of callables) {
            let lowerName = callableContainer.callable.getName(ParseMode.BrightScript).toLowerCase();

            //create a new array for this name
            const list = result.get(lowerName);
            if (list) {
                list.push(callableContainer);
            } else {
                result.set(lowerName, [callableContainer]);
            }
        }
        return result;
    }

    /**
     * Split a file by newline characters (LF or CRLF)
     */
    public getLines(text: string) {
        return text.split(/\r?\n/);
    }

    /**
     * Given an absolute path to a source file, and a target path,
     * compute the pkg path for the target relative to the source file's location
     */
    public getPkgPathFromTarget(containingFilePathAbsolute: string, targetPath: string) {
        // https://regex101.com/r/w7CG2N/1
        const regexp = /^(?:pkg|libpkg):(\/)?/i;
        const [fullScheme, slash] = regexp.exec(targetPath) ?? [];
        //if the target starts with 'pkg:' or 'libpkg:' then it's an absolute path. Return as is
        if (slash) {
            targetPath = targetPath.substring(fullScheme.length);
            if (targetPath === '') {
                return null;
            } else {
                return path.normalize(targetPath);
            }
        }
        //if the path is exactly `pkg:` or `libpkg:`
        if (targetPath === fullScheme && !slash) {
            return null;
        }

        //remove the filename
        let containingFolder = path.normalize(path.dirname(containingFilePathAbsolute));
        //start with the containing folder, split by slash
        let result = containingFolder.split(path.sep);

        //split on slash
        let targetParts = path.normalize(targetPath).split(path.sep);

        for (let part of targetParts) {
            if (part === '' || part === '.') {
                //do nothing, it means current directory
                continue;
            }
            if (part === '..') {
                //go up one directory
                result.pop();
            } else {
                result.push(part);
            }
        }
        return result.join(path.sep);
    }

    /**
     * Compute the relative path from the source file to the target file
     * @param pkgSrcPath  - the absolute path to the source, where cwd is the package location
     * @param pkgTargetPath  - the absolute path to the target, where cwd is the package location
     */
    public getRelativePath(pkgSrcPath: string, pkgTargetPath: string) {
        pkgSrcPath = path.normalize(pkgSrcPath);
        pkgTargetPath = path.normalize(pkgTargetPath);

        //break by path separator
        let sourceParts = pkgSrcPath.split(path.sep);
        let targetParts = pkgTargetPath.split(path.sep);

        let commonParts = [] as string[];
        //find their common root
        for (let i = 0; i < targetParts.length; i++) {
            if (targetParts[i].toLowerCase() === sourceParts[i].toLowerCase()) {
                commonParts.push(targetParts[i]);
            } else {
                //we found a non-matching part...so no more commonalities past this point
                break;
            }
        }

        //throw out the common parts from both sets
        sourceParts.splice(0, commonParts.length);
        targetParts.splice(0, commonParts.length);

        //throw out the filename part of source
        sourceParts.splice(sourceParts.length - 1, 1);
        //start out by adding updir paths for each remaining source part
        let resultParts = sourceParts.map(() => '..');

        //now add every target part
        resultParts = [...resultParts, ...targetParts];
        return path.join(...resultParts);
    }

    /**
     * Walks left in a DottedGetExpression and returns a VariableExpression if found, or undefined if not found
     */
    public findBeginningVariableExpression(dottedGet: DottedGetExpression): VariableExpression | undefined {
        let left: any = dottedGet;
        while (left) {
            if (isVariableExpression(left)) {
                return left;
            } else if (isDottedGetExpression(left)) {
                left = left.obj;
            } else {
                break;
            }
        }
    }

    /**
     * Do `a` and `b` overlap by at least one character. This returns false if they are at the edges. Here's some examples:
     * ```
     * | true | true | true | true | true | false | false | false | false |
     * |------|------|------|------|------|-------|-------|-------|-------|
     * | aa   |  aaa |  aaa | aaa  |  a   |  aa   |    aa | a     |     a |
     * |  bbb | bb   |  bbb |  b   | bbb  |    bb |  bb   |     b | a     |
     * ```
     */
    public rangesIntersect(a: Range | undefined, b: Range | undefined) {
        //stop if the either range is misisng
        if (!a || !b) {
            return false;
        }

        // Check if `a` is before `b`
        if (a.end.line < b.start.line || (a.end.line === b.start.line && a.end.character <= b.start.character)) {
            return false;
        }

        // Check if `b` is before `a`
        if (b.end.line < a.start.line || (b.end.line === a.start.line && b.end.character <= a.start.character)) {
            return false;
        }

        // These ranges must intersect
        return true;
    }

    /**
     * Do `a` and `b` overlap by at least one character or touch at the edges
     * ```
     * | true | true | true | true | true | true  | true  | false | false |
     * |------|------|------|------|------|-------|-------|-------|-------|
     * | aa   |  aaa |  aaa | aaa  |  a   |  aa   |    aa | a     |     a |
     * |  bbb | bb   |  bbb |  b   | bbb  |    bb |  bb   |     b | a     |
     * ```
     */
    public rangesIntersectOrTouch(a: Range | undefined, b: Range | undefined) {
        //stop if the either range is misisng
        if (!a || !b) {
            return false;
        }
        // Check if `a` is before `b`
        if (a.end.line < b.start.line || (a.end.line === b.start.line && a.end.character < b.start.character)) {
            return false;
        }

        // Check if `b` is before `a`
        if (b.end.line < a.start.line || (b.end.line === a.start.line && b.end.character < a.start.character)) {
            return false;
        }

        // These ranges must intersect
        return true;
    }

    /**
     * Test if `position` is in `range`. If the position is at the edges, will return true.
     * Adapted from core vscode
     */
    public rangeContains(range: Range | undefined, position: Position | undefined) {
        return this.comparePositionToRange(position, range) === 0;
    }

    public comparePositionToRange(position: Position | undefined, range: Range | undefined) {
        //stop if the either range is misisng
        if (!position || !range) {
            return 0;
        }

        if (position.line < range.start.line || (position.line === range.start.line && position.character < range.start.character)) {
            return -1;
        }
        if (position.line > range.end.line || (position.line === range.end.line && position.character > range.end.character)) {
            return 1;
        }
        return 0;
    }

    /**
     * Parse an xml file and get back a javascript object containing its results
     */
    public parseXml(text: string) {
        return new Promise<any>((resolve, reject) => {
            xml2js.parseString(text, (err, data) => {
                if (err) {
                    reject(err);
                } else {
                    resolve(data);
                }
            });
        });
    }

    public propertyCount(object: Record<string, unknown>) {
        let count = 0;
        for (let key in object) {
            if (object.hasOwnProperty(key)) {
                count++;
            }
        }
        return count;
    }

    public padLeft(subject: string, totalLength: number, char: string) {
        totalLength = totalLength > 1000 ? 1000 : totalLength;
        while (subject.length < totalLength) {
            subject = char + subject;
        }
        return subject;
    }

    /**
     * Given a URI, convert that to a regular fs path
     */
    public uriToPath(uri: string) {
        let parsedPath = URI.parse(uri).fsPath;

        //Uri annoyingly coverts all drive letters to lower case...so this will bring back whatever case it came in as
        let match = /\/\/\/([a-z]:)/i.exec(uri);
        if (match) {
            let originalDriveCasing = match[1];
            parsedPath = originalDriveCasing + parsedPath.substring(2);
        }
        const normalizedPath = path.normalize(parsedPath);
        return normalizedPath;
    }

    /**
     * Force the drive letter to lower case
     */
    public driveLetterToLower(fullPath: string) {
        if (fullPath) {
            let firstCharCode = fullPath.charCodeAt(0);
            if (
                //is upper case A-Z
                firstCharCode >= 65 && firstCharCode <= 90 &&
                //next char is colon
                fullPath[1] === ':'
            ) {
                fullPath = fullPath[0].toLowerCase() + fullPath.substring(1);
            }
        }
        return fullPath;
    }

    /**
     * Replace the first instance of `search` in `subject` with `replacement`
     */
    public replaceCaseInsensitive(subject: string, search: string, replacement: string) {
        let idx = subject.toLowerCase().indexOf(search.toLowerCase());
        if (idx > -1) {
            let result = subject.substring(0, idx) + replacement + subject.substring(idx + search.length);
            return result;
        } else {
            return subject;
        }
    }

    /**
     * Determine if two arrays containing primitive values are equal.
     * This considers order and compares by equality.
     */
    public areArraysEqual(arr1: any[], arr2: any[]) {
        if (arr1.length !== arr2.length) {
            return false;
        }
        for (let i = 0; i < arr1.length; i++) {
            if (arr1[i] !== arr2[i]) {
                return false;
            }
        }
        return true;
    }

    /**
     * Given a file path, convert it to a URI string
     */
    public pathToUri(filePath: string) {
        return URI.file(filePath).toString();
    }

    /**
     * Get the outDir from options, taking into account cwd and absolute outFile paths
     */
    public getOutDir(options: FinalizedBsConfig) {
        options = this.normalizeConfig(options);
        let cwd = path.normalize(options.cwd ? options.cwd : process.cwd());
        if (path.isAbsolute(options.outFile)) {
            return path.dirname(options.outFile);
        } else {
            return path.normalize(path.join(cwd, path.dirname(options.outFile)));
        }
    }

    /**
     * Get paths to all files on disc that match this project's source list
     */
    public async getFilePaths(options: FinalizedBsConfig) {
        let rootDir = this.getRootDir(options);

        let files = await rokuDeploy.getFilePaths(options.files, rootDir);
        return files;
    }

    /**
     * Given a path to a brs file, compute the path to a theoretical d.bs file.
     * Only `.brs` files can have typedef path, so return undefined for everything else
     */
    public getTypedefPath(brsSrcPath: string) {
        const typedefPath = brsSrcPath
            .replace(/\.brs$/i, '.d.bs')
            .toLowerCase();

        if (typedefPath.endsWith('.d.bs')) {
            return typedefPath;
        } else {
            return undefined;
        }
    }

    /**
     * Determine whether this diagnostic should be supressed or not, based on brs comment-flags
     */
    public diagnosticIsSuppressed(diagnostic: BsDiagnostic) {
        const diagnosticCode = typeof diagnostic.code === 'string' ? diagnostic.code.toLowerCase() : diagnostic.code;
        for (let flag of diagnostic.file?.commentFlags ?? []) {
            //this diagnostic is affected by this flag
            if (diagnostic.range && this.rangeContains(flag.affectedRange, diagnostic.range.start)) {
                //if the flag acts upon this diagnostic's code
                if (flag.codes === null || (diagnosticCode !== undefined && flag.codes.includes(diagnosticCode))) {
                    return true;
                }
            }
        }
    }

    /**
     * Walks up the chain to find the closest bsconfig.json file
     */
    public async findClosestConfigFile(currentPath: string): Promise<string | undefined> {
        //make the path absolute
        currentPath = path.resolve(
            path.normalize(
                currentPath
            )
        );

        let previousPath: string | undefined;
        //using ../ on the root of the drive results in the same file path, so that's how we know we reached the top
        while (previousPath !== currentPath) {
            previousPath = currentPath;

            let bsPath = path.join(currentPath, 'bsconfig.json');
            let brsPath = path.join(currentPath, 'brsconfig.json');
            if (await this.pathExists(bsPath)) {
                return bsPath;
            } else if (await this.pathExists(brsPath)) {
                return brsPath;
            } else {
                //walk upwards one directory
                currentPath = path.resolve(path.join(currentPath, '../'));
            }
        }
        //got to the root path, no config file exists
    }

    /**
     * Set a timeout for the specified milliseconds, and resolve the promise once the timeout is finished.
     * @param milliseconds the minimum number of milliseconds to sleep for
     */
    public sleep(milliseconds: number) {
        return new Promise((resolve) => {
            //if milliseconds is 0, don't actually timeout (improves unit test throughput)
            if (milliseconds === 0) {
                process.nextTick(resolve);
            } else {
                setTimeout(resolve, milliseconds);
            }
        });
    }

    /**
     * Given an array, map and then flatten
     * @param array the array to flatMap over
     * @param callback a function that is called for every array item
     */
    public flatMap<T, R>(array: T[], callback: (arg: T) => R[]): R[] {
        return Array.prototype.concat.apply([], array.map(callback));
    }

    /**
     * Determines if the position is greater than the range. This means
     * the position does not touch the range, and has a position greater than the end
     * of the range. A position that touches the last line/char of a range is considered greater
     * than the range, because the `range.end` is EXclusive
     */
    public positionIsGreaterThanRange(position: Position, range: Range) {

        //if the position is a higher line than the range
        if (position.line > range.end.line) {
            return true;
        } else if (position.line < range.end.line) {
            return false;
        }
        //they are on the same line

        //if the position's char is greater than or equal to the range's
        if (position.character >= range.end.character) {
            return true;
        } else {
            return false;
        }
    }

    /**
     * Get a location object back by extracting location information from other objects that contain location
     */
    public getRange(startObj: { range: Range }, endObj: { range: Range }): Range {
        if (!startObj?.range || !endObj?.range) {
            return undefined;
        }
        return util.createRangeFromPositions(startObj.range?.start, endObj.range?.end);
    }

    /**
     * If the two items both start on the same line
     */
    public sameStartLine(first: { range: Range }, second: { range: Range }) {
        if (first && second && first.range.start.line === second.range.start.line) {
            return true;
        } else {
            return false;
        }
    }

    /**
     * If the two items have lines that touch
     */
<<<<<<< HEAD
    public linesTouch(first: { range: Range }, second: { range: Range }) {
        if (first && second && (
            first.range?.start.line === second.range?.start.line ||
            first.range?.start.line === second.range?.end.line ||
            first.range?.end.line === second.range?.start.line ||
            first.range?.end.line === second.range?.end.line
=======
    public linesTouch(first: { range?: Range | undefined }, second: { range?: Range | undefined }) {
        if (first && second && (first.range !== undefined) && (second.range !== undefined) && (
            first.range.start.line === second.range.start.line ||
            first.range.start.line === second.range.end.line ||
            first.range.end.line === second.range.start.line ||
            first.range.end.line === second.range.end.line
>>>>>>> aa92ceca
        )) {
            return true;
        } else {
            return false;
        }
    }

    /**
     * Given text with (or without) dots separating text, get the rightmost word.
     * (i.e. given "A.B.C", returns "C". or "B" returns "B because there's no dot)
     */
    public getTextAfterFinalDot(name: string) {
        if (name) {
            let parts = name.split('.');
            if (parts.length > 0) {
                return parts[parts.length - 1];
            }
        }
    }

    /**
     * Find a script import that the current position touches, or undefined if not found
     */
    public getScriptImportAtPosition(scriptImports: FileReference[], position: Position): FileReference | undefined {
        let scriptImport = scriptImports.find((x) => {
            return x.filePathRange &&
                x.filePathRange.start.line === position.line &&
                //column between start and end
                position.character >= x.filePathRange.start.character &&
                position.character <= x.filePathRange.end.character;
        });
        return scriptImport;
    }

    /**
     * Given the class name text, return a namespace-prefixed name.
     * If the name already has a period in it, or the namespaceName was not provided, return the class name as is.
     * If the name does not have a period, and a namespaceName was provided, return the class name prepended by the namespace name.
     * If no namespace is provided, return the `className` unchanged.
     */
    public getFullyQualifiedClassName(className: string, namespaceName?: string) {
        if (className?.includes('.') === false && namespaceName) {
            return `${namespaceName}.${className}`;
        } else {
            return className;
        }
    }

    public splitIntoLines(string: string) {
        return string.split(/\r?\n/g);
    }

    public getTextForRange(string: string | string[], range: Range): string {
        let lines: string[];
        if (Array.isArray(string)) {
            lines = string;
        } else {
            lines = this.splitIntoLines(string);
        }

        const start = range.start;
        const end = range.end;

        let endCharacter = end.character;
        // If lines are the same we need to subtract out our new starting position to make it work correctly
        if (start.line === end.line) {
            endCharacter -= start.character;
        }

        let rangeLines = [lines[start.line].substring(start.character)];
        for (let i = start.line + 1; i <= end.line; i++) {
            rangeLines.push(lines[i]);
        }
        const lastLine = rangeLines.pop();
        if (lastLine !== undefined) {
            rangeLines.push(lastLine.substring(0, endCharacter));
        }
        return rangeLines.join('\n');
    }

    /**
     * Helper for creating `Location` objects. Prefer using this function because vscode-languageserver's `Location.create()` is significantly slower at scale
     */
    public createLocation(uri: string, range: Range): Location {
        return {
            uri: uri,
            range: range
        };
    }

    /**
     * Helper for creating `Range` objects. Prefer using this function because vscode-languageserver's `Range.create()` is significantly slower
     */
    public createRange(startLine: number, startCharacter: number, endLine: number, endCharacter: number): Range {
        return {
            start: {
                line: startLine,
                character: startCharacter
            },
            end: {
                line: endLine,
                character: endCharacter
            }
        };
    }

    /**
     * Create a `Range` from two `Position`s
     */
    public createRangeFromPositions(startPosition: Position, endPosition: Position): Range {
        return {
            start: {
                line: startPosition.line,
                character: startPosition.character
            },
            end: {
                line: endPosition.line,
                character: endPosition.character
            }
        };
    }

    /**
     * Given a list of ranges, create a range that starts with the first non-null lefthand range, and ends with the first non-null
     * righthand range. Returns undefined if none of the items have a range.
     */
    public createBoundingRange(...locatables: Array<{ range?: Range } | null | undefined>): Range | undefined {
        let leftmostRange: Range | undefined;
        let rightmostRange: Range | undefined;

        for (let i = 0; i < locatables.length; i++) {
            //set the leftmost non-null-range item
            const left = locatables[i];
            //the range might be a getter, so access it exactly once
            const leftRange = left?.range;
            if (!leftmostRange && leftRange) {
                leftmostRange = leftRange;
            }

            //set the rightmost non-null-range item
            const right = locatables[locatables.length - 1 - i];
            //the range might be a getter, so access it exactly once
            const rightRange = right?.range;
            if (!rightmostRange && rightRange) {
                rightmostRange = rightRange;
            }

            //if we have both sides, quit
            if (leftmostRange && rightmostRange) {
                break;
            }
        }
        if (leftmostRange) {
            //if we don't have a rightmost range, use the leftmost range for both the start and end
            return this.createRangeFromPositions(
                leftmostRange.start,
                rightmostRange ? rightmostRange.end : leftmostRange.end);
        } else {
            return undefined;
        }
    }

    /**
     * Create a `Position` object. Prefer this over `Position.create` for performance reasons
     */
    public createPosition(line: number, character: number) {
        return {
            line: line,
            character: character
        };
    }

    /**
     * Convert a list of tokens into a string, including their leading whitespace
     */
    public tokensToString(tokens: Token[]) {
        let result = '';
        //skip iterating the final token
        for (let token of tokens) {
            result += token.leadingWhitespace + token.text;
        }
        return result;
    }

    /**
     * Convert a token into a BscType
     */
    public tokenToBscType(token: Token, allowCustomType = true) {
        // eslint-disable-next-line @typescript-eslint/switch-exhaustiveness-check
        switch (token.kind) {
            case TokenKind.Boolean:
                return new BooleanType(token.text);
            case TokenKind.True:
            case TokenKind.False:
                return new BooleanType();
            case TokenKind.Double:
                return new DoubleType(token.text);
            case TokenKind.DoubleLiteral:
                return new DoubleType();
            case TokenKind.Dynamic:
                return new DynamicType(token.text);
            case TokenKind.Float:
                return new FloatType(token.text);
            case TokenKind.FloatLiteral:
                return new FloatType();
            case TokenKind.Function:
                //TODO should there be a more generic function type without a signature that's assignable to all other function types?
                return new FunctionType(new DynamicType(token.text));
            case TokenKind.Integer:
                return new IntegerType(token.text);
            case TokenKind.IntegerLiteral:
                return new IntegerType();
            case TokenKind.Invalid:
                return new InvalidType(token.text);
            case TokenKind.LongInteger:
                return new LongIntegerType(token.text);
            case TokenKind.LongIntegerLiteral:
                return new LongIntegerType();
            case TokenKind.Object:
                return new ObjectType(token.text);
            case TokenKind.String:
                return new StringType(token.text);
            case TokenKind.StringLiteral:
            case TokenKind.TemplateStringExpressionBegin:
            case TokenKind.TemplateStringExpressionEnd:
            case TokenKind.TemplateStringQuasi:
                return new StringType();
            case TokenKind.Void:
                return new VoidType(token.text);
            case TokenKind.Identifier:
                switch (token.text.toLowerCase()) {
                    case 'boolean':
                        return new BooleanType(token.text);
                    case 'double':
                        return new DoubleType(token.text);
                    case 'float':
                        return new FloatType(token.text);
                    case 'function':
                        return new FunctionType(new DynamicType(token.text));
                    case 'integer':
                        return new IntegerType(token.text);
                    case 'invalid':
                        return new InvalidType(token.text);
                    case 'longinteger':
                        return new LongIntegerType(token.text);
                    case 'object':
                        return new ObjectType(token.text);
                    case 'string':
                        return new StringType(token.text);
                    case 'void':
                        return new VoidType(token.text);
                }
                if (allowCustomType) {
                    return new CustomType(token.text);
                }
        }
    }

    /**
     * Get the extension for the given file path. Basically the part after the final dot, except for
     * `d.bs` which is treated as single extension
     */
    public getExtension(filePath: string) {
        filePath = filePath.toLowerCase();
        if (filePath.endsWith('.d.bs')) {
            return '.d.bs';
        } else {
            const idx = filePath.lastIndexOf('.');
            if (idx > -1) {
                return filePath.substring(idx);
            }
        }
    }

    /**
     * Load and return the list of plugins
     */
    public loadPlugins(cwd: string, pathOrModules: string[], onError?: (pathOrModule: string, err: Error) => void): CompilerPlugin[] {
        const logger = new Logger();
        return pathOrModules.reduce<CompilerPlugin[]>((acc, pathOrModule) => {
            if (typeof pathOrModule === 'string') {
                try {
                    const loaded = requireRelative(pathOrModule, cwd);
                    const theExport: CompilerPlugin | CompilerPluginFactory = loaded.default ? loaded.default : loaded;

                    let plugin: CompilerPlugin | undefined;

                    // legacy plugins returned a plugin object. If we find that, then add a warning
                    if (typeof theExport === 'object') {
                        logger.warn(`Plugin "${pathOrModule}" was loaded as a singleton. Please contact the plugin author to update to the factory pattern.\n`);
                        plugin = theExport;

                        // the official plugin format is a factory function that returns a new instance of a plugin.
                    } else if (typeof theExport === 'function') {
                        plugin = theExport();
                    } else {
                        //this should never happen; somehow an invalid plugin has made it into here
                        throw new Error(`TILT: Encountered an invalid plugin: ${String(plugin)}`);
                    }

                    if (!plugin.name) {
                        plugin.name = pathOrModule;
                    }
                    acc.push(plugin);
                } catch (err: any) {
                    if (onError) {
                        onError(pathOrModule, err);
                    } else {
                        throw err;
                    }
                }
            }
            return acc;
        }, []);
    }

    /**
     * Gathers expressions, variables, and unique names from an expression.
     * This is mostly used for the ternary expression
     */
    public getExpressionInfo(expression: Expression): ExpressionInfo {
        const expressions = [expression];
        const variableExpressions = [] as VariableExpression[];
        const uniqueVarNames = new Set<string>();

        function expressionWalker(expression) {
            if (isExpression(expression)) {
                expressions.push(expression);
            }
            if (isVariableExpression(expression)) {
                variableExpressions.push(expression);
                uniqueVarNames.add(expression.name.text);
            }
        }

        // Collect all expressions. Most of these expressions are fairly small so this should be quick!
        // This should only be called during transpile time and only when we actually need it.
        expression?.walk(expressionWalker, {
            walkMode: WalkMode.visitExpressions
        });

        //handle the expression itself (for situations when expression is a VariableExpression)
        expressionWalker(expression);

        return { expressions: expressions, varExpressions: variableExpressions, uniqueVarNames: [...uniqueVarNames] };
    }


    /**
     * Create a SourceNode that maps every line to itself. Useful for creating maps for files
     * that haven't changed at all, but we still need the map
     */
    public simpleMap(source: string, src: string) {
        //create a source map from the original source code
        let chunks = [] as (SourceNode | string)[];
        let lines = src.split(/\r?\n/g);
        for (let lineIndex = 0; lineIndex < lines.length; lineIndex++) {
            let line = lines[lineIndex];
            chunks.push(
                lineIndex > 0 ? '\n' : '',
                new SourceNode(lineIndex + 1, 0, source, line)
            );
        }
        return new SourceNode(null, null, source, chunks);
    }

    /**
     * Creates a new SGAttribute object, but keeps the existing Range references (since those shouldn't ever get changed directly)
     */
    public cloneSGAttribute(attr: SGAttribute, value: string) {
        return {
            key: {
                text: attr.key.text,
                range: attr.range
            },
            value: {
                text: value,
                range: attr.value.range
            },
            range: attr.range
        } as SGAttribute;
    }

    /**
     * Converts a path into a standardized format (drive letter to lower, remove extra slashes, use single slash type, resolve relative parts, etc...)
     */
    public standardizePath(thePath: string) {
        return util.driveLetterToLower(
            rokuDeployStandardizePath(thePath)
        );
    }

    /**
     * Copy the version of bslib from local node_modules to the staging folder
     */
    public async copyBslibToStaging(stagingDir: string, bslibDestinationDir = 'source') {
        //copy bslib to the output directory
        await fsExtra.ensureDir(standardizePath(`${stagingDir}/${bslibDestinationDir}`));
        // eslint-disable-next-line
        const bslib = require('@rokucommunity/bslib');
        let source = bslib.source as string;

        //apply the `bslib_` prefix to the functions
        let match: RegExpExecArray | null;
        const positions = [] as number[];
        const regexp = /^(\s*(?:function|sub)\s+)([a-z0-9_]+)/mg;
        // eslint-disable-next-line no-cond-assign
        while (match = regexp.exec(source)) {
            positions.push(match.index + match[1].length);
        }

        for (let i = positions.length - 1; i >= 0; i--) {
            const position = positions[i];
            source = source.slice(0, position) + 'bslib_' + source.slice(position);
        }
        await fsExtra.writeFile(`${stagingDir}/${bslibDestinationDir}/bslib.brs`, source);
    }

    /**
     * Given a Diagnostic or BsDiagnostic, return a deep clone of the diagnostic.
     * @param diagnostic the diagnostic to clone
     * @param relatedInformationFallbackLocation a default location to use for all `relatedInformation` entries that are missing a location
     */
    public toDiagnostic(diagnostic: Diagnostic | BsDiagnostic, relatedInformationFallbackLocation: string): Diagnostic {
        return {
            severity: diagnostic.severity,
            range: diagnostic.range,
            message: diagnostic.message,
            relatedInformation: diagnostic.relatedInformation?.map(x => {

                //clone related information just in case a plugin added circular ref info here
                const clone = { ...x };
                if (!clone.location) {
                    // use the fallback location if available
                    if (relatedInformationFallbackLocation) {
                        clone.location = util.createLocation(relatedInformationFallbackLocation, diagnostic.range);
                    } else {
                        //remove this related information so it doesn't bring crash the language server
                        return undefined;
                    }
                }
                return clone;
                //filter out null relatedInformation items
            }).filter((x): x is DiagnosticRelatedInformation => Boolean(x)),
            code: diagnostic.code,
            source: 'brs'
        };
    }

    /**
     * Get the first locatable item found at the specified position
     * @param locatables an array of items that have a `range` property
     * @param position the position that the locatable must contain
     */
    public getFirstLocatableAt(locatables: Locatable[], position: Position) {
        for (let token of locatables) {
            if (util.rangeContains(token.range, position)) {
                return token;
            }
        }
    }

    /**
     * Sort an array of objects that have a Range
     */
    public sortByRange<T extends Locatable>(locatables: T[]) {
        //sort the tokens by range
        return locatables.sort((a, b) => {
            //start line
            if (a.range.start.line < b.range.start.line) {
                return -1;
            }
            if (a.range.start.line > b.range.start.line) {
                return 1;
            }
            //start char
            if (a.range.start.character < b.range.start.character) {
                return -1;
            }
            if (a.range.start.character > b.range.start.character) {
                return 1;
            }
            //end line
            if (a.range.end.line < b.range.end.line) {
                return -1;
            }
            if (a.range.end.line > b.range.end.line) {
                return 1;
            }
            //end char
            if (a.range.end.character < b.range.end.character) {
                return -1;
            } else if (a.range.end.character > b.range.end.character) {
                return 1;
            }
            return 0;
        });
    }

    /**
     * Split the given text and return ranges for each chunk.
     * Only works for single-line strings
     */
    public splitGetRange(separator: string, text: string, range: Range) {
        const chunks = text.split(separator);
        const result = [] as Array<{ text: string; range: Range }>;
        let offset = 0;
        for (let chunk of chunks) {
            //only keep nonzero chunks
            if (chunk.length > 0) {
                result.push({
                    text: chunk,
                    range: this.createRange(
                        range.start.line,
                        range.start.character + offset,
                        range.end.line,
                        range.start.character + offset + chunk.length
                    )
                });
            }
            offset += chunk.length + separator.length;
        }
        return result;
    }

    /**
     * Wrap the given code in a markdown code fence (with the language)
     */
    public mdFence(code: string, language = '') {
        return '```' + language + '\n' + code + '\n```';
    }

    /**
     * Gets each part of the dotted get.
     * @param node any ast expression
     * @returns an array of the parts of the dotted get. If not fully a dotted get, then returns undefined
     */
    public getAllDottedGetParts(node: Expression | Statement): Identifier[] | undefined {
        const parts: Identifier[] = [];
        let nextPart: AstNode | undefined = node;
        while (nextPart) {
            if (isAssignmentStatement(node)) {
                return [node.name];
            } else if (isDottedGetExpression(nextPart)) {
                parts.push(nextPart?.name);
                nextPart = nextPart.obj;
            } else if (isNamespacedVariableNameExpression(nextPart)) {
                nextPart = nextPart.expression;
            } else if (isVariableExpression(nextPart)) {
                parts.push(nextPart?.name);
                break;
            } else if (isFunctionParameterExpression(nextPart)) {
                return [nextPart.name];
            } else {
                //we found a non-DottedGet expression, so return because this whole operation is invalid.
                return undefined;
            }
        }
        return parts.reverse();
    }

    /**
     * Break an expression into each part.
     */
    public splitExpression(expression: Expression) {
        const parts: Expression[] = [expression];
        let nextPart = expression;
        while (nextPart) {
            if (isDottedGetExpression(nextPart) || isIndexedGetExpression(nextPart) || isXmlAttributeGetExpression(nextPart)) {
                nextPart = nextPart.obj;

            } else if (isCallExpression(nextPart) || isCallfuncExpression(nextPart)) {
                nextPart = nextPart.callee;

            } else if (isNamespacedVariableNameExpression(nextPart)) {
                nextPart = nextPart.expression;
            } else {
                break;
            }
            parts.unshift(nextPart);
        }
        return parts;
    }

    /**
     * Break an expression into each part, and return any VariableExpression or DottedGet expresisons from left-to-right.
     */
    public getDottedGetPath(expression: Expression): [VariableExpression, ...DottedGetExpression[]] {
        let parts: Expression[] = [];
        let nextPart = expression;
        while (nextPart) {
            if (isDottedGetExpression(nextPart)) {
                parts.unshift(nextPart);
                nextPart = nextPart.obj;

            } else if (isIndexedGetExpression(nextPart) || isXmlAttributeGetExpression(nextPart)) {
                nextPart = nextPart.obj;
                parts = [];

            } else if (isCallExpression(nextPart) || isCallfuncExpression(nextPart)) {
                nextPart = nextPart.callee;
                parts = [];

            } else if (isNewExpression(nextPart)) {
                nextPart = nextPart.call.callee;
                parts = [];

            } else if (isNamespacedVariableNameExpression(nextPart)) {
                nextPart = nextPart.expression;

            } else if (isVariableExpression(nextPart)) {
                parts.unshift(nextPart);
                break;
            } else {
                parts = [];
                break;
            }
        }
        return parts as any;
    }

    /**
     * Returns an integer if valid, or undefined. Eliminates checking for NaN
     */
    public parseInt(value: any) {
        const result = parseInt(value);
        if (!isNaN(result)) {
            return result;
        } else {
            return undefined;
        }
    }

    /**
     * Converts a range to a string in the format 1:2-3:4
     */
    public rangeToString(range: Range) {
        return `${range?.start?.line}:${range?.start?.character}-${range?.end?.line}:${range?.end?.character}`;
    }

    public validateTooDeepFile(file: (BrsFile | XmlFile)) {
        //find any files nested too deep
        let pkgPath = file.pkgPath ?? (file.pkgPath as any).toString();
        let rootFolder = pkgPath.replace(/^pkg:/, '').split(/[\\\/]/)[0].toLowerCase();

        if (isBrsFile(file) && rootFolder !== 'source') {
            return;
        }

        if (isXmlFile(file) && rootFolder !== 'components') {
            return;
        }

        let fileDepth = this.getParentDirectoryCount(pkgPath);
        if (fileDepth >= 8) {
            file.addDiagnostics([{
                ...DiagnosticMessages.detectedTooDeepFileSource(fileDepth),
                file: file,
                range: this.createRange(0, 0, 0, Number.MAX_VALUE)
            }]);
        }
    }

    /**
     * Wraps SourceNode's constructor to be compatible with the TranspileResult type
     */
    public sourceNodeFromTranspileResult(
        line: number | null,
        column: number | null,
        source: string | null,
        chunks?: string | SourceNode | TranspileResult,
        name?: string
    ): SourceNode {
        // we can use a typecast rather than actually transforming the data because SourceNode
        // accepts a more permissive type than its typedef states
        return new SourceNode(line, column, source, chunks as any, name);
    }

    public isBuiltInType(typeName: string) {
        const typeNameLower = typeName.toLowerCase();
        if (typeNameLower.startsWith('rosgnode')) {
            // NOTE: this is unsafe and only used to avoid validation errors in backported v1 type syntax
            return true;
        }
        return components[typeNameLower] || interfaces[typeNameLower] || events[typeNameLower];
    }
}

/**
 * A tagged template literal function for standardizing the path. This has to be defined as standalone function since it's a tagged template literal function,
 * we can't use `object.tag` syntax.
 */
export function standardizePath(stringParts, ...expressions: any[]) {
    let result: string[] = [];
    for (let i = 0; i < stringParts.length; i++) {
        result.push(stringParts[i], expressions[i]);
    }
    return util.driveLetterToLower(
        rokuDeployStandardizePath(
            result.join('')
        )
    );
}

export let util = new Util();
export default util;<|MERGE_RESOLUTION|>--- conflicted
+++ resolved
@@ -863,21 +863,12 @@
     /**
      * If the two items have lines that touch
      */
-<<<<<<< HEAD
-    public linesTouch(first: { range: Range }, second: { range: Range }) {
-        if (first && second && (
-            first.range?.start.line === second.range?.start.line ||
-            first.range?.start.line === second.range?.end.line ||
-            first.range?.end.line === second.range?.start.line ||
-            first.range?.end.line === second.range?.end.line
-=======
     public linesTouch(first: { range?: Range | undefined }, second: { range?: Range | undefined }) {
         if (first && second && (first.range !== undefined) && (second.range !== undefined) && (
             first.range.start.line === second.range.start.line ||
             first.range.start.line === second.range.end.line ||
             first.range.end.line === second.range.start.line ||
             first.range.end.line === second.range.end.line
->>>>>>> aa92ceca
         )) {
             return true;
         } else {
