import * as fs from 'fs';
import * as fsExtra from 'fs-extra';
import type { ParseError } from 'jsonc-parser';
import { parse as parseJsonc, printParseErrorCode } from 'jsonc-parser';
import * as path from 'path';
import * as rokuDeploy from 'roku-deploy';
import type { Diagnostic, Position, Range } from 'vscode-languageserver';
import { URI } from 'vscode-uri';
import * as xml2js from 'xml2js';
import type { BsConfig } from './BsConfig';
import { DiagnosticMessages } from './DiagnosticMessages';
import type { CallableContainer, BsDiagnostic, FileReference, CallableContainerMap, CompilerPluginFactory, CompilerPlugin, ExpressionInfo, FunctionCall, CallableParam, TranspileResult } from './interfaces';
import { BooleanType } from './types/BooleanType';
import { DoubleType } from './types/DoubleType';
import { DynamicType } from './types/DynamicType';
import { FloatType } from './types/FloatType';
import { FunctionType } from './types/FunctionType';
import { IntegerType } from './types/IntegerType';
import { InvalidType } from './types/InvalidType';
import { LongIntegerType } from './types/LongIntegerType';
import { ObjectType } from './types/ObjectType';
import { StringType } from './types/StringType';
import { VoidType } from './types/VoidType';
import { ParseMode } from './parser/Parser';
import type { DottedGetExpression, Expression, NamespacedVariableNameExpression, VariableExpression } from './parser/Expression';
import { Logger, LogLevel } from './Logger';
import type { Locatable, Token } from './lexer/Token';
import { TokenKind } from './lexer/TokenKind';
import { isDottedGetExpression, isExpression, isVariableExpression } from './astUtils/reflection';
import { WalkMode } from './astUtils/visitors';
import { SourceNode } from 'source-map';
import { SGAttribute } from './parser/SGTypes';
import { LazyType } from './types/LazyType';
import type { BscType } from './types/BscType';
import { ArrayType } from './types/ArrayType';

export class Util {
    public clearConsole() {
        // process.stdout.write('\x1Bc');
    }

    /**
     * Determine if the file exists
     * @param filePath
     */
    public async pathExists(filePath: string | undefined) {
        if (!filePath) {
            return false;
        } else {
            return fsExtra.pathExists(filePath);
        }
    }

    /**
     * Determine if the file exists
     * @param filePath
     */
    public pathExistsSync(filePath: string | undefined) {
        if (!filePath) {
            return false;
        } else {
            return fsExtra.pathExistsSync(filePath);
        }
    }

    /**
     * Determine if this path is a directory
     */
    public isDirectorySync(dirPath: string | undefined) {
        return fs.existsSync(dirPath) && fs.lstatSync(dirPath).isDirectory();
    }

    /**
     * Given a pkg path of any kind, transform it to a roku-specific pkg path (i.e. "pkg:/some/path.brs")
     */
    public sanitizePkgPath(pkgPath: string) {
        pkgPath = pkgPath.replace(/\\/g, '/');
        //if there's no protocol, assume it's supposed to start with `pkg:/`
        if (!this.startsWithProtocol(pkgPath)) {
            pkgPath = 'pkg:/' + pkgPath;
        }
        return pkgPath;
    }

    /**
     * Determine if the given path starts with a protocol
     */
    public startsWithProtocol(path: string) {
        return !!/^[-a-z]+:\//i.exec(path);
    }

    /**
     * Given a path to a file/directory, replace all path separators with the current system's version.
     * @param filePath
     */
    public pathSepNormalize(filePath: string, separator?: string) {
        if (!filePath) {
            return filePath;
        }
        separator = separator ? separator : path.sep;
        return filePath.replace(/[\\/]+/g, separator);
    }

    /**
     * Find the path to the config file.
     * If the config file path doesn't exist
     * @param configFilePath
     */
    public getConfigFilePath(cwd?: string) {
        cwd = cwd ?? process.cwd();
        let configPath = path.join(cwd, 'bsconfig.json');
        //find the nearest config file path
        for (let i = 0; i < 100; i++) {
            if (this.pathExistsSync(configPath)) {
                return configPath;
            } else {
                let parentDirPath = path.dirname(path.dirname(configPath));
                configPath = path.join(parentDirPath, 'bsconfig.json');
            }
        }
    }

    public getRangeFromOffsetLength(text: string, offset: number, length: number) {
        let lineIndex = 0;
        let colIndex = 0;
        for (let i = 0; i < text.length; i++) {
            if (offset === i) {
                break;
            }
            let char = text[i];
            if (char === '\n' || (char === '\r' && text[i + 1] === '\n')) {
                lineIndex++;
                colIndex = 0;
                i++;
                continue;
            } else {
                colIndex++;
            }
        }
        return this.createRange(lineIndex, colIndex, lineIndex, colIndex + length);
    }

    /**
     * Load the contents of a config file.
     * If the file extends another config, this will load the base config as well.
     * @param configFilePath
     * @param parentProjectPaths
     */
    public loadConfigFile(configFilePath: string, parentProjectPaths?: string[], cwd = process.cwd()) {
        if (configFilePath) {
            //if the config file path starts with question mark, then it's optional. return undefined if it doesn't exist
            if (configFilePath.startsWith('?')) {
                //remove leading question mark
                configFilePath = configFilePath.substring(1);
                if (fsExtra.pathExistsSync(path.resolve(cwd, configFilePath)) === false) {
                    return undefined;
                }
            }
            //keep track of the inheritance chain
            parentProjectPaths = parentProjectPaths ? parentProjectPaths : [];
            configFilePath = path.resolve(cwd, configFilePath);
            if (parentProjectPaths?.includes(configFilePath)) {
                parentProjectPaths.push(configFilePath);
                parentProjectPaths.reverse();
                throw new Error('Circular dependency detected: "' + parentProjectPaths.join('" => ') + '"');
            }
            //load the project file
            let projectFileContents = fsExtra.readFileSync(configFilePath).toString();
            let parseErrors = [] as ParseError[];
            let projectConfig = parseJsonc(projectFileContents, parseErrors) as BsConfig;
            if (parseErrors.length > 0) {
                let err = parseErrors[0];
                let diagnostic = {
                    ...DiagnosticMessages.bsConfigJsonHasSyntaxErrors(printParseErrorCode(parseErrors[0].error)),
                    file: {
                        srcPath: configFilePath
                    },
                    range: this.getRangeFromOffsetLength(projectFileContents, err.offset, err.length)
                } as BsDiagnostic;
                throw diagnostic; //eslint-disable-line @typescript-eslint/no-throw-literal
            }
            this.resolvePluginPaths(projectConfig, configFilePath);

            let projectFileCwd = path.dirname(configFilePath);

            let result: BsConfig;
            //if the project has a base file, load it
            if (projectConfig && typeof projectConfig.extends === 'string') {
                let baseProjectConfig = this.loadConfigFile(projectConfig.extends, [...parentProjectPaths, configFilePath], projectFileCwd);
                //extend the base config with the current project settings
                result = { ...baseProjectConfig, ...projectConfig };
            } else {
                result = projectConfig;
                let ancestors = parentProjectPaths ? parentProjectPaths : [];
                ancestors.push(configFilePath);
                (result as any)._ancestors = parentProjectPaths;
            }

            //make any paths in the config absolute (relative to the CURRENT config file)
            if (result.outFile) {
                result.outFile = path.resolve(projectFileCwd, result.outFile);
            }
            if (result.rootDir) {
                result.rootDir = path.resolve(projectFileCwd, result.rootDir);
            }
            if (result.cwd) {
                result.cwd = path.resolve(projectFileCwd, result.cwd);
            }

            return result;
        }
    }

    /**
     * Relative paths to scripts in plugins should be resolved relatively to the bsconfig file
     * and de-duplicated
     * @param config Parsed configuration
     * @param configFilePath Path of the configuration file
     */
    public resolvePluginPaths(config: BsConfig, configFilePath: string) {
        if (config.plugins?.length > 0) {
            const relPath = path.dirname(configFilePath);
            const exists: Record<string, boolean> = {};
            config.plugins = config.plugins.map(p => {
                return p?.startsWith('.') ? path.resolve(relPath, p) : p;
            }).filter(p => {
                if (!p || exists[p]) {
                    return false;
                }
                exists[p] = true;
                return true;
            });
        }
    }

    /**
     * Do work within the scope of a changed current working directory
     * @param targetCwd
     * @param callback
     */
    public cwdWork<T>(targetCwd: string | null | undefined, callback: () => T) {
        let originalCwd = process.cwd();
        if (targetCwd) {
            process.chdir(targetCwd);
        }

        let result: T;
        let err;

        try {
            result = callback();
        } catch (e) {
            err = e;
        }

        if (targetCwd) {
            process.chdir(originalCwd);
        }

        if (err) {
            throw err;
        } else {
            return result;
        }
    }

    /**
     * Given a BsConfig object, start with defaults,
     * merge with bsconfig.json and the provided options.
     * @param config
     */
    public normalizeAndResolveConfig(config: BsConfig) {
        let result = this.normalizeConfig({});

        //if no options were provided, try to find a bsconfig.json file
        if (!config || !config.project) {
            result.project = this.getConfigFilePath(config?.cwd);
        } else {
            //use the config's project link
            result.project = config.project;
        }
        if (result.project) {
            let configFile = this.loadConfigFile(result.project, null, config?.cwd);
            result = Object.assign(result, configFile);
        }

        //override the defaults with the specified options
        result = Object.assign(result, config);

        return result;
    }

    /**
     * Set defaults for any missing items
     * @param config
     */
    public normalizeConfig(config: BsConfig) {
        config = config || {} as BsConfig;
        config.deploy = config.deploy === true ? true : false;
        //use default options from rokuDeploy
        config.files = config.files ?? rokuDeploy.getOptions().files;
        config.createPackage = config.createPackage === false ? false : true;
        let rootFolderName = path.basename(process.cwd());
        config.outFile = config.outFile ?? `./out/${rootFolderName}.zip`;
        config.sourceMap = config.sourceMap === true;
        config.username = config.username ?? 'rokudev';
        config.watch = config.watch === true ? true : false;
        config.emitFullPaths = config.emitFullPaths === true ? true : false;
        config.retainStagingFolder = config.retainStagingFolder === true ? true : false;
        config.copyToStaging = config.copyToStaging === false ? false : true;
        config.ignoreErrorCodes = config.ignoreErrorCodes ?? [];
        config.diagnosticFilters = config.diagnosticFilters ?? [];
        config.plugins = config.plugins ?? [];
        config.autoImportComponentScript = config.autoImportComponentScript === true ? true : false;
        config.showDiagnosticsInConsole = config.showDiagnosticsInConsole === false ? false : true;
        config.sourceRoot = config.sourceRoot ? standardizePath(config.sourceRoot) : undefined;
        config.cwd = config.cwd ?? process.cwd();
        config.emitDefinitions = config.emitDefinitions === true ? true : false;
        if (typeof config.logLevel === 'string') {
            config.logLevel = LogLevel[(config.logLevel as string).toLowerCase()];
        }
        config.logLevel = config.logLevel ?? LogLevel.log;
        return config;
    }

    /**
     * Get the root directory from options.
     * Falls back to options.cwd.
     * Falls back to process.cwd
     * @param options
     */
    public getRootDir(options: BsConfig) {
        if (!options) {
            throw new Error('Options is required');
        }
        let cwd = options.cwd;
        cwd = cwd ? cwd : process.cwd();
        let rootDir = options.rootDir ? options.rootDir : cwd;

        rootDir = path.resolve(cwd, rootDir);

        return rootDir;
    }

    /**
     * Format a string with placeholders replaced by argument indexes
     * @param subject
     * @param params
     */
    public stringFormat(subject: string, ...args) {
        return subject.replace(/{(\d+)}/g, (match, num) => {
            return typeof args[num] !== 'undefined' ? args[num] : match;
        });
    }

    /**
     * Given a list of callables as a dictionary indexed by their full name (namespace included, transpiled to underscore-separated.
     * @param callables
     */
    public getCallableContainersByLowerName(callables: CallableContainer[]): CallableContainerMap {
        //find duplicate functions
        const result = new Map<string, CallableContainer[]>();

        for (let callableContainer of callables) {
            let lowerName = callableContainer.callable.getName(ParseMode.BrightScript).toLowerCase();

            //create a new array for this name
            const list = result.get(lowerName);
            if (list) {
                list.push(callableContainer);
            } else {
                result.set(lowerName, [callableContainer]);
            }
        }
        return result;
    }

    /**
     * Split a file by newline characters (LF or CRLF)
     * @param text
     */
    public getLines(text: string) {
        return text.split(/\r?\n/);
    }

    /**
     * Compute the pkg path for the target relative to the source file's location
     * @param sourcePkgPath The pkgPath of the file that contains the target path
     * @param targetPath a full pkgPath, or a path relative to the containing file
     */
    public getPkgPathFromTarget(sourcePkgPath: string, targetPath: string) {
        const [protocol] = /^[-a-z0-9_]+:\/?/i.exec(targetPath) ?? [];

        //if the target path is only a file protocol (with or without the trailing slash such as `pkg:` or `pkg:/`), nothing more can be done
        if (targetPath?.length === protocol?.length) {
            return null;
        }
        //if the target starts with 'pkg:', return as-is
        if (protocol) {
            return targetPath;
        }

        //start with the containing folder, split by slash
        const containingFolder = path.posix.normalize(path.dirname(sourcePkgPath));
        let result = containingFolder.split(/[\\/]/);

        //split on slash
        let targetParts = path.posix.normalize(targetPath).split(/[\\/]/);

        for (let part of targetParts) {
            if (part === '' || part === '.') {
                //do nothing, it means current directory
                continue;
            }
            if (part === '..') {
                //go up one directory
                result.pop();
            } else {
                result.push(part);
            }
        }
        return result.join('/');
    }

    /**
     * Compute the relative path from the source file to the target file
     * @param pkgSourcePathAbsolute  - the absolute path to the source relative to the package location
     * @param pkgTargetPathAbsolute  - the absolute path ro the target relative to the package location
     */
    public getRelativePath(pkgSourcePathAbsolute: string, pkgTargetPathAbsolute: string) {
        pkgSourcePathAbsolute = path.normalize(pkgSourcePathAbsolute);
        pkgTargetPathAbsolute = path.normalize(pkgTargetPathAbsolute);

        //break by path separator
        let sourceParts = pkgSourcePathAbsolute.split(path.sep);
        let targetParts = pkgTargetPathAbsolute.split(path.sep);

        let commonParts = [] as string[];
        //find their common root
        for (let i = 0; i < targetParts.length; i++) {
            if (targetParts[i].toLowerCase() === sourceParts[i].toLowerCase()) {
                commonParts.push(targetParts[i]);
            } else {
                //we found a non-matching part...so no more commonalities past this point
                break;
            }
        }

        //throw out the common parts from both sets
        sourceParts.splice(0, commonParts.length);
        targetParts.splice(0, commonParts.length);

        //throw out the filename part of source
        sourceParts.splice(sourceParts.length - 1, 1);
        //start out by adding updir paths for each remaining source part
        let resultParts = sourceParts.map(() => '..');

        //now add every target part
        resultParts = [...resultParts, ...targetParts];
        return path.join(...resultParts);
    }

    /**
     * Walks left in a DottedGetExpression and returns a VariableExpression if found, or undefined if not found
     */
    public findBeginningVariableExpression(dottedGet: DottedGetExpression): VariableExpression | undefined {
        let left: any = dottedGet;
        while (left) {
            if (isVariableExpression(left)) {
                return left;
            } else if (isDottedGetExpression(left)) {
                left = left.obj;
            } else {
                break;
            }
        }
    }

    /**
     * Does a touch b in any way?
     */
    public rangesIntersect(a: Range, b: Range) {
        // Check if `a` is before `b`
        if (a.end.line < b.start.line || (a.end.line === b.start.line && a.end.character <= b.start.character)) {
            return false;
        }

        // Check if `b` is before `a`
        if (b.end.line < a.start.line || (b.end.line === a.start.line && b.end.character <= a.start.character)) {
            return false;
        }

        // These ranges must intersect
        return true;
    }

    /**
     * Test if `position` is in `range`. If the position is at the edges, will return true.
     * Adapted from core vscode
     * @param range
     * @param position
     */
    public rangeContains(range: Range, position: Position) {
        return this.comparePositionToRange(position, range) === 0;
    }

    public comparePositionToRange(position: Position, range: Range) {
        if (position.line < range.start.line || (position.line === range.start.line && position.character < range.start.character)) {
            return -1;
        }
        if (position.line > range.end.line || (position.line === range.end.line && position.character > range.end.character)) {
            return 1;
        }
        return 0;
    }

    /**
     * Parse an xml file and get back a javascript object containing its results
     * @param text
     */
    public parseXml(text: string) {
        return new Promise<any>((resolve, reject) => {
            xml2js.parseString(text, (err, data) => {
                if (err) {
                    reject(err);
                } else {
                    resolve(data);
                }
            });
        });
    }

    public propertyCount(object: Record<string, unknown>) {
        let count = 0;
        for (let key in object) {
            if (object.hasOwnProperty(key)) {
                count++;
            }
        }
        return count;
    }

    public padLeft(subject: string, totalLength: number, char: string) {
        totalLength = totalLength > 1000 ? 1000 : totalLength;
        while (subject.length < totalLength) {
            subject = char + subject;
        }
        return subject;
    }

    /**
     * Given a URI, convert that to a regular fs path
     * @param uri
     */
    public uriToPath(uri: string) {
        let parsedPath = URI.parse(uri).fsPath;

        //Uri annoyingly coverts all drive letters to lower case...so this will bring back whatever case it came in as
        let match = /\/\/\/([a-z]:)/i.exec(uri);
        if (match) {
            let originalDriveCasing = match[1];
            parsedPath = originalDriveCasing + parsedPath.substring(2);
        }
        const normalizedPath = path.normalize(parsedPath);
        return normalizedPath;
    }

    /**
     * Force the drive letter to lower case
     * @param fullPath
     */
    public driveLetterToLower(fullPath: string) {
        if (fullPath) {
            let firstCharCode = fullPath.charCodeAt(0);
            if (
                //is upper case A-Z
                firstCharCode >= 65 && firstCharCode <= 90 &&
                //next char is colon
                fullPath[1] === ':'
            ) {
                fullPath = fullPath[0].toLowerCase() + fullPath.substring(1);
            }
        }
        return fullPath;
    }

    /**
     * Determine if two arrays containing primitive values are equal.
     * This considers order and compares by equality.
     */
    public areArraysEqual(arr1: any[], arr2: any[]) {
        if (arr1.length !== arr2.length) {
            return false;
        }
        for (let i = 0; i < arr1.length; i++) {
            if (arr1[i] !== arr2[i]) {
                return false;
            }
        }
        return true;
    }

    /**
     * Given a file path, convert it to a URI string
     * @param srcPath The absolute path to the source file on disk
     */
    public pathToUri(srcPath: string) {
        return URI.file(srcPath).toString();
    }

    /**
     * Get the outDir from options, taking into account cwd and absolute outFile paths
     * @param options
     */
    public getOutDir(options: BsConfig) {
        options = this.normalizeConfig(options);
        let cwd = path.normalize(options.cwd ? options.cwd : process.cwd());
        if (path.isAbsolute(options.outFile)) {
            return path.dirname(options.outFile);
        } else {
            return path.normalize(path.join(cwd, path.dirname(options.outFile)));
        }
    }

    /**
     * Get paths to all files on disc that match this project's source list
     */
    public async getFilePaths(options: BsConfig) {
        let rootDir = this.getRootDir(options);

        let files = await rokuDeploy.getFilePaths(options.files, rootDir);
        return files;
    }

    /**
     * Given a path to a brs file, compute the path to a theoretical d.bs file.
     * Only `.brs` files can have a typedef, so return undefined for everything else
     * @param brsSrcPath The absolute path to the .brs source file on disk
     */
    public getTypedefPath(brsSrcPath: string) {
        const typedefPath = brsSrcPath
            .replace(/\.brs$/i, '.d.bs')
            .toLowerCase();

        if (typedefPath.endsWith('.d.bs')) {
            return typedefPath;
        } else {
            return undefined;
        }
    }

    /**
     * Determine whether this diagnostic should be supressed or not, based on brs comment-flags
     * @param diagnostic
     */
    public diagnosticIsSuppressed(diagnostic: BsDiagnostic) {
        const diagnosticCode = typeof diagnostic.code === 'string' ? diagnostic.code.toLowerCase() : diagnostic.code;
        for (let flag of diagnostic.file?.commentFlags ?? []) {
            //this diagnostic is affected by this flag
            if (this.rangeContains(flag.affectedRange, diagnostic.range.start)) {
                //if the flag acts upon this diagnostic's code
                if (flag.codes === null || flag.codes.includes(diagnosticCode)) {
                    return true;
                }
            }
        }
    }

    /**
     * Walks up the chain
     * @param currentPath
     */
    public async findClosestConfigFile(currentPath: string) {
        //make the path absolute
        currentPath = path.resolve(
            path.normalize(
                currentPath
            )
        );

        let previousPath: string;
        //using ../ on the root of the drive results in the same file path, so that's how we know we reached the top
        while (previousPath !== currentPath) {
            previousPath = currentPath;

            let bsPath = path.join(currentPath, 'bsconfig.json');
            let brsPath = path.join(currentPath, 'brsconfig.json');
            if (await this.pathExists(bsPath)) {
                return bsPath;
            } else if (await this.pathExists(brsPath)) {
                return brsPath;
            } else {
                //walk upwards one directory
                currentPath = path.resolve(path.join(currentPath, '../'));
            }
        }
        //got to the root path, no config file exists
    }

    /**
     * Set a timeout for the specified milliseconds, and resolve the promise once the timeout is finished.
     * @param milliseconds
     */
    public sleep(milliseconds: number) {
        return new Promise((resolve) => {
            //if milliseconds is 0, don't actually timeout (improves unit test throughput)
            if (milliseconds === 0) {
                process.nextTick(resolve);
            } else {
                setTimeout(resolve, milliseconds);
            }
        });
    }

    /**
     * Given an array, map and then flatten
     * @param arr
     * @param cb
     */
    public flatMap<T, R>(array: T[], cb: (arg: T) => R) {
        return Array.prototype.concat.apply([], array.map(cb)) as never as R;
    }

    /**
     * Determines if the position is greater than the range. This means
     * the position does not touch the range, and has a position greater than the end
     * of the range. A position that touches the last line/char of a range is considered greater
     * than the range, because the `range.end` is EXclusive
     */
    public positionIsGreaterThanRange(position: Position, range: Range) {

        //if the position is a higher line than the range
        if (position.line > range.end.line) {
            return true;
        } else if (position.line < range.end.line) {
            return false;
        }
        //they are on the same line

        //if the position's char is greater than or equal to the range's
        if (position.character >= range.end.character) {
            return true;
        } else {
            return false;
        }
    }

    /**
     * Get a location object back by extracting location information from other objects that contain location
     */
    public getRange(startObj: { range: Range }, endObj: { range: Range }): Range {
        return util.createRangeFromPositions(startObj.range.start, endObj.range.end);
    }

    /**
     * If the two items both start on the same line
     */
    public sameStartLine(first: { range: Range }, second: { range: Range }) {
        if (first && second && first.range.start.line === second.range.start.line) {
            return true;
        } else {
            return false;
        }
    }

    /**
     * If the two items have lines that touch
     * @param first
     * @param second
     */
    public linesTouch(first: { range: Range }, second: { range: Range }) {
        if (first && second && (
            first.range.start.line === second.range.start.line ||
            first.range.start.line === second.range.end.line ||
            first.range.end.line === second.range.start.line ||
            first.range.end.line === second.range.end.line
        )) {
            return true;
        } else {
            return false;
        }
    }

    /**
     * Given text with (or without) dots separating text, get the rightmost word.
     * (i.e. given "A.B.C", returns "C". or "B" returns "B because there's no dot)
     */
    public getTextAfterFinalDot(name: string) {
        if (name) {
            let parts = name.split('.');
            if (parts.length > 0) {
                return parts[parts.length - 1];
            }
        }
    }

    /**
     * Find a script import that the current position touches, or undefined if not found
     */
    public getScriptImportAtPosition(scriptImports: FileReference[], position: Position) {
        let scriptImport = scriptImports.find((x) => {
            return x.filePathRange.start.line === position.line &&
                //column between start and end
                position.character >= x.filePathRange.start.character &&
                position.character <= x.filePathRange.end.character;
        });
        return scriptImport;
    }

    /**
     * Given the class name text, return a namespace-prefixed name.
     * If the name already has a period in it, or the namespaceName was not provided, return the class name as is.
     * If the name does not have a period, and a namespaceName was provided, return the class name prepended by the namespace name.
     * If no namespace is provided, return the `className` unchanged.
     */
    public getFullyQualifiedClassName(className: string, namespaceName?: string) {
        if (className?.includes('.') === false && namespaceName) {
            return `${namespaceName}.${className}`;
        } else {
            return className;
        }
    }

    public splitIntoLines(string: string) {
        return string.split(/\r?\n/g);
    }

    public getTextForRange(string: string | string[], range: Range) {
        let lines: string[];
        if (Array.isArray(string)) {
            lines = string;
        } else {
            lines = this.splitIntoLines(string);
        }

        const start = range.start;
        const end = range.end;

        let endCharacter = end.character;
        // If lines are the same we need to subtract out our new starting position to make it work correctly
        if (start.line === end.line) {
            endCharacter -= start.character;
        }

        let rangeLines = [lines[start.line].substring(start.character)];
        for (let i = start.line + 1; i <= end.line; i++) {
            rangeLines.push(lines[i]);
        }
        const lastLine = rangeLines.pop();
        rangeLines.push(lastLine.substring(0, endCharacter));
        return rangeLines.join('\n');
    }

    /**
     * Helper for creating `Range` objects. Prefer using this function because vscode-languageserver's `util.createRange()` is significantly slower
     */
    public createRange(startLine: number, startCharacter: number, endLine: number, endCharacter: number): Range {
        return {
            start: {
                line: startLine,
                character: startCharacter
            },
            end: {
                line: endLine,
                character: endCharacter
            }
        };
    }

    /**
     * Create a `Range` from two `Position`s
     */
    public createRangeFromPositions(startPosition: Position, endPosition: Position): Range {
        return {
            start: {
                line: startPosition.line,
                character: startPosition.character
            },
            end: {
                line: endPosition.line,
                character: endPosition.character
            }
        };
    }

    /**
     * Given a list of ranges, create a range that starts with the first non-null lefthand range, and ends with the first non-null
     * righthand range. Returns undefined if none of the items have a range.
     */
    public createBoundingRange(...locatables: Array<{ range?: Range }>) {
        let leftmost: { range?: Range };
        let rightmost: { range?: Range };

        for (let i = 0; i < locatables.length; i++) {
            //set the leftmost non-null-range item
            const left = locatables[i];
            if (!leftmost && left?.range) {
                leftmost = left;
            }

            //set the rightmost non-null-range item
            const right = locatables[locatables.length - 1 - i];
            if (!rightmost && right?.range) {
                rightmost = right;
            }

            //if we have both sides, quit
            if (leftmost && rightmost) {
                break;
            }
        }
        if (leftmost) {
            return this.createRangeFromPositions(leftmost.range.start, rightmost.range.end);
        } else {
            return undefined;
        }
    }

    /**
     * Create a `Position` object. Prefer this over `Position.create` for performance reasons
     */
    public createPosition(line: number, character: number) {
        return {
            line: line,
            character: character
        };
    }

    /**
     * Convert a list of tokens into a string, including their leading whitespace
     */
    public tokensToString(tokens: Token[]) {
        let result = '';
        //skip iterating the final token
        for (let i = 0; i < tokens.length; i++) {
            let token = tokens[i];
            result += token.leadingWhitespace + token.text;
        }
        return result;
    }

    /**
     * Convert a token into a BscType
     */
    public tokenToBscType(token: Token, allowBrighterscriptTypes = true, currentNamespaceName?: NamespacedVariableNameExpression) {
        if (!token) {
            return new DynamicType();
        }
        // eslint-disable-next-line @typescript-eslint/switch-exhaustiveness-check
        switch (token.kind) {
            case TokenKind.Boolean:
            case TokenKind.True:
            case TokenKind.False:
                return new BooleanType();
            case TokenKind.Double:
            case TokenKind.DoubleLiteral:
                return new DoubleType();
            case TokenKind.Dynamic:
                return new DynamicType();
            case TokenKind.Float:
            case TokenKind.FloatLiteral:
                return new FloatType();
            case TokenKind.Function:
                //TODO should there be a more generic function type without a signature that's assignable to all other function types?
                return new FunctionType(new DynamicType());
            case TokenKind.Integer:
            case TokenKind.IntegerLiteral:
                return new IntegerType();
            case TokenKind.Invalid:
                return new InvalidType();
            case TokenKind.LongInteger:
            case TokenKind.LongIntegerLiteral:
                return new LongIntegerType();
            case TokenKind.Object:
                return new ObjectType();
            case TokenKind.String:
            case TokenKind.StringLiteral:
            case TokenKind.TemplateStringExpressionBegin:
            case TokenKind.TemplateStringExpressionEnd:
            case TokenKind.TemplateStringQuasi:
                return new StringType();
            case TokenKind.Void:
                return new VoidType();
            case TokenKind.Identifier:
                let tokenText = token.text.replace(/\s/g, '').toLowerCase();
                // regular expression to find a type with optional pair of square brackets afterwards
                const regex = /([\w._]+)(\[\]){0,1}/;
                const found = regex.exec(tokenText);
                const typeText = found[1] ?? tokenText;
                const isArray = !!found[2];
                let typeClass: BscType;
                switch (typeText) {
                    case 'boolean':
                        typeClass = new BooleanType();
                        break;
                    case 'double':
                        typeClass = new DoubleType();
                        break;
                    case 'float':
                        typeClass = new FloatType();
                        break;
                    case 'function':
                        typeClass = new FunctionType(new DynamicType());
                        break;
                    case 'integer':
                        typeClass = new IntegerType();
                        break;
                    case 'invalid':
                        typeClass = new InvalidType();
                        break;
                    case 'longinteger':
                        typeClass = new LongIntegerType();
                        break;
                    case 'object':
                        typeClass = new ObjectType();
                        break;
                    case 'string':
                        typeClass = new StringType();
                        break;
                    case 'void':
                        typeClass = new VoidType();
                        break;
                    case 'dynamic':
                        typeClass = new DynamicType();
                        break;
                }
                if (!typeClass && allowBrighterscriptTypes) {
                    typeClass = new LazyType((context) => {
                        return context?.scope?.getClass(typeText, currentNamespaceName?.getName())?.getCustomType();
                    });

                }
                // TODO: Can Arrays be of inner type invalid or void?

                // If this token denotes an array (e.g. ends in `[]`) then may it an array with correct inner type
                if (allowBrighterscriptTypes && isArray) {
                    typeClass = new ArrayType(typeClass);
                } else if (!allowBrighterscriptTypes && isArray) {
                    // we shouldn't allow array types to be defined when not in Brighterscript mode
                    // so a type like `string[]` wouldn't be defined
                    return undefined;
                }
                return typeClass;
        }
    }

    /**
     * Get the extension for the given file path. Basically the part after the final dot, except for
     * `d.bs` which is treated as single extension
     */
    public getExtension(filePath: string) {
        filePath = filePath.toLowerCase();
        if (filePath.endsWith('.d.bs')) {
            return '.d.bs';
        } else {
            const idx = filePath.lastIndexOf('.');
            if (idx > -1) {
                return filePath.substring(idx);
            }
        }
    }

    /**
     * Load and return the list of plugins
     */
    public loadPlugins(cwd: string, pathOrModules: string[], onError?: (pathOrModule: string, err: Error) => void) {
        const logger = new Logger();
        return pathOrModules.reduce<CompilerPlugin[]>((acc, pathOrModule) => {
            if (typeof pathOrModule === 'string') {
                try {
                    const loaded = this.resolveRequire(cwd, pathOrModule);
                    const theExport: CompilerPlugin | CompilerPluginFactory = loaded.default ? loaded.default : loaded;

                    let plugin: CompilerPlugin;

                    // legacy plugins returned a plugin object. If we find that, then add a warning
                    if (typeof theExport === 'object') {
                        logger.warn(`Plugin "${pathOrModule}" was loaded as a singleton. Please contact the plugin author to update to the factory pattern.\n`);
                        plugin = theExport;

                        // the official plugin format is a factory function that returns a new instance of a plugin.
                    } else if (typeof theExport === 'function') {
                        plugin = theExport();
                    }

                    if (!plugin.name) {
                        plugin.name = pathOrModule;
                    }
                    acc.push(plugin);
                } catch (err: any) {
                    if (onError) {
                        onError(pathOrModule, err);
                    } else {
                        throw err;
                    }
                }
            }
            return acc;
        }, []);
    }

    public resolveRequire(cwd: string, pathOrModule: string) {
        let target = pathOrModule;
        if (!path.isAbsolute(pathOrModule)) {
            const localPath = path.resolve(cwd, pathOrModule);
            if (fs.existsSync(localPath)) {
                target = localPath;
            } else {
                const modulePath = path.resolve(cwd, 'node_modules', pathOrModule);
                if (fs.existsSync(modulePath)) {
                    target = modulePath;
                }
            }
        }
        // eslint-disable-next-line
        return require(target);
    }

    /**
     * Gathers expressions, variables, and unique names from an expression.
     * This is mostly used for the ternary expression
     */
    public getExpressionInfo(expression: Expression): ExpressionInfo {
        const expressions = [expression];
        const variableExpressions = [] as VariableExpression[];
        const uniqueVarNames = new Set<string>();

        function expressionWalker(expression) {
            if (isExpression(expression)) {
                expressions.push(expression);
            }
            if (isVariableExpression(expression)) {
                variableExpressions.push(expression);
                uniqueVarNames.add(expression.name.text);
            }
        }

        // Collect all expressions. Most of these expressions are fairly small so this should be quick!
        // This should only be called during transpile time and only when we actually need it.
        expression?.walk(expressionWalker, {
            walkMode: WalkMode.visitExpressions
        });

        //handle the expression itself (for situations when expression is a VariableExpression)
        expressionWalker(expression);

        return { expressions: expressions, varExpressions: variableExpressions, uniqueVarNames: [...uniqueVarNames] };
    }


    /**
     * Create a SourceNode that maps every line to itself. Useful for creating maps for files
     * that haven't changed at all, but we still need the map
     */
    public simpleMap(source: string, src: string) {
        //create a source map from the original source code
        let chunks = [] as (SourceNode | string)[];
        let lines = src.split(/\r?\n/g);
        for (let lineIndex = 0; lineIndex < lines.length; lineIndex++) {
            let line = lines[lineIndex];
            chunks.push(
                lineIndex > 0 ? '\n' : '',
                new SourceNode(lineIndex + 1, 0, source, line)
            );
        }
        return new SourceNode(null, null, source, chunks);
    }

    /**
     * Creates a new SGAttribute object, but keeps the existing Range references (since those should be immutable)
     */
    public cloneSGAttribute(attr: SGAttribute, value: string) {
        return new SGAttribute(
            { text: attr.tokens.key.text, range: attr.range },
            { text: '=' },
            { text: '"' },
            { text: value, range: attr.tokens.value.range },
            { text: '"' }
        );
    }

    /**
     * Shorthand for creating a new source node
     */
    public sourceNode(source: string, locatable: { range: Range }, code: string | SourceNode | TranspileResult): SourceNode | undefined {
        if (code !== undefined) {
            const node = new SourceNode(
                null,
                null,
                source,
                code
            );
            if (locatable.range) {
                //convert 0-based Range line to 1-based SourceNode line
                node.line = locatable.range.start.line + 1;
                //SourceNode columns are 0-based so no conversion necessary
                node.column = locatable.range.start.character;
            }
            return node;
        }
    }

    /**
     * Remove leading simple protocols from a path (if present)
     */
    public removeProtocol(pkgPath: string) {
        let match = /^[-a-z_]+:\//.exec(pkgPath);
        if (match) {
            return pkgPath.substring(match[0].length);
        } else {
            return pkgPath;
        }
    }

    public standardizePath(thePath: string) {
        return util.driveLetterToLower(
            rokuDeploy.standardizePath(thePath)
        );
    }

    /*
     * Copy the version of bslib from local node_modules to the staging folder
     */
    public async copyBslibToStaging(stagingDir: string) {
        //copy bslib to the output directory
        await fsExtra.ensureDir(standardizePath(`${stagingDir}/source`));
        // eslint-disable-next-line
        const bslib = require('@rokucommunity/bslib');
        let source = bslib.source as string;

        //apply the `bslib_` prefix to the functions
        let match: RegExpExecArray;
        const positions = [] as number[];
        const regexp = /^(\s*(?:function|sub)\s+)([a-z0-9_]+)/mg;
        // eslint-disable-next-line no-cond-assign
        while (match = regexp.exec(source)) {
            positions.push(match.index + match[1].length);
        }

        for (let i = positions.length - 1; i >= 0; i--) {
            const position = positions[i];
            source = source.slice(0, position) + 'bslib_' + source.slice(position);
        }
        await fsExtra.writeFile(`${stagingDir}/source/bslib.brs`, source);
    }

    /**
     * Given a Diagnostic or BsDiagnostic, return a copy of the diagnostic
     */
    public toDiagnostic(diagnostic: Diagnostic | BsDiagnostic) {
        return {
            severity: diagnostic.severity,
            range: diagnostic.range,
            message: diagnostic.message,
            relatedInformation: diagnostic.relatedInformation?.map(x => {
                //clone related information just in case a plugin added circular ref info here
                return { ...x };
            }),
            code: diagnostic.code,
            source: 'brs'
        };
    }

    /**
     * Gets the minimum and maximum number of allowed params
     * @param params The list of callable parameters to check
     * @returns the minimum and maximum number of allowed params
     */
    public getMinMaxParamCount(params: CallableParam[]): MinMax {
        //get min/max parameter count for callable
        let minParams = 0;
        let maxParams = 0;
        let continueCheckingForRequired = true;
        for (let param of params) {
            maxParams++;
            //optional parameters must come last, so we can assume that minParams won't increase once we hit
            //the first isOptional
            if (continueCheckingForRequired && !param.isOptional) {
                minParams++;
            } else {
                continueCheckingForRequired = false;
            }
        }
        return { min: minParams, max: maxParams };
    }

    /**
     * Gets the minimum and maximum number of allowed params for ALL functions with the name of the function call
     * @param callablesByLowerName The map of callable containers
     * @param expCall function call expression to use for the name
     * @returns the minimum and maximum number of allowed params
     */
    public getMinMaxParamCountByFunctionCall(callablesByLowerName: CallableContainerMap, expCall: FunctionCall): MinMax {
        const callablesWithThisName = this.getCallableContainersByName(callablesByLowerName, expCall);
        if (callablesWithThisName?.length > 0) {
            const paramCount = { min: MAX_PARAM_COUNT, max: 0 };
            for (const callableContainer of callablesWithThisName) {
                let specificParamCount = util.getMinMaxParamCount(callableContainer.callable.params);
                if (specificParamCount.max > paramCount.max) {
                    paramCount.max = specificParamCount.max;
                }
                if (specificParamCount.min < paramCount.min) {
                    paramCount.min = specificParamCount.min;
                }
            }
            return paramCount;
        }
    }

    /**
     * Finds the array of callables from a container map, based on the name of the function call
     * If the callable was called in a function in a namespace, functions in that namespace are preferred
     * @param callablesByLowerName The map of callable containers
     * @param expCall function call expression to use for the name
     * @return an array with callable containers - could be empty if nothing was found
     */
    public getCallableContainersByName(callablesByLowerName: CallableContainerMap, expCall: FunctionCall): CallableContainer[] {
        let callablesWithThisName: CallableContainer[] = [];
        const lowerName = expCall.name.text.toLowerCase();
        if (expCall.functionExpression.namespaceName) {
            // prefer namespaced function
            const potentialNamespacedCallable = expCall.functionExpression.namespaceName.getName(ParseMode.BrightScript).toLowerCase() + '_' + lowerName;
            callablesWithThisName = callablesByLowerName.get(potentialNamespacedCallable.toLowerCase());
        }
        if (!callablesWithThisName || callablesWithThisName.length === 0) {
            // just try it as is
            callablesWithThisName = callablesByLowerName.get(lowerName);
        }
        return callablesWithThisName;
    }

    /**
     * Sort an array of objects that have a Range
     */
    public sortByRange(locatables: Locatable[]) {
        //sort the tokens by range
        return locatables.sort((a, b) => {
            //start line
            if (a.range.start.line < b.range.start.line) {
                return -1;
            }
            if (a.range.start.line > b.range.start.line) {
                return 1;
            }
            //start char
            if (a.range.start.character < b.range.start.character) {
                return -1;
            }
            if (a.range.start.character > b.range.start.character) {
                return 1;
            }
            //end line
            if (a.range.end.line < b.range.end.line) {
                return -1;
            }
            if (a.range.end.line > b.range.end.line) {
                return 1;
            }
            //end char
            if (a.range.end.character < b.range.end.character) {
                return -1;
            } else if (a.range.end.character > b.range.end.character) {
                return 1;
            }
            return 0;
        });
    }

    /**
     * Split the given text and return ranges for each chunk.
     * Only works for single-line strings
     */
    public splitGetRange(separator: string, text: string, range: Range) {
        const chunks = text.split(separator);
        const result = [] as Array<{ text: string; range: Range }>;
        let offset = 0;
        for (let i = 0; i < chunks.length; i++) {
            const chunk = chunks[i];
            //only keep nonzero chunks
            if (chunk.length > 0) {
                result.push({
                    text: chunk,
                    range: this.createRange(
                        range.start.line,
                        range.start.character + offset,
                        range.end.line,
                        range.start.character + offset + chunk.length
                    )
                });
            }
            offset += chunk.length + separator.length;
        }
        return result;
    }

    /**
<<<<<<< HEAD
    * Finds a callable from a container map based on the name AND number of arguments
    * If the callable was called in a function in a namespace, functions in that namespace are preferred
    * The first callable that matches the name AND will accept the number of arguments given is returned
    * @return a callable containers that matches the call
    */
    public getCallableContainerByFunctionCall(callablesByLowerName: CallableContainerMap, expCall: FunctionCall): CallableContainer {
        const callablesWithThisName = this.getCallableContainersByName(callablesByLowerName, expCall);
        if (callablesWithThisName?.length > 0) {
            for (const callableContainer of callablesWithThisName) {
                const paramCount = util.getMinMaxParamCount(callableContainer.callable.params);
                if (paramCount.min <= expCall.args.length && paramCount.max >= expCall.args.length) {
                    return callableContainer;
                }
            }
        }
=======
     * Wrap the given code in a markdown code fence (with the language)
     */
    public mdFence(code: string, language = '') {
        return '```' + language + '\n' + code + '\n```';
>>>>>>> edc72b08
    }

}

/**
 * A tagged template literal function for standardizing the path. This has to be defined as standalone function since it's a tagged template literal function,
 * we can't use `object.tag` syntax.
 */
export function standardizePath(stringParts, ...expressions: any[]) {
    let result = [];
    for (let i = 0; i < stringParts.length; i++) {
        result.push(stringParts[i], expressions[i]);
    }
    return util.standardizePath(result.join(''));
}


export let util = new Util();
export default util;


export interface MinMax {
    min: number;
    max: number;
}

export const MAX_PARAM_COUNT = 32;<|MERGE_RESOLUTION|>--- conflicted
+++ resolved
@@ -1393,13 +1393,19 @@
         return result;
     }
 
-    /**
-<<<<<<< HEAD
-    * Finds a callable from a container map based on the name AND number of arguments
-    * If the callable was called in a function in a namespace, functions in that namespace are preferred
-    * The first callable that matches the name AND will accept the number of arguments given is returned
-    * @return a callable containers that matches the call
-    */
+    /*
+     * Wrap the given code in a markdown code fence (with the language)
+     */
+    public mdFence(code: string, language = '') {
+        return '```' + language + '\n' + code + '\n```';
+    }
+
+    /**
+     * Finds a callable from a container map based on the name AND number of arguments
+     * If the callable was called in a function in a namespace, functions in that namespace are preferred
+     * The first callable that matches the name AND will accept the number of arguments given is returned
+     * @return a callable containers that matches the call
+     */
     public getCallableContainerByFunctionCall(callablesByLowerName: CallableContainerMap, expCall: FunctionCall): CallableContainer {
         const callablesWithThisName = this.getCallableContainersByName(callablesByLowerName, expCall);
         if (callablesWithThisName?.length > 0) {
@@ -1410,14 +1416,7 @@
                 }
             }
         }
-=======
-     * Wrap the given code in a markdown code fence (with the language)
-     */
-    public mdFence(code: string, language = '') {
-        return '```' + language + '\n' + code + '\n```';
->>>>>>> edc72b08
-    }
-
+    }
 }
 
 /**
