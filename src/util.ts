--- conflicted
+++ resolved
@@ -1080,27 +1080,15 @@
      * See this jsbench for why we chose this method: https://jsbench.me/r1lub4hjro
      */
     public createRange(startLine: number, startCharacter: number, endLine: number, endCharacter: number): Range {
-<<<<<<< HEAD
         // eslint-disable-next-line no-bitwise
         const key = (endCharacter << 24) + (endLine << 16) + (startLine << 8) + startCharacter;
-=======
-        //skip the cache if any number is higher than the max integer we can store for each key chunk (8191)
-        if ((startLine > 8191) || (startCharacter > 8191) || (endLine > 8191) || (endCharacter > 8191)) {
-            return {
-                start: this.createPosition(startLine, startCharacter),
-                end: this.createPosition(endLine, endCharacter)
-            };
-        }
-
-        // eslint-disable-next-line no-bitwise
-        const key = (startLine << 52) + (startCharacter << 39) + (endLine << 26) + (endCharacter << 13);
->>>>>>> 78cd48dd
         let range = this.rangeCache.get(key);
         if (!range) {
             range = {
                 start: this.createPosition(startLine, startCharacter),
                 end: this.createPosition(endLine, endCharacter)
             };
+            this.rangeCache.set(key, range);
         }
         return range;
     }
