--- conflicted
+++ resolved
@@ -24,17 +24,10 @@
 import { ParseMode } from './parser/Parser';
 import type { DottedGetExpression, Expression, NamespacedVariableNameExpression, VariableExpression } from './parser/Expression';
 import { Logger, LogLevel } from './Logger';
-<<<<<<< HEAD
-import type { Locatable, Token } from './lexer';
-import { TokenKind } from './lexer';
-import { isDottedGetExpression, isExpression, isVariableExpression, WalkMode } from './astUtils';
-=======
 import type { Locatable, Token } from './lexer/Token';
 import { TokenKind } from './lexer/TokenKind';
 import { isDottedGetExpression, isExpression, isVariableExpression } from './astUtils/reflection';
 import { WalkMode } from './astUtils/visitors';
-import { CustomType } from './types/CustomType';
->>>>>>> e6a52bce
 import { SourceNode } from 'source-map';
 import { SGAttribute } from './parser/SGTypes';
 import { LazyType } from './types/LazyType';
