--- conflicted
+++ resolved
@@ -4,11 +4,8 @@
 import { parse as parseJsonc, printParseErrorCode } from 'jsonc-parser';
 import * as path from 'path';
 import { rokuDeploy, DefaultFiles, standardizePath as rokuDeployStandardizePath } from 'roku-deploy';
-<<<<<<< HEAD
+import type { DiagnosticRelatedInformation } from 'vscode-languageserver';
 import { type Diagnostic, type Position, type Range, type Location } from 'vscode-languageserver';
-=======
-import type { Diagnostic, Position, Range, Location, DiagnosticRelatedInformation } from 'vscode-languageserver';
->>>>>>> 872c2dfd
 import { URI } from 'vscode-uri';
 import * as xml2js from 'xml2js';
 import type { BsConfig } from './BsConfig';
@@ -34,7 +31,6 @@
 import * as requireRelative from 'require-relative';
 import type { BrsFile } from './files/BrsFile';
 import type { XmlFile } from './files/XmlFile';
-<<<<<<< HEAD
 import type { AstNode } from './parser/AstNode';
 import { AstNodeKind, type Expression, type Statement } from './parser/AstNode';
 import { createIdentifier, createToken } from './astUtils/creators';
@@ -49,9 +45,6 @@
 import { MAX_RELATED_INFOS_COUNT } from './diagnosticUtils';
 import { BinaryOperatorReferenceType } from './types/ReferenceType';
 import type { UnresolvedSymbol } from './AstValidationSegmenter';
-=======
-import type { AstNode, Expression, Statement } from './parser/AstNode';
->>>>>>> 872c2dfd
 
 export class Util {
     public clearConsole() {
@@ -1531,41 +1524,11 @@
     }
 
     /**
-<<<<<<< HEAD
-=======
-     * Copy the version of bslib from local node_modules to the staging folder
-     */
-    public async copyBslibToStaging(stagingDir: string, bslibDestinationDir = 'source') {
-        //copy bslib to the output directory
-        await fsExtra.ensureDir(standardizePath(`${stagingDir}/${bslibDestinationDir}`));
-        // eslint-disable-next-line
-        const bslib = require('@rokucommunity/bslib');
-        let source = bslib.source as string;
-
-        //apply the `bslib_` prefix to the functions
-        let match: RegExpExecArray | null;
-        const positions = [] as number[];
-        const regexp = /^(\s*(?:function|sub)\s+)([a-z0-9_]+)/mg;
-        // eslint-disable-next-line no-cond-assign
-        while (match = regexp.exec(source)) {
-            positions.push(match.index + match[1].length);
-        }
-
-        for (let i = positions.length - 1; i >= 0; i--) {
-            const position = positions[i];
-            source = source.slice(0, position) + 'bslib_' + source.slice(position);
-        }
-        await fsExtra.writeFile(`${stagingDir}/${bslibDestinationDir}/bslib.brs`, source);
-    }
-
-    /**
->>>>>>> 872c2dfd
      * Given a Diagnostic or BsDiagnostic, return a deep clone of the diagnostic.
      * @param diagnostic the diagnostic to clone
      * @param relatedInformationFallbackLocation a default location to use for all `relatedInformation` entries that are missing a location
      */
-<<<<<<< HEAD
-    public toDiagnostic(diagnostic: Diagnostic | BsDiagnostic, relatedInformationFallbackLocation: string) {
+    public toDiagnostic(diagnostic: Diagnostic | BsDiagnostic, relatedInformationFallbackLocation: string): Diagnostic {
         let relatedInformation = diagnostic.relatedInformation ?? [];
         if (relatedInformation.length > MAX_RELATED_INFOS_COUNT) {
             const relatedInfoLength = relatedInformation.length;
@@ -1575,9 +1538,6 @@
                 location: util.createLocation('   ', util.createRange(0, 0, 0, 0))
             });
         }
-=======
-    public toDiagnostic(diagnostic: Diagnostic | BsDiagnostic, relatedInformationFallbackLocation: string): Diagnostic {
->>>>>>> 872c2dfd
         return {
             severity: diagnostic.severity,
             range: diagnostic.range,
@@ -1694,7 +1654,6 @@
     public getAllDottedGetParts(node: AstNode): Identifier[] | undefined {
         //this is a hot function and has been optimized. Don't rewrite unless necessary
         const parts: Identifier[] = [];
-<<<<<<< HEAD
         let nextPart = node;
         loop: while (nextPart) {
             switch (nextPart?.kind) {
@@ -1727,25 +1686,6 @@
                 default:
                     //we found a non-DottedGet expression, so return because this whole operation is invalid.
                     return undefined;
-=======
-        let nextPart: AstNode | undefined = node;
-        while (nextPart) {
-            if (isAssignmentStatement(node)) {
-                return [node.name];
-            } else if (isDottedGetExpression(nextPart)) {
-                parts.push(nextPart?.name);
-                nextPart = nextPart.obj;
-            } else if (isNamespacedVariableNameExpression(nextPart)) {
-                nextPart = nextPart.expression;
-            } else if (isVariableExpression(nextPart)) {
-                parts.push(nextPart?.name);
-                break;
-            } else if (isFunctionParameterExpression(nextPart)) {
-                return [nextPart.name];
-            } else {
-                //we found a non-DottedGet expression, so return because this whole operation is invalid.
-                return undefined;
->>>>>>> 872c2dfd
             }
         }
         return parts.reverse();
@@ -1861,13 +1801,8 @@
 
     public validateTooDeepFile(file: (BrsFile | XmlFile)) {
         //find any files nested too deep
-<<<<<<< HEAD
         let destPath = file?.destPath?.toString();
         let rootFolder = destPath?.replace(/^pkg:/, '').split(/[\\\/]/)[0].toLowerCase();
-=======
-        let pkgPath = file.pkgPath ?? (file.pkgPath as any).toString();
-        let rootFolder = pkgPath.replace(/^pkg:/, '').split(/[\\\/]/)[0].toLowerCase();
->>>>>>> 872c2dfd
 
         if (isBrsFile(file) && rootFolder !== 'source') {
             return;
