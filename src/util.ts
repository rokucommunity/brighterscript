import * as fs from 'fs';
import * as fsExtra from 'fs-extra';
import type { ParseError } from 'jsonc-parser';
import { parse as parseJsonc, printParseErrorCode } from 'jsonc-parser';
import * as path from 'path';
import { rokuDeploy, DefaultFiles, standardizePath as rokuDeployStandardizePath } from 'roku-deploy';
import type { Diagnostic, Position, Range, Location } from 'vscode-languageserver';
import { URI } from 'vscode-uri';
import * as xml2js from 'xml2js';
import type { BsConfig } from './BsConfig';
import { DiagnosticMessages } from './DiagnosticMessages';
import type { CallableContainer, BsDiagnostic, FileReference, CallableContainerMap, CompilerPluginFactory, CompilerPlugin, ExpressionInfo, TypeChainEntry, TypeChainProcessResult } from './interfaces';
import { BooleanType } from './types/BooleanType';
import { DoubleType } from './types/DoubleType';
import { DynamicType } from './types/DynamicType';
import { FloatType } from './types/FloatType';
import { IntegerType } from './types/IntegerType';
import { LongIntegerType } from './types/LongIntegerType';
import { ObjectType } from './types/ObjectType';
import { StringType } from './types/StringType';
import { VoidType } from './types/VoidType';
import { ParseMode } from './parser/Parser';
import type { CallExpression, CallfuncExpression, DottedGetExpression, FunctionParameterExpression, IndexedGetExpression, LiteralExpression, NewExpression, TypeExpression, VariableExpression, XmlAttributeGetExpression } from './parser/Expression';
import { Logger, LogLevel } from './Logger';
import type { Identifier, Locatable, Token } from './lexer/Token';
import { TokenKind } from './lexer/TokenKind';
import { isAnyReferenceType, isBooleanType, isBrsFile, isCallExpression, isCallfuncExpression, isDottedGetExpression, isDoubleType, isDynamicType, isEnumMemberType, isExpression, isFloatType, isIndexedGetExpression, isInvalidType, isLongIntegerType, isNumberType, isStringType, isTypeExpression, isVariableExpression, isXmlAttributeGetExpression, isXmlFile } from './astUtils/reflection';
import { WalkMode } from './astUtils/visitors';
import { SourceNode } from 'source-map';
import * as requireRelative from 'require-relative';
import type { BrsFile } from './files/BrsFile';
import type { XmlFile } from './files/XmlFile';
import type { AstNode } from './parser/AstNode';
import { AstNodeKind, type Expression, type Statement } from './parser/AstNode';
import { createIdentifier, createToken } from './astUtils/creators';
import type { BscType } from './types/BscType';
import type { AssignmentStatement } from './parser/Statement';
import { FunctionType } from './types/FunctionType';
import { ArrayType, BinaryOperatorReferenceType } from './types';
import type { SymbolTable } from './SymbolTable';
import { SymbolTypeFlag } from './SymbolTable';
import { AssociativeArrayType } from './types/AssociativeArrayType';
import { ComponentType } from './types/ComponentType';

export class Util {
    public clearConsole() {
        // process.stdout.write('\x1Bc');
    }

    /**
     * Returns the number of parent directories in the filPath
     */
    public getParentDirectoryCount(filePath: string | undefined) {
        if (!filePath) {
            return -1;
        } else {
            return filePath.replace(/^pkg:/, '').split(/[\\\/]/).length - 1;
        }
    }

    /**
     * Determine if the file exists
     */
    public async pathExists(filePath: string | undefined) {
        if (!filePath) {
            return false;
        } else {
            return fsExtra.pathExists(filePath);
        }
    }

    /**
     * Determine if the file exists
     */
    public pathExistsSync(filePath: string | undefined) {
        if (!filePath) {
            return false;
        } else {
            return fsExtra.pathExistsSync(filePath);
        }
    }

    /**
     * Determine if this path is a directory
     */
    public isDirectorySync(dirPath: string | undefined) {
        return fs.existsSync(dirPath) && fs.lstatSync(dirPath).isDirectory();
    }

    /**
     * Given a pkg path of any kind, transform it to a roku-specific pkg path (i.e. "pkg:/some/path.brs")
     */
    public sanitizePkgPath(pkgPath: string) {
        pkgPath = pkgPath.replace(/\\/g, '/');
        //if there's no protocol, assume it's supposed to start with `pkg:/`
        if (!this.startsWithProtocol(pkgPath)) {
            pkgPath = 'pkg:/' + pkgPath;
        }
        return pkgPath;
    }

    /**
     * Determine if the given path starts with a protocol
     */
    public startsWithProtocol(path: string) {
        return !!/^[-a-z]+:\//i.exec(path);
    }

    /**
     * Given a pkg path of any kind, transform it to a roku-specific pkg path (i.e. "pkg:/some/path.brs")
     */
    public getRokuPkgPath(pkgPath: string) {
        pkgPath = pkgPath.replace(/\\/g, '/');
        return 'pkg:/' + pkgPath;
    }

    /**
     * Given a path to a file/directory, replace all path separators with the current system's version.
     */
    public pathSepNormalize(filePath: string, separator?: string) {
        if (!filePath) {
            return filePath;
        }
        separator = separator ? separator : path.sep;
        return filePath.replace(/[\\/]+/g, separator);
    }

    /**
     * Find the path to the config file.
     * If the config file path doesn't exist
     * @param cwd the current working directory where the search for configs should begin
     */
    public getConfigFilePath(cwd?: string) {
        cwd = cwd ?? process.cwd();
        let configPath = path.join(cwd, 'bsconfig.json');
        //find the nearest config file path
        for (let i = 0; i < 100; i++) {
            if (this.pathExistsSync(configPath)) {
                return configPath;
            } else {
                let parentDirPath = path.dirname(path.dirname(configPath));
                configPath = path.join(parentDirPath, 'bsconfig.json');
            }
        }
    }

    public getRangeFromOffsetLength(text: string, offset: number, length: number) {
        let lineIndex = 0;
        let colIndex = 0;
        for (let i = 0; i < text.length; i++) {
            if (offset === i) {
                break;
            }
            let char = text[i];
            if (char === '\n' || (char === '\r' && text[i + 1] === '\n')) {
                lineIndex++;
                colIndex = 0;
                i++;
                continue;
            } else {
                colIndex++;
            }
        }
        return util.createRange(lineIndex, colIndex, lineIndex, colIndex + length);
    }

    /**
     * Load the contents of a config file.
     * If the file extends another config, this will load the base config as well.
     * @param configFilePath the relative or absolute path to a brighterscript config json file
     * @param parentProjectPaths a list of parent config files. This is used by this method to recursively build the config list
     */
    public loadConfigFile(configFilePath: string, parentProjectPaths?: string[], cwd = process.cwd()) {
        if (configFilePath) {
            //if the config file path starts with question mark, then it's optional. return undefined if it doesn't exist
            if (configFilePath.startsWith('?')) {
                //remove leading question mark
                configFilePath = configFilePath.substring(1);
                if (fsExtra.pathExistsSync(path.resolve(cwd, configFilePath)) === false) {
                    return undefined;
                }
            }
            //keep track of the inheritance chain
            parentProjectPaths = parentProjectPaths ? parentProjectPaths : [];
            configFilePath = path.resolve(cwd, configFilePath);
            if (parentProjectPaths?.includes(configFilePath)) {
                parentProjectPaths.push(configFilePath);
                parentProjectPaths.reverse();
                throw new Error('Circular dependency detected: "' + parentProjectPaths.join('" => ') + '"');
            }
            //load the project file
            let projectFileContents = fsExtra.readFileSync(configFilePath).toString();
            let parseErrors = [] as ParseError[];
            let projectConfig = parseJsonc(projectFileContents, parseErrors, {
                allowEmptyContent: true,
                allowTrailingComma: true,
                disallowComments: false
            }) as BsConfig ?? {};
            if (parseErrors.length > 0) {
                let err = parseErrors[0];
                let diagnostic = {
                    ...DiagnosticMessages.bsConfigJsonHasSyntaxErrors(printParseErrorCode(parseErrors[0].error)),
                    file: {
                        srcPath: configFilePath
                    },
                    range: this.getRangeFromOffsetLength(projectFileContents, err.offset, err.length)
                } as BsDiagnostic;
                throw diagnostic; //eslint-disable-line @typescript-eslint/no-throw-literal
            }

            let projectFileCwd = path.dirname(configFilePath);

            //`plugins` paths should be relative to the current bsconfig
            this.resolvePathsRelativeTo(projectConfig, 'plugins', projectFileCwd);

            //`require` paths should be relative to cwd
            util.resolvePathsRelativeTo(projectConfig, 'require', projectFileCwd);

            let result: BsConfig;
            //if the project has a base file, load it
            if (projectConfig && typeof projectConfig.extends === 'string') {
                let baseProjectConfig = this.loadConfigFile(projectConfig.extends, [...parentProjectPaths, configFilePath], projectFileCwd);
                //extend the base config with the current project settings
                result = { ...baseProjectConfig, ...projectConfig };
            } else {
                result = projectConfig;
                let ancestors = parentProjectPaths ? parentProjectPaths : [];
                ancestors.push(configFilePath);
                (result as any)._ancestors = parentProjectPaths;
            }

            //make any paths in the config absolute (relative to the CURRENT config file)
            if (result.outFile) {
                result.outFile = path.resolve(projectFileCwd, result.outFile);
            }
            if (result.rootDir) {
                result.rootDir = path.resolve(projectFileCwd, result.rootDir);
            }
            if (result.cwd) {
                result.cwd = path.resolve(projectFileCwd, result.cwd);
            }
            return result;
        }
    }

    /**
     * Convert relative paths to absolute paths, relative to the given directory. Also de-dupes the paths. Modifies the array in-place
     * @param collection usually a bsconfig.
     * @param key a key of the config to read paths from (usually this is `'plugins'` or `'require'`)
     * @param relativeDir the path to the folder where the paths should be resolved relative to. This should be an absolute path
     */
    public resolvePathsRelativeTo(collection: any, key: string, relativeDir: string) {
        if (!collection[key]) {
            return;
        }
        const result = new Set<string>();
        for (const p of collection[key] as string[] ?? []) {
            if (p) {
                result.add(
                    p?.startsWith('.') ? path.resolve(relativeDir, p) : p
                );
            }
        }
        collection[key] = [...result];
    }

    /**
     * Do work within the scope of a changed current working directory
     * @param targetCwd the cwd where the work should be performed
     * @param callback a function to call when the cwd has been changed to `targetCwd`
     */
    public cwdWork<T>(targetCwd: string | null | undefined, callback: () => T) {
        let originalCwd = process.cwd();
        if (targetCwd) {
            process.chdir(targetCwd);
        }

        let result: T;
        let err;

        try {
            result = callback();
        } catch (e) {
            err = e;
        }

        if (targetCwd) {
            process.chdir(originalCwd);
        }

        if (err) {
            throw err;
        } else {
            return result;
        }
    }

    /**
     * Given a BsConfig object, start with defaults,
     * merge with bsconfig.json and the provided options.
     * @param config a bsconfig object to use as the baseline for the resulting config
     */
    public normalizeAndResolveConfig(config: BsConfig) {
        let result = this.normalizeConfig({});

        //if no options were provided, try to find a bsconfig.json file
        if (!config || !config.project) {
            result.project = this.getConfigFilePath(config?.cwd);
        } else {
            //use the config's project link
            result.project = config.project;
        }
        if (result.project) {
            let configFile = this.loadConfigFile(result.project, null, config?.cwd);
            result = Object.assign(result, configFile);
        }

        //override the defaults with the specified options
        result = Object.assign(result, config);

        return result;
    }

    /**
     * Set defaults for any missing items
     * @param config a bsconfig object to use as the baseline for the resulting config
     */
    public normalizeConfig(config: BsConfig) {
        config = config || {} as BsConfig;
        config.cwd = config.cwd ?? process.cwd();
        config.deploy = config.deploy === true ? true : false;
        //use default files array from rokuDeploy
        config.files = config.files ?? [...DefaultFiles];
        config.createPackage = config.createPackage === false ? false : true;
        let rootFolderName = path.basename(config.cwd);
        config.outFile = config.outFile ?? `./out/${rootFolderName}.zip`;
        config.sourceMap = config.sourceMap === true;
        config.username = config.username ?? 'rokudev';
        config.watch = config.watch === true ? true : false;
        config.emitFullPaths = config.emitFullPaths === true ? true : false;
        config.retainStagingDir = config.retainStagingDir ?? false;
        config.copyToStaging = config.copyToStaging === false ? false : true;
        config.ignoreErrorCodes = config.ignoreErrorCodes ?? [];
        config.diagnosticSeverityOverrides = config.diagnosticSeverityOverrides ?? {};
        config.diagnosticFilters = config.diagnosticFilters ?? [];
        config.plugins = config.plugins ?? [];
        config.autoImportComponentScript = config.autoImportComponentScript === true ? true : false;
        config.showDiagnosticsInConsole = config.showDiagnosticsInConsole === false ? false : true;
        config.sourceRoot = config.sourceRoot ? standardizePath(config.sourceRoot) : undefined;
        config.allowBrighterScriptInBrightScript = config.allowBrighterScriptInBrightScript === true ? true : false;
        config.emitDefinitions = config.emitDefinitions === true ? true : false;
        config.removeParameterTypes = config.removeParameterTypes === true ? true : false;
        if (typeof config.logLevel === 'string') {
            config.logLevel = LogLevel[(config.logLevel as string).toLowerCase()];
        }
        config.logLevel = config.logLevel ?? LogLevel.log;
        return config;
    }

    /**
     * Get the root directory from options.
     * Falls back to options.cwd.
     * Falls back to process.cwd
     * @param options a bsconfig object
     */
    public getRootDir(options: BsConfig) {
        if (!options) {
            throw new Error('Options is required');
        }
        let cwd = options.cwd;
        cwd = cwd ? cwd : process.cwd();
        let rootDir = options.rootDir ? options.rootDir : cwd;

        rootDir = path.resolve(cwd, rootDir);

        return rootDir;
    }

    /**
     * Given a list of callables as a dictionary indexed by their full name (namespace included, transpiled to underscore-separated.
     */
    public getCallableContainersByLowerName(callables: CallableContainer[]): CallableContainerMap {
        //find duplicate functions
        const result = new Map<string, CallableContainer[]>();

        for (let callableContainer of callables) {
            let lowerName = callableContainer.callable.getName(ParseMode.BrightScript).toLowerCase();

            //create a new array for this name
            const list = result.get(lowerName);
            if (list) {
                list.push(callableContainer);
            } else {
                result.set(lowerName, [callableContainer]);
            }
        }
        return result;
    }

    /**
     * Split a file by newline characters (LF or CRLF)
     */
    public getLines(text: string) {
        return text.split(/\r?\n/);
    }

    /**
     * Given an absolute path to a source file, and a target path,
     * compute the pkg path for the target relative to the source file's location
     */
    public getPkgPathFromTarget(containingFilePathAbsolute: string, targetPath: string) {
        //if the target starts with 'pkg:', it's an absolute path. Return as is
        if (targetPath.startsWith('pkg:/')) {
            targetPath = targetPath.substring(5);
            if (targetPath === '') {
                return null;
            } else {
                return path.normalize(targetPath);
            }
        }
        if (targetPath === 'pkg:') {
            return null;
        }

        //remove the filename
        let containingFolder = path.normalize(path.dirname(containingFilePathAbsolute));
        //start with the containing folder, split by slash
        let result = containingFolder.split(path.sep);

        //split on slash
        let targetParts = path.normalize(targetPath).split(path.sep);

        for (let part of targetParts) {
            if (part === '' || part === '.') {
                //do nothing, it means current directory
                continue;
            }
            if (part === '..') {
                //go up one directory
                result.pop();
            } else {
                result.push(part);
            }
        }
        return result.join(path.sep);
    }

    /**
     * Compute the relative path from the source file to the target file
     * @param pkgSrcPath  - the absolute path to the source, where cwd is the package location
     * @param pkgTargetPath  - the absolute path to the target, where cwd is the package location
     */
    public getRelativePath(pkgSrcPath: string, pkgTargetPath: string) {
        pkgSrcPath = path.normalize(pkgSrcPath);
        pkgTargetPath = path.normalize(pkgTargetPath);

        //break by path separator
        let sourceParts = pkgSrcPath.split(path.sep);
        let targetParts = pkgTargetPath.split(path.sep);

        let commonParts = [] as string[];
        //find their common root
        for (let i = 0; i < targetParts.length; i++) {
            if (targetParts[i].toLowerCase() === sourceParts[i].toLowerCase()) {
                commonParts.push(targetParts[i]);
            } else {
                //we found a non-matching part...so no more commonalities past this point
                break;
            }
        }

        //throw out the common parts from both sets
        sourceParts.splice(0, commonParts.length);
        targetParts.splice(0, commonParts.length);

        //throw out the filename part of source
        sourceParts.splice(sourceParts.length - 1, 1);
        //start out by adding updir paths for each remaining source part
        let resultParts = sourceParts.map(() => '..');

        //now add every target part
        resultParts = [...resultParts, ...targetParts];
        return path.join(...resultParts);
    }

    /**
     * Walks left in a DottedGetExpression and returns a VariableExpression if found, or undefined if not found
     */
    public findBeginningVariableExpression(dottedGet: DottedGetExpression): VariableExpression | undefined {
        let left: any = dottedGet;
        while (left) {
            if (isVariableExpression(left)) {
                return left;
            } else if (isDottedGetExpression(left)) {
                left = left.obj;
            } else {
                break;
            }
        }
    }

    /**
     * Do `a` and `b` overlap by at least one character. This returns false if they are at the edges. Here's some examples:
     * ```
     * | true | true | true | true | true | false | false | false | false |
     * |------|------|------|------|------|-------|-------|-------|-------|
     * | aa   |  aaa |  aaa | aaa  |  a   |  aa   |    aa | a     |     a |
     * |  bbb | bb   |  bbb |  b   | bbb  |    bb |  bb   |     b | a     |
     * ```
     */
    public rangesIntersect(a: Range, b: Range) {
        //stop if the either range is misisng
        if (!a || !b) {
            return false;
        }

        // Check if `a` is before `b`
        if (a.end.line < b.start.line || (a.end.line === b.start.line && a.end.character <= b.start.character)) {
            return false;
        }

        // Check if `b` is before `a`
        if (b.end.line < a.start.line || (b.end.line === a.start.line && b.end.character <= a.start.character)) {
            return false;
        }

        // These ranges must intersect
        return true;
    }

    /**
     * Do `a` and `b` overlap by at least one character or touch at the edges
     * ```
     * | true | true | true | true | true | true  | true  | false | false |
     * |------|------|------|------|------|-------|-------|-------|-------|
     * | aa   |  aaa |  aaa | aaa  |  a   |  aa   |    aa | a     |     a |
     * |  bbb | bb   |  bbb |  b   | bbb  |    bb |  bb   |     b | a     |
     * ```
     */
    public rangesIntersectOrTouch(a: Range, b: Range) {
        //stop if the either range is misisng
        if (!a || !b) {
            return false;
        }
        // Check if `a` is before `b`
        if (a.end.line < b.start.line || (a.end.line === b.start.line && a.end.character < b.start.character)) {
            return false;
        }

        // Check if `b` is before `a`
        if (b.end.line < a.start.line || (b.end.line === a.start.line && b.end.character < a.start.character)) {
            return false;
        }

        // These ranges must intersect
        return true;
    }

    /**
     * Test if `position` is in `range`. If the position is at the edges, will return true.
     * Adapted from core vscode
     */
    public rangeContains(range: Range, position: Position) {
        return this.comparePositionToRange(position, range) === 0;
    }

    public comparePositionToRange(position: Position, range: Range) {
        //stop if the either range is misisng
        if (!position || !range) {
            return 0;
        }

        if (position.line < range.start.line || (position.line === range.start.line && position.character < range.start.character)) {
            return -1;
        }
        if (position.line > range.end.line || (position.line === range.end.line && position.character > range.end.character)) {
            return 1;
        }
        return 0;
    }

    /**
     * Combine all the documentation found before a token (i.e. comment tokens)
     */
    public getTokenDocumentation(tokens: Token[], token?: Token) {
        const comments = [] as Token[];
        const idx = tokens?.indexOf(token);
        if (!idx || idx === -1) {
            return undefined;
        }
        for (let i = idx - 1; i >= 0; i--) {
            const token = tokens[i];
            //skip whitespace and newline chars
            if (token.kind === TokenKind.Comment) {
                comments.push(token);
            } else if (token.kind === TokenKind.Newline || token.kind === TokenKind.Whitespace) {
                //skip these tokens
                continue;

                //any other token means there are no more comments
            } else {
                break;
            }
        }
        if (comments.length > 0) {
            return comments.reverse().map(x => x.text.replace(/^('|rem)/i, '').trim()).map(line => {
                if (line.startsWith('@')) {
                    // Handle jsdoc/brightscriptdoc tags specially
                    // make sure they are on their own markdown line, and add italics
                    const firstSpaceIndex = line.indexOf(' ');
                    if (firstSpaceIndex === -1) {
                        return `\n_${line}_`;
                    }
                    const firstWord = line.substring(0, firstSpaceIndex);
                    return `\n_${firstWord}_ ${line.substring(firstSpaceIndex + 1)}`;
                }
                return line;
            }).join('\n');
        }
    }

    /**
     * Combine all the documentation for a node - uses the AstNode's leadingTrivia property
     */
    public getNodeDocumentation(node: AstNode) {
        if (!node) {
            return;
        }
        const leadingTrivia = node.getLeadingTrivia();
        return this.getTokenDocumentation(leadingTrivia, leadingTrivia[leadingTrivia.length - 1]);
    }

    /**
     * Prefixes a component name so it can be used as type in the symbol table, without polluting available symbols
     *
     * @param sgNodeName the Name of the component
     * @returns the node name, prefixed with `roSGNode`
     */
    public getSgNodeTypeName(sgNodeName: string) {
        return 'roSGNode' + sgNodeName;
    }

    /**
     * Parse an xml file and get back a javascript object containing its results
     */
    public parseXml(text: string) {
        return new Promise<any>((resolve, reject) => {
            xml2js.parseString(text, (err, data) => {
                if (err) {
                    reject(err);
                } else {
                    resolve(data);
                }
            });
        });
    }

    public propertyCount(object: Record<string, unknown>) {
        let count = 0;
        for (let key in object) {
            if (object.hasOwnProperty(key)) {
                count++;
            }
        }
        return count;
    }

    public padLeft(subject: string, totalLength: number, char: string) {
        totalLength = totalLength > 1000 ? 1000 : totalLength;
        while (subject.length < totalLength) {
            subject = char + subject;
        }
        return subject;
    }


    /**
     * Given a URI, convert that to a regular fs path
     */
    public uriToPath(uri: string) {
        let parsedPath = URI.parse(uri).fsPath;

        //Uri annoyingly coverts all drive letters to lower case...so this will bring back whatever case it came in as
        let match = /\/\/\/([a-z]:)/i.exec(uri);
        if (match) {
            let originalDriveCasing = match[1];
            parsedPath = originalDriveCasing + parsedPath.substring(2);
        }
        const normalizedPath = path.normalize(parsedPath);
        return normalizedPath;
    }

    /**
     * Force the drive letter to lower case
     */
    public driveLetterToLower(fullPath: string) {
        if (fullPath) {
            let firstCharCode = fullPath.charCodeAt(0);
            if (
                //is upper case A-Z
                firstCharCode >= 65 && firstCharCode <= 90 &&
                //next char is colon
                fullPath[1] === ':'
            ) {
                fullPath = fullPath[0].toLowerCase() + fullPath.substring(1);
            }
        }
        return fullPath;
    }

    /**
     * Replace the first instance of `search` in `subject` with `replacement`
     */
    public replaceCaseInsensitive(subject: string, search: string, replacement: string) {
        let idx = subject.toLowerCase().indexOf(search.toLowerCase());
        if (idx > -1) {
            let result = subject.substring(0, idx) + replacement + subject.substring(idx + search.length);
            return result;
        } else {
            return subject;
        }
    }

    /**
     * Determine if two arrays containing primitive values are equal.
     * This considers order and compares by equality.
     */
    public areArraysEqual(arr1: any[], arr2: any[]) {
        if (arr1.length !== arr2.length) {
            return false;
        }
        for (let i = 0; i < arr1.length; i++) {
            if (arr1[i] !== arr2[i]) {
                return false;
            }
        }
        return true;
    }

    /**
     * Given a file path, convert it to a URI string
     */
    public pathToUri(filePath: string) {
        return URI.file(filePath).toString();
    }

    /**
     * Get the outDir from options, taking into account cwd and absolute outFile paths
     */
    public getOutDir(options: BsConfig) {
        options = this.normalizeConfig(options);
        let cwd = path.normalize(options.cwd ? options.cwd : process.cwd());
        if (path.isAbsolute(options.outFile)) {
            return path.dirname(options.outFile);
        } else {
            return path.normalize(path.join(cwd, path.dirname(options.outFile)));
        }
    }

    /**
     * Get paths to all files on disc that match this project's source list
     */
    public async getFilePaths(options: BsConfig) {
        let rootDir = this.getRootDir(options);

        let files = await rokuDeploy.getFilePaths(options.files, rootDir);
        return files;
    }

    /**
     * Given a path to a brs file, compute the path to a theoretical d.bs file.
     * Only `.brs` files can have typedef path, so return undefined for everything else
     */
    public getTypedefPath(brsSrcPath: string) {
        const typedefPath = brsSrcPath
            .replace(/\.brs$/i, '.d.bs')
            .toLowerCase();

        if (typedefPath.endsWith('.d.bs')) {
            return typedefPath;
        } else {
            return undefined;
        }
    }

    /**
     * Determine whether this diagnostic should be supressed or not, based on brs comment-flags
     */
    public diagnosticIsSuppressed(diagnostic: BsDiagnostic) {
        const diagnosticCode = typeof diagnostic.code === 'string' ? diagnostic.code.toLowerCase() : diagnostic.code;
        for (let flag of diagnostic.file?.commentFlags ?? []) {
            //this diagnostic is affected by this flag
            if (diagnostic.range && this.rangeContains(flag.affectedRange, diagnostic.range.start)) {
                //if the flag acts upon this diagnostic's code
                if (flag.codes === null || flag.codes.includes(diagnosticCode)) {
                    return true;
                }
            }
        }
    }

    /**
     * Walks up the chain to find the closest bsconfig.json file
     */
    public async findClosestConfigFile(currentPath: string) {
        //make the path absolute
        currentPath = path.resolve(
            path.normalize(
                currentPath
            )
        );

        let previousPath: string;
        //using ../ on the root of the drive results in the same file path, so that's how we know we reached the top
        while (previousPath !== currentPath) {
            previousPath = currentPath;

            let bsPath = path.join(currentPath, 'bsconfig.json');
            let brsPath = path.join(currentPath, 'brsconfig.json');
            if (await this.pathExists(bsPath)) {
                return bsPath;
            } else if (await this.pathExists(brsPath)) {
                return brsPath;
            } else {
                //walk upwards one directory
                currentPath = path.resolve(path.join(currentPath, '../'));
            }
        }
        //got to the root path, no config file exists
    }

    /**
     * Set a timeout for the specified milliseconds, and resolve the promise once the timeout is finished.
     * @param milliseconds the minimum number of milliseconds to sleep for
     */
    public sleep(milliseconds: number) {
        return new Promise((resolve) => {
            //if milliseconds is 0, don't actually timeout (improves unit test throughput)
            if (milliseconds === 0) {
                process.nextTick(resolve);
            } else {
                setTimeout(resolve, milliseconds);
            }
        });
    }

    /**
     * Given an array, map and then flatten
     * @param array the array to flatMap over
     * @param callback a function that is called for every array item
     */
    public flatMap<T, R>(array: T[], callback: (arg: T) => R) {
        return Array.prototype.concat.apply([], array.map(callback)) as never as R;
    }

    /**
     * Determines if the position is greater than the range. This means
     * the position does not touch the range, and has a position greater than the end
     * of the range. A position that touches the last line/char of a range is considered greater
     * than the range, because the `range.end` is EXclusive
     */
    public positionIsGreaterThanRange(position: Position, range: Range) {

        //if the position is a higher line than the range
        if (position.line > range.end.line) {
            return true;
        } else if (position.line < range.end.line) {
            return false;
        }
        //they are on the same line

        //if the position's char is greater than or equal to the range's
        if (position.character >= range.end.character) {
            return true;
        } else {
            return false;
        }
    }

    /**
     * Get a location object back by extracting location information from other objects that contain location
     */
    public getRange(startObj: { range: Range }, endObj: { range: Range }): Range {
        return util.createRangeFromPositions(startObj.range.start, endObj.range.end);
    }

    /**
     * If the two items both start on the same line
     */
    public sameStartLine(first: { range: Range }, second: { range: Range }) {
        if (first && second && first.range.start.line === second.range.start.line) {
            return true;
        } else {
            return false;
        }
    }

    /**
     * If the two items have lines that touch
     */
    public linesTouch(first: { range: Range }, second: { range: Range }) {
        if (first && second && (
            first.range.start.line === second.range.start.line ||
            first.range.start.line === second.range.end.line ||
            first.range.end.line === second.range.start.line ||
            first.range.end.line === second.range.end.line
        )) {
            return true;
        } else {
            return false;
        }
    }

    /**
     * Given text with (or without) dots separating text, get the rightmost word.
     * (i.e. given "A.B.C", returns "C". or "B" returns "B because there's no dot)
     */
    public getTextAfterFinalDot(name: string) {
        if (name) {
            let parts = name.split('.');
            if (parts.length > 0) {
                return parts[parts.length - 1];
            }
        }
    }

    /**
     * Find a script import that the current position touches, or undefined if not found
     */
    public getScriptImportAtPosition(scriptImports: FileReference[], position: Position) {
        let scriptImport = scriptImports.find((x) => {
            return x.filePathRange.start.line === position.line &&
                //column between start and end
                position.character >= x.filePathRange.start.character &&
                position.character <= x.filePathRange.end.character;
        });
        return scriptImport;
    }

    /**
     * Given the class name text, return a namespace-prefixed name.
     * If the name already has a period in it, or the namespaceName was not provided, return the class name as is.
     * If the name does not have a period, and a namespaceName was provided, return the class name prepended by the namespace name.
     * If no namespace is provided, return the `className` unchanged.
     */
    public getFullyQualifiedClassName(className: string, namespaceName?: string) {
        if (className?.includes('.') === false && namespaceName) {
            return `${namespaceName}.${className}`;
        } else {
            return className;
        }
    }

    public splitIntoLines(string: string) {
        return string.split(/\r?\n/g);
    }

    public getTextForRange(string: string | string[], range: Range) {
        let lines: string[];
        if (Array.isArray(string)) {
            lines = string;
        } else {
            lines = this.splitIntoLines(string);
        }

        const start = range.start;
        const end = range.end;

        let endCharacter = end.character;
        // If lines are the same we need to subtract out our new starting position to make it work correctly
        if (start.line === end.line) {
            endCharacter -= start.character;
        }

        let rangeLines = [lines[start.line].substring(start.character)];
        for (let i = start.line + 1; i <= end.line; i++) {
            rangeLines.push(lines[i]);
        }
        const lastLine = rangeLines.pop();
        rangeLines.push(lastLine.substring(0, endCharacter));
        return rangeLines.join('\n');
    }

    /**
     * Helper for creating `Location` objects. Prefer using this function because vscode-languageserver's `Location.create()` is significantly slower at scale
     */
    public createLocation(uri: string, range: Range): Location {
        return {
            uri: uri,
            range: range
        };
    }

    /**
     * Helper for creating `Range` objects. Prefer using this function because vscode-languageserver's `Range.create()` is significantly slower
     */
    public createRange(startLine: number, startCharacter: number, endLine: number, endCharacter: number): Range {
        return {
            start: {
                line: startLine,
                character: startCharacter
            },
            end: {
                line: endLine,
                character: endCharacter
            }
        };
    }

    /**
     * Create a `Range` from two `Position`s
     */
    public createRangeFromPositions(startPosition: Position, endPosition: Position): Range {
        return {
            start: {
                line: startPosition.line,
                character: startPosition.character
            },
            end: {
                line: endPosition.line,
                character: endPosition.character
            }
        };
    }

    /**
     * Given a list of ranges, create a range that starts with the first non-null lefthand range, and ends with the first non-null
     * righthand range. Returns undefined if none of the items have a range.
     */
    public createBoundingRange(...locatables: Array<{ range?: Range }>) {
        let leftmostRange: Range;
        let rightmostRange: Range;

        for (let i = 0; i < locatables.length; i++) {
            //set the leftmost non-null-range item
            const left = locatables[i];
            //the range might be a getter, so access it exactly once
            const leftRange = left?.range;
            if (!leftmostRange && leftRange) {
                leftmostRange = leftRange;
            }

            //set the rightmost non-null-range item
            const right = locatables[locatables.length - 1 - i];
            //the range might be a getter, so access it exactly once
            const rightRange = right?.range;
            if (!rightmostRange && rightRange) {
                rightmostRange = rightRange;
            }

            //if we have both sides, quit
            if (leftmostRange && rightmostRange) {
                break;
            }
        }
        if (leftmostRange) {
            return this.createRangeFromPositions(leftmostRange.start, rightmostRange.end);
        } else {
            return undefined;
        }
    }

    /**
     * Create a `Position` object. Prefer this over `Position.create` for performance reasons
     */
    public createPosition(line: number, character: number) {
        return {
            line: line,
            character: character
        };
    }

    /**
     * Convert a list of tokens into a string, including their leading whitespace
     */
    public tokensToString(tokens: Token[]) {
        let result = '';
        //skip iterating the final token
        for (let token of tokens) {
            result += token.leadingWhitespace + token.text;
        }
        return result;
    }

    /**
     * Convert a token into a BscType
     */
    public tokenToBscType(token: Token) {
        // eslint-disable-next-line @typescript-eslint/switch-exhaustiveness-check
        switch (token.kind) {
            case TokenKind.Boolean:
                return new BooleanType(token.text);
            case TokenKind.True:
            case TokenKind.False:
                return BooleanType.instance;
            case TokenKind.Double:
                return new DoubleType(token.text);
            case TokenKind.DoubleLiteral:
                return DoubleType.instance;
            case TokenKind.Dynamic:
                return new DynamicType(token.text);
            case TokenKind.Float:
                return new FloatType(token.text);
            case TokenKind.FloatLiteral:
                return FloatType.instance;
            case TokenKind.Function:
                return new FunctionType(token.text);
            case TokenKind.Integer:
                return new IntegerType(token.text);
            case TokenKind.IntegerLiteral:
                return IntegerType.instance;
            case TokenKind.Invalid:
                return DynamicType.instance; // TODO: use InvalidType better new InvalidType(token.text);
            case TokenKind.LongInteger:
                return new LongIntegerType(token.text);
            case TokenKind.LongIntegerLiteral:
                return LongIntegerType.instance;
            case TokenKind.Object:
                return new ObjectType(token.text);
            case TokenKind.String:
                return new StringType(token.text);
            case TokenKind.StringLiteral:
            case TokenKind.TemplateStringExpressionBegin:
            case TokenKind.TemplateStringExpressionEnd:
            case TokenKind.TemplateStringQuasi:
                return StringType.instance;
            case TokenKind.Void:
                return new VoidType(token.text);
            case TokenKind.Identifier:
                switch (token.text.toLowerCase()) {
                    case 'boolean':
                        return new BooleanType(token.text);
                    case 'double':
                        return new DoubleType(token.text);
                    case 'dynamic':
                        return new DynamicType(token.text);
                    case 'float':
                        return new FloatType(token.text);
                    case 'function':
                        return new FunctionType(token.text);
                    case 'integer':
                        return new IntegerType(token.text);
                    case 'invalid':
                        return DynamicType.instance; // TODO: use InvalidType better new InvalidType(token.text);
                    case 'longinteger':
                        return new LongIntegerType(token.text);
                    case 'object':
                        return new ObjectType(token.text);
                    case 'string':
                        return new StringType(token.text);
                    case 'void':
                        return new VoidType(token.text);
                }
        }
    }

<<<<<<< HEAD
=======
    /**
     * Deciphers the correct types for fields based on docs
     * https://developer.roku.com/en-ca/docs/references/scenegraph/xml-elements/interface.md
     * @param typeDescriptor the type descriptor from the docs
     * @returns {BscType} the known type, or dynamic
     */
    public getNodeFieldType(typeDescriptor: string, lookupTable?: SymbolTable): BscType {
        const typeDescriptorLower = typeDescriptor.toLowerCase().trim();
        const bscType = this.tokenToBscType(createToken(TokenKind.Identifier, typeDescriptorLower));
        if (bscType) {
            return bscType;
        }
        if (typeDescriptorLower.startsWith('array of ')) {
            let arrayOfTypeName = typeDescriptorLower.substring(9); //cut off beginning 'array of'
            if (arrayOfTypeName.endsWith('s')) {
                // remove "s" in "floats", etc.
                arrayOfTypeName = arrayOfTypeName.substring(0, arrayOfTypeName.length - 1);
            }
            if (arrayOfTypeName.endsWith('\'')) {
                // remove "'" in "float's", etc.
                arrayOfTypeName = arrayOfTypeName.substring(0, arrayOfTypeName.length - 1);
            }
            let arrayType = this.getNodeFieldType(arrayOfTypeName, lookupTable);
            return new ArrayType(arrayType);
        } else if (typeDescriptorLower.startsWith('option ')) {
            const actualTypeName = typeDescriptorLower.substring('option '.length); //cut off beginning 'option '
            return this.getNodeFieldType(actualTypeName, lookupTable);
        } else if (typeDescriptorLower.startsWith('value ')) {
            const actualTypeName = typeDescriptorLower.substring('value '.length); //cut off beginning 'value '
            return this.getNodeFieldType(actualTypeName, lookupTable);
        } else if (typeDescriptorLower === 'uri') {
            return StringType.instance;
        } else if (typeDescriptorLower === 'vector2d' || typeDescriptorLower === 'floatarray') {
            return new ArrayType(FloatType.instance);
        } else if (typeDescriptorLower === 'intarray') {
            return new ArrayType(IntegerType.instance);
        } else if (typeDescriptorLower === 'boolarray') {
            return new ArrayType(BooleanType.instance);
        } else if (typeDescriptorLower === 'stringarray' || typeDescriptorLower === 'strarray') {
            return new ArrayType(StringType.instance);
        } else if (typeDescriptorLower === 'int') {
            return IntegerType.instance;
        } else if (typeDescriptorLower === 'time') {
            return FloatType.instance;
        } else if (typeDescriptorLower === 'str') {
            return StringType.instance;
        } else if (typeDescriptorLower === 'bool') {
            return BooleanType.instance;
        } else if (typeDescriptorLower === 'assocarray' || typeDescriptorLower === 'associative array') {
            return new AssociativeArrayType();
        } else if (typeDescriptorLower === 'node') {
            return ComponentType.instance;
        } else if (typeDescriptorLower === 'nodearray') {
            return new ArrayType(ComponentType.instance);
        } else if (lookupTable) {
            //try doing a lookup
            return lookupTable.getSymbolType(typeDescriptorLower, { flags: SymbolTypeFlag.typetime });
        }

        //  TODO: Handle  'rect2d', 'rect2dArray', 'color', 'colorarray', 'time'
        return DynamicType.instance;
    }


    public isNumberType(targetType: BscType): boolean {
        return isIntegerType(targetType) ||
            isFloatType(targetType) ||
            isDoubleType(targetType) ||
            isLongIntegerType(targetType);
    }


>>>>>>> 3b4ddbce
    /**
     * Return the type of the result of a binary operator
     * Note: compound assignments (eg. +=) internally use a binary expression, so that's why TokenKind.PlusEqual, etc. are here too
     */
    public binaryOperatorResultType(leftType: BscType, operator: Token, rightType: BscType): BscType {
        if ((isAnyReferenceType(leftType) && !leftType.isResolvable()) ||
            (isAnyReferenceType(rightType) && !rightType.isResolvable())) {
            return new BinaryOperatorReferenceType(leftType, operator, rightType, (lhs, op, rhs) => {
                return this.binaryOperatorResultType(lhs, op, rhs);
            });
        }
        if (isEnumMemberType(leftType)) {
            leftType = leftType.underlyingType;
        }
        if (isEnumMemberType(rightType)) {
            rightType = rightType.underlyingType;
        }
        let hasDouble = isDoubleType(leftType) || isDoubleType(rightType);
        let hasFloat = isFloatType(leftType) || isFloatType(rightType);
        let hasLongInteger = isLongIntegerType(leftType) || isLongIntegerType(rightType);
        let hasInvalid = isInvalidType(leftType) || isInvalidType(rightType);
        let hasDynamic = isDynamicType(leftType) || isDynamicType(rightType);
        let bothNumbers = isNumberType(leftType) && isNumberType(rightType);
        let bothStrings = isStringType(leftType) && isStringType(rightType);
        let eitherBooleanOrNum = (isNumberType(leftType) || isBooleanType(leftType)) && (isNumberType(rightType) || isBooleanType(rightType));

        // eslint-disable-next-line @typescript-eslint/switch-exhaustiveness-check
        switch (operator.kind) {
            // Math operators
            case TokenKind.Plus:
            case TokenKind.PlusEqual:
                if (bothStrings) {
                    // "string" + "string" is the only binary expression allowed with strings
                    return StringType.instance;
                }
            // eslint-disable-next-line no-fallthrough
            case TokenKind.Minus:
            case TokenKind.MinusEqual:
            case TokenKind.Star:
            case TokenKind.StarEqual:
            case TokenKind.Mod:
                if (bothNumbers) {
                    if (hasDouble) {
                        return DoubleType.instance;
                    } else if (hasFloat) {
                        return FloatType.instance;

                    } else if (hasLongInteger) {
                        return LongIntegerType.instance;
                    }
                    return IntegerType.instance;
                }
                break;
            case TokenKind.Forwardslash:
            case TokenKind.ForwardslashEqual:
                if (bothNumbers) {
                    if (hasDouble) {
                        return DoubleType.instance;
                    } else if (hasFloat) {
                        return FloatType.instance;

                    } else if (hasLongInteger) {
                        return LongIntegerType.instance;
                    }
                    return FloatType.instance;
                }
                break;
            case TokenKind.Backslash:
            case TokenKind.BackslashEqual:
                if (bothNumbers) {
                    if (hasLongInteger) {
                        return LongIntegerType.instance;
                    }
                    return IntegerType.instance;
                }
                break;
            case TokenKind.Caret:
                if (bothNumbers) {
                    if (hasDouble || hasLongInteger) {
                        return DoubleType.instance;
                    } else if (hasFloat) {
                        return FloatType.instance;
                    }
                    return IntegerType.instance;
                }
                break;
            // Bitshift operators
            case TokenKind.LeftShift:
            case TokenKind.LeftShiftEqual:
            case TokenKind.RightShift:
            case TokenKind.RightShiftEqual:
                if (bothNumbers) {
                    if (hasLongInteger) {
                        return LongIntegerType.instance;
                    }
                    // Bitshifts are allowed with non-integer numerics
                    // but will always truncate to ints
                    return IntegerType.instance;
                }
                break;
            // Comparison operators
            // All comparison operators result in boolean
            case TokenKind.Equal:
            case TokenKind.LessGreater:
                // = and <> can accept invalid / dynamic
                if (hasDynamic || hasInvalid || bothStrings || eitherBooleanOrNum) {
                    return BooleanType.instance;
                }
                break;
            case TokenKind.Greater:
            case TokenKind.Less:
            case TokenKind.GreaterEqual:
            case TokenKind.LessEqual:
                if (bothStrings || bothNumbers) {
                    return BooleanType.instance;
                }
                break;
            // Logical operators
            case TokenKind.Or:
            case TokenKind.And:
                if (eitherBooleanOrNum) {
                    return BooleanType.instance;
                }
                break;
        }
        return DynamicType.instance;
    }

    /**
     * Return the type of the result of a binary operator
     */
    public unaryOperatorResultType(operator: Token, exprType: BscType): BscType {
        // eslint-disable-next-line @typescript-eslint/switch-exhaustiveness-check
        switch (operator.kind) {
            // Math operators
            case TokenKind.Minus:
                if (isNumberType(exprType)) {
                    // a negative number will be the same type, eg, double->double, int->int, etc.
                    return exprType;
                }
                break;
            case TokenKind.Not:
                if (isBooleanType(exprType)) {
                    return BooleanType.instance;
                } else if (isNumberType(exprType)) {
                    //numbers can be "notted"
                    // by default they go to ints, except longints, which stay that way
                    if (isLongIntegerType(exprType)) {
                        return LongIntegerType.instance;
                    }
                    return IntegerType.instance;
                }
                break;
        }
        return DynamicType.instance;
    }

    /**
     * Get the extension for the given file path. Basically the part after the final dot, except for
     * `d.bs` which is treated as single extension
     */
    public getExtension(filePath: string) {
        filePath = filePath.toLowerCase();
        if (filePath.endsWith('.d.bs')) {
            return '.d.bs';
        } else {
            const idx = filePath.lastIndexOf('.');
            if (idx > -1) {
                return filePath.substring(idx);
            }
        }
    }

    /**
     * Load and return the list of plugins
     */
    public loadPlugins(cwd: string, pathOrModules: string[], onError?: (pathOrModule: string, err: Error) => void) {
        const logger = new Logger();
        return pathOrModules.reduce<CompilerPlugin[]>((acc, pathOrModule) => {
            if (typeof pathOrModule === 'string') {
                try {
                    const loaded = requireRelative(pathOrModule, cwd);
                    const theExport: CompilerPlugin | CompilerPluginFactory = loaded.default ? loaded.default : loaded;

                    let plugin: CompilerPlugin;

                    // legacy plugins returned a plugin object. If we find that, then add a warning
                    if (typeof theExport === 'object') {
                        logger.warn(`Plugin "${pathOrModule}" was loaded as a singleton. Please contact the plugin author to update to the factory pattern.\n`);
                        plugin = theExport;

                        // the official plugin format is a factory function that returns a new instance of a plugin.
                    } else if (typeof theExport === 'function') {
                        plugin = theExport();
                    }

                    if (!plugin.name) {
                        plugin.name = pathOrModule;
                    }
                    acc.push(plugin);
                } catch (err: any) {
                    if (onError) {
                        onError(pathOrModule, err);
                    } else {
                        throw err;
                    }
                }
            }
            return acc;
        }, []);
    }

    /**
     * Gathers expressions, variables, and unique names from an expression.
     * This is mostly used for the ternary expression
     */
    public getExpressionInfo(expression: Expression): ExpressionInfo {
        const expressions = [expression];
        const variableExpressions = [] as VariableExpression[];
        const uniqueVarNames = new Set<string>();

        function expressionWalker(expression) {
            if (isExpression(expression)) {
                expressions.push(expression);
            }
            if (isVariableExpression(expression)) {
                variableExpressions.push(expression);
                uniqueVarNames.add(expression.name.text);
            }
        }

        // Collect all expressions. Most of these expressions are fairly small so this should be quick!
        // This should only be called during transpile time and only when we actually need it.
        expression?.walk(expressionWalker, {
            walkMode: WalkMode.visitExpressions
        });

        //handle the expression itself (for situations when expression is a VariableExpression)
        expressionWalker(expression);

        return { expressions: expressions, varExpressions: variableExpressions, uniqueVarNames: [...uniqueVarNames] };
    }


    public concatAnnotationLeadingTrivia(stmt: Statement, otherTrivia: Token[]): Token[] {
        return [...(stmt.annotations?.map(anno => anno.getLeadingTrivia()).flat() ?? []), ...otherTrivia];
    }

    /**
     * Create a SourceNode that maps every line to itself. Useful for creating maps for files
     * that haven't changed at all, but we still need the map
     */
    public simpleMap(source: string, src: string) {
        //create a source map from the original source code
        let chunks = [] as (SourceNode | string)[];
        let lines = src.split(/\r?\n/g);
        for (let lineIndex = 0; lineIndex < lines.length; lineIndex++) {
            let line = lines[lineIndex];
            chunks.push(
                lineIndex > 0 ? '\n' : '',
                new SourceNode(lineIndex + 1, 0, source, line)
            );
        }
        return new SourceNode(null, null, source, chunks);
    }

    /**
     * Converts a path into a standardized format (drive letter to lower, remove extra slashes, use single slash type, resolve relative parts, etc...)
     */
    public standardizePath(thePath: string) {
        return util.driveLetterToLower(
            rokuDeployStandardizePath(thePath)
        );
    }

    /**
     * Copy the version of bslib from local node_modules to the staging folder
     */
    public async copyBslibToStaging(stagingDir: string) {
        //copy bslib to the output directory
        await fsExtra.ensureDir(standardizePath(`${stagingDir}/source`));
        // eslint-disable-next-line
        const bslib = require('@rokucommunity/bslib');
        let source = bslib.source as string;

        //apply the `bslib_` prefix to the functions
        let match: RegExpExecArray;
        const positions = [] as number[];
        const regexp = /^(\s*(?:function|sub)\s+)([a-z0-9_]+)/mg;
        // eslint-disable-next-line no-cond-assign
        while (match = regexp.exec(source)) {
            positions.push(match.index + match[1].length);
        }

        for (let i = positions.length - 1; i >= 0; i--) {
            const position = positions[i];
            source = source.slice(0, position) + 'bslib_' + source.slice(position);
        }
        await fsExtra.writeFile(`${stagingDir}/source/bslib.brs`, source);
    }

    /**
     * Given a Diagnostic or BsDiagnostic, return a deep clone of the diagnostic.
     * @param diagnostic the diagnostic to clone
     * @param relatedInformationFallbackLocation a default location to use for all `relatedInformation` entries that are missing a location
     */
    public toDiagnostic(diagnostic: Diagnostic | BsDiagnostic, relatedInformationFallbackLocation: string) {
        return {
            severity: diagnostic.severity,
            range: diagnostic.range,
            message: diagnostic.message,
            relatedInformation: diagnostic.relatedInformation?.map(x => {

                //clone related information just in case a plugin added circular ref info here
                const clone = { ...x };
                if (!clone.location) {
                    // use the fallback location if available
                    if (relatedInformationFallbackLocation) {
                        clone.location = util.createLocation(relatedInformationFallbackLocation, diagnostic.range);
                    } else {
                        //remove this related information so it doesn't bring crash the language server
                        return undefined;
                    }
                }
                return clone;
                //filter out null relatedInformation items
            }).filter(x => x),
            code: diagnostic.code,
            source: 'brs'
        };
    }

    /**
     * Get the first locatable item found at the specified position
     * @param locatables an array of items that have a `range` property
     * @param position the position that the locatable must contain
     */
    public getFirstLocatableAt(locatables: Locatable[], position: Position) {
        for (let token of locatables) {
            if (util.rangeContains(token.range, position)) {
                return token;
            }
        }
    }

    /**
     * Sort an array of objects that have a Range
     */
    public sortByRange<T extends Locatable>(locatables: T[]) {
        //sort the tokens by range
        return locatables.sort((a, b) => {
            //start line
            if (a.range.start.line < b.range.start.line) {
                return -1;
            }
            if (a.range.start.line > b.range.start.line) {
                return 1;
            }
            //start char
            if (a.range.start.character < b.range.start.character) {
                return -1;
            }
            if (a.range.start.character > b.range.start.character) {
                return 1;
            }
            //end line
            if (a.range.end.line < b.range.end.line) {
                return -1;
            }
            if (a.range.end.line > b.range.end.line) {
                return 1;
            }
            //end char
            if (a.range.end.character < b.range.end.character) {
                return -1;
            } else if (a.range.end.character > b.range.end.character) {
                return 1;
            }
            return 0;
        });
    }

    /**
     * Split the given text and return ranges for each chunk.
     * Only works for single-line strings
     */
    public splitGetRange(separator: string, text: string, range: Range) {
        const chunks = text.split(separator);
        const result = [] as Array<{ text: string; range: Range }>;
        let offset = 0;
        for (let chunk of chunks) {
            //only keep nonzero chunks
            if (chunk.length > 0) {
                result.push({
                    text: chunk,
                    range: this.createRange(
                        range.start.line,
                        range.start.character + offset,
                        range.end.line,
                        range.start.character + offset + chunk.length
                    )
                });
            }
            offset += chunk.length + separator.length;
        }
        return result;
    }

    /**
     * Wrap the given code in a markdown code fence (with the language)
     */
    public mdFence(code: string, language = '') {
        return '```' + language + '\n' + code + '\n```';
    }

    /**
     * Gets each part of the dotted get.
     * @param node any ast expression
     * @returns an array of the parts of the dotted get. If not fully a dotted get, then returns undefined
     */
    public getAllDottedGetParts(node: AstNode): Identifier[] | undefined {
        //this is a hot function and has been optimized. Don't rewrite unless necessary
        const parts: Identifier[] = [];
        let nextPart = node;
        loop: while (nextPart) {
            switch (nextPart?.kind) {
                case AstNodeKind.AssignmentStatement:
                    return [(node as AssignmentStatement).name];
                case AstNodeKind.DottedGetExpression:
                    parts.push((nextPart as DottedGetExpression)?.name);
                    nextPart = (nextPart as DottedGetExpression).obj;
                    continue;
                case AstNodeKind.CallExpression:
                    nextPart = (nextPart as CallExpression).callee;
                    continue;
                case AstNodeKind.TypeExpression:
                    nextPart = (nextPart as TypeExpression).expression;
                    continue;
                case AstNodeKind.VariableExpression:
                    parts.push((nextPart as VariableExpression)?.name);
                    break loop;
                case AstNodeKind.LiteralExpression:
                    parts.push((nextPart as LiteralExpression)?.token as Identifier);
                    break loop;
                case AstNodeKind.IndexedGetExpression:
                    nextPart = (nextPart as IndexedGetExpression).obj;
                    continue;
                case AstNodeKind.FunctionParameterExpression:
                    return [(nextPart as FunctionParameterExpression).name];
                case AstNodeKind.GroupingExpression:
                    parts.push(createIdentifier('()', nextPart.range));
                    break loop;
                default:
                    //we found a non-DottedGet expression, so return because this whole operation is invalid.
                    return undefined;
            }
        }
        return parts.reverse();
    }

    /**
     * Given an expression, return all the DottedGet name parts as a string.
     * Mostly used to convert namespaced item full names to a strings
     */
    public getAllDottedGetPartsAsString(node: Expression | Statement, parseMode = ParseMode.BrighterScript): string {
        //this is a hot function and has been optimized. Don't rewrite unless necessary
        /* eslint-disable no-var */
        var sep = parseMode === ParseMode.BrighterScript ? '.' : '_';
        const parts = this.getAllDottedGetParts(node) ?? [];
        var result = parts[0]?.text;
        for (var i = 1; i < parts.length; i++) {
            result += sep + parts[i].text;
        }
        return result;
        /* eslint-enable no-var */
    }

    public stringJoin(strings: string[], separator: string) {
        // eslint-disable-next-line no-var
        var result = strings[0] ?? '';
        // eslint-disable-next-line no-var
        for (var i = 1; i < strings.length; i++) {
            result += separator + strings[i];
        }
        return result;
    }

    /**
     * Break an expression into each part.
     */
    public splitExpression(expression: Expression) {
        const parts: Expression[] = [expression];
        let nextPart = expression;
        while (nextPart) {
            if (isDottedGetExpression(nextPart) || isIndexedGetExpression(nextPart) || isXmlAttributeGetExpression(nextPart)) {
                nextPart = nextPart.obj;

            } else if (isCallExpression(nextPart) || isCallfuncExpression(nextPart)) {
                nextPart = nextPart.callee;

            } else if (isTypeExpression(nextPart)) {
                nextPart = nextPart.expression;
            } else {
                break;
            }
            parts.unshift(nextPart);
        }
        return parts;
    }

    /**
     * Break an expression into each part, and return any VariableExpression or DottedGet expresisons from left-to-right.
     */
    public getDottedGetPath(expression: Expression): [VariableExpression, ...DottedGetExpression[]] {
        let parts: Expression[] = [];
        let nextPart = expression;
        loop: while (nextPart) {
            switch (nextPart?.kind) {
                case AstNodeKind.DottedGetExpression:
                    parts.push(nextPart);
                    nextPart = (nextPart as DottedGetExpression).obj;
                    continue;
                case AstNodeKind.IndexedGetExpression:
                case AstNodeKind.XmlAttributeGetExpression:
                    nextPart = (nextPart as IndexedGetExpression | XmlAttributeGetExpression).obj;
                    parts = [];
                    continue;
                case AstNodeKind.CallExpression:
                case AstNodeKind.CallfuncExpression:
                    nextPart = (nextPart as CallExpression | CallfuncExpression).callee;
                    parts = [];
                    continue;
                case AstNodeKind.NewExpression:
                    nextPart = (nextPart as NewExpression).call.callee;
                    parts = [];
                    continue;
                case AstNodeKind.TypeExpression:
                    nextPart = (nextPart as TypeExpression).expression;
                    continue;
                case AstNodeKind.VariableExpression:
                    parts.push(nextPart);
                    break loop;
                default:
                    return [] as any;
            }
        }
        return parts.reverse() as any;
    }

    /**
     * Returns an integer if valid, or undefined. Eliminates checking for NaN
     */
    public parseInt(value: any) {
        const result = parseInt(value);
        if (!isNaN(result)) {
            return result;
        } else {
            return undefined;
        }
    }

    /**
     * Converts a range to a string in the format 1:2-3:4
     */
    public rangeToString(range: Range) {
        return `${range?.start?.line}:${range?.start?.character}-${range?.end?.line}:${range?.end?.character}`;
    }

    public validateTooDeepFile(file: (BrsFile | XmlFile)) {
        //find any files nested too deep
        let pkgPath = file.pkgPath ?? file.pkgPath.toString();
        let rootFolder = pkgPath.replace(/^pkg:/, '').split(/[\\\/]/)[0].toLowerCase();

        if (isBrsFile(file) && rootFolder !== 'source') {
            return;
        }

        if (isXmlFile(file) && rootFolder !== 'components') {
            return;
        }

        let fileDepth = this.getParentDirectoryCount(pkgPath);
        if (fileDepth >= 8) {
            file.addDiagnostics([{
                ...DiagnosticMessages.detectedTooDeepFileSource(fileDepth),
                file: file,
                range: this.createRange(0, 0, 0, Number.MAX_VALUE)
            }]);
        }
    }

    /**
     * Find the index of the last item in the array that matches.
     */
    public findLastIndex<T>(array: T[], matcher: (T) => boolean) {
        for (let i = array.length - 1; i >= 0; i--) {
            if (matcher(array[i])) {
                return i;
            }
        }
    }

    public processTypeChain(typeChain: TypeChainEntry[]): TypeChainProcessResult {
        let fullChainName = '';
        let fullErrorName = '';
        let itemName = '';
        let previousTypeName = '';
        let parentTypeName = '';
        let errorRange: Range;
        let containsDynamic = false;
        for (let i = 0; i < typeChain.length; i++) {
            const chainItem = typeChain[i];
            const dotSep = chainItem.separatorToken?.text ?? '.';
            if (i > 0) {
                fullChainName += dotSep;
            }
            fullChainName += chainItem.name;
            parentTypeName = previousTypeName;
            fullErrorName = previousTypeName ? `${previousTypeName}${dotSep}${chainItem.name}` : chainItem.name;
            previousTypeName = chainItem.type?.toString() ?? '';
            itemName = chainItem.name;
            containsDynamic = containsDynamic || (isDynamicType(chainItem.type) && !isAnyReferenceType(chainItem.type));
            if (!chainItem.isResolved) {
                errorRange = chainItem.range;
                break;
            }
        }
        return {
            itemName: itemName,
            itemParentTypeName: parentTypeName,
            fullNameOfItem: fullErrorName,
            fullChainName: fullChainName,
            range: errorRange,
            containsDynamic: containsDynamic
        };
    }
}

/**
 * A tagged template literal function for standardizing the path. This has to be defined as standalone function since it's a tagged template literal function,
 * we can't use `object.tag` syntax.
 */
export function standardizePath(stringParts, ...expressions: any[]) {
    let result = [];
    for (let i = 0; i < stringParts.length; i++) {
        result.push(stringParts[i], expressions[i]);
    }
    return util.driveLetterToLower(
        rokuDeployStandardizePath(
            result.join('')
        )
    );
}

export let util = new Util();
export default util;<|MERGE_RESOLUTION|>--- conflicted
+++ resolved
@@ -1154,8 +1154,6 @@
         }
     }
 
-<<<<<<< HEAD
-=======
     /**
      * Deciphers the correct types for fields based on docs
      * https://developer.roku.com/en-ca/docs/references/scenegraph/xml-elements/interface.md
@@ -1219,16 +1217,6 @@
         return DynamicType.instance;
     }
 
-
-    public isNumberType(targetType: BscType): boolean {
-        return isIntegerType(targetType) ||
-            isFloatType(targetType) ||
-            isDoubleType(targetType) ||
-            isLongIntegerType(targetType);
-    }
-
-
->>>>>>> 3b4ddbce
     /**
      * Return the type of the result of a binary operator
      * Note: compound assignments (eg. +=) internally use a binary expression, so that's why TokenKind.PlusEqual, etc. are here too
