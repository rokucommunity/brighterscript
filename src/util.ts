import * as fs from 'fs';
import * as fsExtra from 'fs-extra';
import type { ParseError } from 'jsonc-parser';
import { parse as parseJsonc, printParseErrorCode } from 'jsonc-parser';
import * as path from 'path';
import { rokuDeploy, DefaultFiles, standardizePath as rokuDeployStandardizePath } from 'roku-deploy';
import type { Diagnostic, Position, Range } from 'vscode-languageserver';
import { URI } from 'vscode-uri';
import * as xml2js from 'xml2js';
import type { BsConfig } from './BsConfig';
import { DiagnosticMessages } from './DiagnosticMessages';
import type { CallableContainer, BsDiagnostic, FileReference, CallableContainerMap, CompilerPluginFactory, CompilerPlugin, ExpressionInfo, FunctionCall, CallableParam, TranspileResult } from './interfaces';
import { BooleanType } from './types/BooleanType';
import { DoubleType } from './types/DoubleType';
import { DynamicType } from './types/DynamicType';
import { FloatType } from './types/FloatType';
import { TypedFunctionType } from './types/TypedFunctionType';
import { IntegerType } from './types/IntegerType';
import { InvalidType } from './types/InvalidType';
import { LongIntegerType } from './types/LongIntegerType';
import { ObjectType } from './types/ObjectType';
import { StringType } from './types/StringType';
import { VoidType } from './types/VoidType';
import { ParseMode } from './parser/Parser';
import type { DottedGetExpression, Expression, NamespacedVariableNameExpression, VariableExpression } from './parser/Expression';
import { Logger, LogLevel } from './Logger';
import type { Locatable, Token } from './lexer/Token';
import { TokenKind } from './lexer/TokenKind';
import { isDottedGetExpression, isExpression, isVariableExpression } from './astUtils/reflection';
import { WalkMode } from './astUtils/visitors';
import { SourceNode } from 'source-map';
import { SGAttribute } from './parser/SGTypes';
import { LazyType } from './types/LazyType';
import type { BscType } from './types/BscType';
import { FunctionType } from './types/FunctionType';

export class Util {
    public clearConsole() {
        // process.stdout.write('\x1Bc');
    }

    /**
     * Determine if the file exists
     * @param filePath
     */
    public async pathExists(filePath: string | undefined) {
        if (!filePath) {
            return false;
        } else {
            return fsExtra.pathExists(filePath);
        }
    }

    /**
     * Determine if the file exists
     * @param filePath
     */
    public pathExistsSync(filePath: string | undefined) {
        if (!filePath) {
            return false;
        } else {
            return fsExtra.pathExistsSync(filePath);
        }
    }

    /**
     * Determine if this path is a directory
     */
    public isDirectorySync(dirPath: string | undefined) {
        return fs.existsSync(dirPath) && fs.lstatSync(dirPath).isDirectory();
    }

    /**
     * Given a pkg path of any kind, transform it to a roku-specific pkg path (i.e. "pkg:/some/path.brs")
     */
    public sanitizePkgPath(pkgPath: string) {
        pkgPath = pkgPath.replace(/\\/g, '/');
        //if there's no protocol, assume it's supposed to start with `pkg:/`
        if (!this.startsWithProtocol(pkgPath)) {
            pkgPath = 'pkg:/' + pkgPath;
        }
        return pkgPath;
    }

    /**
     * Determine if the given path starts with a protocol
     */
    public startsWithProtocol(path: string) {
        return !!/^[-a-z]+:\//i.exec(path);
    }

    /**
     * Given a path to a file/directory, replace all path separators with the current system's version.
     * @param filePath
     */
    public pathSepNormalize(filePath: string, separator?: string) {
        if (!filePath) {
            return filePath;
        }
        separator = separator ? separator : path.sep;
        return filePath.replace(/[\\/]+/g, separator);
    }

    /**
     * Find the path to the config file.
     * If the config file path doesn't exist
     * @param configFilePath
     */
    public getConfigFilePath(cwd?: string) {
        cwd = cwd ?? process.cwd();
        let configPath = path.join(cwd, 'bsconfig.json');
        //find the nearest config file path
        for (let i = 0; i < 100; i++) {
            if (this.pathExistsSync(configPath)) {
                return configPath;
            } else {
                let parentDirPath = path.dirname(path.dirname(configPath));
                configPath = path.join(parentDirPath, 'bsconfig.json');
            }
        }
    }

    public getRangeFromOffsetLength(text: string, offset: number, length: number) {
        let lineIndex = 0;
        let colIndex = 0;
        for (let i = 0; i < text.length; i++) {
            if (offset === i) {
                break;
            }
            let char = text[i];
            if (char === '\n' || (char === '\r' && text[i + 1] === '\n')) {
                lineIndex++;
                colIndex = 0;
                i++;
                continue;
            } else {
                colIndex++;
            }
        }
        return this.createRange(lineIndex, colIndex, lineIndex, colIndex + length);
    }

    /**
     * Load the contents of a config file.
     * If the file extends another config, this will load the base config as well.
     * @param configFilePath
     * @param parentProjectPaths
     */
    public loadConfigFile(configFilePath: string, parentProjectPaths?: string[], cwd = process.cwd()) {
        if (configFilePath) {
            //if the config file path starts with question mark, then it's optional. return undefined if it doesn't exist
            if (configFilePath.startsWith('?')) {
                //remove leading question mark
                configFilePath = configFilePath.substring(1);
                if (fsExtra.pathExistsSync(path.resolve(cwd, configFilePath)) === false) {
                    return undefined;
                }
            }
            //keep track of the inheritance chain
            parentProjectPaths = parentProjectPaths ? parentProjectPaths : [];
            configFilePath = path.resolve(cwd, configFilePath);
            if (parentProjectPaths?.includes(configFilePath)) {
                parentProjectPaths.push(configFilePath);
                parentProjectPaths.reverse();
                throw new Error('Circular dependency detected: "' + parentProjectPaths.join('" => ') + '"');
            }
            //load the project file
            let projectFileContents = fsExtra.readFileSync(configFilePath).toString();
            let parseErrors = [] as ParseError[];
            let projectConfig = parseJsonc(projectFileContents, parseErrors, {
                allowEmptyContent: true,
                allowTrailingComma: true,
                disallowComments: false
            }) as BsConfig;
            if (parseErrors.length > 0) {
                let err = parseErrors[0];
                let diagnostic = {
                    ...DiagnosticMessages.bsConfigJsonHasSyntaxErrors(printParseErrorCode(parseErrors[0].error)),
                    file: {
                        srcPath: configFilePath
                    },
                    range: this.getRangeFromOffsetLength(projectFileContents, err.offset, err.length)
                } as BsDiagnostic;
                throw diagnostic; //eslint-disable-line @typescript-eslint/no-throw-literal
            }

            let projectFileCwd = path.dirname(configFilePath);

            //`plugins` paths should be relative to the current bsconfig
            this.resolvePathsRelativeTo(projectConfig, 'plugins', projectFileCwd);

            //`require` paths should be relative to cwd
            util.resolvePathsRelativeTo(projectConfig, 'require', projectFileCwd);

            let result: BsConfig;
            //if the project has a base file, load it
            if (projectConfig && typeof projectConfig.extends === 'string') {
                let baseProjectConfig = this.loadConfigFile(projectConfig.extends, [...parentProjectPaths, configFilePath], projectFileCwd);
                //extend the base config with the current project settings
                result = { ...baseProjectConfig, ...projectConfig };
            } else {
                result = projectConfig;
                let ancestors = parentProjectPaths ? parentProjectPaths : [];
                ancestors.push(configFilePath);
                (result as any)._ancestors = parentProjectPaths;
            }

            //make any paths in the config absolute (relative to the CURRENT config file)
            if (result.outFile) {
                result.outFile = path.resolve(projectFileCwd, result.outFile);
            }
            if (result.rootDir) {
                result.rootDir = path.resolve(projectFileCwd, result.rootDir);
            }
            if (result.cwd) {
                result.cwd = path.resolve(projectFileCwd, result.cwd);
            }
            return result;
        }
    }

    /**
     * Convert relative paths to absolute paths, relative to the given directory. Also de-dupes the paths. Modifies the array in-place
     * @param paths the list of paths to be resolved and deduped
     * @param relativeDir the path to the folder where the paths should be resolved relative to. This should be an absolute path
     */
    public resolvePathsRelativeTo(collection: any, key: string, relativeDir: string) {
        if (!collection[key]) {
            return;
        }
        const result = new Set<string>();
        for (const p of collection[key] as string[] ?? []) {
            if (p) {
                result.add(
                    p?.startsWith('.') ? path.resolve(relativeDir, p) : p
                );
            }
        }
        collection[key] = [...result];
    }

    /**
     * Do work within the scope of a changed current working directory
     * @param targetCwd
     * @param callback
     */
    public cwdWork<T>(targetCwd: string | null | undefined, callback: () => T) {
        let originalCwd = process.cwd();
        if (targetCwd) {
            process.chdir(targetCwd);
        }

        let result: T;
        let err;

        try {
            result = callback();
        } catch (e) {
            err = e;
        }

        if (targetCwd) {
            process.chdir(originalCwd);
        }

        if (err) {
            throw err;
        } else {
            return result;
        }
    }

    /**
     * Given a BsConfig object, start with defaults,
     * merge with bsconfig.json and the provided options.
     * @param config
     */
    public normalizeAndResolveConfig(config: BsConfig) {
        let result = this.normalizeConfig({});

        //if no options were provided, try to find a bsconfig.json file
        if (!config || !config.project) {
            result.project = this.getConfigFilePath(config?.cwd);
        } else {
            //use the config's project link
            result.project = config.project;
        }
        if (result.project) {
            let configFile = this.loadConfigFile(result.project, null, config?.cwd);
            result = Object.assign(result, configFile);
        }

        //override the defaults with the specified options
        result = Object.assign(result, config);

        return result;
    }

    /**
     * Set defaults for any missing items
     * @param config
     */
    public normalizeConfig(config: BsConfig) {
        config = config || {} as BsConfig;
        config.cwd = config.cwd ?? process.cwd();
        config.deploy = config.deploy === true ? true : false;
        //use default files array from rokuDeploy
        config.files = config.files ?? [...DefaultFiles];
        config.createPackage = config.createPackage === false ? false : true;
        let rootFolderName = path.basename(config.cwd);
        config.outFile = config.outFile ?? `./out/${rootFolderName}.zip`;
        config.sourceMap = config.sourceMap === true;
        config.username = config.username ?? 'rokudev';
        config.watch = config.watch === true ? true : false;
        config.emitFullPaths = config.emitFullPaths === true ? true : false;
        config.retainStagingFolder = config.retainStagingFolder === true ? true : false;
        config.copyToStaging = config.copyToStaging === false ? false : true;
        config.ignoreErrorCodes = config.ignoreErrorCodes ?? [];
        config.diagnosticFilters = config.diagnosticFilters ?? [];
        config.plugins = config.plugins ?? [];
        config.autoImportComponentScript = config.autoImportComponentScript === true ? true : false;
        config.showDiagnosticsInConsole = config.showDiagnosticsInConsole === false ? false : true;
        config.sourceRoot = config.sourceRoot ? standardizePath(config.sourceRoot) : undefined;
        config.allowBrighterScriptInBrightScript = config.allowBrighterScriptInBrightScript === true ? true : false;
        config.emitDefinitions = config.emitDefinitions === true ? true : false;
        if (typeof config.logLevel === 'string') {
            config.logLevel = LogLevel[(config.logLevel as string).toLowerCase()];
        }
        config.logLevel = config.logLevel ?? LogLevel.log;
        return config;
    }

    /**
     * Get the root directory from options.
     * Falls back to options.cwd.
     * Falls back to process.cwd
     * @param options
     */
    public getRootDir(options: BsConfig) {
        if (!options) {
            throw new Error('Options is required');
        }
        let cwd = options.cwd;
        cwd = cwd ? cwd : process.cwd();
        let rootDir = options.rootDir ? options.rootDir : cwd;

        rootDir = path.resolve(cwd, rootDir);

        return rootDir;
    }

    /**
     * Format a string with placeholders replaced by argument indexes
     * @param subject
     * @param params
     */
    public stringFormat(subject: string, ...args) {
        return subject.replace(/{(\d+)}/g, (match, num) => {
            return typeof args[num] !== 'undefined' ? args[num] : match;
        });
    }

    /**
     * Given a list of callables as a dictionary indexed by their full name (namespace included, transpiled to underscore-separated.
     * @param callables
     */
    public getCallableContainersByLowerName(callables: CallableContainer[]): CallableContainerMap {
        //find duplicate functions
        const result = new Map<string, CallableContainer[]>();

        for (let callableContainer of callables) {
            let lowerName = callableContainer.callable.getName(ParseMode.BrightScript).toLowerCase();

            //create a new array for this name
            const list = result.get(lowerName);
            if (list) {
                list.push(callableContainer);
            } else {
                result.set(lowerName, [callableContainer]);
            }
        }
        return result;
    }

    /**
     * Split a file by newline characters (LF or CRLF)
     * @param text
     */
    public getLines(text: string) {
        return text.split(/\r?\n/);
    }

    /**
     * Compute the pkg path for the target relative to the source file's location
     * @param sourcePkgPath The pkgPath of the file that contains the target path
     * @param targetPath a full pkgPath, or a path relative to the containing file
     */
    public getPkgPathFromTarget(sourcePkgPath: string, targetPath: string) {
        const [protocol] = /^[-a-z0-9_]+:\/?/i.exec(targetPath) ?? [];

        //if the target path is only a file protocol (with or without the trailing slash such as `pkg:` or `pkg:/`), nothing more can be done
        if (targetPath?.length === protocol?.length) {
            return null;
        }
        //if the target starts with 'pkg:', return as-is
        if (protocol) {
            return targetPath;
        }

        //start with the containing folder, split by slash
        const containingFolder = path.posix.normalize(path.dirname(sourcePkgPath));
        let result = containingFolder.split(/[\\/]/);

        //split on slash
        let targetParts = path.posix.normalize(targetPath).split(/[\\/]/);

        for (let part of targetParts) {
            if (part === '' || part === '.') {
                //do nothing, it means current directory
                continue;
            }
            if (part === '..') {
                //go up one directory
                result.pop();
            } else {
                result.push(part);
            }
        }
        return result.join('/');
    }

    /**
     * Compute the relative path from the source file to the target file
     * @param pkgSrcPath  - the absolute path to the source, where cwd is the package location
     * @param pkgTargetPath  - the absolute path to the target, where cwd is the package location
     */
    public getRelativePath(pkgSrcPath: string, pkgTargetPath: string) {
        pkgSrcPath = path.normalize(pkgSrcPath);
        pkgTargetPath = path.normalize(pkgTargetPath);

        //break by path separator
        let sourceParts = pkgSrcPath.split(path.sep);
        let targetParts = pkgTargetPath.split(path.sep);

        let commonParts = [] as string[];
        //find their common root
        for (let i = 0; i < targetParts.length; i++) {
            if (targetParts[i].toLowerCase() === sourceParts[i].toLowerCase()) {
                commonParts.push(targetParts[i]);
            } else {
                //we found a non-matching part...so no more commonalities past this point
                break;
            }
        }

        //throw out the common parts from both sets
        sourceParts.splice(0, commonParts.length);
        targetParts.splice(0, commonParts.length);

        //throw out the filename part of source
        sourceParts.splice(sourceParts.length - 1, 1);
        //start out by adding updir paths for each remaining source part
        let resultParts = sourceParts.map(() => '..');

        //now add every target part
        resultParts = [...resultParts, ...targetParts];
        return path.join(...resultParts);
    }

    /**
     * Walks left in a DottedGetExpression and returns a VariableExpression if found, or undefined if not found
     */
    public findBeginningVariableExpression(dottedGet: DottedGetExpression): VariableExpression | undefined {
        let left: any = dottedGet;
        while (left) {
            if (isVariableExpression(left)) {
                return left;
            } else if (isDottedGetExpression(left)) {
                left = left.obj;
            } else {
                break;
            }
        }
    }

    /**
     * Does a touch b in any way?
     */
    public rangesIntersect(a: Range, b: Range) {
        // Check if `a` is before `b`
        if (a.end.line < b.start.line || (a.end.line === b.start.line && a.end.character <= b.start.character)) {
            return false;
        }

        // Check if `b` is before `a`
        if (b.end.line < a.start.line || (b.end.line === a.start.line && b.end.character <= a.start.character)) {
            return false;
        }

        // These ranges must intersect
        return true;
    }

    /**
     * Test if `position` is in `range`. If the position is at the edges, will return true.
     * Adapted from core vscode
     * @param range
     * @param position
     */
    public rangeContains(range: Range, position: Position) {
        return this.comparePositionToRange(position, range) === 0;
    }

    public comparePositionToRange(position: Position, range: Range) {
        if (position.line < range.start.line || (position.line === range.start.line && position.character < range.start.character)) {
            return -1;
        }
        if (position.line > range.end.line || (position.line === range.end.line && position.character > range.end.character)) {
            return 1;
        }
        return 0;
    }

    /**
     * Parse an xml file and get back a javascript object containing its results
     * @param text
     */
    public parseXml(text: string) {
        return new Promise<any>((resolve, reject) => {
            xml2js.parseString(text, (err, data) => {
                if (err) {
                    reject(err);
                } else {
                    resolve(data);
                }
            });
        });
    }

    public propertyCount(object: Record<string, unknown>) {
        let count = 0;
        for (let key in object) {
            if (object.hasOwnProperty(key)) {
                count++;
            }
        }
        return count;
    }

    public padLeft(subject: string, totalLength: number, char: string) {
        totalLength = totalLength > 1000 ? 1000 : totalLength;
        while (subject.length < totalLength) {
            subject = char + subject;
        }
        return subject;
    }

    /**
     * Given a URI, convert that to a regular fs path
     * @param uri
     */
    public uriToPath(uri: string) {
        let parsedPath = URI.parse(uri).fsPath;

        //Uri annoyingly coverts all drive letters to lower case...so this will bring back whatever case it came in as
        let match = /\/\/\/([a-z]:)/i.exec(uri);
        if (match) {
            let originalDriveCasing = match[1];
            parsedPath = originalDriveCasing + parsedPath.substring(2);
        }
        const normalizedPath = path.normalize(parsedPath);
        return normalizedPath;
    }

    /**
     * Force the drive letter to lower case
     * @param fullPath
     */
    public driveLetterToLower(fullPath: string) {
        if (fullPath) {
            let firstCharCode = fullPath.charCodeAt(0);
            if (
                //is upper case A-Z
                firstCharCode >= 65 && firstCharCode <= 90 &&
                //next char is colon
                fullPath[1] === ':'
            ) {
                fullPath = fullPath[0].toLowerCase() + fullPath.substring(1);
            }
        }
        return fullPath;
    }

    /**
     * Determine if two arrays containing primitive values are equal.
     * This considers order and compares by equality.
     */
    public areArraysEqual(arr1: any[], arr2: any[]) {
        if (arr1.length !== arr2.length) {
            return false;
        }
        for (let i = 0; i < arr1.length; i++) {
            if (arr1[i] !== arr2[i]) {
                return false;
            }
        }
        return true;
    }

    /**
     * Given a file path, convert it to a URI string
     * @param srcPath The absolute path to the source file on disk
     */
    public pathToUri(srcPath: string) {
        return URI.file(srcPath).toString();
    }

    /**
     * Get the outDir from options, taking into account cwd and absolute outFile paths
     * @param options
     */
    public getOutDir(options: BsConfig) {
        options = this.normalizeConfig(options);
        let cwd = path.normalize(options.cwd ? options.cwd : process.cwd());
        if (path.isAbsolute(options.outFile)) {
            return path.dirname(options.outFile);
        } else {
            return path.normalize(path.join(cwd, path.dirname(options.outFile)));
        }
    }

    /**
     * Get paths to all files on disc that match this project's source list
     */
    public async getFilePaths(options: BsConfig) {
        let rootDir = this.getRootDir(options);

        let files = await rokuDeploy.getFilePaths(options.files, rootDir);
        return files;
    }

    /**
     * Given a path to a brs file, compute the path to a theoretical d.bs file.
     * Only `.brs` files can have a typedef, so return undefined for everything else
     * @param brsSrcPath The absolute path to the .brs source file on disk
     */
    public getTypedefPath(brsSrcPath: string) {
        const typedefPath = brsSrcPath
            .replace(/\.brs$/i, '.d.bs')
            .toLowerCase();

        if (typedefPath.endsWith('.d.bs')) {
            return typedefPath;
        } else {
            return undefined;
        }
    }

    /**
     * Determine whether this diagnostic should be supressed or not, based on brs comment-flags
     * @param diagnostic
     */
    public diagnosticIsSuppressed(diagnostic: BsDiagnostic) {
        const diagnosticCode = typeof diagnostic.code === 'string' ? diagnostic.code.toLowerCase() : diagnostic.code;
        for (let flag of diagnostic.file?.commentFlags ?? []) {
            //this diagnostic is affected by this flag
            if (this.rangeContains(flag.affectedRange, diagnostic.range.start)) {
                //if the flag acts upon this diagnostic's code
                if (flag.codes === null || flag.codes.includes(diagnosticCode)) {
                    return true;
                }
            }
        }
    }

    /**
     * Walks up the chain
     * @param currentPath
     */
    public async findClosestConfigFile(currentPath: string) {
        //make the path absolute
        currentPath = path.resolve(
            path.normalize(
                currentPath
            )
        );

        let previousPath: string;
        //using ../ on the root of the drive results in the same file path, so that's how we know we reached the top
        while (previousPath !== currentPath) {
            previousPath = currentPath;

            let bsPath = path.join(currentPath, 'bsconfig.json');
            let brsPath = path.join(currentPath, 'brsconfig.json');
            if (await this.pathExists(bsPath)) {
                return bsPath;
            } else if (await this.pathExists(brsPath)) {
                return brsPath;
            } else {
                //walk upwards one directory
                currentPath = path.resolve(path.join(currentPath, '../'));
            }
        }
        //got to the root path, no config file exists
    }

    /**
     * Set a timeout for the specified milliseconds, and resolve the promise once the timeout is finished.
     * @param milliseconds
     */
    public sleep(milliseconds: number) {
        return new Promise((resolve) => {
            //if milliseconds is 0, don't actually timeout (improves unit test throughput)
            if (milliseconds === 0) {
                process.nextTick(resolve);
            } else {
                setTimeout(resolve, milliseconds);
            }
        });
    }

    /**
     * Given an array, map and then flatten
     * @param arr
     * @param cb
     */
    public flatMap<T, R>(array: T[], cb: (arg: T) => R) {
        return Array.prototype.concat.apply([], array.map(cb)) as never as R;
    }

    /**
     * Determines if the position is greater than the range. This means
     * the position does not touch the range, and has a position greater than the end
     * of the range. A position that touches the last line/char of a range is considered greater
     * than the range, because the `range.end` is EXclusive
     */
    public positionIsGreaterThanRange(position: Position, range: Range) {

        //if the position is a higher line than the range
        if (position.line > range.end.line) {
            return true;
        } else if (position.line < range.end.line) {
            return false;
        }
        //they are on the same line

        //if the position's char is greater than or equal to the range's
        if (position.character >= range.end.character) {
            return true;
        } else {
            return false;
        }
    }

    /**
     * Get a location object back by extracting location information from other objects that contain location
     */
    public getRange(startObj: { range: Range }, endObj: { range: Range }): Range {
        return util.createRangeFromPositions(startObj.range.start, endObj.range.end);
    }

    /**
     * If the two items both start on the same line
     */
    public sameStartLine(first: { range: Range }, second: { range: Range }) {
        if (first && second && first.range.start.line === second.range.start.line) {
            return true;
        } else {
            return false;
        }
    }

    /**
     * If the two items have lines that touch
     * @param first
     * @param second
     */
    public linesTouch(first: { range: Range }, second: { range: Range }) {
        if (first && second && (
            first.range.start.line === second.range.start.line ||
            first.range.start.line === second.range.end.line ||
            first.range.end.line === second.range.start.line ||
            first.range.end.line === second.range.end.line
        )) {
            return true;
        } else {
            return false;
        }
    }

    /**
     * Given text with (or without) dots separating text, get the rightmost word.
     * (i.e. given "A.B.C", returns "C". or "B" returns "B because there's no dot)
     */
    public getTextAfterFinalDot(name: string) {
        if (name) {
            let parts = name.split('.');
            if (parts.length > 0) {
                return parts[parts.length - 1];
            }
        }
    }

    /**
     * Find a script import that the current position touches, or undefined if not found
     */
    public getScriptImportAtPosition(scriptImports: FileReference[], position: Position) {
        let scriptImport = scriptImports.find((x) => {
            return x.filePathRange.start.line === position.line &&
                //column between start and end
                position.character >= x.filePathRange.start.character &&
                position.character <= x.filePathRange.end.character;
        });
        return scriptImport;
    }

    /**
     * Given the class name text, return a namespace-prefixed name.
     * If the name already has a period in it, or the namespaceName was not provided, return the class name as is.
     * If the name does not have a period, and a namespaceName was provided, return the class name prepended by the namespace name.
     * If no namespace is provided, return the `className` unchanged.
     */
    public getFullyQualifiedClassName(className: string, namespaceName?: string) {
        if (className?.includes('.') === false && namespaceName) {
            return `${namespaceName}.${className}`;
        } else {
            return className;
        }
    }

    public splitIntoLines(string: string) {
        return string.split(/\r?\n/g);
    }

    public getTextForRange(string: string | string[], range: Range) {
        let lines: string[];
        if (Array.isArray(string)) {
            lines = string;
        } else {
            lines = this.splitIntoLines(string);
        }

        const start = range.start;
        const end = range.end;

        let endCharacter = end.character;
        // If lines are the same we need to subtract out our new starting position to make it work correctly
        if (start.line === end.line) {
            endCharacter -= start.character;
        }

        let rangeLines = [lines[start.line].substring(start.character)];
        for (let i = start.line + 1; i <= end.line; i++) {
            rangeLines.push(lines[i]);
        }
        const lastLine = rangeLines.pop();
        rangeLines.push(lastLine.substring(0, endCharacter));
        return rangeLines.join('\n');
    }

    /**
     * Helper for creating `Range` objects. Prefer using this function because vscode-languageserver's `util.createRange()` is significantly slower
     */
    public createRange(startLine: number, startCharacter: number, endLine: number, endCharacter: number): Range {
        return {
            start: {
                line: startLine,
                character: startCharacter
            },
            end: {
                line: endLine,
                character: endCharacter
            }
        };
    }

    /**
     * Create a `Range` from two `Position`s
     */
    public createRangeFromPositions(startPosition: Position, endPosition: Position): Range {
        return {
            start: {
                line: startPosition.line,
                character: startPosition.character
            },
            end: {
                line: endPosition.line,
                character: endPosition.character
            }
        };
    }

    /**
     * Given a list of ranges, create a range that starts with the first non-null lefthand range, and ends with the first non-null
     * righthand range. Returns undefined if none of the items have a range.
     */
    public createBoundingRange(...locatables: Array<{ range?: Range }>) {
        let leftmostRange: Range;
        let rightmostRange: Range;

        for (let i = 0; i < locatables.length; i++) {
            //set the leftmost non-null-range item
            const left = locatables[i];
            //the range might be a getter, so access it exactly once
            const leftRange = left?.range;
            if (!leftmostRange && leftRange) {
                leftmostRange = leftRange;
            }

            //set the rightmost non-null-range item
            const right = locatables[locatables.length - 1 - i];
            //the range might be a getter, so access it exactly once
            const rightRange = right?.range;
            if (!rightmostRange && rightRange) {
                rightmostRange = rightRange;
            }

            //if we have both sides, quit
            if (leftmostRange && rightmostRange) {
                break;
            }
        }
        if (leftmostRange) {
            return this.createRangeFromPositions(leftmostRange.start, rightmostRange.end);
        } else {
            return undefined;
        }
    }

    /**
     * Create a `Position` object. Prefer this over `Position.create` for performance reasons
     */
    public createPosition(line: number, character: number) {
        return {
            line: line,
            character: character
        };
    }

    /**
     * Convert a list of tokens into a string, including their leading whitespace
     */
    public tokensToString(tokens: Token[]) {
        let result = '';
        //skip iterating the final token
        for (let i = 0; i < tokens.length; i++) {
            let token = tokens[i];
            result += token.leadingWhitespace + token.text;
        }
        return result;
    }

    /**
     * Convert a token into a BscType
     */
    public tokenToBscType(token: Token, allowBrighterscriptTypes = true, currentNamespaceName?: NamespacedVariableNameExpression) {
        if (!token) {
            return new DynamicType();
        }
        // eslint-disable-next-line @typescript-eslint/switch-exhaustiveness-check
        switch (token.kind) {
            case TokenKind.Boolean:
                return new BooleanType(token.text);
            case TokenKind.True:
            case TokenKind.False:
                return new BooleanType();
            case TokenKind.Double:
                return new DoubleType(token.text);
            case TokenKind.DoubleLiteral:
                return new DoubleType();
            case TokenKind.Dynamic:
                return new DynamicType(token.text);
            case TokenKind.Float:
                return new FloatType(token.text);
            case TokenKind.FloatLiteral:
                return new FloatType();
            case TokenKind.Function:
                return new FunctionType();
            case TokenKind.Integer:
                return new IntegerType(token.text);
            case TokenKind.IntegerLiteral:
                return new IntegerType();
            case TokenKind.Invalid:
                return new InvalidType(token.text);
            case TokenKind.LongInteger:
                return new LongIntegerType(token.text);
            case TokenKind.LongIntegerLiteral:
                return new LongIntegerType();
            case TokenKind.Object:
                return new ObjectType(token.text);
            case TokenKind.String:
                return new StringType(token.text);
            case TokenKind.StringLiteral:
            case TokenKind.TemplateStringExpressionBegin:
            case TokenKind.TemplateStringExpressionEnd:
            case TokenKind.TemplateStringQuasi:
                return new StringType();
            case TokenKind.Void:
                return new VoidType(token.text);
            case TokenKind.Identifier:
                let typeText = token.text.trim().toLowerCase();
                let typeClass: BscType;
                switch (typeText) {
                    case 'boolean':
                        typeClass = new BooleanType(token.text);
                        break;
                    case 'double':
                        typeClass = new DoubleType(token.text);
                        break;
                    case 'float':
                        typeClass = new FloatType(token.text);
                        break;
                    case 'function':
                        typeClass = new TypedFunctionType(new DynamicType(token.text));
                        break;
                    case 'integer':
                        typeClass = new IntegerType(token.text);
                        break;
                    case 'invalid':
                        typeClass = new InvalidType(token.text);
                        break;
                    case 'longinteger':
                        typeClass = new LongIntegerType(token.text);
                        break;
                    case 'object':
                        typeClass = new ObjectType(token.text);
                        break;
                    case 'string':
                        typeClass = new StringType(token.text);
                        break;
                    case 'void':
                        typeClass = new VoidType(token.text);
                        break;
                    case 'dynamic':
                        typeClass = new DynamicType(token.text);
                        break;
                }
                if (!typeClass && allowBrighterscriptTypes) {
                    typeClass = new LazyType((context) => {
                        return context?.scope?.getNamedTypeStatement(typeText, currentNamespaceName?.getName())?.getThisBscType();
                    });
                }

                return typeClass;
        }
    }


    /**
     * Get the extension for the given file path. Basically the part after the final dot, except for
     * `d.bs` which is treated as single extension
     */
    public getExtension(filePath: string) {
        filePath = filePath.toLowerCase();
        if (filePath.endsWith('.d.bs')) {
            return '.d.bs';
        } else {
            const idx = filePath.lastIndexOf('.');
            if (idx > -1) {
                return filePath.substring(idx);
            }
        }
    }

    /**
     * Load and return the list of plugins
     */
    public loadPlugins(cwd: string, pathOrModules: string[], onError?: (pathOrModule: string, err: Error) => void) {
        const logger = new Logger();
        return pathOrModules.reduce<CompilerPlugin[]>((acc, pathOrModule) => {
            if (typeof pathOrModule === 'string') {
                try {
                    const loaded = this.resolveRequire(cwd, pathOrModule);
                    const theExport: CompilerPlugin | CompilerPluginFactory = loaded.default ? loaded.default : loaded;

                    let plugin: CompilerPlugin;

                    // legacy plugins returned a plugin object. If we find that, then add a warning
                    if (typeof theExport === 'object') {
                        logger.warn(`Plugin "${pathOrModule}" was loaded as a singleton. Please contact the plugin author to update to the factory pattern.\n`);
                        plugin = theExport;

                        // the official plugin format is a factory function that returns a new instance of a plugin.
                    } else if (typeof theExport === 'function') {
                        plugin = theExport();
                    }

                    if (!plugin.name) {
                        plugin.name = pathOrModule;
                    }
                    acc.push(plugin);
                } catch (err: any) {
                    if (onError) {
                        onError(pathOrModule, err);
                    } else {
                        throw err;
                    }
                }
            }
            return acc;
        }, []);
    }

    public resolveRequire(cwd: string, pathOrModule: string) {
        let target = pathOrModule;
        if (!path.isAbsolute(pathOrModule)) {
            const localPath = path.resolve(cwd, pathOrModule);
            if (fs.existsSync(localPath)) {
                target = localPath;
            } else {
                const modulePath = path.resolve(cwd, 'node_modules', pathOrModule);
                if (fs.existsSync(modulePath)) {
                    target = modulePath;
                }
            }
        }
        // eslint-disable-next-line
        return require(target);
    }

    /**
     * Gathers expressions, variables, and unique names from an expression.
     * This is mostly used for the ternary expression
     */
    public getExpressionInfo(expression: Expression): ExpressionInfo {
        const expressions = [expression];
        const variableExpressions = [] as VariableExpression[];
        const uniqueVarNames = new Set<string>();

        function expressionWalker(expression) {
            if (isExpression(expression)) {
                expressions.push(expression);
            }
            if (isVariableExpression(expression)) {
                variableExpressions.push(expression);
                uniqueVarNames.add(expression.name.text);
            }
        }

        // Collect all expressions. Most of these expressions are fairly small so this should be quick!
        // This should only be called during transpile time and only when we actually need it.
        expression?.walk(expressionWalker, {
            walkMode: WalkMode.visitExpressions
        });

        //handle the expression itself (for situations when expression is a VariableExpression)
        expressionWalker(expression);

        return { expressions: expressions, varExpressions: variableExpressions, uniqueVarNames: [...uniqueVarNames] };
    }


    /**
     * Create a SourceNode that maps every line to itself. Useful for creating maps for files
     * that haven't changed at all, but we still need the map
     */
    public simpleMap(source: string, src: string) {
        //create a source map from the original source code
        let chunks = [] as (SourceNode | string)[];
        let lines = src.split(/\r?\n/g);
        for (let lineIndex = 0; lineIndex < lines.length; lineIndex++) {
            let line = lines[lineIndex];
            chunks.push(
                lineIndex > 0 ? '\n' : '',
                new SourceNode(lineIndex + 1, 0, source, line)
            );
        }
        return new SourceNode(null, null, source, chunks);
    }

    /**
     * Creates a new SGAttribute object, but keeps the existing Range references (since those should be immutable)
     */
    public cloneSGAttribute(attr: SGAttribute, value: string) {
        return new SGAttribute(
            { text: attr.tokens.key.text, range: attr.range },
            { text: '=' },
            { text: '"' },
            { text: value, range: attr.tokens.value.range },
            { text: '"' }
        );
    }

    /**
     * Shorthand for creating a new source node
     */
    public sourceNode(source: string, locatable: { range: Range }, code: string | SourceNode | TranspileResult): SourceNode | undefined {
        if (code !== undefined) {
            const node = new SourceNode(
                null,
                null,
                source,
                code
            );
            if (locatable.range) {
                //convert 0-based Range line to 1-based SourceNode line
                node.line = locatable.range.start.line + 1;
                //SourceNode columns are 0-based so no conversion necessary
                node.column = locatable.range.start.character;
            }
            return node;
        }
    }

    /**
     * Remove leading simple protocols from a path (if present)
     */
    public removeProtocol(pkgPath: string) {
        let match = /^[-a-z_]+:\//.exec(pkgPath);
        if (match) {
            return pkgPath.substring(match[0].length);
        } else {
            return pkgPath;
        }
    }

    /**
     * Converts a path into a standardized format (drive letter to lower, remove extra slashes, use single slash type, resolve relative parts, etc...)
     */
    public standardizePath(thePath: string) {
        return util.driveLetterToLower(
            rokuDeployStandardizePath(thePath)
        );
    }

    /**
     * Copy the version of bslib from local node_modules to the staging folder
     */
    public async copyBslibToStaging(stagingDir: string) {
        //copy bslib to the output directory
        await fsExtra.ensureDir(standardizePath(`${stagingDir}/source`));
        // eslint-disable-next-line
        const bslib = require('@rokucommunity/bslib');
        let source = bslib.source as string;

        //apply the `bslib_` prefix to the functions
        let match: RegExpExecArray;
        const positions = [] as number[];
        const regexp = /^(\s*(?:function|sub)\s+)([a-z0-9_]+)/mg;
        // eslint-disable-next-line no-cond-assign
        while (match = regexp.exec(source)) {
            positions.push(match.index + match[1].length);
        }

        for (let i = positions.length - 1; i >= 0; i--) {
            const position = positions[i];
            source = source.slice(0, position) + 'bslib_' + source.slice(position);
        }
        await fsExtra.writeFile(`${stagingDir}/source/bslib.brs`, source);
    }

    /**
     * Given a Diagnostic or BsDiagnostic, return a copy of the diagnostic
     */
    public toDiagnostic(diagnostic: Diagnostic | BsDiagnostic) {
        return {
            severity: diagnostic.severity,
            range: diagnostic.range,
            message: diagnostic.message,
            relatedInformation: diagnostic.relatedInformation?.map(x => {
                //clone related information just in case a plugin added circular ref info here
                return { ...x };
            }),
            code: diagnostic.code,
            source: 'brs'
        };
    }

    /**
     * Gets the minimum and maximum number of allowed params
     * @param params The list of callable parameters to check
     * @returns the minimum and maximum number of allowed params
     */
    public getMinMaxParamCount(params: CallableParam[]): MinMax {
        //get min/max parameter count for callable
        let minParams = 0;
        let maxParams = 0;
        let continueCheckingForRequired = true;
        for (let param of params) {
            maxParams++;
            //optional parameters must come last, so we can assume that minParams won't increase once we hit
            //the first isOptional
            if (continueCheckingForRequired && !param.isOptional) {
                minParams++;
            } else {
                continueCheckingForRequired = false;
            }
        }
        return { min: minParams, max: maxParams };
    }

    /**
     * Gets the minimum and maximum number of allowed params for ALL functions with the name of the function call
     * @param callablesByLowerName The map of callable containers
     * @param expCall function call expression to use for the name
     * @returns the minimum and maximum number of allowed params
     */
    public getMinMaxParamCountByFunctionCall(callablesByLowerName: CallableContainerMap, expCall: FunctionCall): MinMax {
        const callablesWithThisName = this.getCallableContainersByName(callablesByLowerName, expCall);
        if (callablesWithThisName?.length > 0) {
            const paramCount = { min: MAX_PARAM_COUNT, max: 0 };
            for (const callableContainer of callablesWithThisName) {
                let specificParamCount = util.getMinMaxParamCount(callableContainer.callable.params);
                if (specificParamCount.max > paramCount.max) {
                    paramCount.max = specificParamCount.max;
                }
                if (specificParamCount.min < paramCount.min) {
                    paramCount.min = specificParamCount.min;
                }
            }
            return paramCount;
        }
    }

    /**
     * Finds the array of callables from a container map, based on the name of the function call
     * If the callable was called in a function in a namespace, functions in that namespace are preferred
     * @param callablesByLowerName The map of callable containers
     * @param expCall function call expression to use for the name
     * @return an array with callable containers - could be empty if nothing was found
     */
    public getCallableContainersByName(callablesByLowerName: CallableContainerMap, expCall: FunctionCall): CallableContainer[] {
        let callablesWithThisName: CallableContainer[] = [];
        const lowerName = expCall.name.text.toLowerCase();
        if (expCall.functionExpression.namespaceName) {
            // prefer namespaced function
            const potentialNamespacedCallable = expCall.functionExpression.namespaceName.getName(ParseMode.BrightScript).toLowerCase() + '_' + lowerName;
            callablesWithThisName = callablesByLowerName.get(potentialNamespacedCallable.toLowerCase());
        }
        if (!callablesWithThisName || callablesWithThisName.length === 0) {
            // just try it as is
            callablesWithThisName = callablesByLowerName.get(lowerName);
        }
        return callablesWithThisName;
    }

    /**
     * Sort an array of objects that have a Range
     */
    public sortByRange(locatables: Locatable[]) {
        //sort the tokens by range
        return locatables.sort((a, b) => {
            //start line
            if (a.range.start.line < b.range.start.line) {
                return -1;
            }
            if (a.range.start.line > b.range.start.line) {
                return 1;
            }
            //start char
            if (a.range.start.character < b.range.start.character) {
                return -1;
            }
            if (a.range.start.character > b.range.start.character) {
                return 1;
            }
            //end line
            if (a.range.end.line < b.range.end.line) {
                return -1;
            }
            if (a.range.end.line > b.range.end.line) {
                return 1;
            }
            //end char
            if (a.range.end.character < b.range.end.character) {
                return -1;
            } else if (a.range.end.character > b.range.end.character) {
                return 1;
            }
            return 0;
        });
    }

    /**
     * Split the given text and return ranges for each chunk.
     * Only works for single-line strings
     */
    public splitGetRange(separator: string, text: string, range: Range) {
        const chunks = text.split(separator);
        const result = [] as Array<{ text: string; range: Range }>;
        let offset = 0;
        for (let i = 0; i < chunks.length; i++) {
            const chunk = chunks[i];
            //only keep nonzero chunks
            if (chunk.length > 0) {
                result.push({
                    text: chunk,
                    range: this.createRange(
                        range.start.line,
                        range.start.character + offset,
                        range.end.line,
                        range.start.character + offset + chunk.length
                    )
                });
            }
            offset += chunk.length + separator.length;
        }
        return result;
    }

    /*
     * Wrap the given code in a markdown code fence (with the language)
     */
    public mdFence(code: string, language = '') {
        return '```' + language + '\n' + code + '\n```';
    }

    /**
     * Finds a callable from a container map based on the name AND number of arguments
     * If the callable was called in a function in a namespace, functions in that namespace are preferred
     * The first callable that matches the name AND will accept the number of arguments given is returned
     * @return a callable containers that matches the call
     */
    public getCallableContainerByFunctionCall(callablesByLowerName: CallableContainerMap, expCall: FunctionCall): CallableContainer {
        const callablesWithThisName = this.getCallableContainersByName(callablesByLowerName, expCall);
        if (callablesWithThisName?.length > 0) {
            for (const callableContainer of callablesWithThisName) {
                const paramCount = util.getMinMaxParamCount(callableContainer.callable.params);
                if (paramCount.min <= expCall.args.length && paramCount.max >= expCall.args.length) {
                    return callableContainer;
                }
            }
        }
    }

    /**
     * Gets each part of the dotted get.
     * @param expression
     * @returns an array of the parts of the dotted get. If not fully a dotted get, then returns undefined
     */
    public getAllDottedGetParts(expression: Expression): string[] | undefined {
        const parts: string[] = [];
        let nextPart = expression;
        while (nextPart) {
            if (isDottedGetExpression(nextPart)) {
                parts.push(nextPart?.name?.text);
                nextPart = nextPart.obj;
            } else if (isVariableExpression(nextPart)) {
                parts.push(nextPart?.name?.text);
                break;
            } else {
                //we found a non-DottedGet expression, so return because this whole operation is invalid.
                return undefined;
            }
        }
        return parts.reverse();
    }

    /**
     * Returns an integer if valid, or undefined. Eliminates checking for NaN
     */
    public parseInt(value: any) {
        const result = parseInt(value);
        if (!isNaN(result)) {
            return result;
        } else {
            return undefined;
        }
    }

    /**
     * Converts a range to a string in the format 1:2-3:4
     */
    public rangeToString(range: Range) {
        return `${range?.start?.line}:${range?.start?.character}-${range?.end?.line}:${range?.end?.character}`;
    }
}

/**
 * A tagged template literal function for standardizing the path. This has to be defined as standalone function since it's a tagged template literal function,
 * we can't use `object.tag` syntax.
 */
export function standardizePath(stringParts, ...expressions: any[]) {
    let result = [];
    for (let i = 0; i < stringParts.length; i++) {
        result.push(stringParts[i], expressions[i]);
    }
<<<<<<< HEAD
    return util.standardizePath(result.join(''));
=======
    return util.driveLetterToLower(
        rokuDeployStandardizePath(
            result.join('')
        )
    );
>>>>>>> 638fde47
}


export let util = new Util();
export default util;


export interface MinMax {
    min: number;
    max: number;
}

export const MAX_PARAM_COUNT = 32;<|MERGE_RESOLUTION|>--- conflicted
+++ resolved
@@ -1475,15 +1475,11 @@
     for (let i = 0; i < stringParts.length; i++) {
         result.push(stringParts[i], expressions[i]);
     }
-<<<<<<< HEAD
-    return util.standardizePath(result.join(''));
-=======
     return util.driveLetterToLower(
         rokuDeployStandardizePath(
             result.join('')
         )
     );
->>>>>>> 638fde47
 }
 
 
