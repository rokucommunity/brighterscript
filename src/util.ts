--- conflicted
+++ resolved
@@ -1404,7 +1404,6 @@
     }
 
     /**
-<<<<<<< HEAD
      * Finds a callable from a container map based on the name AND number of arguments
      * If the callable was called in a function in a namespace, functions in that namespace are preferred
      * The first callable that matches the name AND will accept the number of arguments given is returned
@@ -1420,7 +1419,9 @@
                 }
             }
         }
-=======
+    }
+
+    /**
      * Gets each part of the dotted get.
      * @param expression
      * @returns an array of the parts of the dotted get. If not fully a dotted get, then returns undefined
@@ -1453,7 +1454,6 @@
         } else {
             return undefined;
         }
->>>>>>> b222bce3
     }
 }
 
