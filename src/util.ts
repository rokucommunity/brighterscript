import * as fs from 'fs';
import * as fsExtra from 'fs-extra';
import type { ParseError } from 'jsonc-parser';
import { parse as parseJsonc, printParseErrorCode } from 'jsonc-parser';
import * as path from 'path';
import { rokuDeploy, DefaultFiles, standardizePath as rokuDeployStandardizePath } from 'roku-deploy';
import type { Diagnostic, Position, Range, Location } from 'vscode-languageserver';
import { URI } from 'vscode-uri';
import * as xml2js from 'xml2js';
import type { BsConfig } from './BsConfig';
import { DiagnosticMessages } from './DiagnosticMessages';
import type { CallableContainer, BsDiagnostic, FileReference, CallableContainerMap, CompilerPluginFactory, CompilerPlugin, ExpressionInfo } from './interfaces';
import { BooleanType } from './types/BooleanType';
import { DoubleType } from './types/DoubleType';
import { DynamicType } from './types/DynamicType';
import { FloatType } from './types/FloatType';
import { FunctionType } from './types/FunctionType';
import { IntegerType } from './types/IntegerType';
import { InvalidType } from './types/InvalidType';
import { LongIntegerType } from './types/LongIntegerType';
import { ObjectType } from './types/ObjectType';
import { StringType } from './types/StringType';
import { VoidType } from './types/VoidType';
import { ParseMode } from './parser/Parser';
import type { DottedGetExpression, Expression, VariableExpression } from './parser/Expression';
import { Logger, LogLevel } from './Logger';
<<<<<<< HEAD
import type { Locatable, Token } from './lexer';
import { TokenKind } from './lexer';
import { isDottedGetExpression, isExpression, isVariableExpression, WalkMode } from './astUtils';
=======
import type { Identifier, Locatable, Token } from './lexer/Token';
import { TokenKind } from './lexer/TokenKind';
import { isCallExpression, isCallfuncExpression, isDottedGetExpression, isExpression, isIndexedGetExpression, isNamespacedVariableNameExpression, isVariableExpression, isXmlAttributeGetExpression } from './astUtils/reflection';
import { WalkMode } from './astUtils/visitors';
>>>>>>> ddcb7b2c
import { CustomType } from './types/CustomType';
import { SourceNode } from 'source-map';
import type { SGAttribute } from './parser/SGTypes';

export class Util {
    public clearConsole() {
        // process.stdout.write('\x1Bc');
    }

    /**
     * Determine if the file exists
     * @param filePath
     */
    public async pathExists(filePath: string | undefined) {
        if (!filePath) {
            return false;
        } else {
            return fsExtra.pathExists(filePath);
        }
    }

    /**
     * Determine if the file exists
     * @param filePath
     */
    public pathExistsSync(filePath: string | undefined) {
        if (!filePath) {
            return false;
        } else {
            return fsExtra.pathExistsSync(filePath);
        }
    }

    /**
     * Determine if this path is a directory
     */
    public isDirectorySync(dirPath: string | undefined) {
        return fs.existsSync(dirPath) && fs.lstatSync(dirPath).isDirectory();
    }

    /**
     * Given a pkg path of any kind, transform it to a roku-specific pkg path (i.e. "pkg:/some/path.brs")
     */
    public sanitizePkgPath(pkgPath: string) {
        pkgPath = pkgPath.replace(/\\/g, '/');
        //if there's no protocol, assume it's supposed to start with `pkg:/`
        if (!this.startsWithProtocol(pkgPath)) {
            pkgPath = 'pkg:/' + pkgPath;
        }
        return pkgPath;
    }

    /**
     * Determine if the given path starts with a protocol
     */
    public startsWithProtocol(path: string) {
        return !!/^[-a-z]+:\//i.exec(path);
    }

    /**
     * Given a pkg path of any kind, transform it to a roku-specific pkg path (i.e. "pkg:/some/path.brs")
     */
    public getRokuPkgPath(pkgPath: string) {
        pkgPath = pkgPath.replace(/\\/g, '/');
        return 'pkg:/' + pkgPath;
    }

    /**
     * Given a path to a file/directory, replace all path separators with the current system's version.
     * @param filePath
     */
    public pathSepNormalize(filePath: string, separator?: string) {
        if (!filePath) {
            return filePath;
        }
        separator = separator ? separator : path.sep;
        return filePath.replace(/[\\/]+/g, separator);
    }

    /**
     * Find the path to the config file.
     * If the config file path doesn't exist
     * @param configFilePath
     */
    public getConfigFilePath(cwd?: string) {
        cwd = cwd ?? process.cwd();
        let configPath = path.join(cwd, 'bsconfig.json');
        //find the nearest config file path
        for (let i = 0; i < 100; i++) {
            if (this.pathExistsSync(configPath)) {
                return configPath;
            } else {
                let parentDirPath = path.dirname(path.dirname(configPath));
                configPath = path.join(parentDirPath, 'bsconfig.json');
            }
        }
    }

    public getRangeFromOffsetLength(text: string, offset: number, length: number) {
        let lineIndex = 0;
        let colIndex = 0;
        for (let i = 0; i < text.length; i++) {
            if (offset === i) {
                break;
            }
            let char = text[i];
            if (char === '\n' || (char === '\r' && text[i + 1] === '\n')) {
                lineIndex++;
                colIndex = 0;
                i++;
                continue;
            } else {
                colIndex++;
            }
        }
        return util.createRange(lineIndex, colIndex, lineIndex, colIndex + length);
    }

    /**
     * Load the contents of a config file.
     * If the file extends another config, this will load the base config as well.
     * @param configFilePath
     * @param parentProjectPaths
     */
    public loadConfigFile(configFilePath: string, parentProjectPaths?: string[], cwd = process.cwd()) {
        if (configFilePath) {
            //if the config file path starts with question mark, then it's optional. return undefined if it doesn't exist
            if (configFilePath.startsWith('?')) {
                //remove leading question mark
                configFilePath = configFilePath.substring(1);
                if (fsExtra.pathExistsSync(path.resolve(cwd, configFilePath)) === false) {
                    return undefined;
                }
            }
            //keep track of the inheritance chain
            parentProjectPaths = parentProjectPaths ? parentProjectPaths : [];
            configFilePath = path.resolve(cwd, configFilePath);
            if (parentProjectPaths?.includes(configFilePath)) {
                parentProjectPaths.push(configFilePath);
                parentProjectPaths.reverse();
                throw new Error('Circular dependency detected: "' + parentProjectPaths.join('" => ') + '"');
            }
            //load the project file
            let projectFileContents = fsExtra.readFileSync(configFilePath).toString();
            let parseErrors = [] as ParseError[];
            let projectConfig = parseJsonc(projectFileContents, parseErrors, {
                allowEmptyContent: true,
                allowTrailingComma: true,
                disallowComments: false
            }) as BsConfig ?? {};
            if (parseErrors.length > 0) {
                let err = parseErrors[0];
                let diagnostic = {
                    ...DiagnosticMessages.bsConfigJsonHasSyntaxErrors(printParseErrorCode(parseErrors[0].error)),
                    file: {
                        srcPath: configFilePath
                    },
                    range: this.getRangeFromOffsetLength(projectFileContents, err.offset, err.length)
                } as BsDiagnostic;
                throw diagnostic; //eslint-disable-line @typescript-eslint/no-throw-literal
            }

            let projectFileCwd = path.dirname(configFilePath);

            //`plugins` paths should be relative to the current bsconfig
            this.resolvePathsRelativeTo(projectConfig, 'plugins', projectFileCwd);

            //`require` paths should be relative to cwd
            util.resolvePathsRelativeTo(projectConfig, 'require', projectFileCwd);

            let result: BsConfig;
            //if the project has a base file, load it
            if (projectConfig && typeof projectConfig.extends === 'string') {
                let baseProjectConfig = this.loadConfigFile(projectConfig.extends, [...parentProjectPaths, configFilePath], projectFileCwd);
                //extend the base config with the current project settings
                result = { ...baseProjectConfig, ...projectConfig };
            } else {
                result = projectConfig;
                let ancestors = parentProjectPaths ? parentProjectPaths : [];
                ancestors.push(configFilePath);
                (result as any)._ancestors = parentProjectPaths;
            }

            //make any paths in the config absolute (relative to the CURRENT config file)
            if (result.outFile) {
                result.outFile = path.resolve(projectFileCwd, result.outFile);
            }
            if (result.rootDir) {
                result.rootDir = path.resolve(projectFileCwd, result.rootDir);
            }
            if (result.cwd) {
                result.cwd = path.resolve(projectFileCwd, result.cwd);
            }
            return result;
        }
    }

    /**
     * Convert relative paths to absolute paths, relative to the given directory. Also de-dupes the paths. Modifies the array in-place
     * @param paths the list of paths to be resolved and deduped
     * @param relativeDir the path to the folder where the paths should be resolved relative to. This should be an absolute path
     */
    public resolvePathsRelativeTo(collection: any, key: string, relativeDir: string) {
        if (!collection[key]) {
            return;
        }
        const result = new Set<string>();
        for (const p of collection[key] as string[] ?? []) {
            if (p) {
                result.add(
                    p?.startsWith('.') ? path.resolve(relativeDir, p) : p
                );
            }
        }
        collection[key] = [...result];
    }

    /**
     * Do work within the scope of a changed current working directory
     * @param targetCwd
     * @param callback
     */
    public cwdWork<T>(targetCwd: string | null | undefined, callback: () => T) {
        let originalCwd = process.cwd();
        if (targetCwd) {
            process.chdir(targetCwd);
        }

        let result: T;
        let err;

        try {
            result = callback();
        } catch (e) {
            err = e;
        }

        if (targetCwd) {
            process.chdir(originalCwd);
        }

        if (err) {
            throw err;
        } else {
            return result;
        }
    }

    /**
     * Given a BsConfig object, start with defaults,
     * merge with bsconfig.json and the provided options.
     * @param config
     */
    public normalizeAndResolveConfig(config: BsConfig) {
        let result = this.normalizeConfig({});

        //if no options were provided, try to find a bsconfig.json file
        if (!config || !config.project) {
            result.project = this.getConfigFilePath(config?.cwd);
        } else {
            //use the config's project link
            result.project = config.project;
        }
        if (result.project) {
            let configFile = this.loadConfigFile(result.project, null, config?.cwd);
            result = Object.assign(result, configFile);
        }

        //override the defaults with the specified options
        result = Object.assign(result, config);

        return result;
    }

    /**
     * Set defaults for any missing items
     * @param config
     */
    public normalizeConfig(config: BsConfig) {
        config = config || {} as BsConfig;
        config.cwd = config.cwd ?? process.cwd();
        config.deploy = config.deploy === true ? true : false;
        //use default files array from rokuDeploy
        config.files = config.files ?? [...DefaultFiles];
        config.createPackage = config.createPackage === false ? false : true;
        let rootFolderName = path.basename(config.cwd);
        config.outFile = config.outFile ?? `./out/${rootFolderName}.zip`;
        config.sourceMap = config.sourceMap === true;
        config.username = config.username ?? 'rokudev';
        config.watch = config.watch === true ? true : false;
        config.emitFullPaths = config.emitFullPaths === true ? true : false;
        config.retainStagingFolder = config.retainStagingFolder === true ? true : false;
        config.copyToStaging = config.copyToStaging === false ? false : true;
        config.ignoreErrorCodes = config.ignoreErrorCodes ?? [];
        config.diagnosticFilters = config.diagnosticFilters ?? [];
        config.plugins = config.plugins ?? [];
        config.autoImportComponentScript = config.autoImportComponentScript === true ? true : false;
        config.showDiagnosticsInConsole = config.showDiagnosticsInConsole === false ? false : true;
        config.sourceRoot = config.sourceRoot ? standardizePath(config.sourceRoot) : undefined;
        config.allowBrighterScriptInBrightScript = config.allowBrighterScriptInBrightScript === true ? true : false;
        config.emitDefinitions = config.emitDefinitions === true ? true : false;
        if (typeof config.logLevel === 'string') {
            config.logLevel = LogLevel[(config.logLevel as string).toLowerCase()];
        }
        config.logLevel = config.logLevel ?? LogLevel.log;
        return config;
    }

    /**
     * Get the root directory from options.
     * Falls back to options.cwd.
     * Falls back to process.cwd
     * @param options
     */
    public getRootDir(options: BsConfig) {
        if (!options) {
            throw new Error('Options is required');
        }
        let cwd = options.cwd;
        cwd = cwd ? cwd : process.cwd();
        let rootDir = options.rootDir ? options.rootDir : cwd;

        rootDir = path.resolve(cwd, rootDir);

        return rootDir;
    }

    /**
     * Format a string with placeholders replaced by argument indexes
     * @param subject
     * @param params
     */
    public stringFormat(subject: string, ...args) {
        return subject.replace(/{(\d+)}/g, (match, num) => {
            return typeof args[num] !== 'undefined' ? args[num] : match;
        });
    }

    /**
     * Given a list of callables as a dictionary indexed by their full name (namespace included, transpiled to underscore-separated.
     * @param callables
     */
    public getCallableContainersByLowerName(callables: CallableContainer[]): CallableContainerMap {
        //find duplicate functions
        const result = new Map<string, CallableContainer[]>();

        for (let callableContainer of callables) {
            let lowerName = callableContainer.callable.getName(ParseMode.BrightScript).toLowerCase();

            //create a new array for this name
            const list = result.get(lowerName);
            if (list) {
                list.push(callableContainer);
            } else {
                result.set(lowerName, [callableContainer]);
            }
        }
        return result;
    }

    /**
     * Split a file by newline characters (LF or CRLF)
     * @param text
     */
    public getLines(text: string) {
        return text.split(/\r?\n/);
    }

    /**
     * Given an absolute path to a source file, and a target path,
     * compute the pkg path for the target relative to the source file's location
     * @param containingFilePathAbsolute
     * @param targetPath
     */
    public getPkgPathFromTarget(containingFilePathAbsolute: string, targetPath: string) {
        //if the target starts with 'pkg:', it's an absolute path. Return as is
        if (targetPath.startsWith('pkg:/')) {
            targetPath = targetPath.substring(5);
            if (targetPath === '') {
                return null;
            } else {
                return path.normalize(targetPath);
            }
        }
        if (targetPath === 'pkg:') {
            return null;
        }

        //remove the filename
        let containingFolder = path.normalize(path.dirname(containingFilePathAbsolute));
        //start with the containing folder, split by slash
        let result = containingFolder.split(path.sep);

        //split on slash
        let targetParts = path.normalize(targetPath).split(path.sep);

        for (let part of targetParts) {
            if (part === '' || part === '.') {
                //do nothing, it means current directory
                continue;
            }
            if (part === '..') {
                //go up one directory
                result.pop();
            } else {
                result.push(part);
            }
        }
        return result.join(path.sep);
    }

    /**
     * Compute the relative path from the source file to the target file
     * @param pkgSrcPath  - the absolute path to the source, where cwd is the package location
     * @param pkgTargetPath  - the absolute path to the target, where cwd is the package location
     */
    public getRelativePath(pkgSrcPath: string, pkgTargetPath: string) {
        pkgSrcPath = path.normalize(pkgSrcPath);
        pkgTargetPath = path.normalize(pkgTargetPath);

        //break by path separator
        let sourceParts = pkgSrcPath.split(path.sep);
        let targetParts = pkgTargetPath.split(path.sep);

        let commonParts = [] as string[];
        //find their common root
        for (let i = 0; i < targetParts.length; i++) {
            if (targetParts[i].toLowerCase() === sourceParts[i].toLowerCase()) {
                commonParts.push(targetParts[i]);
            } else {
                //we found a non-matching part...so no more commonalities past this point
                break;
            }
        }

        //throw out the common parts from both sets
        sourceParts.splice(0, commonParts.length);
        targetParts.splice(0, commonParts.length);

        //throw out the filename part of source
        sourceParts.splice(sourceParts.length - 1, 1);
        //start out by adding updir paths for each remaining source part
        let resultParts = sourceParts.map(() => '..');

        //now add every target part
        resultParts = [...resultParts, ...targetParts];
        return path.join(...resultParts);
    }

    /**
     * Walks left in a DottedGetExpression and returns a VariableExpression if found, or undefined if not found
     */
    public findBeginningVariableExpression(dottedGet: DottedGetExpression): VariableExpression | undefined {
        let left: any = dottedGet;
        while (left) {
            if (isVariableExpression(left)) {
                return left;
            } else if (isDottedGetExpression(left)) {
                left = left.obj;
            } else {
                break;
            }
        }
    }

    /**
     * Do `a` and `b` overlap by at least one character. This returns false if they are at the edges. Here's some examples:
     * ```
     * | true | true | true | true | true | false | false | false | false |
     * |------|------|------|------|------|-------|-------|-------|-------|
     * | aa   |  aaa |  aaa | aaa  |  a   |  aa   |    aa | a     |     a |
     * |  bbb | bb   |  bbb |  b   | bbb  |    bb |  bb   |     b | a     |
     * ```
     */
    public rangesIntersect(a: Range, b: Range) {
        // Check if `a` is before `b`
        if (a.end.line < b.start.line || (a.end.line === b.start.line && a.end.character <= b.start.character)) {
            return false;
        }

        // Check if `b` is before `a`
        if (b.end.line < a.start.line || (b.end.line === a.start.line && b.end.character <= a.start.character)) {
            return false;
        }

        // These ranges must intersect
        return true;
    }

    /**
     * Do `a` and `b` overlap by at least one character or touch at the edges
     * ```
     * | true | true | true | true | true | true  | true  | false | false |
     * |------|------|------|------|------|-------|-------|-------|-------|
     * | aa   |  aaa |  aaa | aaa  |  a   |  aa   |    aa | a     |     a |
     * |  bbb | bb   |  bbb |  b   | bbb  |    bb |  bb   |     b | a     |
     * ```
     */
    public rangesIntersectOrTouch(a: Range, b: Range) {
        // Check if `a` is before `b`
        if (a.end.line < b.start.line || (a.end.line === b.start.line && a.end.character < b.start.character)) {
            return false;
        }

        // Check if `b` is before `a`
        if (b.end.line < a.start.line || (b.end.line === a.start.line && b.end.character < a.start.character)) {
            return false;
        }

        // These ranges must intersect
        return true;
    }

    /**
     * Test if `position` is in `range`. If the position is at the edges, will return true.
     * Adapted from core vscode
     * @param range
     * @param position
     */
    public rangeContains(range: Range, position: Position) {
        return this.comparePositionToRange(position, range) === 0;
    }

    public comparePositionToRange(position: Position, range: Range) {
        if (position.line < range.start.line || (position.line === range.start.line && position.character < range.start.character)) {
            return -1;
        }
        if (position.line > range.end.line || (position.line === range.end.line && position.character > range.end.character)) {
            return 1;
        }
        return 0;
    }

    /**
     * Parse an xml file and get back a javascript object containing its results
     * @param text
     */
    public parseXml(text: string) {
        return new Promise<any>((resolve, reject) => {
            xml2js.parseString(text, (err, data) => {
                if (err) {
                    reject(err);
                } else {
                    resolve(data);
                }
            });
        });
    }

    public propertyCount(object: Record<string, unknown>) {
        let count = 0;
        for (let key in object) {
            if (object.hasOwnProperty(key)) {
                count++;
            }
        }
        return count;
    }

    public padLeft(subject: string, totalLength: number, char: string) {
        totalLength = totalLength > 1000 ? 1000 : totalLength;
        while (subject.length < totalLength) {
            subject = char + subject;
        }
        return subject;
    }

    /**
     * Given a URI, convert that to a regular fs path
     * @param uri
     */
    public uriToPath(uri: string) {
        let parsedPath = URI.parse(uri).fsPath;

        //Uri annoyingly coverts all drive letters to lower case...so this will bring back whatever case it came in as
        let match = /\/\/\/([a-z]:)/i.exec(uri);
        if (match) {
            let originalDriveCasing = match[1];
            parsedPath = originalDriveCasing + parsedPath.substring(2);
        }
        const normalizedPath = path.normalize(parsedPath);
        return normalizedPath;
    }

    /**
     * Force the drive letter to lower case
     * @param fullPath
     */
    public driveLetterToLower(fullPath: string) {
        if (fullPath) {
            let firstCharCode = fullPath.charCodeAt(0);
            if (
                //is upper case A-Z
                firstCharCode >= 65 && firstCharCode <= 90 &&
                //next char is colon
                fullPath[1] === ':'
            ) {
                fullPath = fullPath[0].toLowerCase() + fullPath.substring(1);
            }
        }
        return fullPath;
    }

    /**
     * Determine if two arrays containing primitive values are equal.
     * This considers order and compares by equality.
     */
    public areArraysEqual(arr1: any[], arr2: any[]) {
        if (arr1.length !== arr2.length) {
            return false;
        }
        for (let i = 0; i < arr1.length; i++) {
            if (arr1[i] !== arr2[i]) {
                return false;
            }
        }
        return true;
    }

    /**
     * Given a file path, convert it to a URI string
     */
    public pathToUri(filePath: string) {
        return URI.file(filePath).toString();
    }

    /**
     * Get the outDir from options, taking into account cwd and absolute outFile paths
     * @param options
     */
    public getOutDir(options: BsConfig) {
        options = this.normalizeConfig(options);
        let cwd = path.normalize(options.cwd ? options.cwd : process.cwd());
        if (path.isAbsolute(options.outFile)) {
            return path.dirname(options.outFile);
        } else {
            return path.normalize(path.join(cwd, path.dirname(options.outFile)));
        }
    }

    /**
     * Get paths to all files on disc that match this project's source list
     */
    public async getFilePaths(options: BsConfig) {
        let rootDir = this.getRootDir(options);

        let files = await rokuDeploy.getFilePaths(options.files, rootDir);
        return files;
    }

    /**
     * Given a path to a brs file, compute the path to a theoretical d.bs file.
     * Only `.brs` files can have typedef path, so return undefined for everything else
     */
    public getTypedefPath(brsSrcPath: string) {
        const typedefPath = brsSrcPath
            .replace(/\.brs$/i, '.d.bs')
            .toLowerCase();

        if (typedefPath.endsWith('.d.bs')) {
            return typedefPath;
        } else {
            return undefined;
        }
    }

    /**
     * Determine whether this diagnostic should be supressed or not, based on brs comment-flags
     * @param diagnostic
     */
    public diagnosticIsSuppressed(diagnostic: BsDiagnostic) {
        const diagnosticCode = typeof diagnostic.code === 'string' ? diagnostic.code.toLowerCase() : diagnostic.code;
        for (let flag of diagnostic.file?.commentFlags ?? []) {
            //this diagnostic is affected by this flag
            if (this.rangeContains(flag.affectedRange, diagnostic.range.start)) {
                //if the flag acts upon this diagnostic's code
                if (flag.codes === null || flag.codes.includes(diagnosticCode)) {
                    return true;
                }
            }
        }
    }

    /**
     * Walks up the chain
     * @param currentPath
     */
    public async findClosestConfigFile(currentPath: string) {
        //make the path absolute
        currentPath = path.resolve(
            path.normalize(
                currentPath
            )
        );

        let previousPath: string;
        //using ../ on the root of the drive results in the same file path, so that's how we know we reached the top
        while (previousPath !== currentPath) {
            previousPath = currentPath;

            let bsPath = path.join(currentPath, 'bsconfig.json');
            let brsPath = path.join(currentPath, 'brsconfig.json');
            if (await this.pathExists(bsPath)) {
                return bsPath;
            } else if (await this.pathExists(brsPath)) {
                return brsPath;
            } else {
                //walk upwards one directory
                currentPath = path.resolve(path.join(currentPath, '../'));
            }
        }
        //got to the root path, no config file exists
    }

    /**
     * Set a timeout for the specified milliseconds, and resolve the promise once the timeout is finished.
     * @param milliseconds
     */
    public sleep(milliseconds: number) {
        return new Promise((resolve) => {
            //if milliseconds is 0, don't actually timeout (improves unit test throughput)
            if (milliseconds === 0) {
                process.nextTick(resolve);
            } else {
                setTimeout(resolve, milliseconds);
            }
        });
    }

    /**
     * Given an array, map and then flatten
     * @param arr
     * @param cb
     */
    public flatMap<T, R>(array: T[], cb: (arg: T) => R) {
        return Array.prototype.concat.apply([], array.map(cb)) as never as R;
    }

    /**
     * Determines if the position is greater than the range. This means
     * the position does not touch the range, and has a position greater than the end
     * of the range. A position that touches the last line/char of a range is considered greater
     * than the range, because the `range.end` is EXclusive
     */
    public positionIsGreaterThanRange(position: Position, range: Range) {

        //if the position is a higher line than the range
        if (position.line > range.end.line) {
            return true;
        } else if (position.line < range.end.line) {
            return false;
        }
        //they are on the same line

        //if the position's char is greater than or equal to the range's
        if (position.character >= range.end.character) {
            return true;
        } else {
            return false;
        }
    }

    /**
     * Get a location object back by extracting location information from other objects that contain location
     */
    public getRange(startObj: { range: Range }, endObj: { range: Range }): Range {
        return util.createRangeFromPositions(startObj.range.start, endObj.range.end);
    }

    /**
     * If the two items both start on the same line
     */
    public sameStartLine(first: { range: Range }, second: { range: Range }) {
        if (first && second && first.range.start.line === second.range.start.line) {
            return true;
        } else {
            return false;
        }
    }

    /**
     * If the two items have lines that touch
     * @param first
     * @param second
     */
    public linesTouch(first: { range: Range }, second: { range: Range }) {
        if (first && second && (
            first.range.start.line === second.range.start.line ||
            first.range.start.line === second.range.end.line ||
            first.range.end.line === second.range.start.line ||
            first.range.end.line === second.range.end.line
        )) {
            return true;
        } else {
            return false;
        }
    }

    /**
     * Given text with (or without) dots separating text, get the rightmost word.
     * (i.e. given "A.B.C", returns "C". or "B" returns "B because there's no dot)
     */
    public getTextAfterFinalDot(name: string) {
        if (name) {
            let parts = name.split('.');
            if (parts.length > 0) {
                return parts[parts.length - 1];
            }
        }
    }

    /**
     * Find a script import that the current position touches, or undefined if not found
     */
    public getScriptImportAtPosition(scriptImports: FileReference[], position: Position) {
        let scriptImport = scriptImports.find((x) => {
            return x.filePathRange.start.line === position.line &&
                //column between start and end
                position.character >= x.filePathRange.start.character &&
                position.character <= x.filePathRange.end.character;
        });
        return scriptImport;
    }

    /**
     * Given the class name text, return a namespace-prefixed name.
     * If the name already has a period in it, or the namespaceName was not provided, return the class name as is.
     * If the name does not have a period, and a namespaceName was provided, return the class name prepended by the namespace name.
     * If no namespace is provided, return the `className` unchanged.
     */
    public getFullyQualifiedClassName(className: string, namespaceName?: string) {
        if (className?.includes('.') === false && namespaceName) {
            return `${namespaceName}.${className}`;
        } else {
            return className;
        }
    }

    public splitIntoLines(string: string) {
        return string.split(/\r?\n/g);
    }

    public getTextForRange(string: string | string[], range: Range) {
        let lines: string[];
        if (Array.isArray(string)) {
            lines = string;
        } else {
            lines = this.splitIntoLines(string);
        }

        const start = range.start;
        const end = range.end;

        let endCharacter = end.character;
        // If lines are the same we need to subtract out our new starting position to make it work correctly
        if (start.line === end.line) {
            endCharacter -= start.character;
        }

        let rangeLines = [lines[start.line].substring(start.character)];
        for (let i = start.line + 1; i <= end.line; i++) {
            rangeLines.push(lines[i]);
        }
        const lastLine = rangeLines.pop();
        rangeLines.push(lastLine.substring(0, endCharacter));
        return rangeLines.join('\n');
    }

    /**
     * Helper for creating `Location` objects. Prefer using this function because vscode-languageserver's `Location.create()` is significantly slower at scale
     */
    public createLocation(uri: string, range: Range): Location {
        return {
            uri: uri,
            range: range
        };
    }

    /**
     * Helper for creating `Range` objects. Prefer using this function because vscode-languageserver's `Range.create()` is significantly slower
     */
    public createRange(startLine: number, startCharacter: number, endLine: number, endCharacter: number): Range {
        return {
            start: {
                line: startLine,
                character: startCharacter
            },
            end: {
                line: endLine,
                character: endCharacter
            }
        };
    }

    /**
     * Create a `Range` from two `Position`s
     */
    public createRangeFromPositions(startPosition: Position, endPosition: Position): Range {
        return {
            start: {
                line: startPosition.line,
                character: startPosition.character
            },
            end: {
                line: endPosition.line,
                character: endPosition.character
            }
        };
    }

    /**
     * Given a list of ranges, create a range that starts with the first non-null lefthand range, and ends with the first non-null
     * righthand range. Returns undefined if none of the items have a range.
     */
    public createBoundingRange(...locatables: Array<{ range?: Range }>) {
        let leftmostRange: Range;
        let rightmostRange: Range;

        for (let i = 0; i < locatables.length; i++) {
            //set the leftmost non-null-range item
            const left = locatables[i];
            //the range might be a getter, so access it exactly once
            const leftRange = left?.range;
            if (!leftmostRange && leftRange) {
                leftmostRange = leftRange;
            }

            //set the rightmost non-null-range item
            const right = locatables[locatables.length - 1 - i];
            //the range might be a getter, so access it exactly once
            const rightRange = right?.range;
            if (!rightmostRange && rightRange) {
                rightmostRange = rightRange;
            }

            //if we have both sides, quit
            if (leftmostRange && rightmostRange) {
                break;
            }
        }
        if (leftmostRange) {
            return this.createRangeFromPositions(leftmostRange.start, rightmostRange.end);
        } else {
            return undefined;
        }
    }

    /**
     * Create a `Position` object. Prefer this over `Position.create` for performance reasons
     */
    public createPosition(line: number, character: number) {
        return {
            line: line,
            character: character
        };
    }

    /**
     * Convert a list of tokens into a string, including their leading whitespace
     */
    public tokensToString(tokens: Token[]) {
        let result = '';
        //skip iterating the final token
        for (let i = 0; i < tokens.length; i++) {
            let token = tokens[i];
            result += token.leadingWhitespace + token.text;
        }
        return result;
    }

    /**
     * Convert a token into a BscType
     */
    public tokenToBscType(token: Token, allowCustomType = true) {
        // eslint-disable-next-line @typescript-eslint/switch-exhaustiveness-check
        switch (token.kind) {
            case TokenKind.Boolean:
                return new BooleanType(token.text);
            case TokenKind.True:
            case TokenKind.False:
                return new BooleanType();
            case TokenKind.Double:
                return new DoubleType(token.text);
            case TokenKind.DoubleLiteral:
                return new DoubleType();
            case TokenKind.Dynamic:
                return new DynamicType(token.text);
            case TokenKind.Float:
                return new FloatType(token.text);
            case TokenKind.FloatLiteral:
                return new FloatType();
            case TokenKind.Function:
                //TODO should there be a more generic function type without a signature that's assignable to all other function types?
                return new FunctionType(new DynamicType(token.text));
            case TokenKind.Integer:
                return new IntegerType(token.text);
            case TokenKind.IntegerLiteral:
                return new IntegerType();
            case TokenKind.Invalid:
                return new InvalidType(token.text);
            case TokenKind.LongInteger:
                return new LongIntegerType(token.text);
            case TokenKind.LongIntegerLiteral:
                return new LongIntegerType();
            case TokenKind.Object:
                return new ObjectType(token.text);
            case TokenKind.String:
                return new StringType(token.text);
            case TokenKind.StringLiteral:
            case TokenKind.TemplateStringExpressionBegin:
            case TokenKind.TemplateStringExpressionEnd:
            case TokenKind.TemplateStringQuasi:
                return new StringType();
            case TokenKind.Void:
                return new VoidType(token.text);
            case TokenKind.Identifier:
                switch (token.text.toLowerCase()) {
                    case 'boolean':
                        return new BooleanType(token.text);
                    case 'double':
                        return new DoubleType(token.text);
                    case 'float':
                        return new FloatType(token.text);
                    case 'function':
                        return new FunctionType(new DynamicType(token.text));
                    case 'integer':
                        return new IntegerType(token.text);
                    case 'invalid':
                        return new InvalidType(token.text);
                    case 'longinteger':
                        return new LongIntegerType(token.text);
                    case 'object':
                        return new ObjectType(token.text);
                    case 'string':
                        return new StringType(token.text);
                    case 'void':
                        return new VoidType(token.text);
                }
                if (allowCustomType) {
                    return new CustomType(token.text);
                }
        }
    }

    /**
     * Get the extension for the given file path. Basically the part after the final dot, except for
     * `d.bs` which is treated as single extension
     */
    public getExtension(filePath: string) {
        filePath = filePath.toLowerCase();
        if (filePath.endsWith('.d.bs')) {
            return '.d.bs';
        } else {
            const idx = filePath.lastIndexOf('.');
            if (idx > -1) {
                return filePath.substring(idx);
            }
        }
    }

    /**
     * Load and return the list of plugins
     */
    public loadPlugins(cwd: string, pathOrModules: string[], onError?: (pathOrModule: string, err: Error) => void) {
        const logger = new Logger();
        return pathOrModules.reduce<CompilerPlugin[]>((acc, pathOrModule) => {
            if (typeof pathOrModule === 'string') {
                try {
                    const loaded = this.resolveRequire(cwd, pathOrModule);
                    const theExport: CompilerPlugin | CompilerPluginFactory = loaded.default ? loaded.default : loaded;

                    let plugin: CompilerPlugin;

                    // legacy plugins returned a plugin object. If we find that, then add a warning
                    if (typeof theExport === 'object') {
                        logger.warn(`Plugin "${pathOrModule}" was loaded as a singleton. Please contact the plugin author to update to the factory pattern.\n`);
                        plugin = theExport;

                        // the official plugin format is a factory function that returns a new instance of a plugin.
                    } else if (typeof theExport === 'function') {
                        plugin = theExport();
                    }

                    if (!plugin.name) {
                        plugin.name = pathOrModule;
                    }
                    acc.push(plugin);
                } catch (err: any) {
                    if (onError) {
                        onError(pathOrModule, err);
                    } else {
                        throw err;
                    }
                }
            }
            return acc;
        }, []);
    }

    public resolveRequire(cwd: string, pathOrModule: string) {
        let target = pathOrModule;
        if (!path.isAbsolute(pathOrModule)) {
            const localPath = path.resolve(cwd, pathOrModule);
            if (fs.existsSync(localPath)) {
                target = localPath;
            } else {
                const modulePath = path.resolve(cwd, 'node_modules', pathOrModule);
                if (fs.existsSync(modulePath)) {
                    target = modulePath;
                }
            }
        }
        // eslint-disable-next-line
        return require(target);
    }

    /**
     * Gathers expressions, variables, and unique names from an expression.
     * This is mostly used for the ternary expression
     */
    public getExpressionInfo(expression: Expression): ExpressionInfo {
        const expressions = [expression];
        const variableExpressions = [] as VariableExpression[];
        const uniqueVarNames = new Set<string>();

        function expressionWalker(expression) {
            if (isExpression(expression)) {
                expressions.push(expression);
            }
            if (isVariableExpression(expression)) {
                variableExpressions.push(expression);
                uniqueVarNames.add(expression.name.text);
            }
        }

        // Collect all expressions. Most of these expressions are fairly small so this should be quick!
        // This should only be called during transpile time and only when we actually need it.
        expression?.walk(expressionWalker, {
            walkMode: WalkMode.visitExpressions
        });

        //handle the expression itself (for situations when expression is a VariableExpression)
        expressionWalker(expression);

        return { expressions: expressions, varExpressions: variableExpressions, uniqueVarNames: [...uniqueVarNames] };
    }


    /**
     * Create a SourceNode that maps every line to itself. Useful for creating maps for files
     * that haven't changed at all, but we still need the map
     */
    public simpleMap(source: string, src: string) {
        //create a source map from the original source code
        let chunks = [] as (SourceNode | string)[];
        let lines = src.split(/\r?\n/g);
        for (let lineIndex = 0; lineIndex < lines.length; lineIndex++) {
            let line = lines[lineIndex];
            chunks.push(
                lineIndex > 0 ? '\n' : '',
                new SourceNode(lineIndex + 1, 0, source, line)
            );
        }
        return new SourceNode(null, null, source, chunks);
    }

    /**
     * Creates a new SGAttribute object, but keeps the existing Range references (since those shouldn't ever get changed directly)
     */
    public cloneSGAttribute(attr: SGAttribute, value: string) {
        return {
            key: {
                text: attr.key.text,
                range: attr.range
            },
            value: {
                text: value,
                range: attr.value.range
            },
            range: attr.range
        } as SGAttribute;
    }

    /**
     * Converts a path into a standardized format (drive letter to lower, remove extra slashes, use single slash type, resolve relative parts, etc...)
     */
    public standardizePath(thePath: string) {
        return util.driveLetterToLower(
            rokuDeployStandardizePath(thePath)
        );
    }

    /**
     * Copy the version of bslib from local node_modules to the staging folder
     */
    public async copyBslibToStaging(stagingDir: string) {
        //copy bslib to the output directory
        await fsExtra.ensureDir(standardizePath(`${stagingDir}/source`));
        // eslint-disable-next-line
        const bslib = require('@rokucommunity/bslib');
        let source = bslib.source as string;

        //apply the `bslib_` prefix to the functions
        let match: RegExpExecArray;
        const positions = [] as number[];
        const regexp = /^(\s*(?:function|sub)\s+)([a-z0-9_]+)/mg;
        // eslint-disable-next-line no-cond-assign
        while (match = regexp.exec(source)) {
            positions.push(match.index + match[1].length);
        }

        for (let i = positions.length - 1; i >= 0; i--) {
            const position = positions[i];
            source = source.slice(0, position) + 'bslib_' + source.slice(position);
        }
        await fsExtra.writeFile(`${stagingDir}/source/bslib.brs`, source);
    }

    /**
     * Given a Diagnostic or BsDiagnostic, return a deep clone of the diagnostic.
     * @param diagnostic the diagnostic to clone
     * @param relatedInformationFallbackLocation a default location to use for all `relatedInformation` entries that are missing a location
     */
    public toDiagnostic(diagnostic: Diagnostic | BsDiagnostic, fileUri: string) {
        return {
            severity: diagnostic.severity,
            range: diagnostic.range,
            message: diagnostic.message,
            relatedInformation: diagnostic.relatedInformation?.map(x => {

                //clone related information just in case a plugin added circular ref info here
                const clone = { ...x };
                if (!clone.location) {
                    // use the fallback location if available
                    if (fileUri) {
                        clone.location = util.createLocation(fileUri, diagnostic.range);
                    } else {
                        //remove this related information so it doesn't bring crash the language server
                        return undefined;
                    }
                }
                return clone;
                //filter out null relatedInformation items
            }).filter(x => x),
            code: diagnostic.code,
            source: 'brs'
        };
    }

    /**
<<<<<<< HEAD
     * Get the first locatable item found at the specified position
     * @param position
     */
    public getFirstLocatableAt(locatables: Locatable[], position: Position) {
        for (let token of locatables) {
            if (util.rangeContains(token.range, position)) {
                return token;
            }
        }
=======
     * Sort an array of objects that have a Range
     */
    public sortByRange(locatables: Locatable[]) {
        //sort the tokens by range
        return locatables.sort((a, b) => {
            //start line
            if (a.range.start.line < b.range.start.line) {
                return -1;
            }
            if (a.range.start.line > b.range.start.line) {
                return 1;
            }
            //start char
            if (a.range.start.character < b.range.start.character) {
                return -1;
            }
            if (a.range.start.character > b.range.start.character) {
                return 1;
            }
            //end line
            if (a.range.end.line < b.range.end.line) {
                return -1;
            }
            if (a.range.end.line > b.range.end.line) {
                return 1;
            }
            //end char
            if (a.range.end.character < b.range.end.character) {
                return -1;
            } else if (a.range.end.character > b.range.end.character) {
                return 1;
            }
            return 0;
        });
    }

    /**
     * Split the given text and return ranges for each chunk.
     * Only works for single-line strings
     */
    public splitGetRange(separator: string, text: string, range: Range) {
        const chunks = text.split(separator);
        const result = [] as Array<{ text: string; range: Range }>;
        let offset = 0;
        for (let i = 0; i < chunks.length; i++) {
            const chunk = chunks[i];
            //only keep nonzero chunks
            if (chunk.length > 0) {
                result.push({
                    text: chunk,
                    range: this.createRange(
                        range.start.line,
                        range.start.character + offset,
                        range.end.line,
                        range.start.character + offset + chunk.length
                    )
                });
            }
            offset += chunk.length + separator.length;
        }
        return result;
    }

    /**
     * Wrap the given code in a markdown code fence (with the language)
     */
    public mdFence(code: string, language = '') {
        return '```' + language + '\n' + code + '\n```';
    }

    /**
     * Gets each part of the dotted get.
     * @param expression
     * @returns an array of the parts of the dotted get. If not fully a dotted get, then returns undefined
     */
    public getAllDottedGetParts(expression: Expression): Identifier[] | undefined {
        const parts: Identifier[] = [];
        let nextPart = expression;
        while (nextPart) {
            if (isDottedGetExpression(nextPart)) {
                parts.push(nextPart?.name);
                nextPart = nextPart.obj;
            } else if (isNamespacedVariableNameExpression(nextPart)) {
                nextPart = nextPart.expression;
            } else if (isVariableExpression(nextPart)) {
                parts.push(nextPart?.name);
                break;
            } else {
                //we found a non-DottedGet expression, so return because this whole operation is invalid.
                return undefined;
            }
        }
        return parts.reverse();
    }

    /**
     * Break an expression into each part.
     */
    public splitExpression(expression: Expression) {
        const parts: Expression[] = [expression];
        let nextPart = expression;
        while (nextPart) {
            if (isDottedGetExpression(nextPart) || isIndexedGetExpression(nextPart) || isXmlAttributeGetExpression(nextPart)) {
                nextPart = nextPart.obj;
            } else if (isCallExpression(nextPart) || isCallfuncExpression(nextPart)) {
                nextPart = nextPart.callee;

            } else if (isNamespacedVariableNameExpression(nextPart)) {
                nextPart = nextPart.expression;
            } else {
                break;
            }
            parts.unshift(nextPart);
        }
        return parts;
    }

    /**
     * Returns an integer if valid, or undefined. Eliminates checking for NaN
     */
    public parseInt(value: any) {
        const result = parseInt(value);
        if (!isNaN(result)) {
            return result;
        } else {
            return undefined;
        }
    }

    /**
     * Converts a range to a string in the format 1:2-3:4
     */
    public rangeToString(range: Range) {
        return `${range?.start?.line}:${range?.start?.character}-${range?.end?.line}:${range?.end?.character}`;
>>>>>>> ddcb7b2c
    }
}

/**
 * A tagged template literal function for standardizing the path. This has to be defined as standalone function since it's a tagged template literal function,
 * we can't use `object.tag` syntax.
 */
export function standardizePath(stringParts, ...expressions: any[]) {
    let result = [];
    for (let i = 0; i < stringParts.length; i++) {
        result.push(stringParts[i], expressions[i]);
    }
    return util.driveLetterToLower(
        rokuDeployStandardizePath(
            result.join('')
        )
    );
}

export let util = new Util();
export default util;<|MERGE_RESOLUTION|>--- conflicted
+++ resolved
@@ -24,16 +24,10 @@
 import { ParseMode } from './parser/Parser';
 import type { DottedGetExpression, Expression, VariableExpression } from './parser/Expression';
 import { Logger, LogLevel } from './Logger';
-<<<<<<< HEAD
-import type { Locatable, Token } from './lexer';
-import { TokenKind } from './lexer';
-import { isDottedGetExpression, isExpression, isVariableExpression, WalkMode } from './astUtils';
-=======
 import type { Identifier, Locatable, Token } from './lexer/Token';
 import { TokenKind } from './lexer/TokenKind';
 import { isCallExpression, isCallfuncExpression, isDottedGetExpression, isExpression, isIndexedGetExpression, isNamespacedVariableNameExpression, isVariableExpression, isXmlAttributeGetExpression } from './astUtils/reflection';
 import { WalkMode } from './astUtils/visitors';
->>>>>>> ddcb7b2c
 import { CustomType } from './types/CustomType';
 import { SourceNode } from 'source-map';
 import type { SGAttribute } from './parser/SGTypes';
@@ -1284,17 +1278,18 @@
     }
 
     /**
-<<<<<<< HEAD
-     * Get the first locatable item found at the specified position
-     * @param position
-     */
+    * Get the first locatable item found at the specified position
+    * @param position
+    */
     public getFirstLocatableAt(locatables: Locatable[], position: Position) {
         for (let token of locatables) {
             if (util.rangeContains(token.range, position)) {
                 return token;
             }
         }
-=======
+    }
+
+    /**
      * Sort an array of objects that have a Range
      */
     public sortByRange(locatables: Locatable[]) {
@@ -1429,7 +1424,6 @@
      */
     public rangeToString(range: Range) {
         return `${range?.start?.line}:${range?.start?.character}-${range?.end?.line}:${range?.end?.character}`;
->>>>>>> ddcb7b2c
     }
 }
 
