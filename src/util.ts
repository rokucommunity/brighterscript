import * as fs from 'fs';
import * as fsExtra from 'fs-extra';
import type { ParseError } from 'jsonc-parser';
import { parse as parseJsonc, printParseErrorCode } from 'jsonc-parser';
import * as path from 'path';
import { rokuDeploy, DefaultFiles, standardizePath as rokuDeployStandardizePath } from 'roku-deploy';
import type { DiagnosticRelatedInformation, Diagnostic, Position } from 'vscode-languageserver';
import { Location } from 'vscode-languageserver';
import { Range } from 'vscode-languageserver';
import { URI } from 'vscode-uri';
import * as xml2js from 'xml2js';
import type { BsConfig, FinalizedBsConfig } from './BsConfig';
import { DiagnosticMessages } from './DiagnosticMessages';
import type { CallableContainer, BsDiagnostic, FileReference, CallableContainerMap, CompilerPluginFactory, CompilerPlugin, ExpressionInfo, TranspileResult, TypeChainEntry, TypeChainProcessResult, GetTypeOptions, ExtraSymbolData } from './interfaces';
import { BooleanType } from './types/BooleanType';
import { DoubleType } from './types/DoubleType';
import { DynamicType } from './types/DynamicType';
import { FloatType } from './types/FloatType';
import { IntegerType } from './types/IntegerType';
import { LongIntegerType } from './types/LongIntegerType';
import { ObjectType } from './types/ObjectType';
import { StringType } from './types/StringType';
import { VoidType } from './types/VoidType';
import { ParseMode } from './parser/Parser';
import type { CallExpression, CallfuncExpression, DottedGetExpression, FunctionParameterExpression, IndexedGetExpression, LiteralExpression, NewExpression, TypeExpression, VariableExpression, XmlAttributeGetExpression } from './parser/Expression';
import { LogLevel, createLogger } from './logging';
import { isToken, type Identifier, type Locatable, type Token } from './lexer/Token';
import { TokenKind } from './lexer/TokenKind';
import { isAnyReferenceType, isBinaryExpression, isBooleanType, isBrsFile, isCallExpression, isCallableType, isCallfuncExpression, isClassType, isDottedGetExpression, isDoubleType, isDynamicType, isEnumMemberType, isExpression, isFloatType, isIndexedGetExpression, isInvalidType, isLiteralString, isLongIntegerType, isNamespaceStatement, isNamespaceType, isNewExpression, isNumberType, isReferenceType, isStatement, isStringType, isTypeExpression, isTypedArrayExpression, isTypedFunctionType, isUnionType, isVariableExpression, isXmlAttributeGetExpression, isXmlFile } from './astUtils/reflection';
import { WalkMode } from './astUtils/visitors';
import { SourceNode } from 'source-map';
import * as requireRelative from 'require-relative';
import type { BrsFile } from './files/BrsFile';
import type { XmlFile } from './files/XmlFile';
import type { AstNode, Expression, Statement } from './parser/AstNode';
import { AstNodeKind } from './parser/AstNode';
import type { UnresolvedSymbol } from './AstValidationSegmenter';
import type { SymbolTable } from './SymbolTable';
import { SymbolTypeFlag } from './SymbolTypeFlag';
import { createIdentifier, createToken } from './astUtils/creators';
import { MAX_RELATED_INFOS_COUNT } from './diagnosticUtils';
import type { BscType } from './types/BscType';
import { unionTypeFactory } from './types/UnionType';
import { ArrayType } from './types/ArrayType';
import { BinaryOperatorReferenceType, ParamTypeFromValueReferenceType } from './types/ReferenceType';
import { AssociativeArrayType } from './types/AssociativeArrayType';
import { ComponentType } from './types/ComponentType';
import { FunctionType } from './types/FunctionType';
import type { AssignmentStatement, NamespaceStatement } from './parser/Statement';
import type { BscFile } from './files/BscFile';
import type { NamespaceType } from './types/NamespaceType';
<<<<<<< HEAD
import { getUniqueType } from './types/helpers';

=======
import { InvalidType } from './types/InvalidType';
>>>>>>> 51a314dd

export class Util {
    public clearConsole() {
        // process.stdout.write('\x1Bc');
    }

    /**
     * Returns the number of parent directories in the filPath
     */
    public getParentDirectoryCount(filePath: string | undefined) {
        if (!filePath) {
            return -1;
        } else {
            return filePath.replace(/^pkg:/, '').split(/[\\\/]/).length - 1;
        }
    }

    /**
     * Determine if the file exists
     */
    public async pathExists(filePath: string | undefined) {
        if (!filePath) {
            return false;
        } else {
            return fsExtra.pathExists(filePath);
        }
    }

    /**
     * Determine if the file exists
     */
    public pathExistsSync(filePath: string | undefined) {
        if (!filePath) {
            return false;
        } else {
            return fsExtra.pathExistsSync(filePath);
        }
    }

    /**
     * Determine if this path is a directory
     */
    public isDirectorySync(dirPath: string | undefined) {
        return dirPath !== undefined && fs.existsSync(dirPath) && fs.lstatSync(dirPath).isDirectory();
    }

    /**
     * Given a pkg path of any kind, transform it to a roku-specific pkg path (i.e. "pkg:/some/path.brs")
     */
    public sanitizePkgPath(pkgPath: string) {
        //convert all slashes to forwardslash
        pkgPath = pkgPath.replace(/[\/\\]+/g, '/');
        //ensure every path has the leading pkg:/
        return 'pkg:/' + pkgPath.replace(/^pkg:\//i, '');
    }

    /**
     * Determine if the given path starts with a protocol
     */
    public startsWithProtocol(path: string) {
        return !!/^[-a-z]+:\//i.exec(path);
    }

    /**
     * Given a pkg path of any kind, transform it to a roku-specific pkg path (i.e. "pkg:/some/path.brs")
     * @deprecated use `sanitizePkgPath instead. Will be removed in v1
     */
    public getRokuPkgPath(pkgPath: string) {
        return this.sanitizePkgPath(pkgPath);
    }

    /**
     * Given a path to a file/directory, replace all path separators with the current system's version.
     */
    public pathSepNormalize(filePath: string, separator?: string) {
        if (!filePath) {
            return filePath;
        }
        separator = separator ? separator : path.sep;
        return filePath.replace(/[\\/]+/g, separator);
    }

    /**
     * Find the path to the config file.
     * If the config file path doesn't exist
     * @param cwd the current working directory where the search for configs should begin
     */
    public getConfigFilePath(cwd?: string) {
        cwd = cwd ?? process.cwd();
        let configPath = path.join(cwd, 'bsconfig.json');
        //find the nearest config file path
        for (let i = 0; i < 100; i++) {
            if (this.pathExistsSync(configPath)) {
                return configPath;
            } else {
                let parentDirPath = path.dirname(path.dirname(configPath));
                configPath = path.join(parentDirPath, 'bsconfig.json');
            }
        }
    }

    public getRangeFromOffsetLength(text: string, offset: number, length: number) {
        let lineIndex = 0;
        let colIndex = 0;
        for (let i = 0; i < text.length; i++) {
            if (offset === i) {
                break;
            }
            let char = text[i];
            if (char === '\n' || (char === '\r' && text[i + 1] === '\n')) {
                lineIndex++;
                colIndex = 0;
                i++;
                continue;
            } else {
                colIndex++;
            }
        }
        return util.createRange(lineIndex, colIndex, lineIndex, colIndex + length);
    }

    /**
     * Load the contents of a config file.
     * If the file extends another config, this will load the base config as well.
     * @param configFilePath the relative or absolute path to a brighterscript config json file
     * @param parentProjectPaths a list of parent config files. This is used by this method to recursively build the config list
     */
    public loadConfigFile(configFilePath: string | undefined, parentProjectPaths?: string[], cwd = process.cwd()): BsConfig | undefined {
        if (configFilePath) {
            //if the config file path starts with question mark, then it's optional. return undefined if it doesn't exist
            if (configFilePath.startsWith('?')) {
                //remove leading question mark
                configFilePath = configFilePath.substring(1);
                if (fsExtra.pathExistsSync(path.resolve(cwd, configFilePath)) === false) {
                    return undefined;
                }
            }
            //keep track of the inheritance chain
            parentProjectPaths = parentProjectPaths ? parentProjectPaths : [];
            configFilePath = path.resolve(cwd, configFilePath);
            if (parentProjectPaths?.includes(configFilePath)) {
                parentProjectPaths.push(configFilePath);
                parentProjectPaths.reverse();
                throw new Error('Circular dependency detected: "' + parentProjectPaths.join('" => ') + '"');
            }
            //load the project file
            let projectFileContents = fsExtra.readFileSync(configFilePath).toString();
            let parseErrors = [] as ParseError[];
            let projectConfig = parseJsonc(projectFileContents, parseErrors, {
                allowEmptyContent: true,
                allowTrailingComma: true,
                disallowComments: false
            }) as BsConfig ?? {};
            if (parseErrors.length > 0) {
                let err = parseErrors[0];
                let diagnostic = {
                    ...DiagnosticMessages.syntaxError(`Syntax errors in bsconfig.json: ${printParseErrorCode(parseErrors[0].error)}`),
                    location: {
                        uri: this.pathToUri(configFilePath),
                        range: this.getRangeFromOffsetLength(projectFileContents, err.offset, err.length)
                    }
                } as BsDiagnostic;
                throw diagnostic; //eslint-disable-line @typescript-eslint/no-throw-literal
            }

            let projectFileCwd = path.dirname(configFilePath);

            //`plugins` paths should be relative to the current bsconfig
            this.resolvePathsRelativeTo(projectConfig, 'plugins', projectFileCwd);

            //`require` paths should be relative to cwd
            util.resolvePathsRelativeTo(projectConfig, 'require', projectFileCwd);

            let result: BsConfig;
            //if the project has a base file, load it
            if (projectConfig && typeof projectConfig.extends === 'string') {
                let baseProjectConfig = this.loadConfigFile(projectConfig.extends, [...parentProjectPaths, configFilePath], projectFileCwd);
                //extend the base config with the current project settings
                result = { ...baseProjectConfig, ...projectConfig };
            } else {
                result = projectConfig;
                let ancestors = parentProjectPaths ? parentProjectPaths : [];
                ancestors.push(configFilePath);
                (result as any)._ancestors = parentProjectPaths;
            }

            //make any paths in the config absolute (relative to the CURRENT config file)
            if (result.outFile) {
                result.outFile = path.resolve(projectFileCwd, result.outFile);
            }
            if (result.rootDir) {
                result.rootDir = path.resolve(projectFileCwd, result.rootDir);
            }
            if (result.cwd) {
                result.cwd = path.resolve(projectFileCwd, result.cwd);
            }
            if (result.stagingDir) {
                result.stagingDir = path.resolve(projectFileCwd, result.stagingDir);
            }
            if (result.sourceRoot && result.resolveSourceRoot) {
                result.sourceRoot = path.resolve(projectFileCwd, result.sourceRoot);
            }
            return result;
        }
    }

    /**
     * Convert relative paths to absolute paths, relative to the given directory. Also de-dupes the paths. Modifies the array in-place
     * @param collection usually a bsconfig.
     * @param key a key of the config to read paths from (usually this is `'plugins'` or `'require'`)
     * @param relativeDir the path to the folder where the paths should be resolved relative to. This should be an absolute path
     */
    public resolvePathsRelativeTo(collection: any, key: string, relativeDir: string) {
        if (!collection[key]) {
            return;
        }
        const result = new Set<string>();
        for (const p of collection[key] as string[] ?? []) {
            if (p) {
                result.add(
                    p?.startsWith('.') ? path.resolve(relativeDir, p) : p
                );
            }
        }
        collection[key] = [...result];
    }

    /**
     * Do work within the scope of a changed current working directory
     * @param targetCwd the cwd where the work should be performed
     * @param callback a function to call when the cwd has been changed to `targetCwd`
     */
    public cwdWork<T>(targetCwd: string | null | undefined, callback: () => T): T {
        let originalCwd = process.cwd();
        if (targetCwd) {
            process.chdir(targetCwd);
        }

        let result: T;
        let err;

        try {
            result = callback();
        } catch (e) {
            err = e;
        }

        if (targetCwd) {
            process.chdir(originalCwd);
        }

        if (err) {
            throw err;
        } else {
            //justification: `result` is set as long as `err` is not set and vice versa
            return result!;
        }
    }

    /**
     * Given a BsConfig object, start with defaults,
     * merge with bsconfig.json and the provided options.
     * @param config a bsconfig object to use as the baseline for the resulting config
     */
    public normalizeAndResolveConfig(config: BsConfig | undefined): FinalizedBsConfig {
        let result = this.normalizeConfig({});

        if (config?.noProject) {
            return result;
        }

        //if no options were provided, try to find a bsconfig.json file
        if (!config || !config.project) {
            result.project = this.getConfigFilePath(config?.cwd);
        } else {
            //use the config's project link
            result.project = config.project;
        }
        if (result.project) {
            let configFile = this.loadConfigFile(result.project, undefined, config?.cwd);
            result = Object.assign(result, configFile);
        }
        //override the defaults with the specified options
        result = Object.assign(result, config);
        return result;
    }

    /**
     * Set defaults for any missing items
     * @param config a bsconfig object to use as the baseline for the resulting config
     */
    public normalizeConfig(config: BsConfig | undefined): FinalizedBsConfig {
        config = config ?? {} as BsConfig;

        const cwd = config.cwd ?? process.cwd();
        const rootFolderName = path.basename(cwd);
        const retainStagingDir = (config.retainStagingDir ?? config.retainStagingDir) === true ? true : false;

        let logLevel: LogLevel = LogLevel.log;

        if (typeof config.logLevel === 'string') {
            logLevel = LogLevel[(config.logLevel as string).toLowerCase()] ?? LogLevel.log;
        }

        let bslibDestinationDir = config.bslibDestinationDir ?? 'source';
        if (bslibDestinationDir !== 'source') {
            // strip leading and trailing slashes
            bslibDestinationDir = bslibDestinationDir.replace(/^(\/*)(.*?)(\/*)$/, '$2');
        }

        const configWithDefaults: Omit<FinalizedBsConfig, 'rootDir'> = {
            cwd: cwd,
            deploy: config.deploy === true ? true : false,
            //use default files array from rokuDeploy
            files: config.files ?? [...DefaultFiles],
            createPackage: config.createPackage === false ? false : true,
            outFile: config.outFile ?? `./out/${rootFolderName}.zip`,
            sourceMap: config.sourceMap === true,
            username: config.username ?? 'rokudev',
            watch: config.watch === true ? true : false,
            emitFullPaths: config.emitFullPaths === true ? true : false,
            retainStagingDir: retainStagingDir,
            copyToStaging: config.copyToStaging === false ? false : true,
            ignoreErrorCodes: config.ignoreErrorCodes ?? [],
            diagnosticSeverityOverrides: config.diagnosticSeverityOverrides ?? {},
            diagnosticFilters: config.diagnosticFilters ?? [],
            plugins: config.plugins ?? [],
            pruneEmptyCodeFiles: config.pruneEmptyCodeFiles === true ? true : false,
            autoImportComponentScript: config.autoImportComponentScript === true ? true : false,
            showDiagnosticsInConsole: config.showDiagnosticsInConsole === false ? false : true,
            sourceRoot: config.sourceRoot ? standardizePath(config.sourceRoot) : undefined,
            resolveSourceRoot: config.resolveSourceRoot === true ? true : false,
            allowBrighterScriptInBrightScript: config.allowBrighterScriptInBrightScript === true ? true : false,
            emitDefinitions: config.emitDefinitions === true ? true : false,
            removeParameterTypes: config.removeParameterTypes === true ? true : false,
            logLevel: logLevel,
            bslibDestinationDir: bslibDestinationDir,
            legacyCallfuncHandling: config.legacyCallfuncHandling === true ? true : false
        };

        //mutate `config` in case anyone is holding a reference to the incomplete one
        const merged: FinalizedBsConfig = Object.assign(config, configWithDefaults);

        return merged;
    }

    /**
     * Get the root directory from options.
     * Falls back to options.cwd.
     * Falls back to process.cwd
     * @param options a bsconfig object
     */
    public getRootDir(options: BsConfig) {
        if (!options) {
            throw new Error('Options is required');
        }
        let cwd = options.cwd;
        cwd = cwd ? cwd : process.cwd();
        let rootDir = options.rootDir ? options.rootDir : cwd;

        rootDir = path.resolve(cwd, rootDir);

        return rootDir;
    }

    /**
     * Given a list of callables as a dictionary indexed by their full name (namespace included, transpiled to underscore-separated.
     */
    public getCallableContainersByLowerName(callables: CallableContainer[]): CallableContainerMap {
        //find duplicate functions
        const result = new Map<string, CallableContainer[]>();

        for (let callableContainer of callables) {
            let lowerName = callableContainer.callable.getName(ParseMode.BrightScript).toLowerCase();

            //create a new array for this name
            const list = result.get(lowerName);
            if (list) {
                list.push(callableContainer);
            } else {
                result.set(lowerName, [callableContainer]);
            }
        }
        return result;
    }

    /**
     * Split a file by newline characters (LF or CRLF)
     */
    public getLines(text: string) {
        return text.split(/\r?\n/);
    }

    /**
     * Given an absolute path to a source file, and a target path,
     * compute the pkg path for the target relative to the source file's location
     */
    public getPkgPathFromTarget(containingFilePathAbsolute: string, targetPath: string) {
        // https://regex101.com/r/w7CG2N/1
        const regexp = /^(?:pkg|libpkg):(\/)?/i;
        const [fullScheme, slash] = regexp.exec(targetPath) ?? [];
        //if the target starts with 'pkg:' or 'libpkg:' then it's an absolute path. Return as is
        if (slash) {
            targetPath = targetPath.substring(fullScheme.length);
            if (targetPath === '') {
                return null;
            } else {
                return path.normalize(targetPath);
            }
        }
        //if the path is exactly `pkg:` or `libpkg:`
        if (targetPath === fullScheme && !slash) {
            return null;
        }

        //remove the filename
        let containingFolder = path.normalize(path.dirname(containingFilePathAbsolute));
        //start with the containing folder, split by slash
        let result = containingFolder.split(path.sep);

        //split on slash
        let targetParts = path.normalize(targetPath).split(path.sep);

        for (let part of targetParts) {
            if (part === '' || part === '.') {
                //do nothing, it means current directory
                continue;
            }
            if (part === '..') {
                //go up one directory
                result.pop();
            } else {
                result.push(part);
            }
        }
        return result.join(path.sep);
    }

    /**
     * Compute the relative path from the source file to the target file
     * @param pkgSrcPath  - the absolute path to the source, where cwd is the package location
     * @param pkgTargetPath  - the absolute path to the target, where cwd is the package location
     */
    public getRelativePath(pkgSrcPath: string, pkgTargetPath: string) {
        pkgSrcPath = path.normalize(pkgSrcPath);
        pkgTargetPath = path.normalize(pkgTargetPath);

        //break by path separator
        let sourceParts = pkgSrcPath.split(path.sep);
        let targetParts = pkgTargetPath.split(path.sep);

        let commonParts = [] as string[];
        //find their common root
        for (let i = 0; i < targetParts.length; i++) {
            if (targetParts[i].toLowerCase() === sourceParts[i].toLowerCase()) {
                commonParts.push(targetParts[i]);
            } else {
                //we found a non-matching part...so no more commonalities past this point
                break;
            }
        }

        //throw out the common parts from both sets
        sourceParts.splice(0, commonParts.length);
        targetParts.splice(0, commonParts.length);

        //throw out the filename part of source
        sourceParts.splice(sourceParts.length - 1, 1);
        //start out by adding updir paths for each remaining source part
        let resultParts = sourceParts.map(() => '..');

        //now add every target part
        resultParts = [...resultParts, ...targetParts];
        return path.join(...resultParts);
    }

    public getImportPackagePath(srcPath: string, pkgTargetPath: string) {
        const srcExt = this.getExtension(srcPath);
        const lowerSrcExt = srcExt.toLowerCase();
        const lowerTargetExt = this.getExtension(pkgTargetPath).toLowerCase();
        if (lowerSrcExt === '.bs' && lowerTargetExt === '.brs') {
            // if source is .bs, use that as the import extenstion
            return pkgTargetPath.substring(0, pkgTargetPath.length - lowerTargetExt.length) + srcExt;
        }
        return pkgTargetPath;
    }

    /**
     * Walks left in a DottedGetExpression and returns a VariableExpression if found, or undefined if not found
     */
    public findBeginningVariableExpression(dottedGet: DottedGetExpression): VariableExpression | undefined {
        let left: any = dottedGet;
        while (left) {
            if (isVariableExpression(left)) {
                return left;
            } else if (isDottedGetExpression(left)) {
                left = left.obj;
            } else {
                break;
            }
        }
    }

    /**
     * Do `a` and `b` overlap by at least one character. This returns false if they are at the edges. Here's some examples:
     * ```
     * | true | true | true | true | true | false | false | false | false |
     * |------|------|------|------|------|-------|-------|-------|-------|
     * | aa   |  aaa |  aaa | aaa  |  a   |  aa   |    aa | a     |     a |
     * |  bbb | bb   |  bbb |  b   | bbb  |    bb |  bb   |     b | a     |
     * ```
     */
    public rangesIntersect(a: Range | undefined, b: Range | undefined) {
        //stop if the either range is misisng
        if (!a || !b) {
            return false;
        }

        // Check if `a` is before `b`
        if (a.end.line < b.start.line || (a.end.line === b.start.line && a.end.character <= b.start.character)) {
            return false;
        }

        // Check if `b` is before `a`
        if (b.end.line < a.start.line || (b.end.line === a.start.line && b.end.character <= a.start.character)) {
            return false;
        }

        // These ranges must intersect
        return true;
    }

    /**
     * Do `a` and `b` overlap by at least one character or touch at the edges
     * ```
     * | true | true | true | true | true | true  | true  | false | false |
     * |------|------|------|------|------|-------|-------|-------|-------|
     * | aa   |  aaa |  aaa | aaa  |  a   |  aa   |    aa | a     |     a |
     * |  bbb | bb   |  bbb |  b   | bbb  |    bb |  bb   |     b | a     |
     * ```
     */
    public rangesIntersectOrTouch(a: Range | undefined, b: Range | undefined) {
        //stop if the either range is misisng
        if (!a || !b) {
            return false;
        }
        // Check if `a` is before `b`
        if (a.end.line < b.start.line || (a.end.line === b.start.line && a.end.character < b.start.character)) {
            return false;
        }

        // Check if `b` is before `a`
        if (b.end.line < a.start.line || (b.end.line === a.start.line && b.end.character < a.start.character)) {
            return false;
        }

        // These ranges must intersect
        return true;
    }

    /**
     * Test if `position` is in `range`. If the position is at the edges, will return true.
     * Adapted from core vscode
     */
    public rangeContains(range: Range | undefined, position: Position | undefined) {
        return this.comparePositionToRange(position, range) === 0;
    }

    public comparePositionToRange(position: Position | undefined, range: Range | undefined) {
        //stop if the either range is missng
        if (!position || !range) {
            return 0;
        }

        if (this.comparePosition(position, range.start) < 0) {
            return -1;
        }
        if (this.comparePosition(position, range.end) > 0) {
            return 1;
        }
        return 0;
    }

    public comparePosition(a: Position | undefined, b: Position) {
        //stop if the either position is missing
        if (!a || !b) {
            return 0;
        }

        if (a.line < b.line || (a.line === b.line && a.character < b.character)) {
            return -1;
        }
        if (a.line > b.line || (a.line === b.line && a.character > b.character)) {
            return 1;
        }
        return 0;
    }

    /**
     * Combine all the documentation for a node - uses the AstNode's leadingTrivia property
     * @param node the node to get the documentation for
     * @param options extra options
     * @param options.prettyPrint if true, will format the comment text for markdown
     * @param options.commentTokens out Array of tokens that match the comment lines
     */
    public getNodeDocumentation(node: AstNode, options: { prettyPrint?: boolean; commentTokens?: Token[] } = { prettyPrint: true }) {
        if (!node) {
            return '';
        }
        options = options ?? { prettyPrint: true };
        options.commentTokens = options.commentTokens ?? [];
        const nodeTrivia = node.leadingTrivia ?? [];
        const leadingTrivia = isStatement(node)
            ? [...(node.annotations?.map(anno => anno.leadingTrivia ?? []).flat() ?? []), ...nodeTrivia]
            : nodeTrivia;
        const tokens = leadingTrivia?.filter(t => t.kind === TokenKind.Newline || t.kind === TokenKind.Comment);
        const comments = [] as Token[];

        let newLinesInRow = 0;
        for (let i = tokens.length - 1; i >= 0; i--) {
            const token = tokens[i];
            //skip whitespace and newline chars
            if (token.kind === TokenKind.Comment) {
                comments.push(token);
                newLinesInRow = 0;
            } else if (token.kind === TokenKind.Newline) {
                //skip these tokens
                newLinesInRow++;

                if (newLinesInRow > 1) {
                    // stop processing on empty line.
                    break;
                }
                //any other token means there are no more comments
            } else {
                break;
            }
        }
        const jsDocCommentBlockLine = /(\/\*{2,}|\*{1,}\/)/i;
        let usesjsDocCommentBlock = false;
        if (comments.length === 0) {
            return '';
        }
        return comments.reverse()
            .map(x => ({ line: x.text.replace(/^('|rem)/i, '').trim(), token: x }))
            .filter(({ line }) => {
                if (jsDocCommentBlockLine.exec(line)) {
                    usesjsDocCommentBlock = true;
                    return false;
                }
                return true;
            }).map(({ line, token }) => {
                if (usesjsDocCommentBlock) {
                    if (line.startsWith('*')) {
                        //remove jsDoc leading '*'
                        line = line.slice(1).trim();
                    }
                }
                if (options.prettyPrint && line.startsWith('@')) {
                    // Handle jsdoc/brightscriptdoc tags specially
                    // make sure they are on their own markdown line, and add italics
                    const firstSpaceIndex = line.indexOf(' ');
                    if (firstSpaceIndex === -1) {
                        return `\n_${line}_`;
                    }
                    const firstWord = line.substring(0, firstSpaceIndex);
                    return `\n_${firstWord}_ ${line.substring(firstSpaceIndex + 1)}`;
                }
                if (options.commentTokens) {
                    options.commentTokens.push(token);
                }
                return line;
            }).join('\n');
    }

    /**
     * Prefixes a component name so it can be used as type in the symbol table, without polluting available symbols
     *
     * @param sgNodeName the Name of the component
     * @returns the node name, prefixed with `roSGNode`
     */
    public getSgNodeTypeName(sgNodeName: string) {
        return 'roSGNode' + sgNodeName;
    }

    /**
     * Parse an xml file and get back a javascript object containing its results
     */
    public parseXml(text: string) {
        return new Promise<any>((resolve, reject) => {
            xml2js.parseString(text, (err, data) => {
                if (err) {
                    reject(err);
                } else {
                    resolve(data);
                }
            });
        });
    }

    public propertyCount(object: Record<string, unknown>) {
        let count = 0;
        for (let key in object) {
            if (object.hasOwnProperty(key)) {
                count++;
            }
        }
        return count;
    }

    public padLeft(subject: string, totalLength: number, char: string) {
        totalLength = totalLength > 1000 ? 1000 : totalLength;
        while (subject.length < totalLength) {
            subject = char + subject;
        }
        return subject;
    }

    /**
     * Does the string appear to be a uri (i.e. does it start with `file:`)
     */
    public isUriLike(filePath: string) {
        return filePath?.indexOf('file:') === 0;// eslint-disable-line @typescript-eslint/prefer-string-starts-ends-with
    }

    /**
     * Given a file path, convert it to a URI string
     */
    public pathToUri(filePath: string) {
        if (!filePath) {
            return filePath;
        } else if (this.isUriLike(filePath)) {
            return filePath;
        } else {
            return URI.file(filePath).toString();
        }
    }

    /**
     * Given a URI, convert that to a regular fs path
     */
    public uriToPath(uri: string) {
        //if this doesn't look like a URI, then assume it's already a path
        if (this.isUriLike(uri) === false) {
            return uri;
        }
        let parsedPath = URI.parse(uri).fsPath;

        //Uri annoyingly converts all drive letters to lower case...so this will bring back whatever case it came in as
        let match = /\/\/\/([a-z]:)/i.exec(uri);
        if (match) {
            let originalDriveCasing = match[1];
            parsedPath = originalDriveCasing + parsedPath.substring(2);
        }
        const normalizedPath = path.normalize(parsedPath);
        return normalizedPath;
    }

    /**
     * Force the drive letter to lower case
     */
    public driveLetterToLower(fullPath: string) {
        if (fullPath) {
            let firstCharCode = fullPath.charCodeAt(0);
            if (
                //is upper case A-Z
                firstCharCode >= 65 && firstCharCode <= 90 &&
                //next char is colon
                fullPath[1] === ':'
            ) {
                fullPath = fullPath[0].toLowerCase() + fullPath.substring(1);
            }
        }
        return fullPath;
    }

    /**
     * Replace the first instance of `search` in `subject` with `replacement`
     */
    public replaceCaseInsensitive(subject: string, search: string, replacement: string) {
        let idx = subject.toLowerCase().indexOf(search.toLowerCase());
        if (idx > -1) {
            let result = subject.substring(0, idx) + replacement + subject.substring(idx + search.length);
            return result;
        } else {
            return subject;
        }
    }

    /**
     * Determine if two arrays containing primitive values are equal.
     * This considers order and compares by equality.
     */
    public areArraysEqual(arr1: any[], arr2: any[]) {
        if (arr1.length !== arr2.length) {
            return false;
        }
        for (let i = 0; i < arr1.length; i++) {
            if (arr1[i] !== arr2[i]) {
                return false;
            }
        }
        return true;
    }

    /**
     * Get the outDir from options, taking into account cwd and absolute outFile paths
     */
    public getOutDir(options: FinalizedBsConfig) {
        options = this.normalizeConfig(options);
        let cwd = path.normalize(options.cwd ? options.cwd : process.cwd());
        if (path.isAbsolute(options.outFile)) {
            return path.dirname(options.outFile);
        } else {
            return path.normalize(path.join(cwd, path.dirname(options.outFile)));
        }
    }

    /**
     * Get paths to all files on disc that match this project's source list
     */
    public async getFilePaths(options: FinalizedBsConfig) {
        let rootDir = this.getRootDir(options);

        let files = await rokuDeploy.getFilePaths(options.files, rootDir);
        return files;
    }

    /**
     * Given a path to a brs file, compute the path to a theoretical d.bs file.
     * Only `.brs` files can have typedef path, so return undefined for everything else
     */
    public getTypedefPath(brsSrcPath: string) {
        const typedefPath = brsSrcPath
            .replace(/\.brs$/i, '.d.bs')
            .toLowerCase();

        if (typedefPath.endsWith('.d.bs')) {
            return typedefPath;
        } else {
            return undefined;
        }
    }


    /**
     * Walks up the chain to find the closest bsconfig.json file
     */
    public async findClosestConfigFile(currentPath: string): Promise<string | undefined> {
        //make the path absolute
        currentPath = path.resolve(
            path.normalize(
                currentPath
            )
        );

        let previousPath: string | undefined;
        //using ../ on the root of the drive results in the same file path, so that's how we know we reached the top
        while (previousPath !== currentPath) {
            previousPath = currentPath;

            let bsPath = path.join(currentPath, 'bsconfig.json');
            let brsPath = path.join(currentPath, 'brsconfig.json');
            if (await this.pathExists(bsPath)) {
                return bsPath;
            } else if (await this.pathExists(brsPath)) {
                return brsPath;
            } else {
                //walk upwards one directory
                currentPath = path.resolve(path.join(currentPath, '../'));
            }
        }
        //got to the root path, no config file exists
    }

    /**
     * Set a timeout for the specified milliseconds, and resolve the promise once the timeout is finished.
     * @param milliseconds the minimum number of milliseconds to sleep for
     */
    public sleep(milliseconds: number) {
        return new Promise((resolve) => {
            //if milliseconds is 0, don't actually timeout (improves unit test throughput)
            if (milliseconds === 0) {
                process.nextTick(resolve);
            } else {
                setTimeout(resolve, milliseconds);
            }
        });
    }

    /**
     * Given an array, map and then flatten
     * @param array the array to flatMap over
     * @param callback a function that is called for every array item
     */
    public flatMap<T, R>(array: T[], callback: (arg: T) => R[]): R[] {
        return Array.prototype.concat.apply([], array.map(callback));
    }

    /**
     * Determines if the position is greater than the range. This means
     * the position does not touch the range, and has a position greater than the end
     * of the range. A position that touches the last line/char of a range is considered greater
     * than the range, because the `range.end` is EXclusive
     */
    public positionIsGreaterThanRange(position: Position, range: Range) {

        //if the position is a higher line than the range
        if (position.line > range.end.line) {
            return true;
        } else if (position.line < range.end.line) {
            return false;
        }
        //they are on the same line

        //if the position's char is greater than or equal to the range's
        if (position.character >= range.end.character) {
            return true;
        } else {
            return false;
        }
    }

    /**
     * Get a range back from an object that contains (or is) a range
     */
    public extractRange(rangeIsh: RangeLike): Range | undefined {
        if (!rangeIsh) {
            return undefined;
        } else if ('location' in rangeIsh) {
            return rangeIsh.location?.range;
        } else if ('range' in rangeIsh) {
            return rangeIsh.range;
        } else if (Range.is(rangeIsh)) {
            return rangeIsh;
        } else {
            return undefined;
        }
    }


    /**
     * Get a location object back by extracting location information from other objects that contain location
     */
    public getRange(startObj: | { range: Range }, endObj: { range: Range }): Range {
        if (!startObj?.range || !endObj?.range) {
            return undefined;
        }
        return util.createRangeFromPositions(startObj.range?.start, endObj.range?.end);
    }

    /**
     * If the two items both start on the same line
     */
    public sameStartLine(first: { range: Range }, second: { range: Range }) {
        if (first && second && first.range.start.line === second.range.start.line) {
            return true;
        } else {
            return false;
        }
    }

    /**
     * If the two items have lines that touch
     */
    public linesTouch(first: RangeLike, second: RangeLike) {
        const firstRange = this.extractRange(first);
        const secondRange = this.extractRange(second);
        if (firstRange && secondRange && (
            firstRange.start.line === secondRange.start.line ||
            firstRange.start.line === secondRange.end.line ||
            firstRange.end.line === secondRange.start.line ||
            firstRange.end.line === secondRange.end.line
        )) {
            return true;
        } else {
            return false;
        }
    }

    /**
     * Given text with (or without) dots separating text, get the rightmost word.
     * (i.e. given "A.B.C", returns "C". or "B" returns "B because there's no dot)
     */
    public getTextAfterFinalDot(name: string) {
        if (name) {
            let parts = name.split('.');
            if (parts.length > 0) {
                return parts[parts.length - 1];
            }
        }
    }

    /**
     * Find a script import that the current position touches, or undefined if not found
     */
    public getScriptImportAtPosition(scriptImports: FileReference[], position: Position): FileReference | undefined {
        let scriptImport = scriptImports.find((x) => {
            return x.filePathRange &&
                x.filePathRange.start.line === position.line &&
                //column between start and end
                position.character >= x.filePathRange.start.character &&
                position.character <= x.filePathRange.end.character;
        });
        return scriptImport;
    }

    /**
     * Given the class name text, return a namespace-prefixed name.
     * If the name already has a period in it, or the namespaceName was not provided, return the class name as is.
     * If the name does not have a period, and a namespaceName was provided, return the class name prepended by the namespace name.
     * If no namespace is provided, return the `className` unchanged.
     */
    public getFullyQualifiedClassName(className: string, namespaceName?: string) {
        if (className?.includes('.') === false && namespaceName) {
            return `${namespaceName}.${className}`;
        } else {
            return className;
        }
    }

    public splitIntoLines(string: string) {
        return string.split(/\r?\n/g);
    }

    public getTextForRange(string: string | string[], range: Range): string {
        let lines: string[];
        if (Array.isArray(string)) {
            lines = string;
        } else {
            lines = this.splitIntoLines(string);
        }

        const start = range.start;
        const end = range.end;

        let endCharacter = end.character;
        // If lines are the same we need to subtract out our new starting position to make it work correctly
        if (start.line === end.line) {
            endCharacter -= start.character;
        }

        let rangeLines = [lines[start.line].substring(start.character)];
        for (let i = start.line + 1; i <= end.line; i++) {
            rangeLines.push(lines[i]);
        }
        const lastLine = rangeLines.pop();
        if (lastLine !== undefined) {
            rangeLines.push(lastLine.substring(0, endCharacter));
        }
        return rangeLines.join('\n');
    }

    /**
     * Helper for creating `Location` objects. Prefer using this function because vscode-languageserver's `Location.create()` is significantly slower at scale
     */
    public createLocationFromRange(uri: string, range: Range): Location {
        return {
            uri: util.pathToUri(uri),
            range: range
        };
    }

    /**
     * Helper for creating `Location` objects from a file and range
     */
    public createLocationFromFileRange(file: BscFile, range: Range): Location {
        return this.createLocationFromRange(this.pathToUri(file?.srcPath), range);
    }

    /**
     * Helper for creating `Location` objects by passing each range value in directly. Prefer using this function because vscode-languageserver's `Location.create()` is significantly slower at scale
     */
    public createLocation(startLine: number, startCharacter: number, endLine: number, endCharacter: number, uri?: string): Location {
        return {
            uri: util.pathToUri(uri),
            range: {
                start: {
                    line: startLine,
                    character: startCharacter
                },
                end: {
                    line: endLine,
                    character: endCharacter
                }
            }
        };
    }

    /**
     * Helper for creating `Range` objects. Prefer using this function because vscode-languageserver's `Range.create()` is significantly slower.
     */
    public createRange(startLine: number, startCharacter: number, endLine: number, endCharacter: number): Range {
        return {
            start: {
                line: startLine,
                character: startCharacter
            },
            end: {
                line: endLine,
                character: endCharacter
            }
        };
    }

    /**
     * Create a `Range` from two `Position`s
     */
    public createRangeFromPositions(startPosition: Position, endPosition: Position): Range | undefined {
        startPosition = startPosition ?? endPosition;
        endPosition = endPosition ?? startPosition;
        if (!startPosition && !endPosition) {
            return undefined;
        }
        return this.createRange(startPosition.line, startPosition.character, endPosition.line, endPosition.character);
    }

    /**
     * Clone a range
     */
    public cloneLocation(location: Location) {
        if (location) {
            return {
                uri: location.uri,
                range: {
                    start: {
                        line: location.range.start.line,
                        character: location.range.start.character
                    },
                    end: {
                        line: location.range.end.line,
                        character: location.range.end.character
                    }
                }
            };
        } else {
            return location;
        }
    }

    /**
     * Clone every token
     */
    public cloneToken<T extends Token>(token: T): T {
        if (token) {
            const result = {
                kind: token.kind,
                location: this.cloneLocation(token.location),
                text: token.text,
                isReserved: token.isReserved,
                leadingWhitespace: token.leadingWhitespace,
                leadingTrivia: token.leadingTrivia.map(x => this.cloneToken(x))
            } as Token;
            //handle those tokens that have charCode
            if ('charCode' in token) {
                (result as any).charCode = (token as any).charCode;
            }
            return result as T;
        } else {
            return token;
        }
    }

    /**
     *  Gets the bounding range of a bunch of ranges or objects that have ranges
     *  TODO: this does a full iteration of the args. If the args were guaranteed to be in range order, we could optimize this
     */
    public createBoundingLocation(...locatables: Array<{ location?: Location } | Location | { range?: Range } | Range | undefined>): Location | undefined {
        let uri: string | undefined;
        let startPosition: Position | undefined;
        let endPosition: Position | undefined;

        for (let locatable of locatables) {
            let range: Range;
            if (!locatable) {
                continue;
            } else if ('location' in locatable) {
                range = locatable.location?.range;
                if (!uri) {
                    uri = locatable.location?.uri;
                }
            } else if (Location.is(locatable)) {
                range = locatable.range;
                if (!uri) {
                    uri = locatable.uri;
                }
            } else if ('range' in locatable) {
                range = locatable.range;
            } else {
                range = locatable as Range;
            }

            //skip undefined locations or locations without a range
            if (!range) {
                continue;
            }

            if (!startPosition) {
                startPosition = range.start;
            } else if (this.comparePosition(range.start, startPosition) < 0) {
                startPosition = range.start;
            }
            if (!endPosition) {
                endPosition = range.end;
            } else if (this.comparePosition(range.end, endPosition) > 0) {
                endPosition = range.end;
            }
        }
        if (startPosition && endPosition) {
            return util.createLocation(startPosition.line, startPosition.character, endPosition.line, endPosition.character, uri);
        } else {
            return undefined;
        }
    }

    /**
     *  Gets the bounding range of a bunch of ranges or objects that have ranges
     *  TODO: this does a full iteration of the args. If the args were guaranteed to be in range order, we could optimize this
     */
    public createBoundingRange(...locatables: Array<RangeLike>): Range | undefined {
        return this.createBoundingLocation(...locatables)?.range;
    }

    /**
     * Gets the bounding range of an object that contains a bunch of tokens
     * @param tokens Object with tokens in it
     * @returns Range containing all the tokens
     */
    public createBoundingLocationFromTokens(tokens: Record<string, { location?: Location }>): Location | undefined {
        let uri: string;
        let startPosition: Position | undefined;
        let endPosition: Position | undefined;
        for (let key in tokens) {
            let token = tokens?.[key];
            let locatableRange = token?.location?.range;
            if (!locatableRange) {
                continue;
            }

            if (!startPosition) {
                startPosition = locatableRange.start;
            } else if (this.comparePosition(locatableRange.start, startPosition) < 0) {
                startPosition = locatableRange.start;
            }
            if (!endPosition) {
                endPosition = locatableRange.end;
            } else if (this.comparePosition(locatableRange.end, endPosition) > 0) {
                endPosition = locatableRange.end;
            }
            if (!uri) {
                uri = token.location.uri;
            }
        }
        if (startPosition && endPosition) {
            return this.createLocation(startPosition.line, startPosition.character, endPosition.line, endPosition.character, uri);
        } else {
            return undefined;
        }
    }

    /**
     * Create a `Position` object. Prefer this over `Position.create` for performance reasons.
     */
    public createPosition(line: number, character: number) {
        return {
            line: line,
            character: character
        };
    }

    /**
     * Convert a list of tokens into a string, including their leading whitespace
     */
    public tokensToString(tokens: Token[]) {
        let result = '';
        //skip iterating the final token
        for (let token of tokens) {
            result += token.leadingWhitespace + token.text;
        }
        return result;
    }

    /**
     * Convert a token into a BscType
     */
    public tokenToBscType(token: Token) {
        // eslint-disable-next-line @typescript-eslint/switch-exhaustiveness-check
        switch (token.kind) {
            case TokenKind.Boolean:
                return new BooleanType(token.text);
            case TokenKind.True:
            case TokenKind.False:
                return BooleanType.instance;
            case TokenKind.Double:
                return new DoubleType(token.text);
            case TokenKind.DoubleLiteral:
                return DoubleType.instance;
            case TokenKind.Dynamic:
                return new DynamicType(token.text);
            case TokenKind.Float:
                return new FloatType(token.text);
            case TokenKind.FloatLiteral:
                return FloatType.instance;
            case TokenKind.Function:
                return new FunctionType(token.text);
            case TokenKind.Integer:
                return new IntegerType(token.text);
            case TokenKind.IntegerLiteral:
                return IntegerType.instance;
            case TokenKind.Invalid:
                return new InvalidType(token.text);
            case TokenKind.LongInteger:
                return new LongIntegerType(token.text);
            case TokenKind.LongIntegerLiteral:
                return LongIntegerType.instance;
            case TokenKind.Object:
                return new ObjectType(token.text);
            case TokenKind.String:
                return new StringType(token.text);
            case TokenKind.StringLiteral:
            case TokenKind.TemplateStringExpressionBegin:
            case TokenKind.TemplateStringExpressionEnd:
            case TokenKind.TemplateStringQuasi:
                return StringType.instance;
            case TokenKind.Void:
                return new VoidType(token.text);
            case TokenKind.Identifier:
                switch (token.text.toLowerCase()) {
                    case 'boolean':
                        return new BooleanType(token.text);
                    case 'double':
                        return new DoubleType(token.text);
                    case 'dynamic':
                        return new DynamicType(token.text);
                    case 'float':
                        return new FloatType(token.text);
                    case 'function':
                        return new FunctionType(token.text);
                    case 'integer':
                        return new IntegerType(token.text);
                    case 'invalid':
                        return new InvalidType(token.text);
                    case 'longinteger':
                        return new LongIntegerType(token.text);
                    case 'object':
                        return new ObjectType(token.text);
                    case 'string':
                        return new StringType(token.text);
                    case 'void':
                        return new VoidType(token.text);
                }
        }
    }

    /**
     * Deciphers the correct types for fields based on docs
     * https://developer.roku.com/en-ca/docs/references/scenegraph/xml-elements/interface.md
     * @param typeDescriptor the type descriptor from the docs
     * @returns {BscType} the known type, or dynamic
     */
    public getNodeFieldType(typeDescriptor: string, lookupTable?: SymbolTable): BscType {
        let typeDescriptorLower = typeDescriptor.toLowerCase().trim().replace(/\*/g, '');

        if (typeDescriptorLower.startsWith('as ')) {
            typeDescriptorLower = typeDescriptorLower.substring(3).trim();
        }
        const nodeFilter = (new RegExp(/^\[?(.* node)/, 'i')).exec(typeDescriptorLower);
        if (nodeFilter?.[1]) {
            typeDescriptorLower = nodeFilter[1].trim();
        }
        const parensFilter = (new RegExp(/(.*)\(.*\)/, 'gi')).exec(typeDescriptorLower);
        if (parensFilter?.[1]) {
            typeDescriptorLower = parensFilter[1].trim();
        }

        const bscType = this.tokenToBscType(createToken(TokenKind.Identifier, typeDescriptorLower));
        if (bscType) {
            return bscType;
        }

        function getRect2dType() {
            const rect2dType = new AssociativeArrayType();
            rect2dType.addMember('height', {}, FloatType.instance, SymbolTypeFlag.runtime);
            rect2dType.addMember('width', {}, FloatType.instance, SymbolTypeFlag.runtime);
            rect2dType.addMember('x', {}, FloatType.instance, SymbolTypeFlag.runtime);
            rect2dType.addMember('y', {}, FloatType.instance, SymbolTypeFlag.runtime);
            return rect2dType;
        }

        function getColorType() {
            return unionTypeFactory([IntegerType.instance, StringType.instance]);
        }

        //check for uniontypes
        const multipleTypes = typeDescriptorLower.split(' or ').map(s => s.trim());
        if (multipleTypes.length > 1) {
            const individualTypes = multipleTypes.map(t => this.getNodeFieldType(t, lookupTable));
            return unionTypeFactory(individualTypes);
        }

        const typeIsArray = typeDescriptorLower.startsWith('array of ') || typeDescriptorLower.startsWith('roarray of ');

        if (typeIsArray) {
            const ofSearch = ' of ';
            const arrayPrefixLength = typeDescriptorLower.indexOf(ofSearch) + ofSearch.length;
            let arrayOfTypeName = typeDescriptorLower.substring(arrayPrefixLength); //cut off beginnin, eg. 'array of' or 'roarray of'
            if (arrayOfTypeName.endsWith('s')) {
                // remove "s" in "floats", etc.
                arrayOfTypeName = arrayOfTypeName.substring(0, arrayOfTypeName.length - 1);
            }
            if (arrayOfTypeName.endsWith('\'')) {
                // remove "'" in "float's", etc.
                arrayOfTypeName = arrayOfTypeName.substring(0, arrayOfTypeName.length - 1);
            }
            if (arrayOfTypeName === 'rectangle') {
                arrayOfTypeName = 'rect2d';
            }
            let arrayType = this.getNodeFieldType(arrayOfTypeName, lookupTable);
            return new ArrayType(arrayType);
        } else if (typeDescriptorLower.startsWith('option ')) {
            const actualTypeName = typeDescriptorLower.substring('option '.length); //cut off beginning 'option '
            return this.getNodeFieldType(actualTypeName, lookupTable);
        } else if (typeDescriptorLower.startsWith('value ')) {
            const actualTypeName = typeDescriptorLower.substring('value '.length); //cut off beginning 'value '
            return this.getNodeFieldType(actualTypeName, lookupTable);
        } else if (typeDescriptorLower === 'n/a') {
            return DynamicType.instance;
        } else if (typeDescriptorLower === 'uri') {
            return StringType.instance;
        } else if (typeDescriptorLower === 'color') {
            return getColorType();
        } else if (typeDescriptorLower === 'vector2d' || typeDescriptorLower === 'floatarray') {
            return new ArrayType(FloatType.instance);
        } else if (typeDescriptorLower === 'vector2darray') {
            return new ArrayType(new ArrayType(FloatType.instance));
        } else if (typeDescriptorLower === 'intarray') {
            return new ArrayType(IntegerType.instance);
        } else if (typeDescriptorLower === 'colorarray') {
            return new ArrayType(getColorType());
        } else if (typeDescriptorLower === 'boolarray') {
            return new ArrayType(BooleanType.instance);
        } else if (typeDescriptorLower === 'stringarray' || typeDescriptorLower === 'strarray') {
            return new ArrayType(StringType.instance);
        } else if (typeDescriptorLower === 'int') {
            return IntegerType.instance;
        } else if (typeDescriptorLower === 'time') {
            return DoubleType.instance;
        } else if (typeDescriptorLower === 'str') {
            return StringType.instance;
        } else if (typeDescriptorLower === 'bool') {
            return BooleanType.instance;
        } else if (typeDescriptorLower === 'array' || typeDescriptorLower === 'roarray') {
            return new ArrayType();
        } else if (typeDescriptorLower === 'assocarray' ||
            typeDescriptorLower === 'associative array' ||
            typeDescriptorLower === 'associativearray' ||
            typeDescriptorLower === 'roassociativearray' ||
            typeDescriptorLower.startsWith('associative array of') ||
            typeDescriptorLower.startsWith('associativearray of') ||
            typeDescriptorLower.startsWith('roassociativearray of')
        ) {
            return new AssociativeArrayType();
        } else if (typeDescriptorLower === 'node') {
            return ComponentType.instance;
        } else if (typeDescriptorLower === 'nodearray') {
            return new ArrayType(ComponentType.instance);
        } else if (typeDescriptorLower === 'rect2d') {
            return getRect2dType();
        } else if (typeDescriptorLower === 'rect2darray') {
            return new ArrayType(getRect2dType());
        } else if (typeDescriptorLower === 'font') {
            return this.getNodeFieldType('roSGNodeFont', lookupTable);
        } else if (typeDescriptorLower === 'contentnode') {
            return this.getNodeFieldType('roSGNodeContentNode', lookupTable);
        } else if (typeDescriptorLower.endsWith(' node')) {
            return this.getNodeFieldType('roSgNode' + typeDescriptorLower.substring(0, typeDescriptorLower.length - 5), lookupTable);
        } else if (lookupTable) {
            //try doing a lookup
            return lookupTable.getSymbolType(typeDescriptorLower, {
                flags: SymbolTypeFlag.typetime,
                fullName: typeDescriptor,
                tableProvider: () => lookupTable
            });
        }

        return DynamicType.instance;
    }

    /**
     * Return the type of the result of a binary operator
     * Note: compound assignments (eg. +=) internally use a binary expression, so that's why TokenKind.PlusEqual, etc. are here too
     */
    public binaryOperatorResultType(leftType: BscType, operator: Token, rightType: BscType): BscType {
        if ((isAnyReferenceType(leftType) && !leftType.isResolvable()) ||
            (isAnyReferenceType(rightType) && !rightType.isResolvable())) {
            return new BinaryOperatorReferenceType(leftType, operator, rightType, (lhs, op, rhs) => {
                return this.binaryOperatorResultType(lhs, op, rhs);
            });
        }
        if (isEnumMemberType(leftType)) {
            leftType = leftType.underlyingType;
        }
        if (isEnumMemberType(rightType)) {
            rightType = rightType.underlyingType;
        }
        let hasDouble = isDoubleType(leftType) || isDoubleType(rightType);
        let hasFloat = isFloatType(leftType) || isFloatType(rightType);
        let hasLongInteger = isLongIntegerType(leftType) || isLongIntegerType(rightType);
        let hasInvalid = isInvalidType(leftType) || isInvalidType(rightType);
        let hasDynamic = isDynamicType(leftType) || isDynamicType(rightType);
        let bothNumbers = isNumberType(leftType) && isNumberType(rightType);
        let bothStrings = isStringType(leftType) && isStringType(rightType);
        let eitherBooleanOrNum = (isNumberType(leftType) || isBooleanType(leftType)) && (isNumberType(rightType) || isBooleanType(rightType));

        // eslint-disable-next-line @typescript-eslint/switch-exhaustiveness-check
        switch (operator.kind) {
            // Math operators
            case TokenKind.Plus:
            case TokenKind.PlusEqual:
                if (bothStrings) {
                    // "string" + "string" is the only binary expression allowed with strings
                    return StringType.instance;
                }
            // eslint-disable-next-line no-fallthrough
            case TokenKind.Minus:
            case TokenKind.MinusEqual:
            case TokenKind.Star:
            case TokenKind.StarEqual:
            case TokenKind.Mod:
                if (bothNumbers) {
                    if (hasDouble) {
                        return DoubleType.instance;
                    } else if (hasFloat) {
                        return FloatType.instance;

                    } else if (hasLongInteger) {
                        return LongIntegerType.instance;
                    }
                    return IntegerType.instance;
                }
                break;
            case TokenKind.Forwardslash:
            case TokenKind.ForwardslashEqual:
                if (bothNumbers) {
                    if (hasDouble) {
                        return DoubleType.instance;
                    } else if (hasFloat) {
                        return FloatType.instance;

                    } else if (hasLongInteger) {
                        return LongIntegerType.instance;
                    }
                    return FloatType.instance;
                }
                break;
            case TokenKind.Backslash:
            case TokenKind.BackslashEqual:
                if (bothNumbers) {
                    if (hasLongInteger) {
                        return LongIntegerType.instance;
                    }
                    return IntegerType.instance;
                }
                break;
            case TokenKind.Caret:
                if (bothNumbers) {
                    if (hasDouble || hasLongInteger) {
                        return DoubleType.instance;
                    } else if (hasFloat) {
                        return FloatType.instance;
                    }
                    return IntegerType.instance;
                }
                break;
            // Bitshift operators
            case TokenKind.LeftShift:
            case TokenKind.LeftShiftEqual:
            case TokenKind.RightShift:
            case TokenKind.RightShiftEqual:
                if (bothNumbers) {
                    if (hasLongInteger) {
                        return LongIntegerType.instance;
                    }
                    // Bitshifts are allowed with non-integer numerics
                    // but will always truncate to ints
                    return IntegerType.instance;
                }
                break;
            // Comparison operators
            // All comparison operators result in boolean
            case TokenKind.Equal:
            case TokenKind.LessGreater:
                // = and <> can accept invalid / dynamic
                if (hasDynamic || hasInvalid || bothStrings || eitherBooleanOrNum) {
                    return BooleanType.instance;
                }
                break;
            case TokenKind.Greater:
            case TokenKind.Less:
            case TokenKind.GreaterEqual:
            case TokenKind.LessEqual:
                if (bothStrings || bothNumbers) {
                    return BooleanType.instance;
                }
                break;
            // Logical or bitwise operators
            case TokenKind.Or:
            case TokenKind.And:
                if (bothNumbers) {
                    // "and"/"or" represent bitwise operators
                    if (hasLongInteger && !hasDouble && !hasFloat) {
                        // 2 long ints or long int and int
                        return LongIntegerType.instance;
                    }
                    return IntegerType.instance;
                } else if (eitherBooleanOrNum) {
                    // "and"/"or" represent logical operators
                    return BooleanType.instance;
                }
                break;
        }
        return DynamicType.instance;
    }

    /**
     * Return the type of the result of a binary operator
     */
    public unaryOperatorResultType(operator: Token, exprType: BscType): BscType {
        // eslint-disable-next-line @typescript-eslint/switch-exhaustiveness-check
        switch (operator.kind) {
            // Math operators
            case TokenKind.Minus:
                if (isNumberType(exprType)) {
                    // a negative number will be the same type, eg, double->double, int->int, etc.
                    return exprType;
                }
                break;
            case TokenKind.Not:
                if (isBooleanType(exprType)) {
                    return BooleanType.instance;
                } else if (isNumberType(exprType)) {
                    //numbers can be "notted"
                    // by default they go to ints, except longints, which stay that way
                    if (isLongIntegerType(exprType)) {
                        return LongIntegerType.instance;
                    }
                    return IntegerType.instance;
                }
                break;
        }
        return DynamicType.instance;
    }

    /**
     * Get the extension for the given file path. Basically the part after the final dot, except for
     * `d.bs` which is treated as single extension
     * @returns the file extension (i.e. ".d.bs", ".bs", ".brs", ".xml", ".jpg", etc...)
     */
    public getExtension(filePath: string) {
        filePath = filePath.toLowerCase();
        if (filePath.endsWith('.d.bs')) {
            return '.d.bs';
        } else {
            return path.extname(filePath).toLowerCase();
        }
    }

    /**
     * Load and return the list of plugins
     */
    public loadPlugins(cwd: string, pathOrModules: string[], onError?: (pathOrModule: string, err: Error) => void): CompilerPlugin[] {
        const logger = createLogger();
        return pathOrModules.reduce<CompilerPlugin[]>((acc, pathOrModule) => {
            if (typeof pathOrModule === 'string') {
                try {
                    const loaded = requireRelative(pathOrModule, cwd);
                    const theExport: CompilerPlugin | CompilerPluginFactory = loaded.default ? loaded.default : loaded;

                    let plugin: CompilerPlugin | undefined;

                    // legacy plugins returned a plugin object. If we find that, then add a warning
                    if (typeof theExport === 'object') {
                        logger.warn(`Plugin "${pathOrModule}" was loaded as a singleton. Please contact the plugin author to update to the factory pattern.\n`);
                        plugin = theExport;

                        // the official plugin format is a factory function that returns a new instance of a plugin.
                    } else if (typeof theExport === 'function') {
                        plugin = theExport();
                    } else {
                        //this should never happen; somehow an invalid plugin has made it into here
                        throw new Error(`TILT: Encountered an invalid plugin: ${String(plugin)}`);
                    }

                    if (!plugin.name) {
                        plugin.name = pathOrModule;
                    }
                    acc.push(plugin);
                } catch (err: any) {
                    if (onError) {
                        onError(pathOrModule, err);
                    } else {
                        throw err;
                    }
                }
            }
            return acc;
        }, []);
    }

    /**
     * Gathers expressions, variables, and unique names from an expression.
     * This is mostly used for the ternary expression
     */
    public getExpressionInfo(expression: Expression, file: BrsFile): ExpressionInfo {
        const expressions = [expression];
        const variableExpressions = [] as VariableExpression[];
        const uniqueVarNames = new Set<string>();

        function expressionWalker(expression) {
            if (isExpression(expression)) {
                expressions.push(expression);
            }
            if (isVariableExpression(expression)) {
                variableExpressions.push(expression);
                uniqueVarNames.add(expression.tokens.name.text);
            }
        }

        // Collect all expressions. Most of these expressions are fairly small so this should be quick!
        // This should only be called during transpile time and only when we actually need it.
        expression?.walk(expressionWalker, {
            walkMode: WalkMode.visitExpressions
        });

        //handle the expression itself (for situations when expression is a VariableExpression)
        expressionWalker(expression);

        const scope = file.program.getFirstScopeForFile(file);
        let filteredVarNames = [...uniqueVarNames];
        if (scope) {
            filteredVarNames = filteredVarNames.filter((varName: string) => {
                const varNameLower = varName.toLowerCase();
                // TODO: include namespaces in this filter
                return !scope.getEnumMap().has(varNameLower) &&
                    !scope.getConstMap().has(varNameLower);
            });
        }

        return { expressions: expressions, varExpressions: variableExpressions, uniqueVarNames: filteredVarNames };
    }


    public concatAnnotationLeadingTrivia(stmt: Statement): Token[] {
        return [...(stmt.annotations?.map(anno => anno.leadingTrivia ?? []).flat() ?? []), ...stmt.leadingTrivia];
    }

    /**
     * Create a SourceNode that maps every line to itself. Useful for creating maps for files
     * that haven't changed at all, but we still need the map
     */
    public simpleMap(source: string, src: string) {
        //create a source map from the original source code
        let chunks = [] as (SourceNode | string)[];
        let lines = src.split(/\r?\n/g);
        for (let lineIndex = 0; lineIndex < lines.length; lineIndex++) {
            let line = lines[lineIndex];
            chunks.push(
                lineIndex > 0 ? '\n' : '',
                new SourceNode(lineIndex + 1, 0, source, line)
            );
        }
        return new SourceNode(null, null, source, chunks);
    }

    /**
     * Converts a path into a standardized format (drive letter to lower, remove extra slashes, use single slash type, resolve relative parts, etc...)
     */
    public standardizePath(thePath: string) {
        return util.driveLetterToLower(
            rokuDeployStandardizePath(thePath)
        );
    }

    /**
     * Given a Diagnostic or BsDiagnostic, return a deep clone of the diagnostic.
     * @param diagnostic the diagnostic to clone
     * @param relatedInformationFallbackLocation a default location to use for all `relatedInformation` entries that are missing a location
     */
    public toDiagnostic(diagnostic: Diagnostic | BsDiagnostic, relatedInformationFallbackLocation: string): Diagnostic {
        let relatedInformation = diagnostic.relatedInformation ?? [];
        if (relatedInformation.length > MAX_RELATED_INFOS_COUNT) {
            const relatedInfoLength = relatedInformation.length;
            relatedInformation = relatedInformation.slice(0, MAX_RELATED_INFOS_COUNT);
            relatedInformation.push({
                message: `...and ${relatedInfoLength - MAX_RELATED_INFOS_COUNT} more`,
                location: util.createLocationFromRange('   ', util.createRange(0, 0, 0, 0))
            });
        }

        const range = (diagnostic as BsDiagnostic).location?.range ??
            (diagnostic as Diagnostic).range;

        let result = {
            severity: diagnostic.severity,
            range: range,
            message: diagnostic.message,
            relatedInformation: relatedInformation.map(x => {

                //clone related information just in case a plugin added circular ref info here
                const clone = { ...x };
                if (!clone.location) {
                    // use the fallback location if available
                    if (relatedInformationFallbackLocation) {
                        clone.location = util.createLocationFromRange(relatedInformationFallbackLocation, range);
                    } else {
                        //remove this related information so it doesn't bring crash the language server
                        return undefined;
                    }
                }
                return clone;
                //filter out null relatedInformation items
            }).filter((x): x is DiagnosticRelatedInformation => Boolean(x)),
            code: diagnostic.code ? diagnostic.code : (diagnostic as BsDiagnostic).legacyCode,
            source: 'brs'
        } as Diagnostic;
        if (diagnostic?.tags?.length > 0) {
            result.tags = diagnostic.tags;
        }
        return result;
    }

    /**
     * Get the first locatable item found at the specified position
     * @param locatables an array of items that have a `range` property
     * @param position the position that the locatable must contain
     */
    public getFirstLocatableAt(locatables: Locatable[], position: Position) {
        for (let token of locatables) {
            if (util.rangeContains(token.location?.range, position)) {
                return token;
            }
        }
    }

    /**
     * Sort an array of objects that have a Range
     */
    public sortByRange<T extends { range: Range | undefined }>(locatables: T[]) {
        //sort the tokens by range
        return locatables.sort((a, b) => {
            //handle undefined tokens to prevent crashes
            if (!a?.range) {
                return 1;
            }
            if (!b?.range) {
                return -1;
            }

            //start line
            if (a.range.start.line < b.range.start.line) {
                return -1;
            }
            if (a.range.start.line > b.range.start.line) {
                return 1;
            }
            //start char
            if (a.range.start.character < b.range.start.character) {
                return -1;
            }
            if (a.range.start.character > b.range.start.character) {
                return 1;
            }
            //end line
            if (a.range.end.line < b.range.end.line) {
                return -1;
            }
            if (a.range.end.line > b.range.end.line) {
                return 1;
            }
            //end char
            if (a.range.end.character < b.range.end.character) {
                return -1;
            } else if (a.range.end.character > b.range.end.character) {
                return 1;
            }
            return 0;
        });
    }

    /**
     * Split the given text and return ranges for each chunk.
     * Only works for single-line strings
     */
    public splitGetRange(separator: string, text: string, range: Range) {
        const chunks = text.split(separator);
        const result = [] as Array<{ text: string; range: Range }>;
        let offset = 0;
        for (let chunk of chunks) {
            //only keep nonzero chunks
            if (chunk.length > 0) {
                result.push({
                    text: chunk,
                    range: this.createRange(
                        range.start.line,
                        range.start.character + offset,
                        range.end.line,
                        range.start.character + offset + chunk.length
                    )
                });
            }
            offset += chunk.length + separator.length;
        }
        return result;
    }

    /**
     * Wrap the given code in a markdown code fence (with the language)
     */
    public mdFence(code: string, language = '') {
        return '```' + language + '\n' + code + '\n```';
    }

    /**
     * Gets each part of the dotted get.
     * @param node any ast expression
     * @returns an array of the parts of the dotted get. If not fully a dotted get, then returns undefined
     */
    public getAllDottedGetParts(node: AstNode): Identifier[] | undefined {
        //this is a hot function and has been optimized. Don't rewrite unless necessary
        const parts: Identifier[] = [];
        let nextPart = node;
        loop: while (nextPart) {
            switch (nextPart?.kind) {
                case AstNodeKind.AssignmentStatement:
                    return [(node as AssignmentStatement).tokens.name];
                case AstNodeKind.DottedGetExpression:
                    parts.push((nextPart as DottedGetExpression)?.tokens.name);
                    nextPart = (nextPart as DottedGetExpression).obj;
                    continue;
                case AstNodeKind.CallExpression:
                    nextPart = (nextPart as CallExpression).callee;
                    continue;
                case AstNodeKind.TypeExpression:
                    nextPart = (nextPart as TypeExpression).expression;
                    continue;
                case AstNodeKind.VariableExpression:
                    parts.push((nextPart as VariableExpression)?.tokens.name);
                    break loop;
                case AstNodeKind.LiteralExpression:
                    parts.push((nextPart as LiteralExpression)?.tokens.value as Identifier);
                    break loop;
                case AstNodeKind.IndexedGetExpression:
                    nextPart = (nextPart as unknown as IndexedGetExpression).obj;
                    continue;
                case AstNodeKind.FunctionParameterExpression:
                    return [(nextPart as FunctionParameterExpression).tokens.name];
                case AstNodeKind.GroupingExpression:
                    parts.push(createIdentifier('()', nextPart.location));
                    break loop;
                default:
                    //we found a non-DottedGet expression, so return because this whole operation is invalid.
                    return undefined;
            }
        }
        return parts.reverse();
    }

    /**
     * Given an expression, return all the DottedGet name parts as a string.
     * Mostly used to convert namespaced item full names to a strings
     */
    public getAllDottedGetPartsAsString(node: Expression | Statement, parseMode = ParseMode.BrighterScript): string {
        //this is a hot function and has been optimized. Don't rewrite unless necessary
        /* eslint-disable no-var */
        var sep = parseMode === ParseMode.BrighterScript ? '.' : '_';
        const parts = this.getAllDottedGetParts(node) ?? [];
        var result = parts[0]?.text;
        for (var i = 1; i < parts.length; i++) {
            result += sep + parts[i].text;
        }
        return result;
        /* eslint-enable no-var */
    }

    public stringJoin(strings: string[], separator: string) {
        // eslint-disable-next-line no-var
        var result = strings[0] ?? '';
        // eslint-disable-next-line no-var
        for (var i = 1; i < strings.length; i++) {
            result += separator + strings[i];
        }
        return result;
    }

    /**
     * Break an expression into each part.
     */
    public splitExpression(expression: Expression) {
        const parts: Expression[] = [expression];
        let nextPart = expression;
        while (nextPart) {
            if (isDottedGetExpression(nextPart) || isIndexedGetExpression(nextPart) || isXmlAttributeGetExpression(nextPart)) {
                nextPart = nextPart.obj;

            } else if (isCallExpression(nextPart) || isCallfuncExpression(nextPart)) {
                nextPart = nextPart.callee;

            } else if (isTypeExpression(nextPart)) {
                nextPart = nextPart.expression;
            } else {
                break;
            }
            parts.unshift(nextPart);
        }
        return parts;
    }

    /**
     * Break an expression into each part, and return any VariableExpression or DottedGet expresisons from left-to-right.
     */
    public getDottedGetPath(expression: Expression): [VariableExpression, ...DottedGetExpression[]] {
        let parts: Expression[] = [];
        let nextPart = expression;
        loop: while (nextPart) {
            switch (nextPart?.kind) {
                case AstNodeKind.DottedGetExpression:
                    parts.push(nextPart);
                    nextPart = (nextPart as DottedGetExpression).obj;
                    continue;
                case AstNodeKind.IndexedGetExpression:
                case AstNodeKind.XmlAttributeGetExpression:
                    nextPart = (nextPart as IndexedGetExpression | XmlAttributeGetExpression).obj;
                    parts = [];
                    continue;
                case AstNodeKind.CallExpression:
                case AstNodeKind.CallfuncExpression:
                    nextPart = (nextPart as CallExpression | CallfuncExpression).callee;
                    parts = [];
                    continue;
                case AstNodeKind.NewExpression:
                    nextPart = (nextPart as NewExpression).call.callee;
                    parts = [];
                    continue;
                case AstNodeKind.TypeExpression:
                    nextPart = (nextPart as TypeExpression).expression;
                    continue;
                case AstNodeKind.VariableExpression:
                    parts.push(nextPart);
                    break loop;
                default:
                    return [] as any;
            }
        }
        return parts.reverse() as any;
    }

    /**
     * Returns an integer if valid, or undefined. Eliminates checking for NaN
     */
    public parseInt(value: any) {
        const result = parseInt(value);
        if (!isNaN(result)) {
            return result;
        } else {
            return undefined;
        }
    }

    /**
     * Converts a range to a string in the format 1:2-3:4
     */
    public rangeToString(range: Range) {
        return `${range?.start?.line}:${range?.start?.character}-${range?.end?.line}:${range?.end?.character}`;
    }

    public validateTooDeepFile(file: (BrsFile | XmlFile)) {
        //find any files nested too deep
        let destPath = file?.destPath?.toString();
        let rootFolder = destPath?.replace(/^pkg:/, '').split(/[\\\/]/)[0].toLowerCase();

        if (isBrsFile(file) && rootFolder !== 'source') {
            return;
        }

        if (isXmlFile(file) && rootFolder !== 'components') {
            return;
        }

        let fileDepth = this.getParentDirectoryCount(destPath);
        if (fileDepth >= 8) {
            file.program?.diagnostics.register({
                ...DiagnosticMessages.detectedTooDeepFileSource(fileDepth),
                location: util.createLocationFromFileRange(file, this.createRange(0, 0, 0, Number.MAX_VALUE))
            });
        }
    }

    /**
     * Wraps SourceNode's constructor to be compatible with the TranspileResult type
     */
    public sourceNodeFromTranspileResult(
        line: number | null,
        column: number | null,
        source: string | null,
        chunks?: string | SourceNode | TranspileResult,
        name?: string
    ): SourceNode {
        // we can use a typecast rather than actually transforming the data because SourceNode
        // accepts a more permissive type than its typedef states
        return new SourceNode(line, column, source, chunks as any, name);
    }

    /**
     * Find the index of the last item in the array that matches.
     */
    public findLastIndex<T>(array: T[], matcher: (T) => boolean) {
        for (let i = array.length - 1; i >= 0; i--) {
            if (matcher(array[i])) {
                return i;
            }
        }
    }

    public processTypeChain(typeChain: TypeChainEntry[]): TypeChainProcessResult {
        let fullChainName = '';
        let fullErrorName = '';
        let itemName = '';
        let previousTypeName = '';
        let parentTypeName = '';
        let itemTypeKind = '';
        let parentTypeKind = '';
        let astNode: AstNode;
        let errorLocation: Location;
        let containsDynamic = false;
        let continueResolvingAllItems = true;
        for (let i = 0; i < typeChain.length; i++) {
            const chainItem = typeChain[i];
            const dotSep = chainItem.separatorToken?.text ?? '.';
            if (i > 0) {
                fullChainName += dotSep;
            }
            fullChainName += chainItem.name;
            if (continueResolvingAllItems) {
                parentTypeName = previousTypeName;
                parentTypeKind = itemTypeKind;
                fullErrorName = previousTypeName ? `${previousTypeName}${dotSep}${chainItem.name}` : chainItem.name;
                itemTypeKind = (chainItem.type as any)?.kind;

                let typeString = chainItem.type?.toString();
                let typeToFindStringFor = chainItem.type;
                while (typeToFindStringFor) {
                    if (isUnionType(chainItem.type)) {
                        typeString = `(${typeToFindStringFor.toString()})`;
                        break;
                    } else if (isCallableType(typeToFindStringFor)) {
                        if (isTypedFunctionType(typeToFindStringFor) && i < typeChain.length - 1) {
                            typeToFindStringFor = typeToFindStringFor.returnType;
                        } else {
                            typeString = 'function';
                            break;
                        }
                        parentTypeName = previousTypeName;
                    } else if (isNamespaceType(typeToFindStringFor) && parentTypeName) {
                        const chainItemTypeName = typeToFindStringFor.toString();
                        typeString = parentTypeName + '.' + chainItemTypeName;
                        if (chainItemTypeName.toLowerCase().startsWith(parentTypeName.toLowerCase())) {
                            // the following namespace already knows...
                            typeString = chainItemTypeName;
                        }
                        break;
                    } else {
                        typeString = typeToFindStringFor?.toString();
                        break;
                    }
                }

                previousTypeName = typeString ?? '';
                itemName = chainItem.name;
                astNode = chainItem.astNode;
                containsDynamic = containsDynamic || (isDynamicType(chainItem.type) && !isAnyReferenceType(chainItem.type));
                if (!chainItem.isResolved) {
                    errorLocation = chainItem.location;
                    continueResolvingAllItems = false;
                }
            }
        }
        return {
            itemName: itemName,
            itemTypeKind: itemTypeKind,
            itemParentTypeName: parentTypeName,
            itemParentTypeKind: parentTypeKind,
            fullNameOfItem: fullErrorName,
            fullChainName: fullChainName,
            location: errorLocation,
            containsDynamic: containsDynamic,
            astNode: astNode
        };
    }


    public isInTypeExpression(expression: AstNode): boolean {
        //TODO: this is much faster than node.findAncestor(), but may need to be updated for "complicated" type expressions
        if (isTypeExpression(expression) ||
            isTypeExpression(expression.parent) ||
            isTypedArrayExpression(expression) ||
            isTypedArrayExpression(expression.parent)) {
            return true;
        }
        if (isBinaryExpression(expression.parent)) {
            let currentExpr: AstNode = expression.parent;
            while (isBinaryExpression(currentExpr) && currentExpr.tokens.operator.kind === TokenKind.Or) {
                currentExpr = currentExpr.parent;
            }
            return isTypeExpression(currentExpr) || isTypedArrayExpression(currentExpr);
        }
        return false;
    }

    public hasAnyRequiredSymbolChanged(requiredSymbols: UnresolvedSymbol[], changedSymbols: Map<SymbolTypeFlag, Set<string>>) {
        if (!requiredSymbols || !changedSymbols) {
            return false;
        }
        const runTimeChanges = changedSymbols.get(SymbolTypeFlag.runtime);
        const typeTimeChanges = changedSymbols.get(SymbolTypeFlag.typetime);

        for (const symbol of requiredSymbols) {
            if (this.setContainsUnresolvedSymbol(runTimeChanges, symbol) || this.setContainsUnresolvedSymbol(typeTimeChanges, symbol)) {
                return true;
            }
        }

        return false;
    }

    public setContainsUnresolvedSymbol(symbolLowerNameSet: Set<string>, symbol: UnresolvedSymbol) {
        if (!symbolLowerNameSet || symbolLowerNameSet.size === 0) {
            return false;
        }

        for (const possibleNameLower of symbol.lookups) {
            if (symbolLowerNameSet.has(possibleNameLower)) {
                return true;
            }
        }
        return false;
    }

    public truncate<T>(options: {
        leadingText: string;
        items: T[];
        trailingText?: string;
        maxLength: number;
        itemSeparator?: string;
        partBuilder?: (item: T) => string;
    }): string {
        let leadingText = options.leadingText;
        let items = options?.items ?? [];
        let trailingText = options?.trailingText ?? '';
        let maxLength = options?.maxLength ?? 160;
        let itemSeparator = options?.itemSeparator ?? ', ';
        let partBuilder = options?.partBuilder ?? ((x) => x.toString());

        let parts = [];
        let length = leadingText.length + (trailingText?.length ?? 0);

        //calculate the max number of items we could fit in the given space
        for (let i = 0; i < items.length; i++) {
            let part = partBuilder(items[i]);
            if (i > 0) {
                part = itemSeparator + part;
            }
            parts.push(part);
            length += part.length;
            //exit the loop if we've maxed out our length
            if (length >= maxLength) {
                break;
            }
        }
        let message: string;
        //we have enough space to include all the parts
        if (parts.length >= items.length) {
            message = leadingText + parts.join('') + trailingText;

            //we require truncation
        } else {
            //account for truncation message length including max possible "more" items digits, trailing text length, and the separator between last item and trailing text
            length = leadingText.length + `...and ${items.length} more`.length + itemSeparator.length + (trailingText?.length ?? 0);
            message = leadingText;
            for (let i = 0; i < parts.length; i++) {
                //always include at least 2 items. if this part would overflow the max, then skip it and finalize the message
                if (i > 1 && length + parts[i].length > maxLength) {
                    message += itemSeparator + `...and ${items.length - i} more` + trailingText;
                    return message;
                } else {
                    message += parts[i];
                    length += parts[i].length;
                }
            }
        }
        return message;
    }

    public getAstNodeFriendlyName(node: AstNode) {
        return node?.kind.replace(/Statement|Expression/g, '');
    }


    public hasLeadingComments(input: Token | AstNode) {
        const leadingTrivia = isToken(input) ? input?.leadingTrivia : input?.leadingTrivia ?? [];
        return !!leadingTrivia.find(t => t.kind === TokenKind.Comment);
    }

    public getLeadingComments(input: Token | AstNode) {
        const leadingTrivia = isToken(input) ? input?.leadingTrivia : input?.leadingTrivia ?? [];
        return leadingTrivia.filter(t => t.kind === TokenKind.Comment);
    }

    public isLeadingCommentOnSameLine(line: RangeLike, input: Token | AstNode) {
        const leadingCommentRange = this.getLeadingComments(input)?.[0];
        if (leadingCommentRange) {
            return this.linesTouch(line, leadingCommentRange?.location);
        }
        return false;
    }

    public isClassUsedAsFunction(potentialClassType: BscType, expression: Expression, options: GetTypeOptions) {
        // eslint-disable-next-line no-bitwise
        if ((options?.flags ?? 0) & SymbolTypeFlag.runtime &&
            isClassType(potentialClassType) &&
            !options.isExistenceTest &&
            potentialClassType.name?.toLowerCase() === this.getAllDottedGetPartsAsString(expression)?.toLowerCase() &&
            !expression?.findAncestor(isNewExpression)) {
            return true;
        }
        return false;
    }

    public getSpecialCaseCallExpressionReturnType(callExpr: CallExpression) {
        if (isVariableExpression(callExpr.callee) && callExpr.callee.tokens.name.text.toLowerCase() === 'createobject') {
            const componentName = isLiteralString(callExpr.args[0]) ? callExpr.args[0].tokens.value?.text?.replace(/"/g, '') : '';
            const nodeType = componentName.toLowerCase() === 'rosgnode' && isLiteralString(callExpr.args[1]) ? callExpr.args[1].tokens.value?.text?.replace(/"/g, '') : '';
            if (componentName?.toLowerCase().startsWith('ro')) {
                const fullName = componentName + nodeType;
                const data = {};
                const symbolTable = callExpr.getSymbolTable();
                const foundType = symbolTable.getSymbolType(fullName, {
                    flags: SymbolTypeFlag.typetime,
                    data: data,
                    tableProvider: () => callExpr?.getSymbolTable(),
                    fullName: fullName
                });
                if (foundType) {
                    return foundType;
                }
            }
        }
    }

    public symbolComesFromSameNode(symbolName: string, definingNode: AstNode, symbolTable: SymbolTable) {
        let nsData: ExtraSymbolData = {};
        let foundType = symbolTable?.getSymbolType(symbolName, { flags: SymbolTypeFlag.runtime, data: nsData });
        if (foundType && definingNode === nsData?.definingNode) {
            return true;
        }
        return false;
    }

    public isCalleeMemberOfNamespace(symbolName: string, nodeWhereUsed: AstNode, namespace?: NamespaceStatement) {
        namespace = namespace ?? nodeWhereUsed.findAncestor<NamespaceStatement>(isNamespaceStatement);

        if (!this.isVariableMemberOfNamespace(symbolName, nodeWhereUsed, namespace)) {
            return false;
        }
        const exprType = nodeWhereUsed.getType({ flags: SymbolTypeFlag.runtime });

        if (isCallableType(exprType) || isClassType(exprType)) {
            return true;
        }
        return false;
    }

    public isVariableMemberOfNamespace(symbolName: string, nodeWhereUsed: AstNode, namespace?: NamespaceStatement) {
        namespace = namespace ?? nodeWhereUsed.findAncestor<NamespaceStatement>(isNamespaceStatement);
        if (!isNamespaceStatement(namespace)) {
            return false;
        }
        const namespaceParts = namespace.getNameParts();
        let namespaceType: NamespaceType;
        let symbolTable: SymbolTable = namespace.getSymbolTable();
        for (const part of namespaceParts) {
            namespaceType = symbolTable.getSymbolType(part.text, { flags: SymbolTypeFlag.runtime }) as NamespaceType;
            if (namespaceType) {
                symbolTable = namespaceType.getMemberTable();
            } else {
                return false;
            }
        }

        let varData: ExtraSymbolData = {};
        nodeWhereUsed.getType({ flags: SymbolTypeFlag.runtime, data: varData });
        const isFromSameNodeInMemberTable = this.symbolComesFromSameNode(symbolName, varData?.definingNode, namespaceType?.getMemberTable());
        return isFromSameNodeInMemberTable;
    }

    public isVariableShadowingSomething(symbolName: string, nodeWhereUsed: AstNode) {
        let varData: ExtraSymbolData = {};
        let exprType = nodeWhereUsed.getType({ flags: SymbolTypeFlag.runtime, data: varData });
        if (isReferenceType(exprType)) {
            exprType = (exprType as any).getTarget();
        }
        const namespace = nodeWhereUsed?.findAncestor<NamespaceStatement>(isNamespaceStatement);

        if (isNamespaceStatement(namespace)) {
            let namespaceHasSymbol = namespace.getSymbolTable().hasSymbol(symbolName, SymbolTypeFlag.runtime);
            // check if the namespace has a symbol with the same name, but different definiton
            if (namespaceHasSymbol && !this.symbolComesFromSameNode(symbolName, varData.definingNode, namespace.getSymbolTable())) {
                return true;
            }
        }
        const bodyTable = nodeWhereUsed.getRoot().getSymbolTable();
        const hasSymbolAtFileLevel = bodyTable.hasSymbol(symbolName, SymbolTypeFlag.runtime);
        if (hasSymbolAtFileLevel && !this.symbolComesFromSameNode(symbolName, varData.definingNode, bodyTable)) {
            return true;
        }

        return false;
    }

    public chooseTypeFromCodeOrDocComment(codeType: BscType, docType: BscType, options: GetTypeOptions) {
        let returnType: BscType;
        if (options.preferDocType && docType) {
            returnType = docType;
            if (options.data) {
                options.data.isFromDocComment = true;
            }
        } else {
            returnType = codeType;
            if (!returnType && docType) {
                returnType = docType;
                if (options.data) {
                    options.data.isFromDocComment = true;
                }
            }
        }
        return returnType;
    }

    /**
     * Gets the type for a default value (eg. as a function param, class member or typed array)
     */
    public getDefaultTypeFromValueType(valueType: (BscType | BscType[])) {
        if (!valueType) {
            return undefined;
        }
        let resultType: BscType = DynamicType.instance;
        if (Array.isArray(valueType)) {
            // passed an array opf types, potential from ArrayType.innerTypes
            if (valueType.length > 0) {
                //at least one, use it
                resultType = valueType[0];
                if (valueType?.length > 1) {
                    // more than 1, find union
                    resultType = getUniqueType(valueType, unionTypeFactory);
                }
            }
        } else {
            resultType = valueType;
        }
        if (!resultType.isResolvable()) {
            resultType = new ParamTypeFromValueReferenceType(resultType);
        } else if (isEnumMemberType(resultType)) {
            // the type was an enum member... Try to get the parent enum type
            resultType = resultType.parentEnumType ?? resultType;
        } else if (isUnionType(resultType)) {
            // it was a union -- I wonder if they're resolvable now?
            const moddedTypes = resultType.types.map(t => {
                if (isEnumMemberType(t)) {
                    // the type was an enum member... Try to get the parent enum type
                    return t.parentEnumType ?? resultType;
                }
                return t;
            });
            resultType = getUniqueType(moddedTypes, unionTypeFactory);
        }
        return resultType;
    }
}

/**
 * A tagged template literal function for standardizing the path. This has to be defined as standalone function since it's a tagged template literal function,
 * we can't use `object.tag` syntax.
 */
export function standardizePath(stringParts, ...expressions: any[]) {
    let result: string[] = [];
    for (let i = 0; i < stringParts.length; i++) {
        result.push(stringParts[i], expressions[i]);
    }
    return util.driveLetterToLower(
        rokuDeployStandardizePath(
            result.join('')
        )
    );
}

/**
 * An item that can be coerced into a `Range`
 */
export type RangeLike = { location?: Location } | Location | { range?: Range } | Range | undefined;

export let util = new Util();
export default util;<|MERGE_RESOLUTION|>--- conflicted
+++ resolved
@@ -49,12 +49,8 @@
 import type { AssignmentStatement, NamespaceStatement } from './parser/Statement';
 import type { BscFile } from './files/BscFile';
 import type { NamespaceType } from './types/NamespaceType';
-<<<<<<< HEAD
 import { getUniqueType } from './types/helpers';
-
-=======
 import { InvalidType } from './types/InvalidType';
->>>>>>> 51a314dd
 
 export class Util {
     public clearConsole() {
