--- conflicted
+++ resolved
@@ -40,7 +40,7 @@
 import { createIdentifier, createToken } from './astUtils/creators';
 import { MAX_RELATED_INFOS_COUNT } from './diagnosticUtils';
 import type { BscType } from './types/BscType';
-import { UnionType, unionTypeFactory } from './types/UnionType';
+import { unionTypeFactory } from './types/UnionType';
 import { ArrayType } from './types/ArrayType';
 import { BinaryOperatorReferenceType } from './types/ReferenceType';
 import { AssociativeArrayType } from './types/AssociativeArrayType';
@@ -1358,15 +1358,11 @@
         } else if (typeDescriptorLower === 'rect2darray') {
             return new ArrayType(getRect2dType());
         } else if (typeDescriptorLower === 'font') {
-<<<<<<< HEAD
-            return new UnionType([StringType.instance, ComponentType.instance]);
-=======
             return this.getNodeFieldType('roSGNodeFont', lookupTable);
         } else if (typeDescriptorLower === 'contentnode') {
             return this.getNodeFieldType('roSGNodeContentNode', lookupTable);
         } else if (typeDescriptorLower.endsWith(' node')) {
             return this.getNodeFieldType('roSgNode' + typeDescriptorLower.substring(0, typeDescriptorLower.length - 5), lookupTable);
->>>>>>> e8ea327f
         } else if (lookupTable) {
             //try doing a lookup
             return lookupTable.getSymbolType(typeDescriptorLower, {
