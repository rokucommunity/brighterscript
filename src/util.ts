--- conflicted
+++ resolved
@@ -27,11 +27,7 @@
 import { LogLevel, createLogger } from './logging';
 import { isToken, type Identifier, type Locatable, type Token } from './lexer/Token';
 import { TokenKind } from './lexer/TokenKind';
-<<<<<<< HEAD
-import { isAnyReferenceType, isBinaryExpression, isBooleanType, isBrsFile, isCallExpression, isCallableType, isCallfuncExpression, isClassType, isComponentType, isDottedGetExpression, isDoubleType, isDynamicType, isEnumMemberType, isExpression, isFloatType, isIndexedGetExpression, isInvalidType, isLiteralString, isLongIntegerType, isNamespaceStatement, isNamespaceType, isNewExpression, isNumberType, isReferenceType, isStatement, isStringType, isTypeExpression, isTypedArrayExpression, isTypedFunctionType, isUnionType, isVariableExpression, isXmlAttributeGetExpression, isXmlFile } from './astUtils/reflection';
-=======
-import { isAnyReferenceType, isBinaryExpression, isBooleanType, isBrsFile, isCallExpression, isCallableType, isCallfuncExpression, isClassType, isDottedGetExpression, isDoubleType, isDynamicType, isEnumMemberType, isExpression, isFloatType, isIndexedGetExpression, isInvalidType, isLiteralString, isLongIntegerType, isNamespaceStatement, isNamespaceType, isNewExpression, isNumberType, isPrimitiveType, isReferenceType, isStatement, isStringType, isTypeExpression, isTypedArrayExpression, isTypedFunctionType, isUninitializedType, isUnionType, isVariableExpression, isVoidType, isXmlAttributeGetExpression, isXmlFile } from './astUtils/reflection';
->>>>>>> f38c4769
+import { isAnyReferenceType, isBinaryExpression, isBooleanType, isBrsFile, isCallExpression, isCallableType, isCallfuncExpression, isClassType, isComponentType, isDottedGetExpression, isDoubleType, isDynamicType, isEnumMemberType, isExpression, isFloatType, isIndexedGetExpression, isInvalidType, isLiteralString, isLongIntegerType, isNamespaceStatement, isNamespaceType, isNewExpression, isNumberType, isPrimitiveType, isReferenceType, isStatement, isStringType, isTypeExpression, isTypedArrayExpression, isTypedFunctionType, isUninitializedType, isUnionType, isVariableExpression, isVoidType, isXmlAttributeGetExpression, isXmlFile } from './astUtils/reflection';
 import { WalkMode } from './astUtils/visitors';
 import { SourceNode } from 'source-map';
 import * as requireRelative from 'require-relative';
@@ -2378,7 +2374,7 @@
     public getCustomTypesInSymbolTree(setToFill: Set<BscType>, type: BscType, filter?: (t: BscSymbol) => boolean) {
         const subSymbols = type.getMemberTable()?.getAllSymbols(SymbolTypeFlag.runtime) ?? [];
         for (const subSymbol of subSymbols) {
-            if (!subSymbol.type.isBuiltIn && !setToFill.has(subSymbol.type)) {
+            if (!subSymbol.data?.isBuiltIn && !setToFill.has(subSymbol.type)) {
                 if (filter && !filter(subSymbol)) {
                     continue;
                 }
