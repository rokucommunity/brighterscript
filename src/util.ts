import * as fs from 'fs';
import * as fsExtra from 'fs-extra';
import type { ParseError } from 'jsonc-parser';
import { parse as parseJsonc, printParseErrorCode } from 'jsonc-parser';
import * as path from 'path';
import * as rokuDeploy from 'roku-deploy';
import type { Diagnostic, Position, Range } from 'vscode-languageserver';
import { URI } from 'vscode-uri';
import * as xml2js from 'xml2js';
import type { BsConfig } from './BsConfig';
import { DiagnosticMessages } from './DiagnosticMessages';
import type { CallableContainer, BsDiagnostic, FileReference, CallableContainerMap, CompilerPluginFactory, CompilerPlugin, ExpressionInfo, TranspileResult } from './interfaces';
import { BooleanType } from './types/BooleanType';
import { DoubleType } from './types/DoubleType';
import { DynamicType } from './types/DynamicType';
import { FloatType } from './types/FloatType';
import { FunctionType } from './types/FunctionType';
import { IntegerType } from './types/IntegerType';
import { InvalidType } from './types/InvalidType';
import { LongIntegerType } from './types/LongIntegerType';
import { ObjectType } from './types/ObjectType';
import { StringType } from './types/StringType';
import { VoidType } from './types/VoidType';
import { ParseMode } from './parser/Parser';
import type { DottedGetExpression, Expression, VariableExpression } from './parser/Expression';
import { Logger, LogLevel } from './Logger';
import type { Token } from './lexer';
import { TokenKind } from './lexer';
import { isDottedGetExpression, isExpression, isVariableExpression, WalkMode } from './astUtils';
import { CustomType } from './types/CustomType';
import { SourceNode } from 'source-map';
import type { SGAttribute } from './parser/SGTypes';

export class Util {
    public clearConsole() {
        // process.stdout.write('\x1Bc');
    }

    /**
     * Determine if the file exists
     * @param filePath
     */
    public async pathExists(filePath: string | undefined) {
        if (!filePath) {
            return false;
        } else {
            return fsExtra.pathExists(filePath);
        }
    }

    /**
     * Determine if the file exists
     * @param filePath
     */
    public pathExistsSync(filePath: string | undefined) {
        if (!filePath) {
            return false;
        } else {
            return fsExtra.pathExistsSync(filePath);
        }
    }

    /**
     * Determine if this path is a directory
     */
    public isDirectorySync(dirPath: string | undefined) {
        return fs.existsSync(dirPath) && fs.lstatSync(dirPath).isDirectory();
    }

    /**
     * Given a pkg path of any kind, transform it to a roku-specific pkg path (i.e. "pkg:/some/path.brs")
     */
    public getRokuPkgPath(pkgPath: string) {
        pkgPath = pkgPath.replace(/\\/g, '/');
        return 'pkg:/' + pkgPath;
    }

    /**
     * Given a path to a file/directory, replace all path separators with the current system's version.
     * @param filePath
     */
    public pathSepNormalize(filePath: string, separator?: string) {
        if (!filePath) {
            return filePath;
        }
        separator = separator ? separator : path.sep;
        return filePath.replace(/[\\/]+/g, separator);
    }

    /**
     * Find the path to the config file.
     * If the config file path doesn't exist
     * @param configFilePath
     */
    public getConfigFilePath(cwd?: string) {
        cwd = cwd ?? process.cwd();
        let configPath = path.join(cwd, 'bsconfig.json');
        //find the nearest config file path
        for (let i = 0; i < 100; i++) {
            if (this.pathExistsSync(configPath)) {
                return configPath;
            } else {
                let parentDirPath = path.dirname(path.dirname(configPath));
                configPath = path.join(parentDirPath, 'bsconfig.json');
            }
        }
    }

    public getRangeFromOffsetLength(text: string, offset: number, length: number) {
        let lineIndex = 0;
        let colIndex = 0;
        for (let i = 0; i < text.length; i++) {
            if (offset === i) {
                break;
            }
            let char = text[i];
            if (char === '\n' || (char === '\r' && text[i + 1] === '\n')) {
                lineIndex++;
                colIndex = 0;
                i++;
                continue;
            } else {
                colIndex++;
            }
        }
        return util.createRange(lineIndex, colIndex, lineIndex, colIndex + length);
    }

    /**
     * Load the contents of a config file.
     * If the file extends another config, this will load the base config as well.
     * @param configFilePath
     * @param parentProjectPaths
     */
    public loadConfigFile(configFilePath: string, parentProjectPaths?: string[], cwd = process.cwd()) {
        if (configFilePath) {
            //if the config file path starts with question mark, then it's optional. return undefined if it doesn't exist
            if (configFilePath.startsWith('?')) {
                //remove leading question mark
                configFilePath = configFilePath.substring(1);
                if (fsExtra.pathExistsSync(path.resolve(cwd, configFilePath)) === false) {
                    return undefined;
                }
            }
            //keep track of the inheritance chain
            parentProjectPaths = parentProjectPaths ? parentProjectPaths : [];
            configFilePath = path.resolve(cwd, configFilePath);
            if (parentProjectPaths?.includes(configFilePath)) {
                parentProjectPaths.push(configFilePath);
                parentProjectPaths.reverse();
                throw new Error('Circular dependency detected: "' + parentProjectPaths.join('" => ') + '"');
            }
            //load the project file
            let projectFileContents = fsExtra.readFileSync(configFilePath).toString();
            let parseErrors = [] as ParseError[];
            let projectConfig = parseJsonc(projectFileContents, parseErrors) as BsConfig;
            if (parseErrors.length > 0) {
                let err = parseErrors[0];
                let diagnostic = {
                    ...DiagnosticMessages.bsConfigJsonHasSyntaxErrors(printParseErrorCode(parseErrors[0].error)),
                    file: {
                        pathAbsolute: configFilePath
                    },
                    range: this.getRangeFromOffsetLength(projectFileContents, err.offset, err.length)
                } as BsDiagnostic;
                throw diagnostic; //eslint-disable-line @typescript-eslint/no-throw-literal
            }
            this.resolvePluginPaths(projectConfig, configFilePath);

            let projectFileCwd = path.dirname(configFilePath);

            let result: BsConfig;
            //if the project has a base file, load it
            if (projectConfig && typeof projectConfig.extends === 'string') {
                let baseProjectConfig = this.loadConfigFile(projectConfig.extends, [...parentProjectPaths, configFilePath], projectFileCwd);
                //extend the base config with the current project settings
                result = { ...baseProjectConfig, ...projectConfig };
            } else {
                result = projectConfig;
                let ancestors = parentProjectPaths ? parentProjectPaths : [];
                ancestors.push(configFilePath);
                (result as any)._ancestors = parentProjectPaths;
            }

            //make any paths in the config absolute (relative to the CURRENT config file)
            if (result.outFile) {
                result.outFile = path.resolve(projectFileCwd, result.outFile);
            }
            if (result.rootDir) {
                result.rootDir = path.resolve(projectFileCwd, result.rootDir);
            }
            if (result.cwd) {
                result.cwd = path.resolve(projectFileCwd, result.cwd);
            }

            return result;
        }
    }

    /**
     * Relative paths to scripts in plugins should be resolved relatively to the bsconfig file
     * and de-duplicated
     * @param config Parsed configuration
     * @param configFilePath Path of the configuration file
     */
    public resolvePluginPaths(config: BsConfig, configFilePath: string) {
        if (config.plugins?.length > 0) {
            const relPath = path.dirname(configFilePath);
            const exists: Record<string, boolean> = {};
            config.plugins = config.plugins.map(p => {
                return p?.startsWith('.') ? path.resolve(relPath, p) : p;
            }).filter(p => {
                if (!p || exists[p]) {
                    return false;
                }
                exists[p] = true;
                return true;
            });
        }
    }

    /**
     * Do work within the scope of a changed current working directory
     * @param targetCwd
     * @param callback
     */
    public cwdWork<T>(targetCwd: string | null | undefined, callback: () => T) {
        let originalCwd = process.cwd();
        if (targetCwd) {
            process.chdir(targetCwd);
        }

        let result: T;
        let err;

        try {
            result = callback();
        } catch (e) {
            err = e;
        }

        if (targetCwd) {
            process.chdir(originalCwd);
        }

        if (err) {
            throw err;
        } else {
            return result;
        }
    }

    /**
     * Given a BsConfig object, start with defaults,
     * merge with bsconfig.json and the provided options.
     * @param config
     */
    public normalizeAndResolveConfig(config: BsConfig) {
        let result = this.normalizeConfig({});

        //if no options were provided, try to find a bsconfig.json file
        if (!config || !config.project) {
            result.project = this.getConfigFilePath(config?.cwd);
        } else {
            //use the config's project link
            result.project = config.project;
        }
        if (result.project) {
            let configFile = this.loadConfigFile(result.project, null, config?.cwd);
            result = Object.assign(result, configFile);
        }

        //override the defaults with the specified options
        result = Object.assign(result, config);

        return result;
    }

    /**
     * Set defaults for any missing items
     * @param config
     */
    public normalizeConfig(config: BsConfig) {
        config = config || {} as BsConfig;
        config.deploy = config.deploy === true ? true : false;
        //use default options from rokuDeploy
        config.files = config.files ?? rokuDeploy.getOptions().files;
        config.createPackage = config.createPackage === false ? false : true;
        let rootFolderName = path.basename(process.cwd());
        config.outFile = config.outFile ?? `./out/${rootFolderName}.zip`;
        config.sourceMap = config.sourceMap === true;
        config.username = config.username ?? 'rokudev';
        config.watch = config.watch === true ? true : false;
        config.emitFullPaths = config.emitFullPaths === true ? true : false;
        config.retainStagingFolder = config.retainStagingFolder === true ? true : false;
        config.copyToStaging = config.copyToStaging === false ? false : true;
        config.ignoreErrorCodes = config.ignoreErrorCodes ?? [];
        config.diagnosticFilters = config.diagnosticFilters ?? [];
        config.plugins = config.plugins ?? [];
        config.autoImportComponentScript = config.autoImportComponentScript === true ? true : false;
        config.showDiagnosticsInConsole = config.showDiagnosticsInConsole === false ? false : true;
        config.sourceRoot = config.sourceRoot ? standardizePath(config.sourceRoot) : undefined;
        config.cwd = config.cwd ?? process.cwd();
        config.emitDefinitions = config.emitDefinitions === true ? true : false;
        if (typeof config.logLevel === 'string') {
            config.logLevel = LogLevel[(config.logLevel as string).toLowerCase()];
        }
        config.logLevel = config.logLevel ?? LogLevel.log;
        return config;
    }

    /**
     * Get the root directory from options.
     * Falls back to options.cwd.
     * Falls back to process.cwd
     * @param options
     */
    public getRootDir(options: BsConfig) {
        if (!options) {
            throw new Error('Options is required');
        }
        let cwd = options.cwd;
        cwd = cwd ? cwd : process.cwd();
        let rootDir = options.rootDir ? options.rootDir : cwd;

        rootDir = path.resolve(cwd, rootDir);

        return rootDir;
    }

    /**
     * Format a string with placeholders replaced by argument indexes
     * @param subject
     * @param params
     */
    public stringFormat(subject: string, ...args) {
        return subject.replace(/{(\d+)}/g, (match, num) => {
            return typeof args[num] !== 'undefined' ? args[num] : match;
        });
    }

    /**
     * Given a list of callables as a dictionary indexed by their full name (namespace included, transpiled to underscore-separated.
     * @param callables
     */
    public getCallableContainersByLowerName(callables: CallableContainer[]): CallableContainerMap {
        //find duplicate functions
        const result = new Map<string, CallableContainer[]>();

        for (let callableContainer of callables) {
            let lowerName = callableContainer.callable.getName(ParseMode.BrightScript).toLowerCase();

            //create a new array for this name
            const list = result.get(lowerName);
            if (list) {
                list.push(callableContainer);
            } else {
                result.set(lowerName, [callableContainer]);
            }
        }
        return result;
    }

    /**
     * Split a file by newline characters (LF or CRLF)
     * @param text
     */
    public getLines(text: string) {
        return text.split(/\r?\n/);
    }

    /**
     * Given an absolute path to a source file, and a target path,
     * compute the pkg path for the target relative to the source file's location
     * @param containingFilePathAbsolute
     * @param targetPath
     */
    public getPkgPathFromTarget(containingFilePathAbsolute: string, targetPath: string) {
        //if the target starts with 'pkg:', it's an absolute path. Return as is
        if (targetPath.startsWith('pkg:/')) {
            targetPath = targetPath.substring(5);
            if (targetPath === '') {
                return null;
            } else {
                return path.normalize(targetPath);
            }
        }
        if (targetPath === 'pkg:') {
            return null;
        }

        //remove the filename
        let containingFolder = path.normalize(path.dirname(containingFilePathAbsolute));
        //start with the containing folder, split by slash
        let result = containingFolder.split(path.sep);

        //split on slash
        let targetParts = path.normalize(targetPath).split(path.sep);

        for (let part of targetParts) {
            if (part === '' || part === '.') {
                //do nothing, it means current directory
                continue;
            }
            if (part === '..') {
                //go up one directory
                result.pop();
            } else {
                result.push(part);
            }
        }
        return result.join(path.sep);
    }

    /**
     * Compute the relative path from the source file to the target file
     * @param pkgSourcePathAbsolute  - the absolute path to the source relative to the package location
     * @param pkgTargetPathAbsolute  - the absolute path ro the target relative to the package location
     */
    public getRelativePath(pkgSourcePathAbsolute: string, pkgTargetPathAbsolute: string) {
        pkgSourcePathAbsolute = path.normalize(pkgSourcePathAbsolute);
        pkgTargetPathAbsolute = path.normalize(pkgTargetPathAbsolute);

        //break by path separator
        let sourceParts = pkgSourcePathAbsolute.split(path.sep);
        let targetParts = pkgTargetPathAbsolute.split(path.sep);

        let commonParts = [] as string[];
        //find their common root
        for (let i = 0; i < targetParts.length; i++) {
            if (targetParts[i].toLowerCase() === sourceParts[i].toLowerCase()) {
                commonParts.push(targetParts[i]);
            } else {
                //we found a non-matching part...so no more commonalities past this point
                break;
            }
        }

        //throw out the common parts from both sets
        sourceParts.splice(0, commonParts.length);
        targetParts.splice(0, commonParts.length);

        //throw out the filename part of source
        sourceParts.splice(sourceParts.length - 1, 1);
        //start out by adding updir paths for each remaining source part
        let resultParts = sourceParts.map(() => '..');

        //now add every target part
        resultParts = [...resultParts, ...targetParts];
        return path.join(...resultParts);
    }

    /**
     * Walks left in a DottedGetExpression and returns a VariableExpression if found, or undefined if not found
     */
    public findBeginningVariableExpression(dottedGet: DottedGetExpression): VariableExpression | undefined {
        let left: any = dottedGet;
        while (left) {
            if (isVariableExpression(left)) {
                return left;
            } else if (isDottedGetExpression(left)) {
                left = left.obj;
            } else {
                break;
            }
        }
    }

    /**
     * Does a touch b in any way?
     */
    public rangesIntersect(a: Range, b: Range) {
        // Check if `a` is before `b`
        if (a.end.line < b.start.line || (a.end.line === b.start.line && a.end.character <= b.start.character)) {
            return false;
        }

        // Check if `b` is before `a`
        if (b.end.line < a.start.line || (b.end.line === a.start.line && b.end.character <= a.start.character)) {
            return false;
        }

        // These ranges must intersect
        return true;
    }

    /**
     * Test if `position` is in `range`. If the position is at the edges, will return true.
     * Adapted from core vscode
     * @param range
     * @param position
     */
    public rangeContains(range: Range, position: Position) {
        return this.comparePositionToRange(position, range) === 0;
    }

    public comparePositionToRange(position: Position, range: Range) {
        if (position.line < range.start.line || (position.line === range.start.line && position.character < range.start.character)) {
            return -1;
        }
        if (position.line > range.end.line || (position.line === range.end.line && position.character > range.end.character)) {
            return 1;
        }
        return 0;
    }

    /**
     * Parse an xml file and get back a javascript object containing its results
     * @param text
     */
    public parseXml(text: string) {
        return new Promise<any>((resolve, reject) => {
            xml2js.parseString(text, (err, data) => {
                if (err) {
                    reject(err);
                } else {
                    resolve(data);
                }
            });
        });
    }

    public propertyCount(object: Record<string, unknown>) {
        let count = 0;
        for (let key in object) {
            if (object.hasOwnProperty(key)) {
                count++;
            }
        }
        return count;
    }

    public padLeft(subject: string, totalLength: number, char: string) {
        totalLength = totalLength > 1000 ? 1000 : totalLength;
        while (subject.length < totalLength) {
            subject = char + subject;
        }
        return subject;
    }

    /**
     * Given a URI, convert that to a regular fs path
     * @param uri
     */
    public uriToPath(uri: string) {
        let parsedPath = URI.parse(uri).fsPath;

        //Uri annoyingly coverts all drive letters to lower case...so this will bring back whatever case it came in as
        let match = /\/\/\/([a-z]:)/i.exec(uri);
        if (match) {
            let originalDriveCasing = match[1];
            parsedPath = originalDriveCasing + parsedPath.substring(2);
        }
        const normalizedPath = path.normalize(parsedPath);
        return normalizedPath;
    }

    /**
     * Force the drive letter to lower case
     * @param fullPath
     */
    public driveLetterToLower(fullPath: string) {
        if (fullPath) {
            let firstCharCode = fullPath.charCodeAt(0);
            if (
                //is upper case A-Z
                firstCharCode >= 65 && firstCharCode <= 90 &&
                //next char is colon
                fullPath[1] === ':'
            ) {
                fullPath = fullPath[0].toLowerCase() + fullPath.substring(1);
            }
        }
        return fullPath;
    }

    /**
     * Determine if two arrays containing primitive values are equal.
     * This considers order and compares by equality.
     */
    public areArraysEqual(arr1: any[], arr2: any[]) {
        if (arr1.length !== arr2.length) {
            return false;
        }
        for (let i = 0; i < arr1.length; i++) {
            if (arr1[i] !== arr2[i]) {
                return false;
            }
        }
        return true;
    }

    /**
     * Given a file path, convert it to a URI string
     */
    public pathToUri(pathAbsolute: string) {
        return URI.file(pathAbsolute).toString();
    }

    /**
     * Get the outDir from options, taking into account cwd and absolute outFile paths
     * @param options
     */
    public getOutDir(options: BsConfig) {
        options = this.normalizeConfig(options);
        let cwd = path.normalize(options.cwd ? options.cwd : process.cwd());
        if (path.isAbsolute(options.outFile)) {
            return path.dirname(options.outFile);
        } else {
            return path.normalize(path.join(cwd, path.dirname(options.outFile)));
        }
    }

    /**
     * Get paths to all files on disc that match this project's source list
     */
    public async getFilePaths(options: BsConfig) {
        let rootDir = this.getRootDir(options);

        let files = await rokuDeploy.getFilePaths(options.files, rootDir);
        return files;
    }

    /**
     * Given a path to a brs file, compute the path to a theoretical d.bs file.
     * Only `.brs` files can have typedef path, so return undefined for everything else
     */
    public getTypedefPath(brsSrcPath: string) {
        const typedefPath = brsSrcPath
            .replace(/\.brs$/i, '.d.bs')
            .toLowerCase();

        if (typedefPath.endsWith('.d.bs')) {
            return typedefPath;
        } else {
            return undefined;
        }
    }

    /**
     * Determine whether this diagnostic should be supressed or not, based on brs comment-flags
     * @param diagnostic
     */
    public diagnosticIsSuppressed(diagnostic: BsDiagnostic) {
        for (let flag of diagnostic.file?.commentFlags ?? []) {
            //this diagnostic is affected by this flag
            if (this.rangeContains(flag.affectedRange, diagnostic.range.start)) {
                //if the flag acts upon this diagnostic's code
                if (flag.codes === null || flag.codes.includes(diagnostic.code as number)) {
                    return true;
                }
            }
        }
    }

    /**
     * Walks up the chain
     * @param currentPath
     */
    public async findClosestConfigFile(currentPath: string) {
        //make the path absolute
        currentPath = path.resolve(
            path.normalize(
                currentPath
            )
        );

        let previousPath: string;
        //using ../ on the root of the drive results in the same file path, so that's how we know we reached the top
        while (previousPath !== currentPath) {
            previousPath = currentPath;

            let bsPath = path.join(currentPath, 'bsconfig.json');
            let brsPath = path.join(currentPath, 'brsconfig.json');
            if (await this.pathExists(bsPath)) {
                return bsPath;
            } else if (await this.pathExists(brsPath)) {
                return brsPath;
            } else {
                //walk upwards one directory
                currentPath = path.resolve(path.join(currentPath, '../'));
            }
        }
        //got to the root path, no config file exists
    }

    /**
     * Set a timeout for the specified milliseconds, and resolve the promise once the timeout is finished.
     * @param milliseconds
     */
    public sleep(milliseconds: number) {
        return new Promise((resolve) => {
            //if milliseconds is 0, don't actually timeout (improves unit test throughput)
            if (milliseconds === 0) {
                process.nextTick(resolve);
            } else {
                setTimeout(resolve, milliseconds);
            }
        });
    }

    /**
     * Given an array, map and then flatten
     * @param arr
     * @param cb
     */
    public flatMap<T, R>(array: T[], cb: (arg: T) => R) {
        return Array.prototype.concat.apply([], array.map(cb)) as never as R;
    }

    /**
     * Determines if the position is greater than the range. This means
     * the position does not touch the range, and has a position greater than the end
     * of the range. A position that touches the last line/char of a range is considered greater
     * than the range, because the `range.end` is EXclusive
     */
    public positionIsGreaterThanRange(position: Position, range: Range) {

        //if the position is a higher line than the range
        if (position.line > range.end.line) {
            return true;
        } else if (position.line < range.end.line) {
            return false;
        }
        //they are on the same line

        //if the position's char is greater than or equal to the range's
        if (position.character >= range.end.character) {
            return true;
        } else {
            return false;
        }
    }

    /**
     * Get a location object back by extracting location information from other objects that contain location
     */
    public getRange(startObj: { range: Range }, endObj: { range: Range }): Range {
        return util.createRangeFromPositions(startObj.range.start, endObj.range.end);
    }

    /**
     * If the two items both start on the same line
     */
    public sameStartLine(first: { range: Range }, second: { range: Range }) {
        if (first && second && first.range.start.line === second.range.start.line) {
            return true;
        } else {
            return false;
        }
    }

    /**
     * If the two items have lines that touch
     * @param first
     * @param second
     */
    public linesTouch(first: { range: Range }, second: { range: Range }) {
        if (first && second && (
            first.range.start.line === second.range.start.line ||
            first.range.start.line === second.range.end.line ||
            first.range.end.line === second.range.start.line ||
            first.range.end.line === second.range.end.line
        )) {
            return true;
        } else {
            return false;
        }
    }

    /**
     * Given text with (or without) dots separating text, get the rightmost word.
     * (i.e. given "A.B.C", returns "C". or "B" returns "B because there's no dot)
     */
    public getTextAfterFinalDot(name: string) {
        if (name) {
            let parts = name.split('.');
            if (parts.length > 0) {
                return parts[parts.length - 1];
            }
        }
    }

    /**
     * Find a script import that the current position touches, or undefined if not found
     */
    public getScriptImportAtPosition(scriptImports: FileReference[], position: Position) {
        let scriptImport = scriptImports.find((x) => {
            return x.filePathRange.start.line === position.line &&
                //column between start and end
                position.character >= x.filePathRange.start.character &&
                position.character <= x.filePathRange.end.character;
        });
        return scriptImport;
    }

    /**
     * Given the class name text, return a namespace-prefixed name.
     * If the name already has a period in it, or the namespaceName was not provided, return the class name as is.
     * If the name does not have a period, and a namespaceName was provided, return the class name prepended by the namespace name.
     * If no namespace is provided, return the `className` unchanged.
     */
    public getFullyQualifiedClassName(className: string, namespaceName?: string) {
        if (className?.includes('.') === false && namespaceName) {
            return `${namespaceName}.${className}`;
        } else {
            return className;
        }
    }

    public splitIntoLines(string: string) {
        return string.split(/\r?\n/g);
    }

    public getTextForRange(string: string | string[], range: Range) {
        let lines: string[];
        if (Array.isArray(string)) {
            lines = string;
        } else {
            lines = this.splitIntoLines(string);
        }

        const start = range.start;
        const end = range.end;

        let endCharacter = end.character;
        // If lines are the same we need to subtract out our new starting position to make it work correctly
        if (start.line === end.line) {
            endCharacter -= start.character;
        }

        let rangeLines = [lines[start.line].substring(start.character)];
        for (let i = start.line + 1; i <= end.line; i++) {
            rangeLines.push(lines[i]);
        }
        const lastLine = rangeLines.pop();
        rangeLines.push(lastLine.substring(0, endCharacter));
        return rangeLines.join('\n');
    }

    /**
     * Helper for creating `Range` objects. Prefer using this function because vscode-languageserver's `util.createRange()` is significantly slower
     */
    public createRange(startLine: number, startCharacter: number, endLine: number, endCharacter: number): Range {
        return {
            start: {
                line: startLine,
                character: startCharacter
            },
            end: {
                line: endLine,
                character: endCharacter
            }
        };
    }

    /**
     * Create a `Range` from two `Position`s
     */
    public createRangeFromPositions(startPosition: Position, endPosition: Position): Range {
        return {
            start: {
                line: startPosition.line,
                character: startPosition.character
            },
            end: {
                line: endPosition.line,
                character: endPosition.character
            }
        };
    }

    /**
     * Create a `Position` object. Prefer this over `Position.create` for performance reasons
     */
    public createPosition(line: number, character: number) {
        return {
            line: line,
            character: character
        };
    }

    /**
     * Convert a list of tokens into a string, including their leading whitespace
     */
    public tokensToString(tokens: Token[]) {
        let result = '';
        //skip iterating the final token
        for (let i = 0; i < tokens.length; i++) {
            let token = tokens[i];
            result += token.leadingWhitespace + token.text;
        }
        return result;
    }

    /**
     * Convert a token into a BscType
     */
    public tokenToBscType(token: Token, allowCustomType = true) {
        // eslint-disable-next-line @typescript-eslint/switch-exhaustiveness-check
        switch (token.kind) {
            case TokenKind.Boolean:
            case TokenKind.True:
            case TokenKind.False:
                return new BooleanType();
            case TokenKind.Double:
            case TokenKind.DoubleLiteral:
                return new DoubleType();
            case TokenKind.Dynamic:
                return new DynamicType();
            case TokenKind.Float:
            case TokenKind.FloatLiteral:
                return new FloatType();
            case TokenKind.Function:
                //TODO should there be a more generic function type without a signature that's assignable to all other function types?
                return new FunctionType(new DynamicType());
            case TokenKind.Integer:
            case TokenKind.IntegerLiteral:
                return new IntegerType();
            case TokenKind.Invalid:
                return new InvalidType();
            case TokenKind.LongInteger:
            case TokenKind.LongIntegerLiteral:
                return new LongIntegerType();
            case TokenKind.Object:
                return new ObjectType();
            case TokenKind.String:
            case TokenKind.StringLiteral:
            case TokenKind.TemplateStringExpressionBegin:
            case TokenKind.TemplateStringExpressionEnd:
            case TokenKind.TemplateStringQuasi:
                return new StringType();
            case TokenKind.Void:
                return new VoidType();
            case TokenKind.Identifier:
                switch (token.text.toLowerCase()) {
                    case 'boolean':
                        return new BooleanType();
                    case 'double':
                        return new DoubleType();
                    case 'float':
                        return new FloatType();
                    case 'function':
                        return new FunctionType(new DynamicType());
                    case 'integer':
                        return new IntegerType();
                    case 'invalid':
                        return new InvalidType();
                    case 'longinteger':
                        return new LongIntegerType();
                    case 'object':
                        return new ObjectType();
                    case 'string':
                        return new StringType();
                    case 'void':
                        return new VoidType();
                }
                if (allowCustomType) {
                    return new CustomType(token.text);
                }
        }
    }

    /**
     * Get the extension for the given file path. Basically the part after the final dot, except for
     * `d.bs` which is treated as single extension
     */
    public getExtension(filePath: string) {
        filePath = filePath.toLowerCase();
        if (filePath.endsWith('.d.bs')) {
            return '.d.bs';
        } else {
            const idx = filePath.lastIndexOf('.');
            if (idx > -1) {
                return filePath.substring(idx);
            }
        }
    }

    /**
     * Load and return the list of plugins
     */
    public loadPlugins(cwd: string, pathOrModules: string[], onError?: (pathOrModule: string, err: Error) => void) {
        const logger = new Logger();
        return pathOrModules.reduce<CompilerPlugin[]>((acc, pathOrModule) => {
            if (typeof pathOrModule === 'string') {
                try {
                    const loaded = this.resolveRequire(cwd, pathOrModule);
                    const theExport: CompilerPlugin | CompilerPluginFactory = loaded.default ? loaded.default : loaded;

                    let plugin: CompilerPlugin;

                    // legacy plugins returned a plugin object. If we find that, then add a warning
                    if (typeof theExport === 'object') {
                        logger.warn(`Plugin "${pathOrModule}" was loaded as a singleton. Please contact the plugin author to update to the factory pattern.\n`);
                        plugin = theExport;

                        // the official plugin format is a factory function that returns a new instance of a plugin.
                    } else if (typeof theExport === 'function') {
                        plugin = theExport();
                    }

                    if (!plugin.name) {
                        plugin.name = pathOrModule;
                    }
                    acc.push(plugin);
                } catch (err) {
                    if (onError) {
                        onError(pathOrModule, err);
                    } else {
                        throw err;
                    }
                }
            }
            return acc;
        }, []);
    }

    public resolveRequire(cwd: string, pathOrModule: string) {
        let target = pathOrModule;
        if (!path.isAbsolute(pathOrModule)) {
            const localPath = path.resolve(cwd, pathOrModule);
            if (fs.existsSync(localPath)) {
                target = localPath;
            } else {
                const modulePath = path.resolve(cwd, 'node_modules', pathOrModule);
                if (fs.existsSync(modulePath)) {
                    target = modulePath;
                }
            }
        }
        // eslint-disable-next-line
        return require(target);
    }

    /**
     * Gathers expressions, variables, and unique names from an expression.
     * This is mostly used for the ternary expression
     */
    public getExpressionInfo(expression: Expression): ExpressionInfo {
        const expressions = [expression];
        const variableExpressions = [] as VariableExpression[];
        const uniqueVarNames = new Set<string>();

        // Collect all expressions. Most of these expressions are fairly small so this should be quick!
        // This should only be called during transpile time and only when we actually need it.
        expression?.walk((expression) => {
            if (isExpression(expression)) {
                expressions.push(expression);
            }
            if (isVariableExpression(expression)) {
                variableExpressions.push(expression);
                uniqueVarNames.add(expression.name.text);
            }
        }, {
            walkMode: WalkMode.visitExpressions
        });
        return { expressions: expressions, varExpressions: variableExpressions, uniqueVarNames: [...uniqueVarNames] };
    }


    /**
     * Create a SourceNode that maps every line to itself. Useful for creating maps for files
     * that haven't changed at all, but we still need the map
     */
    public simpleMap(source: string, src: string) {
        //create a source map from the original source code
        let chunks = [] as (SourceNode | string)[];
        let lines = src.split(/\r?\n/g);
        for (let lineIndex = 0; lineIndex < lines.length; lineIndex++) {
            let line = lines[lineIndex];
            chunks.push(
                lineIndex > 0 ? '\n' : '',
                new SourceNode(lineIndex + 1, 0, source, line)
            );
        }
        return new SourceNode(null, null, source, chunks);
    }

    /**
     * Creates a new SGAttribute object, but keeps the existing Range references (since those shouldn't ever get changed directly)
     */
    public cloneSGAttribute(attr: SGAttribute, value: string) {
        return {
            key: {
                text: attr.key.text,
                range: attr.range
            },
            value: {
                text: value,
                range: attr.value.range
            },
            range: attr.range
        } as SGAttribute;
    }

    /**
<<<<<<< HEAD
     * Shorthand for creating a new source node
     */
    public sourceNode(source: string, locatable: { range: Range }, code: string | TranspileResult): SourceNode | undefined {
        if (code !== undefined) {
            const node = new SourceNode(
                null,
                null,
                source,
                code
            );
            if (locatable.range) {
                //convert 0-based Range line to 1-based SourceNode line
                node.line = locatable.range.start.line + 1;
                //SourceNode columns are 0-based so no conversion necessary
                node.column = locatable.range.start.character;
            }
            return node;
        }
=======
     * Copy the version of bslib from local node_modules to the staging folder
     */
    public async copyBslibToStaging(stagingDir: string) {
        //copy bslib to the output directory
        await fsExtra.ensureDir(standardizePath(`${stagingDir}/source`));
        // eslint-disable-next-line
        const bslib = require('@rokucommunity/bslib');
        let source = bslib.source as string;

        //apply the `bslib_` prefix to the functions
        let match: RegExpExecArray;
        const positions = [] as number[];
        const regexp = /^(\s*(?:function|sub)\s+)([a-z0-9_]+)/mg;
        // eslint-disable-next-line no-cond-assign
        while (match = regexp.exec(source)) {
            positions.push(match.index + match[1].length);
        }

        for (let i = positions.length - 1; i >= 0; i--) {
            const position = positions[i];
            source = source.slice(0, position) + 'bslib_' + source.slice(position);
        }
        await fsExtra.writeFile(`${stagingDir}/source/bslib.brs`, source);
    }

    /**
     * Given a Diagnostic or BsDiagnostic, return a copy of the diagnostic
     */
    public toDiagnostic(diagnostic: Diagnostic | BsDiagnostic) {
        return {
            severity: diagnostic.severity,
            range: diagnostic.range,
            message: diagnostic.message,
            relatedInformation: diagnostic.relatedInformation?.map(x => {
                //clone related information just in case a plugin added circular ref info here
                return { ...x };
            }),
            code: diagnostic.code,
            source: 'brs'
        };
>>>>>>> 8e237662
    }
}

/**
 * A tagged template literal function for standardizing the path. This has to be defined as standalone function since it's a tagged template literal function,
 * we can't use `object.tag` syntax.
 */
export function standardizePath(stringParts, ...expressions: any[]) {
    let result = [];
    for (let i = 0; i < stringParts.length; i++) {
        result.push(stringParts[i], expressions[i]);
    }
    return util.driveLetterToLower(
        rokuDeploy.standardizePath(
            result.join('')
        )
    );
}

export let util = new Util();
export default util;<|MERGE_RESOLUTION|>--- conflicted
+++ resolved
@@ -1095,10 +1095,9 @@
     }
 
     /**
-<<<<<<< HEAD
      * Shorthand for creating a new source node
      */
-    public sourceNode(source: string, locatable: { range: Range }, code: string | TranspileResult): SourceNode | undefined {
+    public sourceNode(source: string, locatable: { range: Range }, code: string | SourceNode | TranspileResult): SourceNode | undefined {
         if (code !== undefined) {
             const node = new SourceNode(
                 null,
@@ -1114,7 +1113,9 @@
             }
             return node;
         }
-=======
+    }
+
+    /**
      * Copy the version of bslib from local node_modules to the staging folder
      */
     public async copyBslibToStaging(stagingDir: string) {
@@ -1155,7 +1156,6 @@
             code: diagnostic.code,
             source: 'brs'
         };
->>>>>>> 8e237662
     }
 }
 
