--- conflicted
+++ resolved
@@ -1,14 +1,11 @@
+import type { ElementCtx } from '@xml-tools/parser';
 import { SourceNode } from 'source-map';
 import type { Range } from 'vscode-languageserver';
 import { createSGAttribute } from '../astUtils/creators';
 import { isSGChildren, isSGCustomization, isSGField, isSGFunction, isSGInterface, isSGScript } from '../astUtils/xml';
 import type { FileReference, TranspileResult } from '../interfaces';
 import util from '../util';
-<<<<<<< HEAD
-import type { ElementCtx } from '@xml-tools/parser';
-=======
 import type { TranspileState } from './TranspileState';
->>>>>>> 35ab28d0
 
 export interface SGToken {
     text: string;
