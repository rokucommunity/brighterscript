--- conflicted
+++ resolved
@@ -445,10 +445,10 @@
     }
 
     public transpile(state: BrsTranspileState) {
-        let result = [
+        let result: TranspileResult = [
             //name
             ...state.transpileToken(this.tokens.name)
-        ] as any[];
+        ];
         //default value
         if (this.defaultValue) {
             result.push(' = ');
@@ -870,7 +870,7 @@
     public readonly range: Range | undefined;
 
     transpile(state: BrsTranspileState) {
-        let result = [] as TranspileResult;
+        let result: TranspileResult = [];
         result.push(
             ...state.transpileToken(this.tokens.open, '[')
         );
@@ -992,7 +992,7 @@
     public readonly range: Range | undefined;
 
     transpile(state: BrsTranspileState) {
-        let result = [] as TranspileResult;
+        let result: TranspileResult = [];
         //open curly
         result.push(
             ...state.transpileToken(this.tokens.open, '{')
@@ -1030,12 +1030,7 @@
             result.push(...element.value.transpile(state));
 
             //if next element is a same-line comment, skip the newline
-<<<<<<< HEAD
             if (nextElement && !util.isLeadingCommentOnSameLine(element, nextElement)) {
-=======
-            if (nextElement && isCommentStatement(nextElement) && nextElement.range?.start.line === element.range?.start.line) {
-
->>>>>>> e155a452
                 //add a newline between statements
                 result.push('\n');
             }
@@ -1148,7 +1143,7 @@
     }
 
     transpile(state: BrsTranspileState) {
-        let result = [] as TranspileResult;
+        let result: TranspileResult = [];
         const namespace = this.findAncestor<NamespaceStatement>(isNamespaceStatement);
         //if the callee is the name of a known namespace function
         if (namespace && state.file.calleeIsKnownNamespaceFunction(this, namespace.getName(ParseMode.BrighterScript))) {
