--- conflicted
+++ resolved
@@ -845,7 +845,6 @@
   return { expressions: expressions, varExpressions: varExpressions, uniqueVarNames: uniqueVarNames };
 }
 
-<<<<<<< HEAD
 function getScopedFunction(state: TranspileState, alternate: Expression, scopeVarNames: string[]): Array<string | SourceNode> {
   let result = [];
   let text = 'function(scope)\n';
@@ -857,7 +856,6 @@
   result.push(...alternate.transpile(state));
   result.push('\nend function');
   return result;
-=======
 }
 
 export class TemplateStringExpression implements Expression {
@@ -884,5 +882,4 @@
         }
         return result;
     }
->>>>>>> 85a94721
 }