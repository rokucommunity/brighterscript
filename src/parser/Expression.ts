/* eslint-disable no-bitwise */
import type { Token, Identifier } from '../lexer/Token';
import { TokenKind } from '../lexer/TokenKind';
import type { Block, CommentStatement, FunctionStatement, LabelStatement } from './Statement';
import type { Range } from 'vscode-languageserver';
import util, { MAX_PARAM_COUNT } from '../util';
import type { BrsTranspileState } from './BrsTranspileState';
import { getBscTypeFromExpression, ParseMode } from './Parser';
import * as fileUrl from 'file-url';
import type { WalkOptions, WalkVisitor } from '../astUtils/visitors';
import { walk, InternalWalkMode } from '../astUtils/visitors';
import { isAALiteralExpression, isAAMemberExpression, isArrayLiteralExpression, isCallExpression, isCallfuncExpression, isCommentStatement, isDottedGetExpression, isEscapedCharCodeLiteralExpression, isIntegerType, isLiteralBoolean, isLiteralExpression, isLiteralNumber, isLiteralString, isLongIntegerType, isStringType, isUnaryExpression, isVariableExpression } from '../astUtils/reflection';
import type { TranspileResult, TypedefProvider } from '../interfaces';
import { VoidType } from '../types/VoidType';
import { DynamicType } from '../types/DynamicType';
import type { BscType, SymbolContainer } from '../types/BscType';
import { SymbolTable } from '../SymbolTable';
import { FunctionType } from '../types/FunctionType';
import { ObjectType } from '../types/ObjectType';

export type ExpressionVisitor = (expression: Expression, parent: Expression) => void;

/** A BrightScript expression */
export abstract class Expression {
    /**
     * The starting and ending location of the expression.
     */
    public abstract range: Range;

    public abstract transpile(state: BrsTranspileState): TranspileResult;
    /**
     * When being considered by the walk visitor, this describes what type of element the current class is.
     */
    public visitMode = InternalWalkMode.visitExpressions;

    public abstract walk(visitor: WalkVisitor, options: WalkOptions);
}

export class BinaryExpression extends Expression {
    constructor(
        public left: Expression,
        operator: Token,
        public right: Expression
    ) {
        super();
        this.tokens.operator = operator;
        this.range = util.createRangeFromPositions(this.left.range.start, this.right.range.end);
    }

    public readonly range: Range;

    public tokens = {} as {
        operator: Token;
    };

    transpile(state: BrsTranspileState) {
        return [
            state.sourceNode(this.left, this.left.transpile(state)),
            ' ',
            state.transpileToken(this.tokens.operator),
            ' ',
            state.sourceNode(this.right, this.right.transpile(state))
        ];
    }

    walk(visitor: WalkVisitor, options: WalkOptions) {
        if (options.walkMode & InternalWalkMode.walkExpressions) {
            walk(this, 'left', visitor, options);
            walk(this, 'right', visitor, options);
        }
    }
}

export class CallExpression extends Expression {
    static MaximumArguments = MAX_PARAM_COUNT;

    constructor(
        readonly callee: Expression,
        openParen: Token,
        closeParen: Token,
        readonly args: Expression[],
        /**
         * The namespace that currently wraps this call expression. This is NOT the namespace of the callee...that will be represented in the callee expression itself.
         */
        readonly namespaceName: NamespacedVariableNameExpression
    ) {
        super();
        this.tokens.openParen = openParen;
        this.tokens.closeParen = closeParen;
        this.range = util.createRangeFromPositions(this.callee.range.start, this.tokens.closeParen.range.end);
    }

    public readonly range: Range;

    public tokens = {} as {
        openParen: Token;
        closeParen: Token;
    };

    transpile(state: BrsTranspileState, nameOverride?: string) {
        let result = [];

        //transpile the name
        if (nameOverride) {
            result.push(state.sourceNode(this.callee, nameOverride));
        } else {
            result.push(...this.callee.transpile(state));
        }

        result.push(
            state.transpileToken(this.tokens.openParen)
        );
        for (let i = 0; i < this.args.length; i++) {
            //add comma between args
            if (i > 0) {
                result.push(', ');
            }
            let arg = this.args[i];
            result.push(...arg.transpile(state));
        }
        result.push(
            state.transpileToken(this.tokens.closeParen)
        );
        return result;
    }

    walk(visitor: WalkVisitor, options: WalkOptions) {
        if (options.walkMode & InternalWalkMode.walkExpressions) {
            walk(this, 'callee', visitor, options);
            for (let i = 0; i < this.args.length; i++) {
                walk(this.args, i, visitor, options, this);
            }
        }
    }
}

export class FunctionExpression extends Expression implements TypedefProvider {
    /**
     * @param beginKeyword `sub` or `function`
     * @param endKeyword `end sub` or `end function`
     */
    constructor(
        public parameters: FunctionParameterExpression[],
        public body: Block,
        beginKeywordToken: Token,
        endKeywordToken: Token,
        leftParenToken: Token,
        rightParenToken: Token,
        asToken?: Token,
        returnTypeToken?: Token,
        /**
         * If this function is enclosed within another function, this will reference that parent function
         */
        public parentFunction?: FunctionExpression,
        public namespaceName?: NamespacedVariableNameExpression,
        public parentSymbolTable?: SymbolTable
    ) {
        super();
<<<<<<< HEAD
        this.tokens.beginKeyword = beginKeywordToken;
        this.tokens.endKeyword = endKeywordToken;
        this.tokens.leftParen = leftParenToken;
        this.tokens.rightParen = rightParenToken;
        this.tokens.as = asToken;
        this.tokens.returnType = returnTypeToken;

        if (this.tokens.returnType) {
            this.returnType = util.tokenToBscType(this.tokens.returnType);
        } else if (this.isSub) {
=======
        if (this.returnTypeToken) {
            this.returnType = util.tokenToBscType(this.returnTypeToken, true, namespaceName);
        } else if (this.functionType.text.toLowerCase() === 'sub') {
>>>>>>> 25d2965d
            this.returnType = new VoidType();
        } else {
            this.returnType = new DynamicType();
        }

        this.symbolTable = new SymbolTable(parentSymbolTable);
        for (let param of parameters) {
            this.symbolTable.addSymbol(param.tokens.name.text, param.tokens.name.range, param.type);
        }
    }

    public tokens = {} as {
        /**
         * `sub` or `function`
         */
        beginKeyword: Token;
        /**
         * `end sub` or `end function`
         */
        endKeyword: Token;
        leftParen: Token;
        rightParen: Token;
        as: Token;
        returnType: Token;
    };

    public readonly symbolTable: SymbolTable;

    /**
     * Determines if this is a `sub`. If false, then it's a `function`
     */
    public get isSub() {
        return this.tokens.beginKeyword.text.toLowerCase() === 'sub';
    }

    public labelStatements = [] as LabelStatement[];

    /**
     * The type this function returns
     */
    public returnType: BscType;

    /**
     * The list of function calls that are declared within this function scope. This excludes CallExpressions
     * declared in child functions
     */
    public callExpressions = [] as CallExpression[];

    /**
     * If this function is part of a FunctionStatement, this will be set. Otherwise this will be undefined
     */
    public functionStatement?: FunctionStatement;

    /**
     * A list of all child functions declared directly within this function
     */
    public childFunctionExpressions = [] as FunctionExpression[];

    /**
     * The range of the function, starting at the 'f' in function or 's' in sub (or the open paren if the keyword is missing),
     * and ending with the last n' in 'end function' or 'b' in 'end sub'
     */
    public get range() {
        return util.createBoundingRange(
            this.tokens.beginKeyword,
            this.tokens.leftParen,
            this.parameters?.[0],
            this.parameters?.[this.parameters?.length - 1],
            this.tokens.rightParen,
            this.tokens.as,
            this.tokens.returnType,
            this.body,
            this.tokens.endKeyword
        );
    }

    transpile(state: BrsTranspileState, name?: Identifier, includeBody = true) {
        let results = [];
        //'function'|'sub'
        results.push(
            state.transpileToken(this.tokens.beginKeyword)
        );
        //functionName?
        if (name) {
            results.push(
                ' ',
                state.transpileToken(name)
            );
        }
        //leftParen
        results.push(
            state.transpileToken(this.tokens.leftParen)
        );
        //parameters
        for (let i = 0; i < this.parameters.length; i++) {
            let param = this.parameters[i];
            //add commas
            if (i > 0) {
                results.push(', ');
            }
            //add parameter
            results.push(param.transpile(state));
        }
        //right paren
        results.push(
            state.transpileToken(this.tokens.rightParen)
        );
        //as [Type]
        if (this.tokens.as) {
            results.push(
                ' ',
                //as
                state.transpileToken(this.tokens.as),
                ' ',
                //return type
<<<<<<< HEAD
                state.sourceNode(this.tokens.returnType, this.returnType.toTypeString())
=======
                state.sourceNode(this.returnTypeToken, this.returnType.toTypeString(state.typeContext))
>>>>>>> 25d2965d
            );
        }
        if (includeBody) {
            state.lineage.unshift(this);
            let body = this.body.transpile(state);
            state.lineage.shift();
            results.push(...body);
        }
        results.push('\n');
        //'end sub'|'end function'
        results.push(
            state.indent(),
            state.transpileToken(this.tokens.endKeyword)
        );
        return results;
    }

    getTypedef(state: BrsTranspileState, name?: Identifier) {
        return this.transpile(state, name, false);
    }

    walk(visitor: WalkVisitor, options: WalkOptions) {
        if (options.walkMode & InternalWalkMode.walkExpressions) {
            for (let i = 0; i < this.parameters.length; i++) {
                walk(this.parameters, i, visitor, options, this);
            }

            //This is the core of full-program walking...it allows us to step into sub functions
            if (options.walkMode & InternalWalkMode.recurseChildFunctions) {
                walk(this, 'body', visitor, options);
            }
        }
    }

    getFunctionType(): FunctionType {
        let functionType = new FunctionType(this.returnType);
        functionType.isSub = this.tokens.beginKeyword.text.toLowerCase() === 'sub';
        for (let param of this.parameters) {
<<<<<<< HEAD
            let isRequired = !param.defaultValue;
            //TODO compute optional parameters
            functionType.addParameter(param.tokens.name.text, param.type, isRequired);
=======
            functionType.addParameter(param.name.text, param.type, param.isOptional);
>>>>>>> 25d2965d
        }
        return functionType;
    }
}

export class FunctionParameterExpression extends Expression {
    constructor(
        nameToken: Identifier,
        public type: BscType,
        equalsToken?: Token,
        public defaultValue?: Expression,
        asToken?: Token,
        typeToken?: Token,
        readonly namespaceName?: NamespacedVariableNameExpression
    ) {
        super();
        this.tokens.name = nameToken;
        this.tokens.equals = equalsToken;
        this.tokens.as = asToken;
        this.tokens.type = typeToken;
    }

    public get range(): Range {
        return util.createBoundingRange(
            this.tokens.name,
            this.tokens.equals,
            this.defaultValue,
            this.tokens.as,
            this.tokens.type
        );
    }

    public tokens = {} as {
        name: Identifier;
        equals: Token;
        as: Token;
        type: Token;
    };

    public get name() {
        return this.tokens.name?.text;
    }

    public transpile(state: BrsTranspileState) {
        let result = [
            //name
            state.transpileToken(this.tokens.name)
        ] as any[];
        //default value
        if (this.defaultValue) {
            result.push(' = ');
            result.push(this.defaultValue.transpile(state));
        }
        //type declaration
        if (this.tokens.as) {
            result.push(' ');
            result.push(state.transpileToken(this.tokens.as));
            result.push(' ');
<<<<<<< HEAD
            result.push(state.sourceNode(this.tokens.type, this.type.toTypeString()));
=======
            result.push(state.sourceNode(this.typeToken, this.type.toTypeString(state.typeContext)));
>>>>>>> 25d2965d
        }

        return result;
    }

    walk(visitor: WalkVisitor, options: WalkOptions) {
        // eslint-disable-next-line no-bitwise
        if (this.defaultValue && options.walkMode & InternalWalkMode.walkExpressions) {
            walk(this, 'defaultValue', visitor, options);
        }
    }

    get isOptional(): boolean {
        return !!this.defaultValue;
    }
}

export class NamespacedVariableNameExpression extends Expression {
    constructor(
        //if this is a `DottedGetExpression`, it must be comprised only of `VariableExpression`s
        readonly expression: DottedGetExpression | VariableExpression
    ) {
        super();
        this.range = expression.range;
    }
    range: Range;

    transpile(state: BrsTranspileState) {
        return [
            state.sourceNode(this, this.getName(ParseMode.BrightScript))
        ];
    }

    public getNameParts() {
        let parts = [] as string[];
        if (isVariableExpression(this.expression)) {
            parts.push(this.expression.tokens.name.text);
        } else {
            let expr = this.expression;

            parts.push(expr.tokens.name.text);

            while (isVariableExpression(expr) === false) {
                expr = expr.obj as DottedGetExpression;
                parts.unshift(expr.tokens.name.text);
            }
        }
        return parts;
    }

    getName(parseMode: ParseMode = ParseMode.BrighterScript) {
        if (parseMode === ParseMode.BrighterScript) {
            return this.getNameParts().join('.');
        } else {
            return this.getNameParts().join('_');
        }
    }

    walk(visitor: WalkVisitor, options: WalkOptions) {
        if (options.walkMode & InternalWalkMode.walkExpressions) {
            walk(this, 'expression', visitor, options);
        }
    }
}

export class DottedGetExpression extends Expression {
    constructor(
        readonly obj: Expression,
        dotToken: Token,
        nameToken: Identifier
    ) {
        super();
        this.tokens.dot = dotToken;
        this.tokens.name = nameToken;
        this.range = util.createRangeFromPositions(this.obj.range.start, this.tokens.name.range.end);
    }

    public readonly range: Range;

    public tokens = {} as {
        name: Identifier;
        dot: Token;
    };

    transpile(state: BrsTranspileState) {
        //if the callee starts with a namespace name, transpile the name
        if (state.file.calleeStartsWithNamespace(this)) {
            return new NamespacedVariableNameExpression(this as DottedGetExpression | VariableExpression).transpile(state);
        } else {
            return [
                ...this.obj.transpile(state),
                '.',
                state.transpileToken(this.tokens.name)
            ];
        }
    }

    walk(visitor: WalkVisitor, options: WalkOptions) {
        if (options.walkMode & InternalWalkMode.walkExpressions) {
            walk(this, 'obj', visitor, options);
        }
    }
}

export class XmlAttributeGetExpression extends Expression {
    constructor(
        public obj: Expression,
        atToken: Token,
        nameToken: Identifier
    ) {
        super();
        this.tokens.at = atToken;
        this.tokens.name = nameToken;
        this.range = util.createRangeFromPositions(this.obj.range.start, this.tokens.name.range.end);
    }

    public readonly range: Range;

    public tokens = {} as {
        at: Token;
        name: Identifier;
    };

    transpile(state: BrsTranspileState) {
        return [
            ...this.obj.transpile(state),
            '@',
            state.transpileToken(this.tokens.name)
        ];
    }

    walk(visitor: WalkVisitor, options: WalkOptions) {
        if (options.walkMode & InternalWalkMode.walkExpressions) {
            walk(this, 'obj', visitor, options);
        }
    }
}

export class IndexedGetExpression extends Expression {
    constructor(
        public obj: Expression,
        openSquareToken: Token,
        public index: Expression,
        closeSquareToken: Token
    ) {
        super();
        this.tokens.openSquare = openSquareToken;
        this.tokens.closeSquare = closeSquareToken;
        this.range = util.createRangeFromPositions(this.obj.range.start, this.tokens.closeSquare.range.end);
    }

    public readonly range: Range;

    public tokens = {} as {
        openSquare: Token;
        closeSquare: Token;
    };

    transpile(state: BrsTranspileState) {
        return [
            ...this.obj.transpile(state),
            state.transpileToken(this.tokens.openSquare),
            ...this.index.transpile(state),
            state.transpileToken(this.tokens.closeSquare)
        ];
    }

    walk(visitor: WalkVisitor, options: WalkOptions) {
        if (options.walkMode & InternalWalkMode.walkExpressions) {
            walk(this, 'obj', visitor, options);
            walk(this, 'index', visitor, options);
        }
    }
}

export class GroupingExpression extends Expression {
    constructor(
        openParenToken: Token,
        public expression: Expression,
        closeParenToken: Token
    ) {
        super();
        this.tokens.openParen = openParenToken;
        this.tokens.closeParen = closeParenToken;
        this.range = util.createRangeFromPositions(this.tokens.openParen.range.start, this.tokens.closeParen.range.end);
    }

    public readonly range: Range;

    public tokens = {} as {
        openParen: Token;
        closeParen: Token;
    };

    transpile(state: BrsTranspileState) {
        return [
            state.transpileToken(this.tokens.openParen),
            ...this.expression.transpile(state),
            state.transpileToken(this.tokens.closeParen)
        ];
    }

    walk(visitor: WalkVisitor, options: WalkOptions) {
        if (options.walkMode & InternalWalkMode.walkExpressions) {
            walk(this, 'expression', visitor, options);
        }
    }
}

export class LiteralExpression extends Expression {
    constructor(
        valueToken: Token
    ) {
        super();
        this.tokens.value = valueToken;
        this.type = util.tokenToBscType(this.tokens.value);
    }

    public get range() {
        return this.tokens.value.range;
    }

    public tokens = {} as {
        value: Token;
    };

    /**
     * The (data) type of this expression
     */
    public type: BscType;

    transpile(state: BrsTranspileState) {
        let text: string;
        if (this.tokens.value.kind === TokenKind.TemplateStringQuasi) {
            //wrap quasis with quotes (and escape inner quotemarks)
            text = `"${this.tokens.value.text.replace(/"/g, '""')}"`;

        } else if (isStringType(this.type)) {
            text = this.tokens.value.text;
            //add trailing quotemark if it's missing. We will have already generated a diagnostic for this.
            if (text.endsWith('"') === false) {
                text += '"';
            }
        } else {
            text = this.tokens.value.text;
        }

        return [
            state.sourceNode(this, text)
        ];
    }

    walk(visitor: WalkVisitor, options: WalkOptions) {
        //nothing to walk
    }
}

/**
 * This is a special expression only used within template strings. It exists so we can prevent producing lots of empty strings
 * during template string transpile by identifying these expressions explicitly and skipping the bslib_toString around them
 */
export class EscapedCharCodeLiteralExpression extends Expression {
    constructor(
        valueToken: Token & { charCode: number }
    ) {
        super();
        this.tokens.value = valueToken;
        this.range = valueToken.range;
    }

    readonly range: Range;

    public tokens = {} as {
        value: Token & { charCode: number };
    };

    transpile(state: BrsTranspileState) {
        return [
            state.sourceNode(this, `chr(${this.tokens.value.charCode})`)
        ];
    }

    walk(visitor: WalkVisitor, options: WalkOptions) {
        //nothing to walk
    }
}

export class ArrayLiteralExpression extends Expression {
    constructor(
        public elements: Array<Expression | CommentStatement>,
        openSquareBracketToken: Token,
        closeSquareBracketToken: Token,
        public hasSpread = false
    ) {
        super();
        this.tokens.openSquareBracket = openSquareBracketToken;
        this.tokens.closeSquareBracket = closeSquareBracketToken;
        this.range = util.createRangeFromPositions(this.tokens.openSquareBracket.range.start, this.tokens.closeSquareBracket.range.end);
    }

    public readonly range: Range;

    public tokens = {} as {
        openSquareBracket: Token;
        closeSquareBracket: Token;
    };

    transpile(state: BrsTranspileState) {
        let result = [];
        result.push(
            state.transpileToken(this.tokens.openSquareBracket)
        );
        let hasChildren = this.elements.length > 0;
        state.blockDepth++;

        for (let i = 0; i < this.elements.length; i++) {
            let previousElement = this.elements[i - 1];
            let element = this.elements[i];

            if (isCommentStatement(element)) {
                //if the comment is on the same line as open square or previous statement, don't add newline
                if (util.linesTouch(this.tokens.openSquareBracket, element) || util.linesTouch(previousElement, element)) {
                    result.push(' ');
                } else {
                    result.push(
                        '\n',
                        state.indent()
                    );
                }
                state.lineage.unshift(this);
                result.push(element.transpile(state));
                state.lineage.shift();
            } else {
                result.push('\n');

                result.push(
                    state.indent(),
                    ...element.transpile(state)
                );
                //add a comma if we know there will be another non-comment statement after this
                for (let j = i + 1; j < this.elements.length; j++) {
                    let el = this.elements[j];
                    //add a comma if there will be another element after this
                    if (isCommentStatement(el) === false) {
                        result.push(',');
                        break;
                    }
                }
            }
        }
        state.blockDepth--;
        //add a newline between open and close if there are elements
        if (hasChildren) {
            result.push('\n');
            result.push(state.indent());
        }

        result.push(
            state.transpileToken(this.tokens.closeSquareBracket)
        );
        return result;
    }

    walk(visitor: WalkVisitor, options: WalkOptions) {
        if (options.walkMode & InternalWalkMode.walkExpressions) {
            for (let i = 0; i < this.elements.length; i++) {
                walk(this.elements, i, visitor, options, this);
            }
        }
    }
}

export class AAMemberExpression extends Expression {
    constructor(
        keyToken: Token,
        colonToken: Token,
        /** The expression evaluated to determine the member's initial value. */
        public value: Expression,
        public type: BscType
    ) {
        super();
        this.tokens.key = keyToken;
        this.tokens.colon = colonToken;
        this.range = util.createRangeFromPositions(keyToken.range.start, this.value.range.end);
    }

    public range: Range;
    public commaToken?: Token;

    public tokens = {} as {
        key: Token;
        colon: Token;
    };

    transpile(state: BrsTranspileState) {
        //TODO move the logic from AALiteralExpression loop into this function
        return [];
    }

    walk(visitor: WalkVisitor, options: WalkOptions) {
        walk(this, 'value', visitor, options);
    }
}

export class AALiteralExpression extends Expression implements SymbolContainer {
    constructor(
        readonly elements: Array<AAMemberExpression | CommentStatement>,
<<<<<<< HEAD
        openSquareBracketToken: Token,
        closeSquareBracketToken: Token
    ) {
        super();
        this.tokens.openSquareBracket = openSquareBracketToken;
        this.tokens.closeSquareBracket = closeSquareBracketToken;
        this.range = util.createRangeFromPositions(this.tokens.openSquareBracket.range.start, this.tokens.closeSquareBracket.range.end);
=======
        readonly open: Token,
        readonly close: Token,
        readonly functionExpression: FunctionExpression
    ) {
        super();
        this.range = util.createRangeFromPositions(this.open.range.start, this.close.range.end);
        this.buildSymbolTable();
>>>>>>> 25d2965d
    }

    readonly symbolTable: SymbolTable = new SymbolTable();
    readonly memberTable: SymbolTable = new SymbolTable();

    public readonly range: Range;

<<<<<<< HEAD
    public tokens = {} as {
        openSquareBracket: Token;
        closeSquareBracket: Token;
    };
=======
    public buildSymbolTable() {
        this.symbolTable.clear();
        this.symbolTable.addSymbol('m', { start: this.open.range.start, end: this.close.range.end }, new ObjectType(this.memberTable));
        for (const element of this.elements) {
            if (isAAMemberExpression(element)) {
                this.memberTable.addSymbol(element.keyToken.text, element.keyToken.range, getBscTypeFromExpression(element.value, this.functionExpression));
            }
        }
    }
>>>>>>> 25d2965d

    transpile(state: BrsTranspileState) {
        let result = [];
        //open curly
        result.push(
            state.transpileToken(this.tokens.openSquareBracket)
        );
        let hasChildren = this.elements.length > 0;
        //add newline if the object has children and the first child isn't a comment starting on the same line as open curly
        if (hasChildren && (isCommentStatement(this.elements[0]) === false || !util.linesTouch(this.elements[0], this.tokens.openSquareBracket))) {
            result.push('\n');
        }
        state.blockDepth++;
        for (let i = 0; i < this.elements.length; i++) {
            let element = this.elements[i];
            let previousElement = this.elements[i - 1];
            let nextElement = this.elements[i + 1];

            //don't indent if comment is same-line
            if (isCommentStatement(element as any) &&
                (util.linesTouch(this.tokens.openSquareBracket, element) || util.linesTouch(previousElement, element))
            ) {
                result.push(' ');

                //indent line
            } else {
                result.push(state.indent());
            }

            //render comments
            if (isCommentStatement(element)) {
                result.push(...element.transpile(state));
            } else {
                //key
                result.push(
                    state.transpileToken(element.tokens.key)
                );
                //colon
                result.push(
                    state.transpileToken(element.tokens.colon),
                    ' '
                );

                //determine if comments are the only members left in the array
                let onlyCommentsRemaining = true;
                for (let j = i + 1; j < this.elements.length; j++) {
                    if (isCommentStatement(this.elements[j]) === false) {
                        onlyCommentsRemaining = false;
                        break;
                    }
                }

                //value
                result.push(...element.value.transpile(state));
                //add trailing comma if not final element (excluding comments)
                if (i !== this.elements.length - 1 && onlyCommentsRemaining === false) {
                    result.push(',');
                }
            }


            //if next element is a same-line comment, skip the newline
            if (nextElement && isCommentStatement(nextElement) && nextElement.range.start.line === element.range.start.line) {

                //add a newline between statements
            } else {
                result.push('\n');
            }
        }
        state.blockDepth--;

        //only indent the close curly if we have children
        if (hasChildren) {
            result.push(state.indent());
        }
        //close curly
        result.push(
            state.transpileToken(this.tokens.closeSquareBracket)
        );
        return result;
    }

    walk(visitor: WalkVisitor, options: WalkOptions) {
        if (options.walkMode & InternalWalkMode.walkExpressions) {
            for (let i = 0; i < this.elements.length; i++) {
                if (isCommentStatement(this.elements[i])) {
                    walk(this.elements, i, visitor, options, this);
                } else {
                    walk(this.elements, i, visitor, options, this);
                }
            }
        }
    }
}

export class UnaryExpression extends Expression {
    constructor(
        operatorToken: Token,
        public right: Expression
    ) {
        super();
        this.tokens.operator = operatorToken;
        this.range = util.createRangeFromPositions(this.tokens.operator.range.start, this.right.range.end);
    }

    public readonly range: Range;

    public tokens = {} as {
        operator: Token;
    };

    transpile(state: BrsTranspileState) {
        return [
            state.transpileToken(this.tokens.operator),
            ' ',
            ...this.right.transpile(state)
        ];
    }

    walk(visitor: WalkVisitor, options: WalkOptions) {
        if (options.walkMode & InternalWalkMode.walkExpressions) {
            walk(this, 'right', visitor, options);
        }
    }
}

export class VariableExpression extends Expression {
    constructor(
        nameToken: Identifier,
        public namespaceName: NamespacedVariableNameExpression
    ) {
        super();
        this.tokens.name = nameToken;
        this.range = this.tokens.name.range;
    }

    public readonly range: Range;

    public tokens = {} as {
        name: Identifier;
    };

    public get name() {
        return this.tokens.name.text;
    }
    public set name(value: string) {
        this.tokens.name.text = value;
    }

    public isCalled: boolean;

    public getName(parseMode: ParseMode) {
        return parseMode === ParseMode.BrightScript ? this.tokens.name.text : this.tokens.name.text;
    }

    transpile(state: BrsTranspileState) {
        let result = [];
        //if the callee is the name of a known namespace function
        if (state.file.calleeIsKnownNamespaceFunction(this, this.namespaceName?.getName(ParseMode.BrighterScript))) {
            result.push(
                state.sourceNode(this, [
                    this.namespaceName.getName(ParseMode.BrightScript),
                    '_',
                    this.getName(ParseMode.BrightScript)
                ])
            );

            //transpile  normally
        } else {
            result.push(
                state.transpileToken(this.tokens.name)
            );
        }
        return result;
    }

    walk(visitor: WalkVisitor, options: WalkOptions) {
        //nothing to walk
    }
}

export class SourceLiteralExpression extends Expression {
    constructor(
        valueToken: Token
    ) {
        super();
        this.tokens.value = valueToken;
        this.range = this.tokens.value.range;
    }

    public readonly range: Range;

    public tokens = {} as {
        value: Token;
    };

    private getFunctionName(state: BrsTranspileState, parseMode: ParseMode) {
        let functionExpression = state.file.getFunctionExpressionAtPosition(this.tokens.value.range.start);
        let nameParts = [];
        while (functionExpression.parentFunction) {
            let index = functionExpression.parentFunction.childFunctionExpressions.indexOf(functionExpression);
            nameParts.unshift(`anon${index}`);
            functionExpression = functionExpression.parentFunction;
        }
        //get the index of this function in its parent
        nameParts.unshift(
            functionExpression.functionStatement.getName(parseMode)
        );
        return nameParts.join('$');
    }

    transpile(state: BrsTranspileState) {
        let text: string;
        switch (this.tokens.value.kind) {
            case TokenKind.SourceFilePathLiteral:
                const pathUrl = fileUrl(state.srcPath);
                text = `"${pathUrl.substring(0, 4)}" + "${pathUrl.substring(4)}"`;
                break;
            case TokenKind.SourceLineNumLiteral:
                text = `${this.tokens.value.range.start.line + 1}`;
                break;
            case TokenKind.FunctionNameLiteral:
                text = `"${this.getFunctionName(state, ParseMode.BrightScript)}"`;
                break;
            case TokenKind.SourceFunctionNameLiteral:
                text = `"${this.getFunctionName(state, ParseMode.BrighterScript)}"`;
                break;
            case TokenKind.SourceLocationLiteral:
<<<<<<< HEAD
                text = `"${fileUrl(state.srcPath)}:${this.tokens.value.range.start.line + 1}"`;
=======
                const locationUrl = fileUrl(state.srcPath);
                text = `"${locationUrl.substring(0, 4)}" + "${locationUrl.substring(4)}:${this.token.range.start.line + 1}"`;
>>>>>>> 25d2965d
                break;
            case TokenKind.PkgPathLiteral:
                text = `"${state.file.pkgPath.replace(/\.bs$/i, '.brs')}"`;
                break;
            case TokenKind.PkgLocationLiteral:
                text = `"${state.file.pkgPath.replace(/\.bs$/i, '.brs')}:" + str(LINE_NUM)`;
                break;
            case TokenKind.LineNumLiteral:
            default:
                //use the original text (because it looks like a variable)
                text = this.tokens.value.text;
                break;

        }
        return [
            state.sourceNode(this, text)
        ];
    }

    walk(visitor: WalkVisitor, options: WalkOptions) {
        //nothing to walk
    }
}

/**
 * This expression transpiles and acts exactly like a CallExpression,
 * except we need to uniquely identify these statements so we can
 * do more type checking.
 */
export class NewExpression extends Expression {
    constructor(
        newToken: Token,
        public call: CallExpression
    ) {
        super();
        this.tokens.new = newToken;
        this.range = util.createRangeFromPositions(this.tokens.new.range.start, this.call.range.end);
    }

    public tokens = {} as {
        new: Token;
    };

    /**
     * The name of the class to initialize (with optional namespace prefixed)
     */
    public get className() {
        //the parser guarantees the callee of a new statement's call object will be
        //a NamespacedVariableNameExpression
        return this.call.callee as NamespacedVariableNameExpression;
    }

    public get namespaceName() {
        return this.call.namespaceName;
    }

    public readonly range: Range;

    public transpile(state: BrsTranspileState) {
        const cls = state.file.getClassFileLink(
            this.className.getName(ParseMode.BrighterScript),
            this.namespaceName?.getName(ParseMode.BrighterScript)
        )?.item;
        //new statements within a namespace block can omit the leading namespace if the class resides in that same namespace.
        //So we need to figure out if this is a namespace-omitted class, or if this class exists without a namespace.
        return this.call.transpile(state, cls?.getName(ParseMode.BrightScript));
    }

    walk(visitor: WalkVisitor, options: WalkOptions) {
        if (options.walkMode & InternalWalkMode.walkExpressions) {
            walk(this, 'call', visitor, options);
        }
    }
}

export class CallfuncExpression extends Expression {
    constructor(
        readonly callee: Expression,
        operatorToken: Token,
        methodNameToken: Identifier,
        openParenToken: Token,
        readonly args: Expression[],
        closeParenToken: Token
    ) {
        super();
        this.tokens.operator = operatorToken;
        this.tokens.methodName = methodNameToken;
        this.tokens.openParen = openParenToken;
        this.tokens.closeParen = closeParenToken;
        this.range = util.createRangeFromPositions(
            callee.range.start,
            (this.tokens.closeParen ?? args[args.length - 1] ?? this.tokens.openParen ?? this.tokens.methodName ?? this.tokens.operator).range.end
        );
    }

    public readonly range: Range;

    public tokens = {} as {
        operator: Token;
        methodName: Identifier;
        openParen: Token;
        closeParen: Token;
    };

    public transpile(state: BrsTranspileState) {
        let result = [];
        result.push(
            ...this.callee.transpile(state),
            state.sourceNode(this.tokens.operator, '.callfunc'),
            state.transpileToken(this.tokens.openParen),
            //the name of the function
            state.sourceNode(this.tokens.methodName, ['"', this.tokens.methodName.text, '"']),
            ', '
        );
        //transpile args
        //callfunc with zero args never gets called, so pass invalid as the first parameter if there are no args
        if (this.args.length === 0) {
            result.push('invalid');
        } else {
            for (let i = 0; i < this.args.length; i++) {
                //add comma between args
                if (i > 0) {
                    result.push(', ');
                }
                let arg = this.args[i];
                result.push(...arg.transpile(state));
            }
        }
        result.push(
            state.transpileToken(this.tokens.closeParen)
        );
        return result;
    }

    walk(visitor: WalkVisitor, options: WalkOptions) {
        if (options.walkMode & InternalWalkMode.walkExpressions) {
            walk(this, 'callee', visitor, options);
            for (let i = 0; i < this.args.length; i++) {
                walk(this.args, i, visitor, options, this);
            }
        }
    }
}

/**
 * Since template strings can contain newlines, we need to concatenate multiple strings together with chr() calls.
 * This is a single expression that represents the string contatenation of all parts of a single quasi.
 */
export class TemplateStringQuasiExpression extends Expression {
    constructor(
        readonly expressions: Array<LiteralExpression | EscapedCharCodeLiteralExpression>
    ) {
        super();
        this.range = util.createRangeFromPositions(
            this.expressions[0].range.start,
            this.expressions[this.expressions.length - 1].range.end
        );
    }

    readonly range: Range;

    transpile(state: BrsTranspileState, skipEmptyStrings = true) {
        let result = [];
        let plus = '';
        for (let expression of this.expressions) {
            //skip empty strings
            //TODO what does an empty string literal expression look like?
            if (expression.tokens.value.text === '' && skipEmptyStrings === true) {
                continue;
            }
            result.push(
                plus,
                ...expression.transpile(state)
            );
            plus = ' + ';
        }
        return result;
    }

    walk(visitor: WalkVisitor, options: WalkOptions) {
        if (options.walkMode & InternalWalkMode.walkExpressions) {
            for (let i = 0; i < this.expressions.length; i++) {
                walk(this.expressions, i, visitor, options, this);
            }
        }
    }
}

export class TemplateStringExpression extends Expression {
    constructor(
        openBacktickToken: Token,
        public quasis: TemplateStringQuasiExpression[],
        public expressions: Expression[],
        closeBacktickToken: Token
    ) {
        super();
        this.tokens.openBacktick = openBacktickToken;
        this.tokens.closeBacktick = closeBacktickToken;
        this.range = util.createRangeFromPositions(
            quasis[0].range.start,
            quasis[quasis.length - 1].range.end
        );
    }

    public readonly range: Range;

    public tokens = {} as {
        openBacktick: Token;
        closeBacktick: Token;
    };

    transpile(state: BrsTranspileState) {
        if (this.quasis.length === 1 && this.expressions.length === 0) {
            return this.quasis[0].transpile(state);
        }
        let result = [];
        let plus = '';
        //helper function to figure out when to include the plus
        function add(...items) {
            if (items.length > 0) {
                result.push(
                    plus,
                    ...items
                );
            }
            //set the plus after the first occurance of a nonzero length set of items
            if (plus === '' && items.length > 0) {
                plus = ' + ';
            }
        }

        for (let i = 0; i < this.quasis.length; i++) {
            let quasi = this.quasis[i];
            let expression = this.expressions[i];

            add(
                ...quasi.transpile(state)
            );
            if (expression) {
                //skip the toString wrapper around certain expressions
                if (
                    isEscapedCharCodeLiteralExpression(expression) ||
                    (isLiteralExpression(expression) && isStringType(expression.type))
                ) {
                    add(
                        ...expression.transpile(state)
                    );

                    //wrap all other expressions with a bslib_toString call to prevent runtime type mismatch errors
                } else {
                    add(
                        state.bslibPrefix + '_toString(',
                        ...expression.transpile(state),
                        ')'
                    );
                }
            }
        }

        return result;
    }

    walk(visitor: WalkVisitor, options: WalkOptions) {
        if (options.walkMode & InternalWalkMode.walkExpressions) {
            //walk the quasis and expressions in left-to-right order
            for (let i = 0; i < this.quasis.length; i++) {
                walk(this.quasis, i, visitor, options, this);

                //this skips the final loop iteration since we'll always have one more quasi than expression
                if (this.expressions[i]) {
                    walk(this.expressions, i, visitor, options, this);
                }
            }
        }
    }
}

export class TaggedTemplateStringExpression extends Expression {
    constructor(
        tagNameToken: Identifier,
        openBacktickToken: Token,
        public quasis: TemplateStringQuasiExpression[],
        public expressions: Expression[],
        closeBacktickToken: Token
    ) {
        super();
        this.tokens.tagName = tagNameToken;
        this.tokens.openBacktick = openBacktickToken;
        this.tokens.closeBacktick = closeBacktickToken;
        this.range = util.createRangeFromPositions(
            quasis[0].range.start,
            quasis[quasis.length - 1].range.end
        );
    }

    public readonly range: Range;

    public tokens = {} as {
        tagName: Identifier;
        openBacktick: Token;
        closeBacktick: Token;
    };

    transpile(state: BrsTranspileState) {
        let result = [];
        result.push(
            state.transpileToken(this.tokens.tagName),
            '(['
        );

        //add quasis as the first array
        for (let i = 0; i < this.quasis.length; i++) {
            let quasi = this.quasis[i];
            //separate items with a comma
            if (i > 0) {
                result.push(
                    ', '
                );
            }
            result.push(
                ...quasi.transpile(state, false)
            );
        }
        result.push(
            '], ['
        );

        //add expressions as the second array
        for (let i = 0; i < this.expressions.length; i++) {
            let expression = this.expressions[i];
            if (i > 0) {
                result.push(
                    ', '
                );
            }
            result.push(
                ...expression.transpile(state)
            );
        }
        result.push(
            state.sourceNode(this.tokens.closeBacktick, '])')
        );
        return result;
    }

    walk(visitor: WalkVisitor, options: WalkOptions) {
        if (options.walkMode & InternalWalkMode.walkExpressions) {
            //walk the quasis and expressions in left-to-right order
            for (let i = 0; i < this.quasis.length; i++) {
                walk(this.quasis, i, visitor, options, this);

                //this skips the final loop iteration since we'll always have one more quasi than expression
                if (this.expressions[i]) {
                    walk(this.expressions, i, visitor, options, this);
                }
            }
        }
    }
}

export class AnnotationExpression extends Expression {
    constructor(
        atToken: Token,
        nameToken: Identifier
    ) {
        super();
        this.tokens.at = atToken;
        this.tokens.name = nameToken;
        this.range = util.createRangeFromPositions(
            atToken.range.start,
            nameToken.range.end
        );
    }

    public range: Range;

    public tokens = {} as {
        at: Token;
        name: Identifier;
    };

    public get name() {
        return this.tokens.name.text;
    }

    public call: CallExpression;

    /**
     * Convert annotation arguments to JavaScript types
     * @param strict If false, keep Expression objects not corresponding to JS types
     */
    getArguments(strict = true): ExpressionValue[] {
        if (!this.call) {
            return [];
        }
        return this.call.args.map(e => expressionToValue(e, strict));
    }

    transpile(state: BrsTranspileState) {
        return [];
    }

    walk(visitor: WalkVisitor, options: WalkOptions) {
        //nothing to walk
    }
    getTypedef(state: BrsTranspileState) {
        return [
            '@',
            this.name,
            ...(this.call?.transpile(state) ?? [])
        ];
    }
}

export class TernaryExpression extends Expression {
    constructor(
        public test: Expression,
        questionMarkToken: Token,
        public consequent?: Expression,
        colonToken?: Token,
        public alternate?: Expression
    ) {
        super();
        this.tokens.questionMark = questionMarkToken;
        this.tokens.colon = colonToken;
        this.range = util.createRangeFromPositions(
            test.range.start,
            (alternate ?? colonToken ?? consequent ?? questionMarkToken ?? test).range.end
        );
    }

    public range: Range;

    public tokens = {} as {
        questionMark: Token;
        colon: Token;
    };

    transpile(state: BrsTranspileState) {
        let result = [];
        let consequentInfo = util.getExpressionInfo(this.consequent);
        let alternateInfo = util.getExpressionInfo(this.alternate);

        //get all unique variable names used in the consequent and alternate, and sort them alphabetically so the output is consistent
        let allUniqueVarNames = [...new Set([...consequentInfo.uniqueVarNames, ...alternateInfo.uniqueVarNames])].sort();
        let mutatingExpressions = [
            ...consequentInfo.expressions,
            ...alternateInfo.expressions
        ].filter(e => e instanceof CallExpression || e instanceof CallfuncExpression || e instanceof DottedGetExpression);

        if (mutatingExpressions.length > 0) {
            result.push(
                state.sourceNode(
                    this.tokens.questionMark,
                    //write all the scope variables as parameters.
                    //TODO handle when there are more than 31 parameters
                    `(function(__bsCondition, ${allUniqueVarNames.join(', ')})`
                ),
                state.newline,
                //double indent so our `end function` line is still indented one at the end
                state.indent(2),
                state.sourceNode(this.test, `if __bsCondition then`),
                state.newline,
                state.indent(1),
                state.sourceNode(this.consequent ?? this.tokens.questionMark, 'return '),
                ...this.consequent?.transpile(state) ?? [state.sourceNode(this.tokens.questionMark, 'invalid')],
                state.newline,
                state.indent(-1),
                state.sourceNode(this.consequent ?? this.tokens.questionMark, 'else'),
                state.newline,
                state.indent(1),
                state.sourceNode(this.consequent ?? this.tokens.questionMark, 'return '),
                ...this.alternate?.transpile(state) ?? [state.sourceNode(this.consequent ?? this.tokens.questionMark, 'invalid')],
                state.newline,
                state.indent(-1),
                state.sourceNode(this.tokens.questionMark, 'end if'),
                state.newline,
                state.indent(-1),
                state.sourceNode(this.tokens.questionMark, 'end function)('),
                ...this.test.transpile(state),
                state.sourceNode(this.tokens.questionMark, `, ${allUniqueVarNames.join(', ')})`)
            );
            state.blockDepth--;
        } else {
            result.push(
                state.sourceNode(this.test, state.bslibPrefix + `_ternary(`),
                ...this.test.transpile(state),
                state.sourceNode(this.test, `, `),
                ...this.consequent?.transpile(state) ?? ['invalid'],
                `, `,
                ...this.alternate?.transpile(state) ?? ['invalid'],
                `)`
            );
        }
        return result;
    }

    public walk(visitor: WalkVisitor, options: WalkOptions) {
        if (options.walkMode & InternalWalkMode.walkExpressions) {
            walk(this, 'test', visitor, options);
            walk(this, 'consequent', visitor, options);
            walk(this, 'alternate', visitor, options);
        }
    }
}

export class NullCoalescingExpression extends Expression {
    constructor(
        public consequent: Expression,
        questionQuestionToken: Token,
        public alternate: Expression
    ) {
        super();
        this.tokens.questionQuestion = questionQuestionToken;
        this.range = util.createRangeFromPositions(
            consequent.range.start,
            (alternate ?? questionQuestionToken ?? consequent).range.end
        );
    }

    public readonly range: Range;

    public tokens = {} as {
        questionQuestion: Token;
    };

    transpile(state: BrsTranspileState) {
        let result = [];
        let consequentInfo = util.getExpressionInfo(this.consequent);
        let alternateInfo = util.getExpressionInfo(this.alternate);

        //get all unique variable names used in the consequent and alternate, and sort them alphabetically so the output is consistent
        let allUniqueVarNames = [...new Set([...consequentInfo.uniqueVarNames, ...alternateInfo.uniqueVarNames])].sort();
        let hasMutatingExpression = [
            ...consequentInfo.expressions,
            ...alternateInfo.expressions
        ].find(e => isCallExpression(e) || isCallfuncExpression(e) || isDottedGetExpression(e));

        if (hasMutatingExpression) {
            result.push(
                `(function(`,
                //write all the scope variables as parameters.
                //TODO handle when there are more than 31 parameters
                allUniqueVarNames.join(', '),
                ')',
                state.newline,
                //double indent so our `end function` line is still indented one at the end
                state.indent(2),
                //evaluate the consequent exactly once, and then use it in the following condition
                `__bsConsequent = `,
                ...this.consequent.transpile(state),
                state.newline,
                state.indent(),
                `if __bsConsequent <> invalid then`,
                state.newline,
                state.indent(1),
                'return __bsConsequent',
                state.newline,
                state.indent(-1),
                'else',
                state.newline,
                state.indent(1),
                'return ',
                ...this.alternate.transpile(state),
                state.newline,
                state.indent(-1),
                'end if',
                state.newline,
                state.indent(-1),
                'end function)(',
                allUniqueVarNames.join(', '),
                ')'
            );
            state.blockDepth--;
        } else {
            result.push(
                state.bslibPrefix + `_coalesce(`,
                ...this.consequent.transpile(state),
                ', ',
                ...this.alternate.transpile(state),
                ')'
            );
        }
        return result;
    }

    public walk(visitor: WalkVisitor, options: WalkOptions) {
        if (options.walkMode & InternalWalkMode.walkExpressions) {
            walk(this, 'consequent', visitor, options);
            walk(this, 'alternate', visitor, options);
        }
    }
}

export class RegexLiteralExpression extends Expression {
    public constructor(
        public tokens: {
            regexLiteral: Token;
        }
    ) {
        super();
    }

    public get range() {
        return this.tokens.regexLiteral.range;
    }

    public transpile(state: BrsTranspileState): TranspileResult {
        let text = this.tokens.regexLiteral?.text ?? '';
        let flags = '';
        //get any flags from the end
        const flagMatch = /\/([a-z]+)$/i.exec(text);
        if (flagMatch) {
            text = text.substring(0, flagMatch.index + 1);
            flags = flagMatch[1];
        }
        let pattern = text
            //remove leading and trailing slashes
            .substring(1, text.length - 1)
            //escape quotemarks
            .split('"').join('" + chr(34) + "');

        return [
            state.sourceNode(this.tokens.regexLiteral, [
                'CreateObject("roRegex", ',
                `"${pattern}", `,
                `"${flags}"`,
                ')'
            ])
        ];
    }

    walk(visitor: WalkVisitor, options: WalkOptions) {
        //nothing to walk
    }
}

// eslint-disable-next-line @typescript-eslint/consistent-indexed-object-style
type ExpressionValue = string | number | boolean | Expression | ExpressionValue[] | { [key: string]: ExpressionValue };

function expressionToValue(expr: Expression, strict: boolean): ExpressionValue {
    if (!expr) {
        return null;
    }
    if (isUnaryExpression(expr) && isLiteralNumber(expr.right)) {
        return numberExpressionToValue(expr.right, expr.tokens.operator.text);
    }
    if (isLiteralString(expr)) {
        //remove leading and trailing quotes
        return expr.tokens.value.text.replace(/^"/, '').replace(/"$/, '');
    }
    if (isLiteralNumber(expr)) {
        return numberExpressionToValue(expr);
    }

    if (isLiteralBoolean(expr)) {
        return expr.tokens.value.text.toLowerCase() === 'true';
    }
    if (isArrayLiteralExpression(expr)) {
        return expr.elements
            .filter(e => !isCommentStatement(e))
            .map(e => expressionToValue(e, strict));
    }
    if (isAALiteralExpression(expr)) {
        return expr.elements.reduce((acc, e) => {
            if (!isCommentStatement(e)) {
                acc[e.tokens.key.text] = expressionToValue(e.value, strict);
            }
            return acc;
        }, {});
    }
    return strict ? null : expr;
}

function numberExpressionToValue(expr: LiteralExpression, operator = '') {
    if (isIntegerType(expr.type) || isLongIntegerType(expr.type)) {
        return parseInt(operator + expr.tokens.value.text);
    } else {
        return parseFloat(operator + expr.tokens.value.text);
    }
}<|MERGE_RESOLUTION|>--- conflicted
+++ resolved
@@ -156,7 +156,6 @@
         public parentSymbolTable?: SymbolTable
     ) {
         super();
-<<<<<<< HEAD
         this.tokens.beginKeyword = beginKeywordToken;
         this.tokens.endKeyword = endKeywordToken;
         this.tokens.leftParen = leftParenToken;
@@ -165,13 +164,8 @@
         this.tokens.returnType = returnTypeToken;
 
         if (this.tokens.returnType) {
-            this.returnType = util.tokenToBscType(this.tokens.returnType);
-        } else if (this.isSub) {
-=======
-        if (this.returnTypeToken) {
-            this.returnType = util.tokenToBscType(this.returnTypeToken, true, namespaceName);
-        } else if (this.functionType.text.toLowerCase() === 'sub') {
->>>>>>> 25d2965d
+            this.returnType = util.tokenToBscType(this.tokens.returnType, true, namespaceName);
+        } else if (this.tokens.beginKeyword.text.toLowerCase() === 'sub') {
             this.returnType = new VoidType();
         } else {
             this.returnType = new DynamicType();
@@ -287,11 +281,7 @@
                 state.transpileToken(this.tokens.as),
                 ' ',
                 //return type
-<<<<<<< HEAD
-                state.sourceNode(this.tokens.returnType, this.returnType.toTypeString())
-=======
-                state.sourceNode(this.returnTypeToken, this.returnType.toTypeString(state.typeContext))
->>>>>>> 25d2965d
+                state.sourceNode(this.tokens.returnType, this.returnType.toTypeString(state.typeContext))
             );
         }
         if (includeBody) {
@@ -330,13 +320,7 @@
         let functionType = new FunctionType(this.returnType);
         functionType.isSub = this.tokens.beginKeyword.text.toLowerCase() === 'sub';
         for (let param of this.parameters) {
-<<<<<<< HEAD
-            let isRequired = !param.defaultValue;
-            //TODO compute optional parameters
-            functionType.addParameter(param.tokens.name.text, param.type, isRequired);
-=======
-            functionType.addParameter(param.name.text, param.type, param.isOptional);
->>>>>>> 25d2965d
+            functionType.addParameter(param.tokens.name.text, param.type, param.isOptional);
         }
         return functionType;
     }
@@ -395,11 +379,7 @@
             result.push(' ');
             result.push(state.transpileToken(this.tokens.as));
             result.push(' ');
-<<<<<<< HEAD
-            result.push(state.sourceNode(this.tokens.type, this.type.toTypeString()));
-=======
-            result.push(state.sourceNode(this.typeToken, this.type.toTypeString(state.typeContext)));
->>>>>>> 25d2965d
+            result.push(state.sourceNode(this.tokens.type, this.type.toTypeString(state.typeContext)));
         }
 
         return result;
@@ -807,23 +787,15 @@
 export class AALiteralExpression extends Expression implements SymbolContainer {
     constructor(
         readonly elements: Array<AAMemberExpression | CommentStatement>,
-<<<<<<< HEAD
         openSquareBracketToken: Token,
-        closeSquareBracketToken: Token
+        closeSquareBracketToken: Token,
+        readonly functionExpression: FunctionExpression
     ) {
         super();
         this.tokens.openSquareBracket = openSquareBracketToken;
         this.tokens.closeSquareBracket = closeSquareBracketToken;
         this.range = util.createRangeFromPositions(this.tokens.openSquareBracket.range.start, this.tokens.closeSquareBracket.range.end);
-=======
-        readonly open: Token,
-        readonly close: Token,
-        readonly functionExpression: FunctionExpression
-    ) {
-        super();
-        this.range = util.createRangeFromPositions(this.open.range.start, this.close.range.end);
         this.buildSymbolTable();
->>>>>>> 25d2965d
     }
 
     readonly symbolTable: SymbolTable = new SymbolTable();
@@ -831,22 +803,20 @@
 
     public readonly range: Range;
 
-<<<<<<< HEAD
     public tokens = {} as {
         openSquareBracket: Token;
         closeSquareBracket: Token;
     };
-=======
+
     public buildSymbolTable() {
         this.symbolTable.clear();
-        this.symbolTable.addSymbol('m', { start: this.open.range.start, end: this.close.range.end }, new ObjectType(this.memberTable));
+        this.symbolTable.addSymbol('m', { start: this.tokens.openSquareBracket.range.start, end: this.tokens.closeSquareBracket.range.end }, new ObjectType(this.memberTable));
         for (const element of this.elements) {
             if (isAAMemberExpression(element)) {
-                this.memberTable.addSymbol(element.keyToken.text, element.keyToken.range, getBscTypeFromExpression(element.value, this.functionExpression));
-            }
-        }
-    }
->>>>>>> 25d2965d
+                this.memberTable.addSymbol(element.tokens.key.text, element.tokens.key.range, getBscTypeFromExpression(element.value, this.functionExpression));
+            }
+        }
+    }
 
     transpile(state: BrsTranspileState) {
         let result = [];
@@ -1075,12 +1045,8 @@
                 text = `"${this.getFunctionName(state, ParseMode.BrighterScript)}"`;
                 break;
             case TokenKind.SourceLocationLiteral:
-<<<<<<< HEAD
-                text = `"${fileUrl(state.srcPath)}:${this.tokens.value.range.start.line + 1}"`;
-=======
                 const locationUrl = fileUrl(state.srcPath);
-                text = `"${locationUrl.substring(0, 4)}" + "${locationUrl.substring(4)}:${this.token.range.start.line + 1}"`;
->>>>>>> 25d2965d
+                text = `"${locationUrl.substring(0, 4)}" + "${locationUrl.substring(4)}:${this.tokens.value.range.start.line + 1}"`;
                 break;
             case TokenKind.PkgPathLiteral:
                 text = `"${state.file.pkgPath.replace(/\.bs$/i, '.brs')}"`;
