/* eslint-disable no-bitwise */
import type { Token, Identifier } from '../lexer/Token';
import { TokenKind } from '../lexer/TokenKind';
import type { Block, FunctionStatement, NamespaceStatement } from './Statement';
import type { Range } from 'vscode-languageserver';
import util from '../util';
import type { BrsTranspileState } from './BrsTranspileState';
import { ParseMode } from './Parser';
import * as fileUrl from 'file-url';
import type { WalkOptions, WalkVisitor } from '../astUtils/visitors';
import { WalkMode } from '../astUtils/visitors';
import { walk, InternalWalkMode, walkArray } from '../astUtils/visitors';
import { isAALiteralExpression, isAAMemberExpression, isArrayLiteralExpression, isArrayType, isCallExpression, isCallableType, isCallfuncExpression, isComponentType, isDottedGetExpression, isEscapedCharCodeLiteralExpression, isFunctionExpression, isFunctionStatement, isIntegerType, isInterfaceMethodStatement, isLiteralBoolean, isLiteralExpression, isLiteralNumber, isLiteralString, isLongIntegerType, isMethodStatement, isNamespaceStatement, isNewExpression, isPrimitiveType, isReferenceType, isStringType, isTypeCastExpression, isUnaryExpression, isVariableExpression } from '../astUtils/reflection';
import type { GetTypeOptions, TranspileResult, TypedefProvider } from '../interfaces';
import { TypeChainEntry } from '../interfaces';
import { VoidType } from '../types/VoidType';
import { DynamicType } from '../types/DynamicType';
import type { BscType } from '../types/BscType';
import type { AstNode } from './AstNode';
import { AstNodeKind, Expression } from './AstNode';
import { SymbolTable } from '../SymbolTable';
import { SourceNode } from 'source-map';
import type { TranspileState } from './TranspileState';
import { StringType } from '../types/StringType';
import { TypePropertyReferenceType } from '../types/ReferenceType';
import { UnionType } from '../types/UnionType';
import { ArrayType } from '../types/ArrayType';
import { AssociativeArrayType } from '../types/AssociativeArrayType';
import type { ComponentType } from '../types/ComponentType';
import { createToken } from '../astUtils/creators';
import { TypedFunctionType } from '../types';
import { SymbolTypeFlag } from '../SymbolTypeFlag';
import { FunctionType } from '../types/FunctionType';

export type ExpressionVisitor = (expression: Expression, parent: Expression) => void;

export class BinaryExpression extends Expression {
    constructor(options: {
        left: Expression;
        operator: Token;
        right: Expression;
    }) {
        super();
        this.tokens = {
            operator: options.operator
        };
        this.left = options.left;
        this.right = options.right;
        this.range = util.createBoundingRange(this.left, this.tokens.operator, this.right);
    }
    readonly tokens: {
        readonly operator: Token;
    };

    public readonly left: Expression;
    public readonly right: Expression;

    public readonly kind = AstNodeKind.BinaryExpression;

    public readonly range: Range | undefined;

    transpile(state: BrsTranspileState): TranspileResult {
        return [
            state.sourceNode(this.left, this.left.transpile(state)),
            ' ',
            state.transpileToken(this.tokens.operator),
            ' ',
            state.sourceNode(this.right, this.right.transpile(state))
        ];
    }

    walk(visitor: WalkVisitor, options: WalkOptions) {
        if (options.walkMode & InternalWalkMode.walkExpressions) {
            walk(this, 'left', visitor, options);
            walk(this, 'right', visitor, options);
        }
    }


    public getType(options: GetTypeOptions): BscType {
        const operatorKind = this.tokens.operator.kind;
        if (options.flags & SymbolTypeFlag.typetime) {
            // eslint-disable-next-line @typescript-eslint/switch-exhaustiveness-check
            switch (operatorKind) {
                case TokenKind.Or:
                    return new UnionType([this.left.getType(options), this.right.getType(options)]);
                //TODO: Intersection Types?, eg. case TokenKind.And:
            }
        } else if (options.flags & SymbolTypeFlag.runtime) {
            return util.binaryOperatorResultType(
                this.left.getType(options),
                this.tokens.operator,
                this.right.getType(options));
        }
        return DynamicType.instance;
    }

    getLeadingTrivia(): Token[] {
        return this.left.getLeadingTrivia();
    }
}


export class CallExpression extends Expression {
    static MaximumArguments = 32;

    constructor(options: {
        callee: Expression;
        openingParen: Token;
        args?: Expression[];
        closingParen: Token;
    }) {
        super();
        this.tokens = {
            openingParen: options.openingParen,
            closingParen: options.closingParen
        };
        this.callee = options.callee;
        this.args = options.args ?? [];
        this.range = util.createBoundingRange(this.callee, this.tokens.openingParen, ...this.args, this.tokens.closingParen);
    }

    readonly callee: Expression;
    readonly args: Expression[];
    readonly tokens: {
        /**
         * Can either be `(`, or `?(` for optional chaining - defaults to '('
         */
        readonly openingParen?: Token;
        readonly closingParen?: Token;
    };

    public readonly kind = AstNodeKind.CallExpression;

    public readonly range: Range | undefined;

    transpile(state: BrsTranspileState, nameOverride?: string) {
        let result: TranspileResult = [];

        //transpile the name
        if (nameOverride) {
            result.push(state.sourceNode(this.callee, nameOverride));
        } else {
            result.push(...this.callee.transpile(state));
        }

        result.push(
            state.transpileToken(this.tokens.openingParen, '(')
        );
        for (let i = 0; i < this.args.length; i++) {
            //add comma between args
            if (i > 0) {
                result.push(', ');
            }
            let arg = this.args[i];
            result.push(...arg.transpile(state));
        }
        if (this.tokens.closingParen) {
            result.push(
                state.transpileToken(this.tokens.closingParen)
            );
        }
        return result;
    }

    walk(visitor: WalkVisitor, options: WalkOptions) {
        if (options.walkMode & InternalWalkMode.walkExpressions) {
            walk(this, 'callee', visitor, options);
            walkArray(this.args, visitor, options, this);
        }
    }

    getType(options: GetTypeOptions) {
        const calleeType = this.callee.getType(options);
        if (options.ignoreCall) {
            return calleeType;
        }
        if (isNewExpression(this.parent)) {
            return calleeType;
        }
        if (isCallableType(calleeType) && (!isReferenceType(calleeType.returnType) || calleeType.returnType?.isResolvable())) {
            return calleeType.returnType;
        }
        if (!isReferenceType(calleeType) && (calleeType as any)?.returnType?.isResolvable()) {
            return (calleeType as any).returnType;
        }
        return new TypePropertyReferenceType(calleeType, 'returnType');
    }

    getLeadingTrivia(): Token[] {
        return this.callee.getLeadingTrivia();
    }
}

export class FunctionExpression extends Expression implements TypedefProvider {
    constructor(options: {
        functionType?: Token;
        leftParen?: Token;
        parameters?: FunctionParameterExpression[];
        rightParen?: Token;
        as?: Token;
        returnTypeExpression?: TypeExpression;
        body: Block;
        endFunctionType?: Token;
    }) {
        super();
        this.tokens = {
            functionType: options.functionType,
            leftParen: options.leftParen,
            rightParen: options.rightParen,
            as: options.as,
            endFunctionType: options.endFunctionType
        };
        this.parameters = options.parameters ?? [];
        this.body = options.body;
        this.returnTypeExpression = options.returnTypeExpression;

        //if there's a body, and it doesn't have a SymbolTable, assign one
        if (this.body && !this.body.symbolTable) {
            this.body.symbolTable = new SymbolTable(`Block`, () => this.getSymbolTable());
        }
        this.symbolTable = new SymbolTable('FunctionExpression', () => this.parent?.getSymbolTable());
    }

    public readonly kind = AstNodeKind.FunctionExpression;

    readonly parameters: FunctionParameterExpression[];
    public readonly body: Block;
    public readonly returnTypeExpression?: TypeExpression;

    readonly tokens: {
        readonly functionType?: Token;
        readonly endFunctionType?: Token;
        readonly leftParen?: Token;
        readonly rightParen?: Token;
        readonly as?: Token;
    };

    /**
     * If this function is part of a FunctionStatement, this will be set. Otherwise this will be undefined
     */
    public functionStatement?: FunctionStatement;

    public getLeadingTrivia(): Token[] {
        return this.tokens.functionType?.leadingTrivia ?? [];
    }

    /**
     * The range of the function, starting at the 'f' in function or 's' in sub (or the open paren if the keyword is missing),
     * and ending with the last n' in 'end function' or 'b' in 'end sub'
     */
    public get range() {
        return util.createBoundingRange(
            this.tokens.functionType,
            this.tokens.leftParen,
            ...this.parameters,
            this.tokens.rightParen,
            this.tokens.as,
            this.returnTypeExpression,
            this.tokens.endFunctionType
        );
    }

    transpile(state: BrsTranspileState, name?: Identifier, includeBody = true) {
        let results = [] as TranspileResult;
        //'function'|'sub'
        results.push(
            state.transpileToken(this.tokens.functionType, 'function')
        );
        //functionName?
        if (name) {
            results.push(
                ' ',
                state.transpileToken(name)
            );
        }
        //leftParen
        results.push(
            state.transpileToken(this.tokens.leftParen)
        );
        //parameters
        for (let i = 0; i < this.parameters.length; i++) {
            let param = this.parameters[i];
            //add commas
            if (i > 0) {
                results.push(', ');
            }
            //add parameter
            results.push(param.transpile(state));
        }
        //right paren
        results.push(
            state.transpileToken(this.tokens.rightParen)
        );
        //as [Type]
        if (!state.options.removeParameterTypes && this.returnTypeExpression) {
            results.push(
                ' ',
                //as
                state.transpileToken(this.tokens.as, 'as'),
                ' ',
                //return type
                ...this.returnTypeExpression.transpile(state)
            );
        }
        let hasBody = false;
        if (includeBody) {
            state.lineage.unshift(this);
            let body = this.body.transpile(state);
            hasBody = body.length > 0;
            state.lineage.shift();
            results.push(...body);
        }

        const lastLocatable = hasBody ? this.body : this.returnTypeExpression ?? this.tokens.leftParen ?? this.tokens.functionType;
        results.push(
            ...state.transpileEndBlockToken(lastLocatable, this.tokens.endFunctionType, `end ${this.tokens.functionType ?? 'function'}`)
        );
        return results;
    }

    getTypedef(state: BrsTranspileState) {
        let results = [
            new SourceNode(1, 0, null, [
                //'function'|'sub'
                this.tokens.functionType?.text ?? 'function',
                //functionName?
                ...(isFunctionStatement(this.parent) || isMethodStatement(this.parent) ? [' ', this.parent.tokens.name?.text ?? ''] : []),
                //leftParen
                '(',
                //parameters
                ...(
                    this.parameters?.map((param, i) => ([
                        //separating comma
                        i > 0 ? ', ' : '',
                        ...param.getTypedef(state)
                    ])) ?? []
                ) as any,
                //right paren
                ')',
                //as <ReturnType>
                ...(this.returnTypeExpression ? [
                    ' ',
                    this.tokens.as?.text ?? 'as',
                    ' ',
                    ...this.returnTypeExpression.getTypedef(state)
                ] : []),
                '\n',
                state.indent(),
                //'end sub'|'end function'
                this.tokens.endFunctionType?.text ?? `end ${this.tokens.functionType ?? 'function'}`
            ])
        ];
        return results;
    }

    walk(visitor: WalkVisitor, options: WalkOptions) {
        if (options.walkMode & InternalWalkMode.walkExpressions) {
            walkArray(this.parameters, visitor, options, this);
            walk(this, 'returnTypeExpression', visitor, options);
            //This is the core of full-program walking...it allows us to step into sub functions
            if (options.walkMode & InternalWalkMode.recurseChildFunctions) {
                walk(this, 'body', visitor, options);
            }
        }
    }

    public getType(options: GetTypeOptions): TypedFunctionType {
        //if there's a defined return type, use that
        let returnType = this.returnTypeExpression?.getType({ ...options, typeChain: undefined });
        const isSub = this.tokens.functionType?.kind === TokenKind.Sub;
        //if we don't have a return type and this is a sub, set the return type to `void`. else use `dynamic`
        if (!returnType) {
            returnType = isSub ? VoidType.instance : DynamicType.instance;
        }

        const resultType = new TypedFunctionType(returnType);
        resultType.isSub = isSub;
        for (let param of this.parameters) {
            resultType.addParameter(param.tokens.name.text, param.getType({ ...options, typeChain: undefined }), !!param.defaultValue);
        }
        // Figure out this function's name if we can
        let funcName = '';
        if (isMethodStatement(this.parent) || isInterfaceMethodStatement(this.parent)) {
            funcName = this.parent.getName(ParseMode.BrighterScript);
            if (options.typeChain) {
                // Get the typechain info from the parent class
                this.parent.parent?.getType(options);
            }
        } else if (isFunctionStatement(this.parent)) {
            funcName = this.parent.getName(ParseMode.BrighterScript);
        }
        if (funcName) {
            resultType.setName(funcName);
        }
        options.typeChain?.push(new TypeChainEntry({ name: funcName, type: resultType, data: options.data, range: this.range, kind: this.kind }));
        return resultType;
    }
}

export class FunctionParameterExpression extends Expression {
    constructor(options: {
        name: Identifier;
        equals?: Token;
        defaultValue?: Expression;
        as?: Token;
        typeExpression?: TypeExpression;
    }) {
        super();
        this.tokens = {
            name: options.name,
            equals: options.equals,
            as: options.as
        };
        this.defaultValue = options.defaultValue;
        this.typeExpression = options.typeExpression;
    }

    public readonly kind = AstNodeKind.FunctionParameterExpression;

    readonly tokens: {
        readonly name: Identifier;
        readonly equals?: Token;
        readonly as?: Token;
    };

    public readonly defaultValue?: Expression;
    public readonly typeExpression?: TypeExpression;

    public getType(options: GetTypeOptions) {
        const paramType = this.typeExpression?.getType({ ...options, flags: SymbolTypeFlag.typetime, typeChain: undefined }) ??
            this.defaultValue?.getType({ ...options, flags: SymbolTypeFlag.runtime, typeChain: undefined }) ??
            DynamicType.instance;
        options.typeChain?.push(new TypeChainEntry({ name: this.tokens.name.text, type: paramType, data: options.data, range: this.range, kind: this.kind }));
        return paramType;
    }

    public get range(): Range | undefined {
        return util.createBoundingRange(
            this.tokens.name,
            this.tokens.as,
            this.typeExpression,
            this.tokens.equals,
            this.defaultValue
        );
    }

    public transpile(state: BrsTranspileState) {
        let result: TranspileResult = [
            //name
            state.transpileToken(this.tokens.name)
        ];
        //default value
        if (this.defaultValue) {
            result.push(' = ');
            result.push(this.defaultValue.transpile(state));
        }
        //type declaration
        if (this.typeExpression && !state.options.removeParameterTypes) {
            result.push(' ');
            result.push(state.transpileToken(this.tokens.as, 'as'));
            result.push(' ');
            result.push(
                ...(this.typeExpression?.transpile(state) ?? [])
            );
        }

        return result;
    }

    public getTypedef(state: BrsTranspileState): TranspileResult {
        const results = [this.tokens.name.text] as TranspileResult;

        if (this.defaultValue) {
            results.push(' = ', ...this.defaultValue.transpile(state));
        }

        if (this.tokens.as) {
            results.push(' as ');

            // TODO: Is this conditional needed? Will typeToken always exist
            // so long as `asToken` exists?
            if (this.typeExpression) {
                results.push(...(this.typeExpression?.getTypedef(state) ?? ['']));
            }
        }

        return results;
    }

    walk(visitor: WalkVisitor, options: WalkOptions) {
        // eslint-disable-next-line no-bitwise
        if (options.walkMode & InternalWalkMode.walkExpressions) {
            walk(this, 'defaultValue', visitor, options);
            walk(this, 'typeExpression', visitor, options);
        }
    }

    getLeadingTrivia(): Token[] {
        return this.tokens.name.leadingTrivia ?? [];
    }
}

export class DottedGetExpression extends Expression {
    constructor(options: {
        obj: Expression;
        name: Identifier;
        /**
         * Can either be `.`, or `?.` for optional chaining - defaults in transpile to '.'
         */
        dot?: Token;
    }) {
        super();
        this.tokens = {
            name: options.name,
            dot: options.dot
        };
        this.obj = options.obj;

        this.range = util.createBoundingRange(this.obj, this.tokens.dot, this.tokens.name);
    }

    readonly tokens: {
        readonly name: Identifier;
        readonly dot?: Token;
    };
    readonly obj: Expression;

    public readonly kind = AstNodeKind.DottedGetExpression;

    public readonly range: Range | undefined;

    transpile(state: BrsTranspileState) {
        //if the callee starts with a namespace name, transpile the name
        if (state.file.calleeStartsWithNamespace(this)) {
            return [
                state.sourceNode(this, this.getName(ParseMode.BrightScript))
            ];
        } else {
            return [
                ...this.obj.transpile(state),
                state.transpileToken(this.tokens.dot, '.'),
                state.transpileToken(this.tokens.name)
            ];
        }
    }

    walk(visitor: WalkVisitor, options: WalkOptions) {
        if (options.walkMode & InternalWalkMode.walkExpressions) {
            walk(this, 'obj', visitor, options);
        }
    }

    getType(options: GetTypeOptions) {
        const objType = this.obj?.getType(options);
        let result = objType?.getMemberType(this.tokens.name?.text, options);

        if (util.isClassUsedAsFunction(result, this, options)) {
            // treat this class constructor as a function
            result = FunctionType.instance;
        }
        options.typeChain?.push(new TypeChainEntry({
            name: this.tokens.name?.text,
            type: result,
            data: options.data,
            range: this.tokens.name?.range ?? this.range,
            kind: this.kind
        }));
        if (result ||
            options.flags & SymbolTypeFlag.typetime ||
            (isPrimitiveType(objType) || isCallableType(objType))) {
            // All types should be known at typeTime, or the obj is well known
            return result;
        }
        // It is possible at runtime that a value has been added dynamically to an object, or something
        // TODO: maybe have a strict flag on this?
        return DynamicType.instance;
    }

    getName(parseMode: ParseMode) {
        return util.getAllDottedGetPartsAsString(this, parseMode);
    }

    getLeadingTrivia(): Token[] {
        return this.obj.getLeadingTrivia();
    }

}

export class XmlAttributeGetExpression extends Expression {
    constructor(options: {
        obj: Expression;
        /**
         * Can either be `@`, or `?@` for optional chaining - defaults to '@'
         */
        at?: Token;
        name: Identifier;
    }) {
        super();
        this.obj = options.obj;
        this.tokens = { at: options.at, name: options.name };
        this.range = util.createBoundingRange(this.obj, this.tokens.at, this.tokens.name);
    }

    public readonly kind = AstNodeKind.XmlAttributeGetExpression;

    public readonly tokens: {
        name: Identifier;
        at?: Token;
    };

    public readonly obj: Expression;

    public readonly range: Range | undefined;

    transpile(state: BrsTranspileState) {
        return [
            ...this.obj.transpile(state),
            state.transpileToken(this.tokens.at, '@'),
            state.transpileToken(this.tokens.name)
        ];
    }

    walk(visitor: WalkVisitor, options: WalkOptions) {
        if (options.walkMode & InternalWalkMode.walkExpressions) {
            walk(this, 'obj', visitor, options);
        }
    }

    getLeadingTrivia(): Token[] {
        return this.obj.getLeadingTrivia();
    }
}

export class IndexedGetExpression extends Expression {
    constructor(options: {
        obj: Expression;
        indexes: Expression[];
        /**
         * Can either be `[` or `?[`. If `?.[` is used, this will be `[` and `optionalChainingToken` will be `?.` - defaults to '[' in transpile
         */
        openingSquare?: Token;
        closingSquare?: Token;
        questionDot?: Token;//  ? or ?.
    }) {
        super();
        this.tokens = {
            openingSquare: options.openingSquare,
            closingSquare: options.closingSquare,
            questionDot: options.questionDot
        };
        this.obj = options.obj;
        this.indexes = options.indexes;
        this.range = util.createBoundingRange(this.obj, this.tokens.openingSquare, this.tokens.questionDot, this.tokens.openingSquare, ...this.indexes, this.tokens.closingSquare);
    }

    public readonly kind = AstNodeKind.IndexedGetExpression;

    public readonly obj: Expression;
    public readonly indexes: Expression[];

    readonly tokens: {
        /**
         * Can either be `[` or `?[`. If `?.[` is used, this will be `[` and `optionalChainingToken` will be `?.` - defaults to '[' in transpile
         */
        readonly openingSquare?: Token;
        readonly closingSquare?: Token;
        readonly questionDot?: Token; //  ? or ?.
    };

    public readonly range: Range | undefined;

    transpile(state: BrsTranspileState) {
        const result = [];
        result.push(
            ...this.obj.transpile(state),
            this.tokens.questionDot ? state.transpileToken(this.tokens.questionDot) : '',
            state.transpileToken(this.tokens.openingSquare, '[')
        );
        for (let i = 0; i < this.indexes.length; i++) {
            //add comma between indexes
            if (i > 0) {
                result.push(', ');
            }
            let index = this.indexes[i];
            result.push(
                ...(index?.transpile(state) ?? [])
            );
        }
        result.push(
            state.transpileToken(this.tokens.closingSquare, ']')
        );
        return result;
    }

    walk(visitor: WalkVisitor, options: WalkOptions) {
        if (options.walkMode & InternalWalkMode.walkExpressions) {
            walk(this, 'obj', visitor, options);
            walkArray(this.indexes, visitor, options, this);
        }
    }

    getType(options: GetTypeOptions): BscType {
        const objType = this.obj.getType(options);
        if (isArrayType(objType)) {
            // This is used on an array. What is the default type of that array?
            return objType.defaultType;
        }
        return super.getType(options);
    }

    getLeadingTrivia(): Token[] {
        return this.obj.getLeadingTrivia();
    }
}

export class GroupingExpression extends Expression {
    constructor(options: {
        leftParen?: Token;
        rightParen?: Token;
        expression: Expression;
    }) {
        super();
        this.tokens = {
            rightParen: options.rightParen,
            leftParen: options.leftParen
        };
        this.expression = options.expression;
        this.range = util.createBoundingRange(this.tokens.leftParen, this.expression, this.tokens.rightParen);
    }

    public readonly tokens: {
        readonly leftParen?: Token;
        readonly rightParen?: Token;
    };
    public readonly expression: Expression;

    public readonly kind = AstNodeKind.GroupingExpression;

    public readonly range: Range | undefined;

    transpile(state: BrsTranspileState) {
        if (isTypeCastExpression(this.expression)) {
            return this.expression.transpile(state);
        }
        return [
            state.transpileToken(this.tokens.leftParen),
            ...this.expression.transpile(state),
            state.transpileToken(this.tokens.rightParen)
        ];
    }

    walk(visitor: WalkVisitor, options: WalkOptions) {
        if (options.walkMode & InternalWalkMode.walkExpressions) {
            walk(this, 'expression', visitor, options);
        }
    }

    getType(options: GetTypeOptions) {
        return this.expression.getType(options);
    }

    getLeadingTrivia(): Token[] {
        return this.tokens.leftParen?.leadingTrivia ?? [];
    }
}

export class LiteralExpression extends Expression {
    constructor(options: {
        value: Token;
    }) {
        super();
        this.tokens = {
            value: options.value
        };
    }

    public readonly tokens: {
        readonly value: Token;
    };

    public readonly kind = AstNodeKind.LiteralExpression;

    public get range() {
        return this.tokens.value.range;
    }

    public getType(options?: GetTypeOptions) {
        return util.tokenToBscType(this.tokens.value);
    }

    transpile(state: BrsTranspileState) {
        let text: string;
        if (this.tokens.value.kind === TokenKind.TemplateStringQuasi) {
            //wrap quasis with quotes (and escape inner quotemarks)
            text = `"${this.tokens.value.text.replace(/"/g, '""')}"`;

        } else if (this.tokens.value.kind === TokenKind.StringLiteral) {
            text = this.tokens.value.text;
            //add trailing quotemark if it's missing. We will have already generated a diagnostic for this.
            if (text.endsWith('"') === false) {
                text += '"';
            }
        } else {
            text = this.tokens.value.text;
        }

        return [
            state.transpileToken({ ...this.tokens.value, text: text })
        ];
    }

    walk(visitor: WalkVisitor, options: WalkOptions) {
        //nothing to walk
    }

    getLeadingTrivia(): Token[] {
        return this.tokens.value.leadingTrivia ?? [];
    }
}

/**
 * This is a special expression only used within template strings. It exists so we can prevent producing lots of empty strings
 * during template string transpile by identifying these expressions explicitly and skipping the bslib_toString around them
 */
export class EscapedCharCodeLiteralExpression extends Expression {
    constructor(options: {
        value: Token & { charCode: number };
    }) {
        super();
        this.tokens = { value: options.value };
        this.range = this.tokens.value.range;
    }

    public readonly kind = AstNodeKind.EscapedCharCodeLiteralExpression;

    public readonly tokens: {
        readonly value: Token & { charCode: number };
    };

    public readonly range: Range;

    transpile(state: BrsTranspileState) {
        return [
            state.sourceNode(this, `chr(${this.tokens.value.charCode})`)
        ];
    }

    walk(visitor: WalkVisitor, options: WalkOptions) {
        //nothing to walk
    }
}

export class ArrayLiteralExpression extends Expression {
    constructor(options: {
        elements: Array<Expression>;
        open?: Token;
        close?: Token;
    }) {
        super();
        this.tokens = {
            open: options.open,
            close: options.close
        };
        this.elements = options.elements;
        this.range = util.createBoundingRange(this.tokens.open, ...this.elements, this.tokens.close);
    }

    public readonly elements: Array<Expression>;

    public readonly tokens: {
        readonly open?: Token;
        readonly close?: Token;
    };

    public readonly kind = AstNodeKind.ArrayLiteralExpression;

    public readonly range: Range | undefined;

    transpile(state: BrsTranspileState) {
        let result: TranspileResult = [];
        result.push(
            state.transpileToken(this.tokens.open, '[')
        );
        let hasChildren = this.elements.length > 0;
        state.blockDepth++;

        for (let i = 0; i < this.elements.length; i++) {
            let previousElement = this.elements[i - 1];
            let element = this.elements[i];

            if (util.isLeadingCommentOnSameLine(previousElement ?? this.tokens.open, element)) {
                result.push(' ');
            } else {
                result.push(
                    '\n',
                    state.indent()
                );
            }
            result.push(
                ...element.transpile(state)
            );
        }
        state.blockDepth--;
        //add a newline between open and close if there are elements
        const lastLocatable = this.elements[this.elements.length - 1] ?? this.tokens.open;
        result.push(...state.transpileEndBlockToken(lastLocatable, this.tokens.close, ']', hasChildren));

        return result;
    }

    walk(visitor: WalkVisitor, options: WalkOptions) {
        if (options.walkMode & InternalWalkMode.walkExpressions) {
            walkArray(this.elements, visitor, options, this);
        }
    }

    getType(options: GetTypeOptions): BscType {
        const innerTypes = this.elements.map(expr => expr.getType(options));
        return new ArrayType(...innerTypes);
    }
    getLeadingTrivia(): Token[] {
        return this.tokens.open.leadingTrivia ?? [];
    }
}

export class AAMemberExpression extends Expression {
    constructor(options: {
        key: Token;
        colon?: Token;
        /** The expression evaluated to determine the member's initial value. */
        value: Expression;
        comma?: Token;
    }) {
        super();
        this.tokens = {
            key: options.key,
            colon: options.colon,
            comma: options.comma
        };
        this.value = options.value;
        this.range = util.createBoundingRange(this.tokens.key, this.tokens.colon, this.value);
    }

    public readonly kind = AstNodeKind.AAMemberExpression;

    public readonly range: Range | undefined;

    public readonly tokens: {
        readonly key: Token;
        readonly colon?: Token;
        readonly comma?: Token;
    };

    /** The expression evaluated to determine the member's initial value. */
    public readonly value: Expression;

    transpile(state: BrsTranspileState) {
        //TODO move the logic from AALiteralExpression loop into this function
        return [];
    }

    walk(visitor: WalkVisitor, options: WalkOptions) {
        walk(this, 'value', visitor, options);
    }

    getType(options: GetTypeOptions): BscType {
        return this.value.getType(options);
    }

    getLeadingTrivia(): Token[] {
        return this.tokens.key.leadingTrivia ?? [];
    }

}

export class AALiteralExpression extends Expression {
    constructor(options: {
        elements: Array<AAMemberExpression>;
        open?: Token;
        close?: Token;
    }) {
        super();
        this.tokens = {
            open: options.open,
            close: options.close
        };
        this.elements = options.elements;
        this.range = util.createBoundingRange(this.tokens.open, ...this.elements, this.tokens.close);
    }

    public readonly elements: Array<AAMemberExpression>;
    public readonly tokens: {
        readonly open?: Token;
        readonly close?: Token;
    };

    public readonly kind = AstNodeKind.AALiteralExpression;

    public readonly range: Range | undefined;

    transpile(state: BrsTranspileState) {
        let result: TranspileResult = [];
        //open curly
        result.push(
            state.transpileToken(this.tokens.open, '{')
        );
        let hasChildren = this.elements.length > 0;
        //add newline if the object has children and the first child isn't a comment starting on the same line as opening curly
        if (hasChildren && !util.isLeadingCommentOnSameLine(this.tokens.open, this.elements[0])) {
            result.push('\n');
        }
        state.blockDepth++;
        for (let i = 0; i < this.elements.length; i++) {
            let element = this.elements[i];
            let previousElement = this.elements[i - 1];
            let nextElement = this.elements[i + 1];

            //don't indent if comment is same-line
            if (util.isLeadingCommentOnSameLine(this.tokens.open, element) ||
                util.isLeadingCommentOnSameLine(previousElement, element)) {
                result.push(' ');
            } else {
                //indent line
                result.push(state.indent());
            }

            //key
            result.push(
                state.transpileToken(element.tokens.key)
            );
            //colon
            result.push(
                state.transpileToken(element.tokens.colon, ':'),
                ' '
            );
            //value
            result.push(...element.value.transpile(state));

            //if next element is a same-line comment, skip the newline
            if (nextElement && !util.isLeadingCommentOnSameLine(element, nextElement)) {
                //add a newline between statements
                result.push('\n');
            }
        }
        state.blockDepth--;

        const lastElement = this.elements[this.elements.length - 1] ?? this.tokens.open;
        result.push(...state.transpileEndBlockToken(lastElement, this.tokens.close, '}', hasChildren));

        return result;
    }

    walk(visitor: WalkVisitor, options: WalkOptions) {
        if (options.walkMode & InternalWalkMode.walkExpressions) {
            walkArray(this.elements, visitor, options, this);
        }
    }

    getType(options: GetTypeOptions): BscType {
        const resultType = new AssociativeArrayType();
        resultType.addBuiltInInterfaces();
        for (const element of this.elements) {
            if (isAAMemberExpression(element)) {
                resultType.addMember(element.tokens.key.text, { definingNode: element }, element.getType(options), SymbolTypeFlag.runtime);
            }
        }
        return resultType;
    }

    public getLeadingTrivia(): Token[] {
        return this.tokens.open.leadingTrivia ?? [];
    }

}

export class UnaryExpression extends Expression {
    constructor(options: {
        operator: Token;
        right: Expression;
    }) {
        super();
        this.tokens = {
            operator: options.operator
        };
        this.right = options.right;
        this.range = util.createBoundingRange(this.tokens.operator, this.right);
    }

    public readonly kind = AstNodeKind.UnaryExpression;

    public readonly range: Range | undefined;

    public readonly tokens: {
        readonly operator: Token;
    };
    public readonly right: Expression;

    transpile(state: BrsTranspileState) {
        let separatingWhitespace: string | undefined;
        if (isVariableExpression(this.right)) {
            separatingWhitespace = this.right.tokens.name.leadingWhitespace;
        } else if (isLiteralExpression(this.right)) {
            separatingWhitespace = this.right.tokens.value.leadingWhitespace;
        } else {
            separatingWhitespace = ' ';
        }

        return [
            state.transpileToken(this.tokens.operator),
            separatingWhitespace,
            ...this.right.transpile(state)
        ];
    }

    walk(visitor: WalkVisitor, options: WalkOptions) {
        if (options.walkMode & InternalWalkMode.walkExpressions) {
            walk(this, 'right', visitor, options);
        }
    }

    getType(options: GetTypeOptions): BscType {
        return util.unaryOperatorResultType(this.tokens.operator, this.right.getType(options));
    }

    public getLeadingTrivia(): Token[] {
        return this.tokens.operator.leadingTrivia ?? [];
    }
}

export class VariableExpression extends Expression {
    constructor(options: {
        name: Identifier;
    }) {
        super();
        this.tokens = {
            name: options.name
        };
        this.range = this.tokens.name?.range;
    }

    public readonly tokens: {
        readonly name: Identifier;
    };

    public readonly kind = AstNodeKind.VariableExpression;

    public readonly range: Range;

    public getName(parseMode?: ParseMode) {
        return this.tokens.name.text;
    }

    transpile(state: BrsTranspileState) {
        let result: TranspileResult = [];
        const namespace = this.findAncestor<NamespaceStatement>(isNamespaceStatement);
        //if the callee is the name of a known namespace function
        if (namespace && state.file.calleeIsKnownNamespaceFunction(this, namespace.getName(ParseMode.BrighterScript))) {
            result.push(
                state.sourceNode(this, [
                    namespace.getName(ParseMode.BrightScript),
                    '_',
                    this.getName(ParseMode.BrightScript)
                ])
            );

            //transpile  normally
        } else {
            result.push(
                state.transpileToken(this.tokens.name)
            );
        }
        return result;
    }

    walk(visitor: WalkVisitor, options: WalkOptions) {
        //nothing to walk
    }


    getType(options: GetTypeOptions) {
        let resultType: BscType = util.tokenToBscType(this.tokens.name);
        const nameKey = this.getName();
        if (!resultType) {
            const symbolTable = this.getSymbolTable();
            resultType = symbolTable?.getSymbolType(nameKey, { ...options, fullName: nameKey, tableProvider: () => this.getSymbolTable() });

            if (util.isClassUsedAsFunction(resultType, this, options)) {
                resultType = FunctionType.instance;
            }

        }
        options.typeChain?.push(new TypeChainEntry({ name: nameKey, type: resultType, data: options.data, range: this.range, kind: this.kind }));
        return resultType;
    }

    getLeadingTrivia(): Token[] {
        return this.tokens.name.leadingTrivia ?? [];
    }
}

export class SourceLiteralExpression extends Expression {
    constructor(options: {
        value: Token;
    }) {
        super();
        this.tokens = {
            value: options.value
        };
        this.range = this.tokens.value?.range;
    }

    public readonly range: Range;

    public readonly kind = AstNodeKind.SourceLiteralExpression;

    public readonly tokens: {
        readonly value: Token;
    };

    /**
     * Find the index of the function in its parent
     */
    private findFunctionIndex(parentFunction: FunctionExpression, func: FunctionExpression) {
        let index = -1;
        parentFunction.findChild((node) => {
            if (isFunctionExpression(node)) {
                index++;
                if (node === func) {
                    return true;
                }
            }
        }, {
            walkMode: WalkMode.visitAllRecursive
        });
        return index;
    }

    private getFunctionName(state: BrsTranspileState, parseMode: ParseMode) {
        let func = this.findAncestor<FunctionExpression>(isFunctionExpression);
        let nameParts = [] as TranspileResult;
        let parentFunction: FunctionExpression;
        while ((parentFunction = func.findAncestor<FunctionExpression>(isFunctionExpression))) {
            let index = this.findFunctionIndex(parentFunction, func);
            nameParts.unshift(`anon${index}`);
            func = parentFunction;
        }
        //get the index of this function in its parent
        nameParts.unshift(
            func.functionStatement!.getName(parseMode)
        );
        return nameParts.join('$');
    }

    /**
     * Get the line number from our token or from the closest ancestor that has a range
     */
    private getClosestLineNumber() {
        let node: AstNode = this;
        while (node) {
            if (node.range) {
                return node.range.start.line + 1;
            }
            node = node.parent;
        }
        return -1;
    }

    transpile(state: BrsTranspileState) {
        let text: string;
        switch (this.tokens.value.kind) {
            case TokenKind.SourceFilePathLiteral:
                const pathUrl = fileUrl(state.srcPath);
                text = `"${pathUrl.substring(0, 4)}" + "${pathUrl.substring(4)}"`;
                break;
            case TokenKind.SourceLineNumLiteral:
                //TODO find first parent that has range, or default to -1
                text = `${this.getClosestLineNumber()}`;
                break;
            case TokenKind.FunctionNameLiteral:
                text = `"${this.getFunctionName(state, ParseMode.BrightScript)}"`;
                break;
            case TokenKind.SourceFunctionNameLiteral:
                text = `"${this.getFunctionName(state, ParseMode.BrighterScript)}"`;
                break;
            case TokenKind.SourceLocationLiteral:
                const locationUrl = fileUrl(state.srcPath);
                //TODO find first parent that has range, or default to -1
                text = `"${locationUrl.substring(0, 4)}" + "${locationUrl.substring(4)}:${this.getClosestLineNumber()}"`;
                break;
            case TokenKind.PkgPathLiteral:
                text = `"${util.sanitizePkgPath(state.file.pkgPath)}"`;
                break;
            case TokenKind.PkgLocationLiteral:
                text = `"${util.sanitizePkgPath(state.file.pkgPath)}:" + str(LINE_NUM)`;
                break;
            case TokenKind.LineNumLiteral:
            default:
                //use the original text (because it looks like a variable)
                text = this.tokens.value.text;
                break;

        }
        return [
            state.sourceNode(this, text)
        ];
    }

    walk(visitor: WalkVisitor, options: WalkOptions) {
        //nothing to walk
    }

    getLeadingTrivia(): Token[] {
        return this.tokens.value.leadingTrivia ?? [];
    }
}

/**
 * This expression transpiles and acts exactly like a CallExpression,
 * except we need to uniquely identify these statements so we can
 * do more type checking.
 */
export class NewExpression extends Expression {
    constructor(options: {
        new?: Token;
        call: CallExpression;
    }) {
        super();
        this.tokens = {
            new: options.new
        };
        this.call = options.call;
        this.range = util.createBoundingRange(this.tokens.new, this.call);
    }

    public readonly kind = AstNodeKind.NewExpression;

    public readonly range: Range | undefined;

    public readonly tokens: {
        readonly new?: Token;
    };
    public readonly call: CallExpression;

    /**
     * The name of the class to initialize (with optional namespace prefixed)
     */
    public get className() {
        //the parser guarantees the callee of a new statement's call object will be
        //either a VariableExpression or a DottedGet
        return this.call.callee as (VariableExpression | DottedGetExpression);
    }

    public transpile(state: BrsTranspileState) {
        const namespace = this.findAncestor<NamespaceStatement>(isNamespaceStatement);
        const cls = state.file.getClassFileLink(
            this.className.getName(ParseMode.BrighterScript),
            namespace?.getName(ParseMode.BrighterScript)
        )?.item;
        //new statements within a namespace block can omit the leading namespace if the class resides in that same namespace.
        //So we need to figure out if this is a namespace-omitted class, or if this class exists without a namespace.
        return this.call.transpile(state, cls?.getName(ParseMode.BrightScript));
    }

    walk(visitor: WalkVisitor, options: WalkOptions) {
        if (options.walkMode & InternalWalkMode.walkExpressions) {
            walk(this, 'call', visitor, options);
        }
    }

    getType(options: GetTypeOptions) {
        const result = this.call.getType(options);
        if (options.typeChain) {
            // modify last typechain entry to show it is a new ...()
            const lastEntry = options.typeChain[options.typeChain.length - 1];
            if (lastEntry) {
                lastEntry.kind = this.kind;
            }
        }
        return result;
    }

    getLeadingTrivia(): Token[] {
        return this.tokens.new.leadingTrivia ?? [];
    }
}

export class CallfuncExpression extends Expression {
    constructor(options: {
        callee: Expression;
        operator?: Token;
        methodName: Identifier;
        openingParen?: Token;
        args?: Expression[];
        closingParen?: Token;
    }) {
        super();
        this.tokens = {
            operator: options.operator,
            methodName: options.methodName,
            openingParen: options.openingParen,
            closingParen: options.closingParen
        };
        this.callee = options.callee;
        this.args = options.args ?? [];

        this.range = util.createBoundingRange(
            this.callee,
            this.tokens.operator,
            this.tokens.methodName,
            this.tokens.openingParen,
            ...this.args,
            this.tokens.closingParen
        );
    }

    public readonly callee: Expression;
    public readonly args: Expression[];

    public readonly tokens: {
        readonly operator: Token;
        readonly methodName: Identifier;
        readonly openingParen?: Token;
        readonly closingParen?: Token;
    };

    public readonly kind = AstNodeKind.CallfuncExpression;

    public readonly range: Range | undefined;

    public transpile(state: BrsTranspileState) {
        let result = [] as TranspileResult;
        result.push(
            ...this.callee.transpile(state),
            state.sourceNode(this.tokens.operator, '.callfunc'),
            state.transpileToken(this.tokens.openingParen, '('),
            //the name of the function
            state.sourceNode(this.tokens.methodName, ['"', this.tokens.methodName.text, '"'])
        );
        if (this.args?.length > 0) {
            result.push(', ');
            //transpile args
            for (let i = 0; i < this.args.length; i++) {
                //add comma between args
                if (i > 0) {
                    result.push(', ');
                }
                let arg = this.args[i];
                result.push(...arg.transpile(state));
            }
        } else if (state.options.legacyCallfuncHandling) {
            result.push(', ', 'invalid');
        }

        result.push(
            state.transpileToken(this.tokens.closingParen, ')')
        );
        return result;
    }

    walk(visitor: WalkVisitor, options: WalkOptions) {
        if (options.walkMode & InternalWalkMode.walkExpressions) {
            walk(this, 'callee', visitor, options);
            walkArray(this.args, visitor, options, this);
        }
    }

    getType(options: GetTypeOptions) {
        let result: BscType = DynamicType.instance;
        // a little hacky here with checking options.ignoreCall because callFuncExpression has the method name
        // It's nicer for CallExpression, because it's a call on any expression.
        const calleeType = this.callee.getType({ ...options, flags: SymbolTypeFlag.runtime });
        if (isComponentType(calleeType) || isReferenceType(calleeType)) {
            const funcType = (calleeType as ComponentType).getCallFuncType?.(this.tokens.methodName.text, options);
            if (funcType) {
                options.typeChain?.push(new TypeChainEntry({
                    name: this.tokens.methodName.text,
                    type: funcType,
                    data: options.data, range: this.tokens.methodName.range,
                    separatorToken: createToken(TokenKind.Callfunc),
                    kind: this.kind
                }));
                if (options.ignoreCall) {
                    result = funcType;
                }
            }
            /* TODO:
                make callfunc return types work
            else if (isCallableType(funcType) && (!isReferenceType(funcType.returnType) || funcType.returnType.isResolvable())) {
                result = funcType.returnType;
            } else if (!isReferenceType(funcType) && (funcType as any)?.returnType?.isResolvable()) {
                result = (funcType as any).returnType;
            } else {
                return new TypePropertyReferenceType(funcType, 'returnType');
            }
            */
        }

        return result;
    }

    getLeadingTrivia(): Token[] {
        return this.callee.getLeadingTrivia();
    }
}

/**
 * Since template strings can contain newlines, we need to concatenate multiple strings together with chr() calls.
 * This is a single expression that represents the string contatenation of all parts of a single quasi.
 */
export class TemplateStringQuasiExpression extends Expression {
    constructor(options: {
        expressions: Array<LiteralExpression | EscapedCharCodeLiteralExpression>;
    }) {
        super();
        this.expressions = options.expressions;
        this.range = util.createBoundingRange(
            ...this.expressions
        );
    }

    public readonly expressions: Array<LiteralExpression | EscapedCharCodeLiteralExpression>;
    public readonly kind = AstNodeKind.TemplateStringQuasiExpression;

    readonly range: Range | undefined;

    transpile(state: BrsTranspileState, skipEmptyStrings = true) {
        let result = [] as TranspileResult;
        let plus = '';
        for (let expression of this.expressions) {
            //skip empty strings
            //TODO what does an empty string literal expression look like?
            if (expression.tokens.value.text === '' && skipEmptyStrings === true) {
                continue;
            }
            result.push(
                plus,
                ...expression.transpile(state)
            );
            plus = ' + ';
        }
        return result;
    }

    walk(visitor: WalkVisitor, options: WalkOptions) {
        if (options.walkMode & InternalWalkMode.walkExpressions) {
            walkArray(this.expressions, visitor, options, this);
        }
    }
}

export class TemplateStringExpression extends Expression {
    constructor(options: {
        openingBacktick?: Token;
        quasis: TemplateStringQuasiExpression[];
        expressions: Expression[];
        closingBacktick?: Token;
    }) {
        super();
        this.tokens = {
            openingBacktick: options.openingBacktick,
            closingBacktick: options.closingBacktick
        };
        this.quasis = options.quasis;
        this.expressions = options.expressions;
        this.range = util.createBoundingRange(
            this.tokens.openingBacktick,
            this.quasis[0],
            this.quasis[this.quasis.length - 1],
            this.tokens.closingBacktick
        );
    }

    public readonly kind = AstNodeKind.TemplateStringExpression;

    public readonly tokens: {
        readonly openingBacktick?: Token;
        readonly closingBacktick?: Token;
    };
    public readonly quasis: TemplateStringQuasiExpression[];
    public readonly expressions: Expression[];

    public readonly range: Range | undefined;

    public getType(options: GetTypeOptions) {
        return StringType.instance;
    }

    transpile(state: BrsTranspileState) {
        if (this.quasis.length === 1 && this.expressions.length === 0) {
            return this.quasis[0].transpile(state);
        }
        let result = ['('];
        let plus = '';
        //helper function to figure out when to include the plus
        function add(...items) {
            if (items.length > 0) {
                result.push(
                    plus,
                    ...items
                );
            }
            //set the plus after the first occurance of a nonzero length set of items
            if (plus === '' && items.length > 0) {
                plus = ' + ';
            }
        }

        for (let i = 0; i < this.quasis.length; i++) {
            let quasi = this.quasis[i];
            let expression = this.expressions[i];

            add(
                ...quasi.transpile(state)
            );
            if (expression) {
                //skip the toString wrapper around certain expressions
                if (
                    isEscapedCharCodeLiteralExpression(expression) ||
                    (isLiteralExpression(expression) && isStringType(expression.getType()))
                ) {
                    add(
                        ...expression.transpile(state)
                    );

                    //wrap all other expressions with a bslib_toString call to prevent runtime type mismatch errors
                } else {
                    add(
                        state.bslibPrefix + '_toString(',
                        ...expression.transpile(state),
                        ')'
                    );
                }
            }
        }
        //the expression should be wrapped in parens so it can be used line a single expression at runtime
        result.push(')');

        return result;
    }

    walk(visitor: WalkVisitor, options: WalkOptions) {
        if (options.walkMode & InternalWalkMode.walkExpressions) {
            //walk the quasis and expressions in left-to-right order
            for (let i = 0; i < this.quasis.length; i++) {
                walk(this.quasis, i, visitor, options, this);

                //this skips the final loop iteration since we'll always have one more quasi than expression
                if (this.expressions[i]) {
                    walk(this.expressions, i, visitor, options, this);
                }
            }
        }
    }
}

export class TaggedTemplateStringExpression extends Expression {
    constructor(options: {
        tagName: Identifier;
        openingBacktick?: Token;
        quasis: TemplateStringQuasiExpression[];
        expressions: Expression[];
        closingBacktick?: Token;
    }) {
        super();
        this.tokens = {
            tagName: options.tagName,
            openingBacktick: options.openingBacktick,
            closingBacktick: options.closingBacktick
        };
        this.quasis = options.quasis;
        this.expressions = options.expressions;

        this.range = util.createBoundingRange(
            this.tokens.tagName,
            this.tokens.openingBacktick,
            this.quasis[0],
            this.quasis[this.quasis.length - 1],
            this.tokens.closingBacktick
        );
    }

    public readonly kind = AstNodeKind.TaggedTemplateStringExpression;

    public readonly tokens: {
        readonly tagName: Identifier;
        readonly openingBacktick?: Token;
        readonly closingBacktick?: Token;
    };

    public readonly quasis: TemplateStringQuasiExpression[];
    public readonly expressions: Expression[];

    public readonly range: Range | undefined;

    transpile(state: BrsTranspileState) {
        let result = [] as TranspileResult;
        result.push(
            state.transpileToken(this.tokens.tagName),
            '(['
        );

        //add quasis as the first array
        for (let i = 0; i < this.quasis.length; i++) {
            let quasi = this.quasis[i];
            //separate items with a comma
            if (i > 0) {
                result.push(
                    ', '
                );
            }
            result.push(
                ...quasi.transpile(state, false)
            );
        }
        result.push(
            '], ['
        );

        //add expressions as the second array
        for (let i = 0; i < this.expressions.length; i++) {
            let expression = this.expressions[i];
            if (i > 0) {
                result.push(
                    ', '
                );
            }
            result.push(
                ...expression.transpile(state)
            );
        }
        result.push(
            state.sourceNode(this.tokens.closingBacktick, '])')
        );
        return result;
    }

    walk(visitor: WalkVisitor, options: WalkOptions) {
        if (options.walkMode & InternalWalkMode.walkExpressions) {
            //walk the quasis and expressions in left-to-right order
            for (let i = 0; i < this.quasis.length; i++) {
                walk(this.quasis, i, visitor, options, this);

                //this skips the final loop iteration since we'll always have one more quasi than expression
                if (this.expressions[i]) {
                    walk(this.expressions, i, visitor, options, this);
                }
            }
        }
    }
}

export class AnnotationExpression extends Expression {
    constructor(options: {
        at?: Token;
        name: Token;
        call?: CallExpression;
    }) {
        super();
        this.tokens = {
            at: options.at,
            name: options.name
        };
        this.call = options.call;
        this.name = this.tokens.name.text;
    }

    public readonly kind = AstNodeKind.AnnotationExpression;

    public readonly tokens: {
        readonly at: Token;
        readonly name: Token;
    };

    public get range(): Range | undefined {
        return util.createBoundingRange(
            this.tokens.at,
            this.tokens.name,
            this.call
        );
    }

    public readonly name: string;

    public call: CallExpression;

    /**
     * Convert annotation arguments to JavaScript types
     * @param strict If false, keep Expression objects not corresponding to JS types
     */
    getArguments(strict = true): ExpressionValue[] {
        if (!this.call) {
            return [];
        }
        return this.call.args.map(e => expressionToValue(e, strict));
    }

    public getLeadingTrivia(): Token[] {
        return this.tokens.at?.leadingTrivia ?? [];
    }

    transpile(state: BrsTranspileState) {
        return [];
    }

    walk(visitor: WalkVisitor, options: WalkOptions) {
        //nothing to walk
    }
    getTypedef(state: BrsTranspileState) {
        return [
            '@',
            this.name,
            ...(this.call?.transpile(state) ?? [])
        ];
    }
}

export class TernaryExpression extends Expression {
    constructor(options: {
        test: Expression;
        questionMark?: Token;
        consequent?: Expression;
        colon?: Token;
        alternate?: Expression;
    }) {
        super();
        this.tokens = {
            questionMark: options.questionMark,
            colon: options.colon
        };
        this.test = options.test;
        this.consequent = options.consequent;
        this.alternate = options.alternate;
        this.range = util.createBoundingRange(
            this.test,
            this.tokens.questionMark,
            this.consequent,
            this.tokens.colon,
            this.alternate
        );
    }

    public readonly kind = AstNodeKind.TernaryExpression;

    public readonly range: Range | undefined;

    public readonly tokens: {
        readonly questionMark?: Token;
        readonly colon?: Token;
    };

    public readonly test: Expression;
    public readonly consequent?: Expression;
    public readonly alternate?: Expression;

    transpile(state: BrsTranspileState) {
        let result = [] as TranspileResult;
        const file = state.file;
        let consequentInfo = util.getExpressionInfo(this.consequent!, file);
        let alternateInfo = util.getExpressionInfo(this.alternate!, file);

        //get all unique variable names used in the consequent and alternate, and sort them alphabetically so the output is consistent
        let allUniqueVarNames = [...new Set([...consequentInfo.uniqueVarNames, ...alternateInfo.uniqueVarNames])].sort();
        let mutatingExpressions = [
            ...consequentInfo.expressions,
            ...alternateInfo.expressions
        ].filter(e => e instanceof CallExpression || e instanceof CallfuncExpression || e instanceof DottedGetExpression);

        if (mutatingExpressions.length > 0) {
            result.push(
                state.sourceNode(
                    this.tokens.questionMark,
                    //write all the scope variables as parameters.
                    //TODO handle when there are more than 31 parameters
                    `(function(${['__bsCondition', ...allUniqueVarNames].join(', ')})`
                ),
                state.newline,
                //double indent so our `end function` line is still indented one at the end
                state.indent(2),
                state.sourceNode(this.test, `if __bsCondition then`),
                state.newline,
                state.indent(1),
                state.sourceNode(this.consequent ?? this.tokens.questionMark, 'return '),
                ...this.consequent?.transpile(state) ?? [state.sourceNode(this.tokens.questionMark, 'invalid')],
                state.newline,
                state.indent(-1),
                state.sourceNode(this.consequent ?? this.tokens.questionMark, 'else'),
                state.newline,
                state.indent(1),
                state.sourceNode(this.consequent ?? this.tokens.questionMark, 'return '),
                ...this.alternate?.transpile(state) ?? [state.sourceNode(this.consequent ?? this.tokens.questionMark, 'invalid')],
                state.newline,
                state.indent(-1),
                state.sourceNode(this.tokens.questionMark, 'end if'),
                state.newline,
                state.indent(-1),
                state.sourceNode(this.tokens.questionMark, 'end function)('),
                ...this.test.transpile(state),
<<<<<<< HEAD
                state.sourceNode(this.tokens.questionMark, `, ${allUniqueVarNames.join(', ')})`)
=======
                state.sourceNode(this.questionMarkToken, `${['', ...allUniqueVarNames].join(', ')})`)
>>>>>>> f5511d4b
            );
            state.blockDepth--;
        } else {
            result.push(
                state.sourceNode(this.test, state.bslibPrefix + `_ternary(`),
                ...this.test.transpile(state),
                state.sourceNode(this.test, `, `),
                ...this.consequent?.transpile(state) ?? ['invalid'],
                `, `,
                ...this.alternate?.transpile(state) ?? ['invalid'],
                `)`
            );
        }
        return result;
    }

    public walk(visitor: WalkVisitor, options: WalkOptions) {
        if (options.walkMode & InternalWalkMode.walkExpressions) {
            walk(this, 'test', visitor, options);
            walk(this, 'consequent', visitor, options);
            walk(this, 'alternate', visitor, options);
        }
    }

    getLeadingTrivia(): Token[] {
        return this.test.getLeadingTrivia();
    }
}

export class NullCoalescingExpression extends Expression {
    constructor(options: {
        consequent: Expression;
        questionQuestion?: Token;
        alternate: Expression;
    }) {
        super();
        this.tokens = {
            questionQuestion: options.questionQuestion
        };
        this.consequent = options.consequent;
        this.alternate = options.alternate;
        this.range = util.createBoundingRange(
            this.consequent,
            this.tokens.questionQuestion,
            this.alternate
        );
    }

    public readonly kind = AstNodeKind.NullCoalescingExpression;

    public readonly range: Range | undefined;

    public readonly tokens: {
        readonly questionQuestion?: Token;
    };

    public readonly consequent: Expression;
    public readonly alternate: Expression;

    transpile(state: BrsTranspileState) {
        let result = [] as TranspileResult;
        let consequentInfo = util.getExpressionInfo(this.consequent, state.file);
        let alternateInfo = util.getExpressionInfo(this.alternate, state.file);

        //get all unique variable names used in the consequent and alternate, and sort them alphabetically so the output is consistent
        let allUniqueVarNames = [...new Set([...consequentInfo.uniqueVarNames, ...alternateInfo.uniqueVarNames])].sort();
        let hasMutatingExpression = [
            ...consequentInfo.expressions,
            ...alternateInfo.expressions
        ].find(e => isCallExpression(e) || isCallfuncExpression(e) || isDottedGetExpression(e));

        if (hasMutatingExpression) {
            result.push(
                `(function(`,
                //write all the scope variables as parameters.
                //TODO handle when there are more than 31 parameters
                allUniqueVarNames.join(', '),
                ')',
                state.newline,
                //double indent so our `end function` line is still indented one at the end
                state.indent(2),
                //evaluate the consequent exactly once, and then use it in the following condition
                `__bsConsequent = `,
                ...this.consequent.transpile(state),
                state.newline,
                state.indent(),
                `if __bsConsequent <> invalid then`,
                state.newline,
                state.indent(1),
                'return __bsConsequent',
                state.newline,
                state.indent(-1),
                'else',
                state.newline,
                state.indent(1),
                'return ',
                ...this.alternate.transpile(state),
                state.newline,
                state.indent(-1),
                'end if',
                state.newline,
                state.indent(-1),
                'end function)(',
                allUniqueVarNames.join(', '),
                ')'
            );
            state.blockDepth--;
        } else {
            result.push(
                state.bslibPrefix + `_coalesce(`,
                ...this.consequent.transpile(state),
                ', ',
                ...this.alternate.transpile(state),
                ')'
            );
        }
        return result;
    }

    public walk(visitor: WalkVisitor, options: WalkOptions) {
        if (options.walkMode & InternalWalkMode.walkExpressions) {
            walk(this, 'consequent', visitor, options);
            walk(this, 'alternate', visitor, options);
        }
    }

    getLeadingTrivia(): Token[] {
        return this.consequent.getLeadingTrivia();
    }
}

export class RegexLiteralExpression extends Expression {
    constructor(options: {
        regexLiteral: Token;
    }) {
        super();
        this.tokens = {
            regexLiteral: options.regexLiteral
        };
    }

    public readonly kind = AstNodeKind.RegexLiteralExpression;
    public readonly tokens: {
        readonly regexLiteral: Token;
    };

    public get range() {
        return this.tokens?.regexLiteral?.range;
    }

    public transpile(state: BrsTranspileState): TranspileResult {
        let text = this.tokens.regexLiteral?.text ?? '';
        let flags = '';
        //get any flags from the end
        const flagMatch = /\/([a-z]+)$/i.exec(text);
        if (flagMatch) {
            text = text.substring(0, flagMatch.index + 1);
            flags = flagMatch[1];
        }
        let pattern = text
            //remove leading and trailing slashes
            .substring(1, text.length - 1)
            //escape quotemarks
            .split('"').join('" + chr(34) + "');

        return [
            state.sourceNode(this.tokens.regexLiteral, [
                'CreateObject("roRegex", ',
                `"${pattern}", `,
                `"${flags}"`,
                ')'
            ])
        ];
    }

    walk(visitor: WalkVisitor, options: WalkOptions) {
        //nothing to walk
    }

    getLeadingTrivia(): Token[] {
        return this.tokens.regexLiteral?.leadingTrivia ?? [];
    }
}

// eslint-disable-next-line @typescript-eslint/consistent-indexed-object-style
type ExpressionValue = string | number | boolean | Expression | ExpressionValue[] | { [key: string]: ExpressionValue } | null;

function expressionToValue(expr: Expression, strict: boolean): ExpressionValue {
    if (!expr) {
        return null;
    }
    if (isUnaryExpression(expr) && isLiteralNumber(expr.right)) {
        return numberExpressionToValue(expr.right, expr.tokens.operator.text);
    }
    if (isLiteralString(expr)) {
        //remove leading and trailing quotes
        return expr.tokens.value.text.replace(/^"/, '').replace(/"$/, '');
    }
    if (isLiteralNumber(expr)) {
        return numberExpressionToValue(expr);
    }

    if (isLiteralBoolean(expr)) {
        return expr.tokens.value.text.toLowerCase() === 'true';
    }
    if (isArrayLiteralExpression(expr)) {
        return expr.elements
            .map(e => expressionToValue(e, strict));
    }
    if (isAALiteralExpression(expr)) {
        return expr.elements.reduce((acc, e) => {
            acc[e.tokens.key.text] = expressionToValue(e.value, strict);
            return acc;
        }, {});
    }
    return strict ? null : expr;
}

function numberExpressionToValue(expr: LiteralExpression, operator = '') {
    if (isIntegerType(expr.getType()) || isLongIntegerType(expr.getType())) {
        return parseInt(operator + expr.tokens.value.text);
    } else {
        return parseFloat(operator + expr.tokens.value.text);
    }
}

export class TypeExpression extends Expression implements TypedefProvider {
    constructor(options: {
        /**
         * The standard AST expression that represents the type for this TypeExpression.
         */
        expression: Expression;
    }) {
        super();
        this.expression = options.expression;
        this.range = this.expression?.range;
    }

    public readonly kind = AstNodeKind.TypeExpression;

    /**
     * The standard AST expression that represents the type for this TypeExpression.
     */
    public readonly expression: Expression;

    public readonly range: Range;

    public transpile(state: BrsTranspileState): TranspileResult {
        return [this.getType({ flags: SymbolTypeFlag.typetime }).toTypeString()];
    }
    public walk(visitor: WalkVisitor, options: WalkOptions) {
        if (options.walkMode & InternalWalkMode.walkExpressions) {
            walk(this, 'expression', visitor, options);
        }
    }

    public getType(options: GetTypeOptions): BscType {
        return this.expression.getType({ ...options, flags: SymbolTypeFlag.typetime });
    }

    getTypedef(state: TranspileState): TranspileResult {
        // TypeDefs should pass through any valid type names
        return this.expression.transpile(state as BrsTranspileState);
    }

    getName(parseMode = ParseMode.BrighterScript): string {
        //TODO: this may not support Complex Types, eg. generics or Unions
        return util.getAllDottedGetPartsAsString(this.expression, parseMode);
    }

    getNameParts(): string[] {
        //TODO: really, this code is only used to get Namespaces. It could be more clear.
        return util.getAllDottedGetParts(this.expression).map(x => x.text);
    }
}

export class TypeCastExpression extends Expression {
    constructor(options: {
        obj: Expression;
        as?: Token;
        typeExpression?: TypeExpression;
    }) {
        super();
        this.tokens = {
            as: options.as
        };
        this.obj = options.obj;
        this.typeExpression = options.typeExpression;
        this.range = util.createBoundingRange(
            this.obj,
            this.tokens.as,
            this.typeExpression
        );
    }

    public readonly kind = AstNodeKind.TypeCastExpression;

    public readonly obj: Expression;

    public readonly tokens: {
        readonly as?: Token;
    };

    public typeExpression?: TypeExpression;

    public readonly range: Range;

    public transpile(state: BrsTranspileState): TranspileResult {
        return this.obj.transpile(state);
    }
    public walk(visitor: WalkVisitor, options: WalkOptions) {
        if (options.walkMode & InternalWalkMode.walkExpressions) {
            walk(this, 'obj', visitor, options);
            walk(this, 'typeExpression', visitor, options);
        }
    }

    public getType(options: GetTypeOptions): BscType {
        const result = this.typeExpression.getType(options);
        if (options.typeChain) {
            // modify last typechain entry to show it is a typecast
            const lastEntry = options.typeChain[options.typeChain.length - 1];
            if (lastEntry) {
                lastEntry.kind = this.kind;
            }
        }
        return result;
    }
}

export class TypedArrayExpression extends Expression {
    constructor(options: {
        innerType: Expression;
        leftBracket?: Token;
        rightBracket?: Token;
    }) {
        super();
        this.tokens = {
            leftBracket: options.leftBracket,
            rightBracket: options.rightBracket
        };
        this.innerType = options.innerType;
        this.range = util.createBoundingRange(
            this.innerType,
            this.tokens.leftBracket,
            this.tokens.rightBracket
        );
    }

    public readonly tokens: {
        readonly leftBracket?: Token;
        readonly rightBracket?: Token;
    };

    public readonly innerType: Expression;

    public readonly kind = AstNodeKind.TypedArrayExpression;

    public readonly range: Range;

    public transpile(state: BrsTranspileState): TranspileResult {
        return [this.getType({ flags: SymbolTypeFlag.typetime }).toTypeString()];
    }

    public walk(visitor: WalkVisitor, options: WalkOptions) {
        if (options.walkMode & InternalWalkMode.walkExpressions) {
            walk(this, 'innerType', visitor, options);
        }
    }

    public getType(options: GetTypeOptions): BscType {
        return new ArrayType(this.innerType.getType(options));
    }
}<|MERGE_RESOLUTION|>--- conflicted
+++ resolved
@@ -1896,11 +1896,7 @@
                 state.indent(-1),
                 state.sourceNode(this.tokens.questionMark, 'end function)('),
                 ...this.test.transpile(state),
-<<<<<<< HEAD
-                state.sourceNode(this.tokens.questionMark, `, ${allUniqueVarNames.join(', ')})`)
-=======
-                state.sourceNode(this.questionMarkToken, `${['', ...allUniqueVarNames].join(', ')})`)
->>>>>>> f5511d4b
+                state.sourceNode(this.tokens.questionMark, `${['', ...allUniqueVarNames].join(', ')})`)
             );
             state.blockDepth--;
         } else {
