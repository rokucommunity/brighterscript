/* eslint-disable no-bitwise */
import type { Token, Identifier } from '../lexer/Token';
import type { PrintSeparatorToken } from '../lexer/TokenKind';
import { TokenKind } from '../lexer/TokenKind';
import type { Block, NamespaceStatement } from './Statement';
import type { Location } from 'vscode-languageserver';
import util from '../util';
import type { BrsTranspileState } from './BrsTranspileState';
import { ParseMode } from './Parser';
import * as fileUrl from 'file-url';
import type { WalkOptions, WalkVisitor } from '../astUtils/visitors';
import { WalkMode } from '../astUtils/visitors';
import { walk, InternalWalkMode, walkArray } from '../astUtils/visitors';
import { isAALiteralExpression, isAAMemberExpression, isArrayLiteralExpression, isArrayType, isCallableType, isCallExpression, isCallfuncExpression, isDottedGetExpression, isEscapedCharCodeLiteralExpression, isFunctionExpression, isFunctionStatement, isIntegerType, isInterfaceMethodStatement, isInvalidType, isLiteralBoolean, isLiteralExpression, isLiteralNumber, isLiteralString, isLongIntegerType, isMethodStatement, isNamespaceStatement, isNativeType, isNewExpression, isPrimitiveType, isReferenceType, isStringType, isTemplateStringExpression, isTypecastExpression, isUnaryExpression, isVariableExpression, isVoidType } from '../astUtils/reflection';
import type { GetTypeOptions, TranspileResult, TypedefProvider } from '../interfaces';
import { TypeChainEntry } from '../interfaces';
import { VoidType } from '../types/VoidType';
import { DynamicType } from '../types/DynamicType';
import type { BscType } from '../types/BscType';
import type { AstNode } from './AstNode';
import { AstNodeKind, Expression } from './AstNode';
import { SymbolTable } from '../SymbolTable';
import { SourceNode } from 'source-map';
import type { TranspileState } from './TranspileState';
import { StringType } from '../types/StringType';
import { TypePropertyReferenceType } from '../types/ReferenceType';
import { UnionType } from '../types/UnionType';
import { ArrayType } from '../types/ArrayType';
import { AssociativeArrayType } from '../types/AssociativeArrayType';
import { TypedFunctionType } from '../types/TypedFunctionType';
import { InvalidType } from '../types/InvalidType';
import { UninitializedType } from '../types/UninitializedType';
import { SymbolTypeFlag } from '../SymbolTypeFlag';
import { FunctionType } from '../types/FunctionType';
import type { BaseFunctionType } from '../types/BaseFunctionType';
import { brsDocParser } from './BrightScriptDocParser';

export type ExpressionVisitor = (expression: Expression, parent: Expression) => void;

export class BinaryExpression extends Expression {
    constructor(options: {
        left: Expression;
        operator: Token;
        right: Expression;
    }) {
        super();
        this.tokens = {
            operator: options.operator
        };
        this.left = options.left;
        this.right = options.right;
        this.location = util.createBoundingLocation(this.left, this.tokens.operator, this.right);
    }
    readonly tokens: {
        readonly operator: Token;
    };

    public readonly left: Expression;
    public readonly right: Expression;

    public readonly kind = AstNodeKind.BinaryExpression;

    public readonly location: Location | undefined;

    transpile(state: BrsTranspileState): TranspileResult {
        return [
            state.sourceNode(this.left, this.left.transpile(state)),
            ' ',
            state.transpileToken(this.tokens.operator),
            ' ',
            state.sourceNode(this.right, this.right.transpile(state))
        ];
    }

    walk(visitor: WalkVisitor, options: WalkOptions) {
        if (options.walkMode & InternalWalkMode.walkExpressions) {
            walk(this, 'left', visitor, options);
            walk(this, 'right', visitor, options);
        }
    }


    public getType(options: GetTypeOptions): BscType {
        const operatorKind = this.tokens.operator.kind;
        if (options.flags & SymbolTypeFlag.typetime) {
            // eslint-disable-next-line @typescript-eslint/switch-exhaustiveness-check
            switch (operatorKind) {
                case TokenKind.Or:
                    return new UnionType([this.left.getType(options), this.right.getType(options)]);
                //TODO: Intersection Types?, eg. case TokenKind.And:
            }
        } else if (options.flags & SymbolTypeFlag.runtime) {
            return util.binaryOperatorResultType(
                this.left.getType(options),
                this.tokens.operator,
                this.right.getType(options)) ?? DynamicType.instance;
        }
        return DynamicType.instance;
    }

    get leadingTrivia(): Token[] {
        return this.left.leadingTrivia;
    }

    public clone() {
        return this.finalizeClone(
            new BinaryExpression({
                left: this.left?.clone(),
                operator: util.cloneToken(this.tokens.operator),
                right: this.right?.clone()
            }),
            ['left', 'right']
        );
    }
}


export class CallExpression extends Expression {
    /**
     * Number of parameters that can be defined on a function
     *
     * Prior to Roku OS 11.5, this was 32
     * As of Roku OS 11.5, this is 63
     */
    static MaximumArguments = 63;

    constructor(options: {
        callee: Expression;
        openingParen?: Token;
        args?: Expression[];
        closingParen?: Token;
    }) {
        super();
        this.tokens = {
            openingParen: options.openingParen,
            closingParen: options.closingParen
        };
        this.callee = options.callee;
        this.args = options.args ?? [];
        this.location = util.createBoundingLocation(this.callee, this.tokens.openingParen, ...this.args ?? [], this.tokens.closingParen);
    }

    readonly callee: Expression;
    readonly args: Expression[];
    readonly tokens: {
        /**
         * Can either be `(`, or `?(` for optional chaining - defaults to '('
         */
        readonly openingParen?: Token;
        readonly closingParen?: Token;
    };

    public readonly kind = AstNodeKind.CallExpression;

    public readonly location: Location | undefined;

    transpile(state: BrsTranspileState, nameOverride?: string) {
        let result: TranspileResult = [];

        //transpile the name
        if (nameOverride) {
            result.push(
                //transpile leading comments since we're bypassing callee.transpile (which would normally do this)
                ...state.transpileLeadingCommentsForAstNode(this),
                state.sourceNode(this.callee, nameOverride)
            );
        } else {
            result.push(...this.callee.transpile(state));
        }

        result.push(
            state.transpileToken(this.tokens.openingParen, '(')
        );
        for (let i = 0; i < this.args.length; i++) {
            //add comma between args
            if (i > 0) {
                result.push(', ');
            }
            let arg = this.args[i];
            result.push(...arg.transpile(state));
        }
        result.push(
            state.transpileToken(this.tokens.closingParen, ')')
        );
        return result;
    }

    walk(visitor: WalkVisitor, options: WalkOptions) {
        if (options.walkMode & InternalWalkMode.walkExpressions) {
            walk(this, 'callee', visitor, options);
            walkArray(this.args, visitor, options, this);
        }
    }

    getType(options: GetTypeOptions) {
        const calleeType = this.callee.getType(options);
        if (options.ignoreCall) {
            return calleeType;
        }
        if (isNewExpression(this.parent)) {
            return calleeType;
        }

        const specialCaseReturnType = util.getSpecialCaseCallExpressionReturnType(this, options);
        if (specialCaseReturnType) {
            return specialCaseReturnType;
        }
        if (isCallableType(calleeType) && (!isReferenceType(calleeType.returnType) || calleeType.returnType?.isResolvable())) {
            if (isVoidType(calleeType.returnType)) {
                if (options.data?.isBuiltIn) {
                    // built in functions that return `as void` will not initialize the result
                    return UninitializedType.instance;
                }
                // non-built in functions with return type`as void` actually return `invalid`
                return InvalidType.instance;
            }
            return calleeType.returnType;
        }
        if (util.isUnionOfFunctions(calleeType, true)) {
            return util.getReturnTypeOfUnionOfFunctions(calleeType);
        }
        if (!isReferenceType(calleeType) && (calleeType as BaseFunctionType)?.returnType?.isResolvable()) {
            return (calleeType as BaseFunctionType).returnType;
        }
        return new TypePropertyReferenceType(calleeType, 'returnType');
    }

    get leadingTrivia(): Token[] {
        return this.callee.leadingTrivia;
    }

    public clone() {
        return this.finalizeClone(
            new CallExpression({
                callee: this.callee?.clone(),
                openingParen: util.cloneToken(this.tokens.openingParen),
                closingParen: util.cloneToken(this.tokens.closingParen),
                args: this.args?.map(e => e?.clone())
            }),
            ['callee', 'args']
        );
    }
}

export class FunctionExpression extends Expression implements TypedefProvider {
    constructor(options: {
        functionType?: Token;
        leftParen?: Token;
        parameters?: FunctionParameterExpression[];
        rightParen?: Token;
        as?: Token;
        returnTypeExpression?: TypeExpression;
        body: Block;
        endFunctionType?: Token;
    }) {
        super();
        this.tokens = {
            functionType: options.functionType,
            leftParen: options.leftParen,
            rightParen: options.rightParen,
            as: options.as,
            endFunctionType: options.endFunctionType
        };
        this.parameters = options.parameters ?? [];
        this.body = options.body;
        this.returnTypeExpression = options.returnTypeExpression;

        if (this.body) {
            this.body.parent = this;
        }
        this.symbolTable = new SymbolTable('FunctionExpression', () => this.parent?.getSymbolTable());
    }

    public readonly kind = AstNodeKind.FunctionExpression;

    readonly parameters: FunctionParameterExpression[];
    public readonly body: Block;
    public readonly returnTypeExpression?: TypeExpression;

    readonly tokens: {
        readonly functionType?: Token;
        readonly endFunctionType?: Token;
        readonly leftParen?: Token;
        readonly rightParen?: Token;
        readonly as?: Token;
    };

    public get leadingTrivia(): Token[] {
        return this.tokens.functionType?.leadingTrivia;
    }

    public get endTrivia(): Token[] {
        return this.tokens.endFunctionType?.leadingTrivia;
    }

    /**
     * The range of the function, starting at the 'f' in function or 's' in sub (or the open paren if the keyword is missing),
     * and ending with the last n' in 'end function' or 'b' in 'end sub'
     */
    public get location(): Location {
        return util.createBoundingLocation(
            this.tokens.functionType,
            this.tokens.leftParen,
            ...this.parameters ?? [],
            this.tokens.rightParen,
            this.tokens.as,
            this.returnTypeExpression,
            this.tokens.endFunctionType
        );
    }

    transpile(state: BrsTranspileState, name?: Identifier, includeBody = true) {
        let results = [] as TranspileResult;
        //'function'|'sub'
        results.push(
            state.transpileToken(this.tokens.functionType, 'function', false, state.skipLeadingComments)
        );
        //functionName?
        if (name) {
            results.push(
                ' ',
                state.transpileToken(name)
            );
        }
        //leftParen
        results.push(
            state.transpileToken(this.tokens.leftParen, '(')
        );
        //parameters
        for (let i = 0; i < this.parameters.length; i++) {
            let param = this.parameters[i];
            //add commas
            if (i > 0) {
                results.push(', ');
            }
            //add parameter
            results.push(param.transpile(state));
        }
        //right paren
        results.push(
            state.transpileToken(this.tokens.rightParen, ')')
        );
        //as [Type]

        if (this.tokens.as && this.returnTypeExpression && (this.requiresReturnType || !state.options.removeParameterTypes)) {
            results.push(
                ' ',
                //as
                state.transpileToken(this.tokens.as, 'as'),
                ' ',
                //return type
                ...this.returnTypeExpression.transpile(state)
            );
        }
        let hasBody = false;
        if (includeBody) {
            state.lineage.unshift(this);
            let body = this.body.transpile(state);
            hasBody = body.length > 0;
            state.lineage.shift();
            results.push(...body);
        }

        const lastLocatable = hasBody ? this.body : this.returnTypeExpression ?? this.tokens.leftParen ?? this.tokens.functionType;
        results.push(
            ...state.transpileEndBlockToken(lastLocatable, this.tokens.endFunctionType, `end ${this.tokens.functionType ?? 'function'}`)
        );
        return results;
    }

    getTypedef(state: BrsTranspileState) {
        let results = [
            new SourceNode(1, 0, null, [
                //'function'|'sub'
                this.tokens.functionType?.text ?? 'function',
                //functionName?
                ...(isFunctionStatement(this.parent) || isMethodStatement(this.parent) ? [' ', this.parent.tokens.name?.text ?? ''] : []),
                //leftParen
                '(',
                //parameters
                ...(
                    this.parameters?.map((param, i) => ([
                        //separating comma
                        i > 0 ? ', ' : '',
                        ...param.getTypedef(state)
                    ])) ?? []
                ) as any,
                //right paren
                ')',
                //as <ReturnType>
                ...(this.returnTypeExpression ? [
                    ' ',
                    this.tokens.as?.text ?? 'as',
                    ' ',
                    ...this.returnTypeExpression.getTypedef(state)
                ] : []),
                '\n',
                state.indent(),
                //'end sub'|'end function'
                this.tokens.endFunctionType?.text ?? `end ${this.tokens.functionType ?? 'function'}`
            ])
        ];
        return results;
    }

    walk(visitor: WalkVisitor, options: WalkOptions) {
        if (options.walkMode & InternalWalkMode.walkExpressions) {
            walkArray(this.parameters, visitor, options, this);
            walk(this, 'returnTypeExpression', visitor, options);
            //This is the core of full-program walking...it allows us to step into sub functions
            if (options.walkMode & InternalWalkMode.recurseChildFunctions) {
                walk(this, 'body', visitor, options);
            }
        }
    }

    public getType(options: GetTypeOptions): TypedFunctionType {
        //if there's a defined return type, use that
        let returnType: BscType;

        const docs = brsDocParser.parseNode(this.findAncestor(isFunctionStatement));

        returnType = util.chooseTypeFromCodeOrDocComment(
            this.returnTypeExpression?.getType({ ...options, typeChain: undefined }),
            docs.getReturnBscType({ ...options, tableProvider: () => this.getSymbolTable() }),
            options
        );

        const isSub = this.tokens.functionType?.kind === TokenKind.Sub;
        //if we don't have a return type and this is a sub, set the return type to `void`. else use `dynamic`
        if (!returnType) {
            returnType = isSub ? VoidType.instance : DynamicType.instance;
        }

        const resultType = new TypedFunctionType(returnType);
        resultType.isSub = isSub;
        for (let param of this.parameters) {
            resultType.addParameter(param.tokens.name.text, param.getType({ ...options, typeChain: undefined }), !!param.defaultValue);
        }
        // Figure out this function's name if we can
        let funcName = '';
        if (isMethodStatement(this.parent) || isInterfaceMethodStatement(this.parent)) {
            funcName = this.parent.getName(ParseMode.BrighterScript);
            if (options.typeChain) {
                // Get the typechain info from the parent class
                this.parent.parent?.getType(options);
            }
        } else if (isFunctionStatement(this.parent)) {
            funcName = this.parent.getName(ParseMode.BrighterScript);
        }
        if (funcName) {
            resultType.setName(funcName);
        }
        options.typeChain?.push(new TypeChainEntry({ name: funcName, type: resultType, data: options.data, astNode: this }));
        return resultType;
    }

    private get requiresReturnType() {
        /**
         * RokuOS methods can be written several different ways:
         * 1. Function() : return withValue
         * 2. Function() as type : return withValue
         * 3. Function() as void : return
         *
         * 4. Sub() : return
         * 5. Sub () as void : return
         * 6. Sub() as type : return withValue
         *
         * Formats (1), (2), and (6) throw a compile error if there IS NOT a return value in the function body.
         * Formats (3), (4), and (5) throw a compile error if there IS a return value in the function body.
         *
         * 7. Additionally, as a special case, the OS requires that `onKeyEvent()` be defined with `as boolean`
         */


        if ((isFunctionStatement(this.parent) || isMethodStatement(this.parent)) && this.parent?.tokens?.name?.text.toLowerCase() === 'onkeyevent') {
            // onKeyEvent() requires 'as Boolean' otherwise RokuOS throws errors
            return true;
        }
        const isSub = this.tokens.functionType?.text.toLowerCase() === 'sub';
        const returnType = this.returnTypeExpression?.getType({ flags: SymbolTypeFlag.typetime });
        const isVoidReturnType = isVoidType(returnType);


        if (isSub && !isVoidReturnType) { // format (6)
            return true;
        } else if (isVoidReturnType) { // format (3)
            return true;
        }

        return false;
    }

    public clone() {
        return this.finalizeClone(
            new FunctionExpression({
                parameters: this.parameters?.map(e => e?.clone()),
                body: this.body?.clone(),
                functionType: util.cloneToken(this.tokens.functionType),
                endFunctionType: util.cloneToken(this.tokens.endFunctionType),
                leftParen: util.cloneToken(this.tokens.leftParen),
                rightParen: util.cloneToken(this.tokens.rightParen),
                as: util.cloneToken(this.tokens.as),
                returnTypeExpression: this.returnTypeExpression?.clone()
            }),
            ['body', 'returnTypeExpression']
        );
    }
}

export class FunctionParameterExpression extends Expression {
    constructor(options: {
        name: Identifier;
        equals?: Token;
        defaultValue?: Expression;
        as?: Token;
        typeExpression?: TypeExpression;
    }) {
        super();
        this.tokens = {
            name: options.name,
            equals: options.equals,
            as: options.as
        };
        this.defaultValue = options.defaultValue;
        this.typeExpression = options.typeExpression;
    }

    public readonly kind = AstNodeKind.FunctionParameterExpression;

    readonly tokens: {
        readonly name: Identifier;
        readonly equals?: Token;
        readonly as?: Token;
    };

    public readonly defaultValue?: Expression;
    public readonly typeExpression?: TypeExpression;

    public getType(options: GetTypeOptions) {
        const docs = brsDocParser.parseNode(this.findAncestor(isFunctionStatement));
        const paramName = this.tokens.name.text;

        let paramTypeFromCode = this.typeExpression?.getType({ ...options, flags: SymbolTypeFlag.typetime, typeChain: undefined }) ??
            util.getDefaultTypeFromValueType(this.defaultValue?.getType({ ...options, flags: SymbolTypeFlag.runtime, typeChain: undefined }));
        if (isInvalidType(paramTypeFromCode) || isVoidType(paramTypeFromCode)) {
            paramTypeFromCode = undefined;
        }
        const paramTypeFromDoc = docs.getParamBscType(paramName, { ...options, fullName: paramName, typeChain: undefined, tableProvider: () => this.getSymbolTable() });

        let paramType = util.chooseTypeFromCodeOrDocComment(paramTypeFromCode, paramTypeFromDoc, options) ?? DynamicType.instance;
        options.typeChain?.push(new TypeChainEntry({ name: paramName, type: paramType, data: options.data, astNode: this }));
        return paramType;
    }

    public get location(): Location | undefined {
        return util.createBoundingLocation(
            this.tokens.name,
            this.tokens.as,
            this.typeExpression,
            this.tokens.equals,
            this.defaultValue
        );
    }

    public transpile(state: BrsTranspileState) {
        let result: TranspileResult = [
            //name
            state.transpileToken(this.tokens.name)
        ];
        //default value
        if (this.defaultValue) {
            result.push(' = ');
            result.push(this.defaultValue.transpile(state));
        }
        //type declaration
        if (this.typeExpression && !state.options.removeParameterTypes) {
            result.push(' ');
            result.push(state.transpileToken(this.tokens.as, 'as'));
            result.push(' ');
            result.push(
                ...(this.typeExpression?.transpile(state) ?? [])
            );
        }

        return result;
    }

    public getTypedef(state: BrsTranspileState): TranspileResult {
        const results = [this.tokens.name.text] as TranspileResult;

        if (this.defaultValue) {
            results.push(' = ', ...(this.defaultValue.getTypedef(state) ?? this.defaultValue.transpile(state)));
        }

        if (this.tokens.as) {
            results.push(' as ');

<<<<<<< HEAD
            // TODO: Is this conditional needed? Will typeToken always exist
            // so long as `asToken` exists?
            if (this.typeExpression) {
                results.push(...(this.typeExpression?.getTypedef(state) ?? ['']));
=======
            if (this.typeToken) {
                results.push(this.typeToken.text);
>>>>>>> 890855f9
            }
        }

        return results;
    }

    walk(visitor: WalkVisitor, options: WalkOptions) {
        // eslint-disable-next-line no-bitwise
        if (options.walkMode & InternalWalkMode.walkExpressions) {
            walk(this, 'defaultValue', visitor, options);
            walk(this, 'typeExpression', visitor, options);
        }
    }

    get leadingTrivia(): Token[] {
        return this.tokens.name.leadingTrivia;
    }

    public clone() {
        return this.finalizeClone(
            new FunctionParameterExpression({
                name: util.cloneToken(this.tokens.name),
                as: util.cloneToken(this.tokens.as),
                typeExpression: this.typeExpression?.clone(),
                equals: util.cloneToken(this.tokens.equals),
                defaultValue: this.defaultValue?.clone()
            }),
            ['typeExpression', 'defaultValue']
        );
    }
}

export class DottedGetExpression extends Expression {
    constructor(options: {
        obj: Expression;
        name: Identifier;
        /**
         * Can either be `.`, or `?.` for optional chaining - defaults in transpile to '.'
         */
        dot?: Token;
    }) {
        super();
        this.tokens = {
            name: options.name,
            dot: options.dot
        };
        this.obj = options.obj;

        this.location = util.createBoundingLocation(this.obj, this.tokens.dot, this.tokens.name);
    }

    readonly tokens: {
        readonly name: Identifier;
        readonly dot?: Token;
    };
    readonly obj: Expression;

    public readonly kind = AstNodeKind.DottedGetExpression;

    public readonly location: Location | undefined;

    transpile(state: BrsTranspileState) {
        //if the callee starts with a namespace name, transpile the name
        if (state.file.calleeStartsWithNamespace(this)) {
            return [
                ...state.transpileLeadingCommentsForAstNode(this),
                state.sourceNode(this, this.getName(ParseMode.BrightScript))
            ];
        } else {
            return [
                ...this.obj.transpile(state),
                state.transpileToken(this.tokens.dot, '.'),
                state.transpileToken(this.tokens.name)
            ];
        }
    }

    getTypedef(state: BrsTranspileState) {
        //always transpile the dots for typedefs
        return [
            ...this.obj.transpile(state),
            state.transpileToken(this.dot),
            state.transpileToken(this.name)
        ];
    }

    walk(visitor: WalkVisitor, options: WalkOptions) {
        if (options.walkMode & InternalWalkMode.walkExpressions) {
            walk(this, 'obj', visitor, options);
        }
    }

    getType(options: GetTypeOptions) {
        const objType = this.obj?.getType(options);
        let result = objType?.getMemberType(this.tokens.name?.text, options);

        if (util.isClassUsedAsFunction(result, this, options)) {
            // treat this class constructor as a function
            result = FunctionType.instance;
        }
        options.typeChain?.push(new TypeChainEntry({
            name: this.tokens.name?.text,
            type: result,
            data: options.data,
            location: this.tokens.name?.location ?? this.location,
            astNode: this
        }));
        if (result ||
            options.flags & SymbolTypeFlag.typetime ||
            (isPrimitiveType(objType) || isCallableType(objType))) {
            // All types should be known at typeTime, or the obj is well known
            return result;
        }
        // It is possible at runtime that a value has been added dynamically to an object, or something
        // TODO: maybe have a strict flag on this?
        return DynamicType.instance;
    }

    getName(parseMode: ParseMode) {
        return util.getAllDottedGetPartsAsString(this, parseMode);
    }

    get leadingTrivia(): Token[] {
        return this.obj.leadingTrivia;
    }

    public clone() {
        return this.finalizeClone(
            new DottedGetExpression({
                obj: this.obj?.clone(),
                dot: util.cloneToken(this.tokens.dot),
                name: util.cloneToken(this.tokens.name)
            }),
            ['obj']
        );
    }
}

export class XmlAttributeGetExpression extends Expression {
    constructor(options: {
        obj: Expression;
        /**
         * Can either be `@`, or `?@` for optional chaining - defaults to '@'
         */
        at?: Token;
        name: Identifier;
    }) {
        super();
        this.obj = options.obj;
        this.tokens = { at: options.at, name: options.name };
        this.location = util.createBoundingLocation(this.obj, this.tokens.at, this.tokens.name);
    }

    public readonly kind = AstNodeKind.XmlAttributeGetExpression;

    public readonly tokens: {
        name: Identifier;
        at?: Token;
    };

    public readonly obj: Expression;

    public readonly location: Location | undefined;

    transpile(state: BrsTranspileState) {
        return [
            ...this.obj.transpile(state),
            state.transpileToken(this.tokens.at, '@'),
            state.transpileToken(this.tokens.name)
        ];
    }

    walk(visitor: WalkVisitor, options: WalkOptions) {
        if (options.walkMode & InternalWalkMode.walkExpressions) {
            walk(this, 'obj', visitor, options);
        }
    }

    get leadingTrivia(): Token[] {
        return this.obj.leadingTrivia;
    }

    public clone() {
        return this.finalizeClone(
            new XmlAttributeGetExpression({
                obj: this.obj?.clone(),
                at: util.cloneToken(this.tokens.at),
                name: util.cloneToken(this.tokens.name)
            }),
            ['obj']
        );
    }
}

export class IndexedGetExpression extends Expression {
    constructor(options: {
        obj: Expression;
        indexes: Expression[];
        /**
         * Can either be `[` or `?[`. If `?.[` is used, this will be `[` and `optionalChainingToken` will be `?.` - defaults to '[' in transpile
         */
        openingSquare?: Token;
        closingSquare?: Token;
        questionDot?: Token;//  ? or ?.
    }) {
        super();
        this.tokens = {
            openingSquare: options.openingSquare,
            closingSquare: options.closingSquare,
            questionDot: options.questionDot
        };
        this.obj = options.obj;
        this.indexes = options.indexes;
        this.location = util.createBoundingLocation(
            this.obj,
            this.tokens.openingSquare,
            this.tokens.questionDot,
            this.tokens.openingSquare,
            ...this.indexes ?? [],
            this.tokens.closingSquare
        );
    }

    public readonly kind = AstNodeKind.IndexedGetExpression;

    public readonly obj: Expression;
    public readonly indexes: Expression[];

    readonly tokens: {
        /**
         * Can either be `[` or `?[`. If `?.[` is used, this will be `[` and `optionalChainingToken` will be `?.` - defaults to '[' in transpile
         */
        readonly openingSquare?: Token;
        readonly closingSquare?: Token;
        readonly questionDot?: Token; //  ? or ?.
    };

    public readonly location: Location | undefined;

    transpile(state: BrsTranspileState) {
        const result = [];
        result.push(
            ...this.obj.transpile(state),
            this.tokens.questionDot ? state.transpileToken(this.tokens.questionDot) : '',
            state.transpileToken(this.tokens.openingSquare, '[')
        );
        for (let i = 0; i < this.indexes.length; i++) {
            //add comma between indexes
            if (i > 0) {
                result.push(', ');
            }
            let index = this.indexes[i];
            result.push(
                ...(index?.transpile(state) ?? [])
            );
        }
        result.push(
            state.transpileToken(this.tokens.closingSquare, ']')
        );
        return result;
    }

    walk(visitor: WalkVisitor, options: WalkOptions) {
        if (options.walkMode & InternalWalkMode.walkExpressions) {
            walk(this, 'obj', visitor, options);
            walkArray(this.indexes, visitor, options, this);
        }
    }

    getType(options: GetTypeOptions): BscType {
        const objType = this.obj.getType(options);
        if (isArrayType(objType)) {
            // This is used on an array. What is the default type of that array?
            return objType.defaultType;
        }
        return super.getType(options);
    }

    get leadingTrivia(): Token[] {
        return this.obj.leadingTrivia;
    }

    public clone() {
        return this.finalizeClone(
            new IndexedGetExpression({
                obj: this.obj?.clone(),
                questionDot: util.cloneToken(this.tokens.questionDot),
                openingSquare: util.cloneToken(this.tokens.openingSquare),
                indexes: this.indexes?.map(x => x?.clone()),
                closingSquare: util.cloneToken(this.tokens.closingSquare)
            }),
            ['obj', 'indexes']
        );
    }
}

export class GroupingExpression extends Expression {
    constructor(options: {
        leftParen?: Token;
        rightParen?: Token;
        expression: Expression;
    }) {
        super();
        this.tokens = {
            rightParen: options.rightParen,
            leftParen: options.leftParen
        };
        this.expression = options.expression;
        this.location = util.createBoundingLocation(this.tokens.leftParen, this.expression, this.tokens.rightParen);
    }

    public readonly tokens: {
        readonly leftParen?: Token;
        readonly rightParen?: Token;
    };
    public readonly expression: Expression;

    public readonly kind = AstNodeKind.GroupingExpression;

    public readonly location: Location | undefined;

    transpile(state: BrsTranspileState) {
        if (isTypecastExpression(this.expression)) {
            return this.expression.transpile(state);
        }
        return [
            state.transpileToken(this.tokens.leftParen, '('),
            ...this.expression.transpile(state),
            state.transpileToken(this.tokens.rightParen, ')')
        ];
    }

    walk(visitor: WalkVisitor, options: WalkOptions) {
        if (options.walkMode & InternalWalkMode.walkExpressions) {
            walk(this, 'expression', visitor, options);
        }
    }

    getType(options: GetTypeOptions) {
        return this.expression.getType(options);
    }

    get leadingTrivia(): Token[] {
        return this.tokens.leftParen?.leadingTrivia;
    }

    public clone() {
        return this.finalizeClone(
            new GroupingExpression({
                leftParen: util.cloneToken(this.tokens.leftParen),
                expression: this.expression?.clone(),
                rightParen: util.cloneToken(this.tokens.rightParen)
            }),
            ['expression']
        );
    }
}

export class LiteralExpression extends Expression {
    constructor(options: {
        value: Token;
    }) {
        super();
        this.tokens = {
            value: options.value
        };
    }

    public readonly tokens: {
        readonly value: Token;
    };

    public readonly kind = AstNodeKind.LiteralExpression;

    public get location() {
        return this.tokens.value.location;
    }

    public getType(options?: GetTypeOptions) {
        return util.tokenToBscType(this.tokens.value);
    }

    transpile(state: BrsTranspileState) {
        let text: string;
        if (this.tokens.value.kind === TokenKind.TemplateStringQuasi) {
            //wrap quasis with quotes (and escape inner quotemarks)
            text = `"${this.tokens.value.text.replace(/"/g, '""')}"`;

        } else if (this.tokens.value.kind === TokenKind.StringLiteral) {
            text = this.tokens.value.text;
            //add trailing quotemark if it's missing. We will have already generated a diagnostic for this.
            if (text.endsWith('"') === false) {
                text += '"';
            }
        } else {
            text = this.tokens.value.text;
        }

        return [
            state.transpileToken({ ...this.tokens.value, text: text })
        ];
    }

    walk(visitor: WalkVisitor, options: WalkOptions) {
        //nothing to walk
    }

    get leadingTrivia(): Token[] {
        return this.tokens.value.leadingTrivia;
    }

    public clone() {
        return this.finalizeClone(
            new LiteralExpression({
                value: util.cloneToken(this.tokens.value)
            })
        );
    }
}

/**
 * The print statement can have a mix of expressions and separators. These separators represent actual output to the screen,
 * so this AstNode represents those separators (comma, semicolon, and whitespace)
 */
export class PrintSeparatorExpression extends Expression {
    constructor(options: {
        separator: PrintSeparatorToken;
    }) {
        super();
        this.tokens = {
            separator: options.separator
        };
        this.location = this.tokens.separator.location;
    }

    public readonly tokens: {
        readonly separator: PrintSeparatorToken;
    };

    public readonly kind = AstNodeKind.PrintSeparatorExpression;

    public location: Location;

    transpile(state: BrsTranspileState) {
        return [
            ...this.tokens.separator.leadingWhitespace ?? [],
            ...state.transpileToken(this.tokens.separator)
        ];
    }

    walk(visitor: WalkVisitor, options: WalkOptions) {
        //nothing to walk
    }

    get leadingTrivia(): Token[] {
        return this.tokens.separator.leadingTrivia;
    }

    public clone() {
        return new PrintSeparatorExpression({
            separator: util.cloneToken(this.tokens?.separator)
        });
    }
}


/**
 * This is a special expression only used within template strings. It exists so we can prevent producing lots of empty strings
 * during template string transpile by identifying these expressions explicitly and skipping the bslib_toString around them
 */
export class EscapedCharCodeLiteralExpression extends Expression {
    constructor(options: {
        value: Token & { charCode: number };
    }) {
        super();
        this.tokens = { value: options.value };
        this.location = util.cloneLocation(this.tokens.value.location);
    }

    public readonly kind = AstNodeKind.EscapedCharCodeLiteralExpression;

    public readonly tokens: {
        readonly value: Token & { charCode: number };
    };

    public readonly location: Location;

    transpile(state: BrsTranspileState) {
        return [
            state.sourceNode(this, `chr(${this.tokens.value.charCode})`)
        ];
    }

    walk(visitor: WalkVisitor, options: WalkOptions) {
        //nothing to walk
    }

    public clone() {
        return this.finalizeClone(
            new EscapedCharCodeLiteralExpression({
                value: util.cloneToken(this.tokens.value)
            })
        );
    }
}

export class ArrayLiteralExpression extends Expression {
    constructor(options: {
        elements: Array<Expression>;
        open?: Token;
        close?: Token;
    }) {
        super();
        this.tokens = {
            open: options.open,
            close: options.close
        };
        this.elements = options.elements;
        this.location = util.createBoundingLocation(this.tokens.open, ...this.elements ?? [], this.tokens.close);
    }

    public readonly elements: Array<Expression>;

    public readonly tokens: {
        readonly open?: Token;
        readonly close?: Token;
    };

    public readonly kind = AstNodeKind.ArrayLiteralExpression;

    public readonly location: Location | undefined;

    transpile(state: BrsTranspileState) {
        let result: TranspileResult = [];
        result.push(
            state.transpileToken(this.tokens.open, '[')
        );
        let hasChildren = this.elements.length > 0;
        state.blockDepth++;

        for (let i = 0; i < this.elements.length; i++) {
            let previousElement = this.elements[i - 1];
            let element = this.elements[i];

            if (util.isLeadingCommentOnSameLine(previousElement ?? this.tokens.open, element)) {
                result.push(' ');
            } else {
                result.push(
                    '\n',
                    state.indent()
                );
            }
            result.push(
                ...element.transpile(state)
            );
        }
        state.blockDepth--;
        //add a newline between open and close if there are elements
        const lastLocatable = this.elements[this.elements.length - 1] ?? this.tokens.open;
        result.push(...state.transpileEndBlockToken(lastLocatable, this.tokens.close, ']', hasChildren));

        return result;
    }

    walk(visitor: WalkVisitor, options: WalkOptions) {
        if (options.walkMode & InternalWalkMode.walkExpressions) {
            walkArray(this.elements, visitor, options, this);
        }
    }

    getType(options: GetTypeOptions): BscType {
        const innerTypes = this.elements.map(expr => expr.getType(options));
        return new ArrayType(...innerTypes);
    }
    get leadingTrivia(): Token[] {
        return this.tokens.open?.leadingTrivia;
    }

    get endTrivia(): Token[] {
        return this.tokens.close?.leadingTrivia;
    }

    public clone() {
        return this.finalizeClone(
            new ArrayLiteralExpression({
                elements: this.elements?.map(e => e?.clone()),
                open: util.cloneToken(this.tokens.open),
                close: util.cloneToken(this.tokens.close)
            }),
            ['elements']
        );
    }
}

export class AAMemberExpression extends Expression {
    constructor(options: {
        key: Token;
        colon?: Token;
        /** The expression evaluated to determine the member's initial value. */
        value: Expression;
        comma?: Token;
    }) {
        super();
        this.tokens = {
            key: options.key,
            colon: options.colon,
            comma: options.comma
        };
        this.value = options.value;
        this.location = util.createBoundingLocation(this.tokens.key, this.tokens.colon, this.value);
    }

    public readonly kind = AstNodeKind.AAMemberExpression;

    public readonly location: Location | undefined;

    public readonly tokens: {
        readonly key: Token;
        readonly colon?: Token;
        readonly comma?: Token;
    };

    /** The expression evaluated to determine the member's initial value. */
    public readonly value: Expression;

    transpile(state: BrsTranspileState) {
        //TODO move the logic from AALiteralExpression loop into this function
        return [];
    }

    walk(visitor: WalkVisitor, options: WalkOptions) {
        walk(this, 'value', visitor, options);
    }

    getType(options: GetTypeOptions): BscType {
        return this.value.getType(options);
    }

    get leadingTrivia(): Token[] {
        return this.tokens.key.leadingTrivia;
    }

    public clone() {
        return this.finalizeClone(
            new AAMemberExpression({
                key: util.cloneToken(this.tokens.key),
                colon: util.cloneToken(this.tokens.colon),
                value: this.value?.clone()
            }),
            ['value']
        );
    }
}

export class AALiteralExpression extends Expression {
    constructor(options: {
        elements: Array<AAMemberExpression>;
        open?: Token;
        close?: Token;
    }) {
        super();
        this.tokens = {
            open: options.open,
            close: options.close
        };
        this.elements = options.elements;
        this.location = util.createBoundingLocation(this.tokens.open, ...this.elements ?? [], this.tokens.close);
    }

    public readonly elements: Array<AAMemberExpression>;
    public readonly tokens: {
        readonly open?: Token;
        readonly close?: Token;
    };

    public readonly kind = AstNodeKind.AALiteralExpression;

    public readonly location: Location | undefined;

    transpile(state: BrsTranspileState) {
        let result: TranspileResult = [];
        //open curly
        result.push(
            state.transpileToken(this.tokens.open, '{')
        );
        let hasChildren = this.elements.length > 0;
        //add newline if the object has children and the first child isn't a comment starting on the same line as opening curly
        if (hasChildren && !util.isLeadingCommentOnSameLine(this.tokens.open, this.elements[0])) {
            result.push('\n');
        }
        state.blockDepth++;
        for (let i = 0; i < this.elements.length; i++) {
            let element = this.elements[i];
            let previousElement = this.elements[i - 1];
            let nextElement = this.elements[i + 1];

            //don't indent if comment is same-line
            if (util.isLeadingCommentOnSameLine(this.tokens.open, element) ||
                util.isLeadingCommentOnSameLine(previousElement, element)) {
                result.push(' ');
            } else {
                //indent line
                result.push(state.indent());
            }

            //key
            result.push(
                state.transpileToken(element.tokens.key)
            );
            //colon
            result.push(
                state.transpileToken(element.tokens.colon, ':'),
                ' '
            );
            //value
            result.push(...element.value.transpile(state));

            //if next element is a same-line comment, skip the newline
            if (nextElement && !util.isLeadingCommentOnSameLine(element, nextElement)) {
                //add a newline between statements
                result.push('\n');
            }
        }
        state.blockDepth--;

        const lastElement = this.elements[this.elements.length - 1] ?? this.tokens.open;
        result.push(...state.transpileEndBlockToken(lastElement, this.tokens.close, '}', hasChildren));

        return result;
    }

    walk(visitor: WalkVisitor, options: WalkOptions) {
        if (options.walkMode & InternalWalkMode.walkExpressions) {
            walkArray(this.elements, visitor, options, this);
        }
    }

    getType(options: GetTypeOptions): BscType {
        const resultType = new AssociativeArrayType();
        resultType.addBuiltInInterfaces();
        for (const element of this.elements) {
            if (isAAMemberExpression(element)) {
                let memberName = element.tokens?.key?.text ?? '';
                if (element.tokens.key.kind === TokenKind.StringLiteral) {
                    memberName = memberName.replace(/"/g, ''); // remove quotes if it was a stringLiteral
                }
                if (memberName) {
                    resultType.addMember(memberName, { definingNode: element }, element.getType(options), SymbolTypeFlag.runtime);
                }
            }
        }
        return resultType;
    }

    public get leadingTrivia(): Token[] {
        return this.tokens.open?.leadingTrivia;
    }

    public get endTrivia(): Token[] {
        return this.tokens.close?.leadingTrivia;
    }

    public clone() {
        return this.finalizeClone(
            new AALiteralExpression({
                elements: this.elements?.map(e => e?.clone()),
                open: util.cloneToken(this.tokens.open),
                close: util.cloneToken(this.tokens.close)
            }),
            ['elements']
        );
    }
}

export class UnaryExpression extends Expression {
    constructor(options: {
        operator: Token;
        right: Expression;
    }) {
        super();
        this.tokens = {
            operator: options.operator
        };
        this.right = options.right;
        this.location = util.createBoundingLocation(this.tokens.operator, this.right);
    }

    public readonly kind = AstNodeKind.UnaryExpression;

    public readonly location: Location | undefined;

    public readonly tokens: {
        readonly operator: Token;
    };
    public readonly right: Expression;

    transpile(state: BrsTranspileState) {
        let separatingWhitespace: string | undefined;
        if (isVariableExpression(this.right)) {
            separatingWhitespace = this.right.tokens.name.leadingWhitespace;
        } else if (isLiteralExpression(this.right)) {
            separatingWhitespace = this.right.tokens.value.leadingWhitespace;
        } else {
            separatingWhitespace = ' ';
        }

        return [
            state.transpileToken(this.tokens.operator),
            separatingWhitespace,
            ...this.right.transpile(state)
        ];
    }

    walk(visitor: WalkVisitor, options: WalkOptions) {
        if (options.walkMode & InternalWalkMode.walkExpressions) {
            walk(this, 'right', visitor, options);
        }
    }

    getType(options: GetTypeOptions): BscType {
        return util.unaryOperatorResultType(this.tokens.operator, this.right.getType(options));
    }

    public get leadingTrivia(): Token[] {
        return this.tokens.operator.leadingTrivia;
    }

    public clone() {
        return this.finalizeClone(
            new UnaryExpression({
                operator: util.cloneToken(this.tokens.operator),
                right: this.right?.clone()
            }),
            ['right']
        );
    }
}

export class VariableExpression extends Expression {
    constructor(options: {
        name: Identifier;
    }) {
        super();
        this.tokens = {
            name: options.name
        };
        this.location = util.cloneLocation(this.tokens.name?.location);
    }

    public readonly tokens: {
        readonly name: Identifier;
    };

    public readonly kind = AstNodeKind.VariableExpression;

    public readonly location: Location;

    public getName(parseMode?: ParseMode) {
        return this.tokens.name.text;
    }

    transpile(state: BrsTranspileState) {
        let result: TranspileResult = [];
        const namespace = this.findAncestor<NamespaceStatement>(isNamespaceStatement);
        //if the callee is the name of a known namespace function
        if (namespace && util.isCalleeMemberOfNamespace(this.tokens.name.text, this, namespace)) {
            result.push(
                //transpile leading comments since the token isn't being transpiled directly
                ...state.transpileLeadingCommentsForAstNode(this),
                state.sourceNode(this, [
                    namespace.getName(ParseMode.BrightScript),
                    '_',
                    this.getName(ParseMode.BrightScript)
                ])
            );
            //transpile  normally
        } else {
            result.push(
                state.transpileToken(this.tokens.name)
            );
        }
        return result;
    }

    getTypedef(state: BrsTranspileState) {
        return [
            state.transpileToken(this.name)
        ];
    }

    walk(visitor: WalkVisitor, options: WalkOptions) {
        //nothing to walk
    }


    getType(options: GetTypeOptions) {
        let resultType: BscType = util.tokenToBscType(this.tokens.name);
        const nameKey = this.getName();
        if (!resultType) {
            const symbolTable = this.getSymbolTable();
            resultType = symbolTable?.getSymbolType(nameKey, {
                ...options,
                statementIndex: this.statementIndex,
                fullName: nameKey,
                tableProvider: () => this.getSymbolTable()
            });

            if (util.isClassUsedAsFunction(resultType, this, options)) {
                resultType = FunctionType.instance;
            }

        }
        options?.typeChain?.push(new TypeChainEntry({ name: nameKey, type: resultType, data: options.data, astNode: this }));
        return resultType;
    }

    get leadingTrivia(): Token[] {
        return this.tokens.name.leadingTrivia;
    }

    public clone() {
        return this.finalizeClone(
            new VariableExpression({
                name: util.cloneToken(this.tokens.name)
            })
        );
    }
}

export class SourceLiteralExpression extends Expression {
    constructor(options: {
        value: Token;
    }) {
        super();
        this.tokens = {
            value: options.value
        };
        this.location = util.cloneLocation(this.tokens.value?.location);
    }

    public readonly location: Location;

    public readonly kind = AstNodeKind.SourceLiteralExpression;

    public readonly tokens: {
        readonly value: Token;
    };

    /**
     * Find the index of the function in its parent
     */
    private findFunctionIndex(parentFunction: FunctionExpression, func: FunctionExpression) {
        let index = -1;
        parentFunction.findChild((node) => {
            if (isFunctionExpression(node)) {
                index++;
                if (node === func) {
                    return true;
                }
            }
        }, {
            walkMode: WalkMode.visitAllRecursive
        });
        return index;
    }

    private getFunctionName(state: BrsTranspileState, parseMode: ParseMode) {
        let func = this.findAncestor<FunctionExpression>(isFunctionExpression);
        let nameParts = [] as TranspileResult;
        let parentFunction: FunctionExpression;
        while ((parentFunction = func.findAncestor<FunctionExpression>(isFunctionExpression))) {
            let index = this.findFunctionIndex(parentFunction, func);
            nameParts.unshift(`anon${index}`);
            func = parentFunction;
        }
        //get the index of this function in its parent
        if (isFunctionStatement(func.parent)) {
            nameParts.unshift(
                func.parent.getName(parseMode)
            );
        }
        return nameParts.join('$');
    }

    /**
     * Get the line number from our token or from the closest ancestor that has a range
     */
    private getClosestLineNumber() {
        let node: AstNode = this;
        while (node) {
            if (node.location?.range) {
                return node.location.range.start.line + 1;
            }
            node = node.parent;
        }
        return -1;
    }

    transpile(state: BrsTranspileState) {
        let text: string;
        switch (this.tokens.value.kind) {
            case TokenKind.SourceFilePathLiteral:
                const pathUrl = fileUrl(state.srcPath);
                text = `"${pathUrl.substring(0, 4)}" + "${pathUrl.substring(4)}"`;
                break;
            case TokenKind.SourceLineNumLiteral:
                //TODO find first parent that has range, or default to -1
                text = `${this.getClosestLineNumber()}`;
                break;
            case TokenKind.FunctionNameLiteral:
                text = `"${this.getFunctionName(state, ParseMode.BrightScript)}"`;
                break;
            case TokenKind.SourceFunctionNameLiteral:
                text = `"${this.getFunctionName(state, ParseMode.BrighterScript)}"`;
                break;
            case TokenKind.SourceNamespaceNameLiteral:
                let namespaceParts = this.getFunctionName(state, ParseMode.BrighterScript).split('.');
                namespaceParts.pop(); // remove the function name

                text = `"${namespaceParts.join('.')}"`;
                break;
            case TokenKind.SourceNamespaceRootNameLiteral:
                let namespaceRootParts = this.getFunctionName(state, ParseMode.BrighterScript).split('.');
                namespaceRootParts.pop(); // remove the function name

                let rootNamespace = namespaceRootParts.shift() ?? '';
                text = `"${rootNamespace}"`;
                break;
            case TokenKind.SourceLocationLiteral:
                const locationUrl = fileUrl(state.srcPath);
                //TODO find first parent that has range, or default to -1
                text = `"${locationUrl.substring(0, 4)}" + "${locationUrl.substring(4)}:${this.getClosestLineNumber()}"`;
                break;
            case TokenKind.PkgPathLiteral:
                text = `"${util.sanitizePkgPath(state.file.pkgPath)}"`;
                break;
            case TokenKind.PkgLocationLiteral:
                text = `"${util.sanitizePkgPath(state.file.pkgPath)}:" + str(LINE_NUM)`;
                break;
            case TokenKind.LineNumLiteral:
            default:
                //use the original text (because it looks like a variable)
                text = this.tokens.value.text;
                break;

        }
        return [
            state.sourceNode(this, text)
        ];
    }

    walk(visitor: WalkVisitor, options: WalkOptions) {
        //nothing to walk
    }

    get leadingTrivia(): Token[] {
        return this.tokens.value.leadingTrivia;
    }

    public clone() {
        return this.finalizeClone(
            new SourceLiteralExpression({
                value: util.cloneToken(this.tokens.value)
            })
        );
    }
}

/**
 * This expression transpiles and acts exactly like a CallExpression,
 * except we need to uniquely identify these statements so we can
 * do more type checking.
 */
export class NewExpression extends Expression {
    constructor(options: {
        new?: Token;
        call: CallExpression;
    }) {
        super();
        this.tokens = {
            new: options.new
        };
        this.call = options.call;
        this.location = util.createBoundingLocation(this.tokens.new, this.call);
    }

    public readonly kind = AstNodeKind.NewExpression;

    public readonly location: Location | undefined;

    public readonly tokens: {
        readonly new?: Token;
    };
    public readonly call: CallExpression;

    /**
     * The name of the class to initialize (with optional namespace prefixed)
     */
    public get className() {
        //the parser guarantees the callee of a new statement's call object will be
        //either a VariableExpression or a DottedGet
        return this.call.callee as (VariableExpression | DottedGetExpression);
    }

    public transpile(state: BrsTranspileState) {
        const namespace = this.findAncestor<NamespaceStatement>(isNamespaceStatement);
        const cls = state.file.getClassFileLink(
            this.className.getName(ParseMode.BrighterScript),
            namespace?.getName(ParseMode.BrighterScript)
        )?.item;
        //new statements within a namespace block can omit the leading namespace if the class resides in that same namespace.
        //So we need to figure out if this is a namespace-omitted class, or if this class exists without a namespace.
        return this.call.transpile(state, cls?.getName(ParseMode.BrightScript));
    }

    walk(visitor: WalkVisitor, options: WalkOptions) {
        if (options.walkMode & InternalWalkMode.walkExpressions) {
            walk(this, 'call', visitor, options);
        }
    }

    getType(options: GetTypeOptions) {
        const result = this.call.getType(options);
        if (options.typeChain) {
            // modify last typechain entry to show it is a new ...()
            const lastEntry = options.typeChain[options.typeChain.length - 1];
            if (lastEntry) {
                lastEntry.astNode = this;
            }
        }
        return result;
    }

    get leadingTrivia(): Token[] {
        return this.tokens.new.leadingTrivia;
    }

    public clone() {
        return this.finalizeClone(
            new NewExpression({
                new: util.cloneToken(this.tokens.new),
                call: this.call?.clone()
            }),
            ['call']
        );
    }
}

export class CallfuncExpression extends Expression {
    constructor(options: {
        callee: Expression;
        operator?: Token;
        methodName: Identifier;
        openingParen?: Token;
        args?: Expression[];
        closingParen?: Token;
    }) {
        super();
        this.tokens = {
            operator: options.operator,
            methodName: options.methodName,
            openingParen: options.openingParen,
            closingParen: options.closingParen
        };
        this.callee = options.callee;
        this.args = options.args ?? [];

        this.location = util.createBoundingLocation(
            this.callee,
            this.tokens.operator,
            this.tokens.methodName,
            this.tokens.openingParen,
            ...this.args ?? [],
            this.tokens.closingParen
        );
    }

    public readonly callee: Expression;
    public readonly args: Expression[];

    public readonly tokens: {
        readonly operator: Token;
        readonly methodName: Identifier;
        readonly openingParen?: Token;
        readonly closingParen?: Token;
    };

    public readonly kind = AstNodeKind.CallfuncExpression;

    public readonly location: Location | undefined;

    public transpile(state: BrsTranspileState) {
        let result = [] as TranspileResult;
        result.push(
            ...this.callee.transpile(state),
            state.sourceNode(this.tokens.operator, '.callfunc'),
            state.transpileToken(this.tokens.openingParen, '('),
            //the name of the function
            state.sourceNode(this.tokens.methodName, ['"', this.tokens.methodName.text, '"'])
        );
        if (this.args?.length > 0) {
            result.push(', ');
            //transpile args
            for (let i = 0; i < this.args.length; i++) {
                //add comma between args
                if (i > 0) {
                    result.push(', ');
                }
                let arg = this.args[i];
                result.push(...arg.transpile(state));
            }
        } else if (state.options.legacyCallfuncHandling) {
            result.push(', ', 'invalid');
        }

        result.push(
            state.transpileToken(this.tokens.closingParen, ')')
        );
        return result;
    }

    walk(visitor: WalkVisitor, options: WalkOptions) {
        if (options.walkMode & InternalWalkMode.walkExpressions) {
            walk(this, 'callee', visitor, options);
            walkArray(this.args, visitor, options, this);
        }
    }

    getType(options: GetTypeOptions) {
        const result = util.getCallFuncType(this, this.tokens.methodName, options) ?? DynamicType.instance;
        return result;
    }

    get leadingTrivia(): Token[] {
        return this.callee.leadingTrivia;
    }

    public clone() {
        return this.finalizeClone(
            new CallfuncExpression({
                callee: this.callee?.clone(),
                operator: util.cloneToken(this.tokens.operator),
                methodName: util.cloneToken(this.tokens.methodName),
                openingParen: util.cloneToken(this.tokens.openingParen),
                args: this.args?.map(e => e?.clone()),
                closingParen: util.cloneToken(this.tokens.closingParen)
            }),
            ['callee', 'args']
        );
    }
}

/**
 * Since template strings can contain newlines, we need to concatenate multiple strings together with chr() calls.
 * This is a single expression that represents the string contatenation of all parts of a single quasi.
 */
export class TemplateStringQuasiExpression extends Expression {
    constructor(options: {
        expressions: Array<LiteralExpression | EscapedCharCodeLiteralExpression>;
    }) {
        super();
        this.expressions = options.expressions;
        this.location = util.createBoundingLocation(
            ...this.expressions ?? []
        );
    }

    public readonly expressions: Array<LiteralExpression | EscapedCharCodeLiteralExpression>;
    public readonly kind = AstNodeKind.TemplateStringQuasiExpression;

    readonly location: Location | undefined;

    transpile(state: BrsTranspileState, skipEmptyStrings = true) {
        let result = [] as TranspileResult;
        let plus = '';
        for (let expression of this.expressions) {
            //skip empty strings
            //TODO what does an empty string literal expression look like?
            if (expression.tokens.value.text === '' && skipEmptyStrings === true) {
                continue;
            }
            result.push(
                plus,
                ...expression.transpile(state)
            );
            plus = ' + ';
        }
        return result;
    }

    walk(visitor: WalkVisitor, options: WalkOptions) {
        if (options.walkMode & InternalWalkMode.walkExpressions) {
            walkArray(this.expressions, visitor, options, this);
        }
    }

    public clone() {
        return this.finalizeClone(
            new TemplateStringQuasiExpression({
                expressions: this.expressions?.map(e => e?.clone())
            }),
            ['expressions']
        );
    }
}

export class TemplateStringExpression extends Expression {
    constructor(options: {
        openingBacktick?: Token;
        quasis: TemplateStringQuasiExpression[];
        expressions: Expression[];
        closingBacktick?: Token;
    }) {
        super();
        this.tokens = {
            openingBacktick: options.openingBacktick,
            closingBacktick: options.closingBacktick
        };
        this.quasis = options.quasis;
        this.expressions = options.expressions;
        this.location = util.createBoundingLocation(
            this.tokens.openingBacktick,
            this.quasis?.[0],
            this.quasis?.[this.quasis?.length - 1],
            this.tokens.closingBacktick
        );
    }

    public readonly kind = AstNodeKind.TemplateStringExpression;

    public readonly tokens: {
        readonly openingBacktick?: Token;
        readonly closingBacktick?: Token;
    };
    public readonly quasis: TemplateStringQuasiExpression[];
    public readonly expressions: Expression[];

    public readonly location: Location | undefined;

    public getType(options: GetTypeOptions) {
        return StringType.instance;
    }

    transpile(state: BrsTranspileState) {
        //if this is essentially just a normal brightscript string but with backticks, transpile it as a normal string without parens
        if (this.expressions.length === 0 && this.quasis.length === 1 && this.quasis[0].expressions.length === 1) {
            return this.quasis[0].transpile(state);
        }
        let result = ['('];
        let plus = '';
        //helper function to figure out when to include the plus
        function add(...items) {
            if (items.length > 0) {
                result.push(
                    plus,
                    ...items
                );
            }
            //set the plus after the first occurance of a nonzero length set of items
            if (plus === '' && items.length > 0) {
                plus = ' + ';
            }
        }

        for (let i = 0; i < this.quasis.length; i++) {
            let quasi = this.quasis[i];
            let expression = this.expressions[i];

            add(
                ...quasi.transpile(state)
            );
            if (expression) {
                //skip the toString wrapper around certain expressions
                if (
                    isEscapedCharCodeLiteralExpression(expression) ||
                    (isLiteralExpression(expression) && isStringType(expression.getType()))
                ) {
                    add(
                        ...expression.transpile(state)
                    );

                    //wrap all other expressions with a bslib_toString call to prevent runtime type mismatch errors
                } else {
                    add(
                        state.bslibPrefix + '_toString(',
                        ...expression.transpile(state),
                        ')'
                    );
                }
            }
        }
        //the expression should be wrapped in parens so it can be used line a single expression at runtime
        result.push(')');

        return result;
    }

    walk(visitor: WalkVisitor, options: WalkOptions) {
        if (options.walkMode & InternalWalkMode.walkExpressions) {
            //walk the quasis and expressions in left-to-right order
            for (let i = 0; i < this.quasis?.length; i++) {
                walk(this.quasis, i, visitor, options, this);

                //this skips the final loop iteration since we'll always have one more quasi than expression
                if (this.expressions[i]) {
                    walk(this.expressions, i, visitor, options, this);
                }
            }
        }
    }

    public clone() {
        return this.finalizeClone(
            new TemplateStringExpression({
                openingBacktick: util.cloneToken(this.tokens.openingBacktick),
                quasis: this.quasis?.map(e => e?.clone()),
                expressions: this.expressions?.map(e => e?.clone()),
                closingBacktick: util.cloneToken(this.tokens.closingBacktick)
            }),
            ['quasis', 'expressions']
        );
    }
}

export class TaggedTemplateStringExpression extends Expression {
    constructor(options: {
        tagName: Identifier;
        openingBacktick?: Token;
        quasis: TemplateStringQuasiExpression[];
        expressions: Expression[];
        closingBacktick?: Token;
    }) {
        super();
        this.tokens = {
            tagName: options.tagName,
            openingBacktick: options.openingBacktick,
            closingBacktick: options.closingBacktick
        };
        this.quasis = options.quasis;
        this.expressions = options.expressions;

        this.location = util.createBoundingLocation(
            this.tokens.tagName,
            this.tokens.openingBacktick,
            this.quasis?.[0],
            this.quasis?.[this.quasis?.length - 1],
            this.tokens.closingBacktick
        );
    }

    public readonly kind = AstNodeKind.TaggedTemplateStringExpression;

    public readonly tokens: {
        readonly tagName: Identifier;
        readonly openingBacktick?: Token;
        readonly closingBacktick?: Token;
    };

    public readonly quasis: TemplateStringQuasiExpression[];
    public readonly expressions: Expression[];

    public readonly location: Location | undefined;

    transpile(state: BrsTranspileState) {
        let result = [] as TranspileResult;
        result.push(
            state.transpileToken(this.tokens.tagName),
            '(['
        );

        //add quasis as the first array
        for (let i = 0; i < this.quasis.length; i++) {
            let quasi = this.quasis[i];
            //separate items with a comma
            if (i > 0) {
                result.push(
                    ', '
                );
            }
            result.push(
                ...quasi.transpile(state, false)
            );
        }
        result.push(
            '], ['
        );

        //add expressions as the second array
        for (let i = 0; i < this.expressions.length; i++) {
            let expression = this.expressions[i];
            if (i > 0) {
                result.push(
                    ', '
                );
            }
            result.push(
                ...expression.transpile(state)
            );
        }
        result.push(
            state.sourceNode(this.tokens.closingBacktick, '])')
        );
        return result;
    }

    walk(visitor: WalkVisitor, options: WalkOptions) {
        if (options.walkMode & InternalWalkMode.walkExpressions) {
            //walk the quasis and expressions in left-to-right order
            for (let i = 0; i < this.quasis?.length; i++) {
                walk(this.quasis, i, visitor, options, this);

                //this skips the final loop iteration since we'll always have one more quasi than expression
                if (this.expressions[i]) {
                    walk(this.expressions, i, visitor, options, this);
                }
            }
        }
    }

    public clone() {
        return this.finalizeClone(
            new TaggedTemplateStringExpression({
                tagName: util.cloneToken(this.tokens.tagName),
                openingBacktick: util.cloneToken(this.tokens.openingBacktick),
                quasis: this.quasis?.map(e => e?.clone()),
                expressions: this.expressions?.map(e => e?.clone()),
                closingBacktick: util.cloneToken(this.tokens.closingBacktick)
            }),
            ['quasis', 'expressions']
        );
    }
}

export class AnnotationExpression extends Expression {
    constructor(options: {
        at?: Token;
        name: Token;
        call?: CallExpression;
    }) {
        super();
        this.tokens = {
            at: options.at,
            name: options.name
        };
        this.call = options.call;
        this.name = this.tokens.name.text;
    }

    public readonly kind = AstNodeKind.AnnotationExpression;

    public readonly tokens: {
        readonly at: Token;
        readonly name: Token;
    };

    public get location(): Location | undefined {
        return util.createBoundingLocation(
            this.tokens.at,
            this.tokens.name,
            this.call
        );
    }

    public readonly name: string;

    public call: CallExpression;

    /**
     * Convert annotation arguments to JavaScript types
     * @param strict If false, keep Expression objects not corresponding to JS types
     */
    getArguments(strict = true): ExpressionValue[] {
        if (!this.call) {
            return [];
        }
        return this.call.args.map(e => expressionToValue(e, strict));
    }

    public get leadingTrivia(): Token[] {
        return this.tokens.at?.leadingTrivia;
    }

    transpile(state: BrsTranspileState) {
        //transpile only our leading comments
        return state.transpileComments(this.leadingTrivia);
    }

    walk(visitor: WalkVisitor, options: WalkOptions) {
        //nothing to walk
    }
    getTypedef(state: BrsTranspileState) {
        return [
            '@',
            this.name,
            ...(this.call?.transpile(state) ?? [])
        ];
    }

    public clone() {
        const clone = this.finalizeClone(
            new AnnotationExpression({
                at: util.cloneToken(this.tokens.at),
                name: util.cloneToken(this.tokens.name)
            })
        );
        return clone;
    }
}

export class TernaryExpression extends Expression {
    constructor(options: {
        test: Expression;
        questionMark?: Token;
        consequent?: Expression;
        colon?: Token;
        alternate?: Expression;
    }) {
        super();
        this.tokens = {
            questionMark: options.questionMark,
            colon: options.colon
        };
        this.test = options.test;
        this.consequent = options.consequent;
        this.alternate = options.alternate;
        this.location = util.createBoundingLocation(
            this.test,
            this.tokens.questionMark,
            this.consequent,
            this.tokens.colon,
            this.alternate
        );
    }

    public readonly kind = AstNodeKind.TernaryExpression;

    public readonly location: Location | undefined;

    public readonly tokens: {
        readonly questionMark?: Token;
        readonly colon?: Token;
    };

    public readonly test: Expression;
    public readonly consequent?: Expression;
    public readonly alternate?: Expression;

    transpile(state: BrsTranspileState) {
        let result = [] as TranspileResult;
        const file = state.file;
        let consequentInfo = util.getExpressionInfo(this.consequent!, file);
        let alternateInfo = util.getExpressionInfo(this.alternate!, file);

        //get all unique variable names used in the consequent and alternate, and sort them alphabetically so the output is consistent
        let allUniqueVarNames = [...new Set([...consequentInfo.uniqueVarNames, ...alternateInfo.uniqueVarNames])].sort();
        //discard names of global functions that cannot be passed by reference
        allUniqueVarNames = allUniqueVarNames.filter(name => {
            return !nonReferenceableFunctions.includes(name.toLowerCase());
        });

        let mutatingExpressions = [
            ...consequentInfo.expressions,
            ...alternateInfo.expressions
        ].filter(e => e instanceof CallExpression || e instanceof CallfuncExpression || e instanceof DottedGetExpression);

        if (mutatingExpressions.length > 0) {
            result.push(
                state.sourceNode(
                    this.tokens.questionMark,
                    //write all the scope variables as parameters.
                    //TODO handle when there are more than 31 parameters
                    `(function(${['__bsCondition', ...allUniqueVarNames].join(', ')})`
                ),
                state.newline,
                //double indent so our `end function` line is still indented one at the end
                state.indent(2),
                state.sourceNode(this.test, `if __bsCondition then`),
                state.newline,
                state.indent(1),
                state.sourceNode(this.consequent ?? this.tokens.questionMark, 'return '),
                ...this.consequent?.transpile(state) ?? [state.sourceNode(this.tokens.questionMark, 'invalid')],
                state.newline,
                state.indent(-1),
                state.sourceNode(this.consequent ?? this.tokens.questionMark, 'else'),
                state.newline,
                state.indent(1),
                state.sourceNode(this.consequent ?? this.tokens.questionMark, 'return '),
                ...this.alternate?.transpile(state) ?? [state.sourceNode(this.consequent ?? this.tokens.questionMark, 'invalid')],
                state.newline,
                state.indent(-1),
                state.sourceNode(this.tokens.questionMark, 'end if'),
                state.newline,
                state.indent(-1),
                state.sourceNode(this.tokens.questionMark, 'end function)('),
                ...this.test.transpile(state),
                state.sourceNode(this.tokens.questionMark, `${['', ...allUniqueVarNames].join(', ')})`)
            );
            state.blockDepth--;
        } else {
            result.push(
                state.sourceNode(this.test, state.bslibPrefix + `_ternary(`),
                ...this.test.transpile(state),
                state.sourceNode(this.test, `, `),
                ...this.consequent?.transpile(state) ?? ['invalid'],
                `, `,
                ...this.alternate?.transpile(state) ?? ['invalid'],
                `)`
            );
        }
        return result;
    }

    public walk(visitor: WalkVisitor, options: WalkOptions) {
        if (options.walkMode & InternalWalkMode.walkExpressions) {
            walk(this, 'test', visitor, options);
            walk(this, 'consequent', visitor, options);
            walk(this, 'alternate', visitor, options);
        }
    }

    get leadingTrivia(): Token[] {
        return this.test.leadingTrivia;
    }

    public clone() {
        return this.finalizeClone(
            new TernaryExpression({
                test: this.test?.clone(),
                questionMark: util.cloneToken(this.tokens.questionMark),
                consequent: this.consequent?.clone(),
                colon: util.cloneToken(this.tokens.colon),
                alternate: this.alternate?.clone()
            }),
            ['test', 'consequent', 'alternate']
        );
    }
}

export class NullCoalescingExpression extends Expression {
    constructor(options: {
        consequent: Expression;
        questionQuestion?: Token;
        alternate: Expression;
    }) {
        super();
        this.tokens = {
            questionQuestion: options.questionQuestion
        };
        this.consequent = options.consequent;
        this.alternate = options.alternate;
        this.location = util.createBoundingLocation(
            this.consequent,
            this.tokens.questionQuestion,
            this.alternate
        );
    }

    public readonly kind = AstNodeKind.NullCoalescingExpression;

    public readonly location: Location | undefined;

    public readonly tokens: {
        readonly questionQuestion?: Token;
    };

    public readonly consequent: Expression;
    public readonly alternate: Expression;

    transpile(state: BrsTranspileState) {
        let result = [] as TranspileResult;
        let consequentInfo = util.getExpressionInfo(this.consequent, state.file);
        let alternateInfo = util.getExpressionInfo(this.alternate, state.file);

        //get all unique variable names used in the consequent and alternate, and sort them alphabetically so the output is consistent
        let allUniqueVarNames = [...new Set([...consequentInfo.uniqueVarNames, ...alternateInfo.uniqueVarNames])].sort();
        //discard names of global functions that cannot be passed by reference
        allUniqueVarNames = allUniqueVarNames.filter(name => {
            return !nonReferenceableFunctions.includes(name.toLowerCase());
        });

        let hasMutatingExpression = [
            ...consequentInfo.expressions,
            ...alternateInfo.expressions
        ].find(e => isCallExpression(e) || isCallfuncExpression(e) || isDottedGetExpression(e));

        if (hasMutatingExpression) {
            result.push(
                `(function(`,
                //write all the scope variables as parameters.
                //TODO handle when there are more than 31 parameters
                allUniqueVarNames.join(', '),
                ')',
                state.newline,
                //double indent so our `end function` line is still indented one at the end
                state.indent(2),
                //evaluate the consequent exactly once, and then use it in the following condition
                `__bsConsequent = `,
                ...this.consequent.transpile(state),
                state.newline,
                state.indent(),
                `if __bsConsequent <> invalid then`,
                state.newline,
                state.indent(1),
                'return __bsConsequent',
                state.newline,
                state.indent(-1),
                'else',
                state.newline,
                state.indent(1),
                'return ',
                ...this.alternate.transpile(state),
                state.newline,
                state.indent(-1),
                'end if',
                state.newline,
                state.indent(-1),
                'end function)(',
                allUniqueVarNames.join(', '),
                ')'
            );
            state.blockDepth--;
        } else {
            result.push(
                state.bslibPrefix + `_coalesce(`,
                ...this.consequent.transpile(state),
                ', ',
                ...this.alternate.transpile(state),
                ')'
            );
        }
        return result;
    }

    public walk(visitor: WalkVisitor, options: WalkOptions) {
        if (options.walkMode & InternalWalkMode.walkExpressions) {
            walk(this, 'consequent', visitor, options);
            walk(this, 'alternate', visitor, options);
        }
    }

    get leadingTrivia(): Token[] {
        return this.consequent.leadingTrivia;
    }

    public clone() {
        return this.finalizeClone(
            new NullCoalescingExpression({
                consequent: this.consequent?.clone(),
                questionQuestion: util.cloneToken(this.tokens.questionQuestion),
                alternate: this.alternate?.clone()
            }),
            ['consequent', 'alternate']
        );
    }
}

export class RegexLiteralExpression extends Expression {
    constructor(options: {
        regexLiteral: Token;
    }) {
        super();
        this.tokens = {
            regexLiteral: options.regexLiteral
        };
    }

    public readonly kind = AstNodeKind.RegexLiteralExpression;
    public readonly tokens: {
        readonly regexLiteral: Token;
    };

    public get location(): Location {
        return this.tokens?.regexLiteral?.location;
    }

    public transpile(state: BrsTranspileState): TranspileResult {
        let text = this.tokens.regexLiteral?.text ?? '';
        let flags = '';
        //get any flags from the end
        const flagMatch = /\/([a-z]+)$/i.exec(text);
        if (flagMatch) {
            text = text.substring(0, flagMatch.index + 1);
            flags = flagMatch[1];
        }
        let pattern = text
            //remove leading and trailing slashes
            .substring(1, text.length - 1)
            //escape quotemarks
            .split('"').join('" + chr(34) + "');

        return [
            state.sourceNode(this.tokens.regexLiteral, [
                'CreateObject("roRegex", ',
                `"${pattern}", `,
                `"${flags}"`,
                ')'
            ])
        ];
    }

    walk(visitor: WalkVisitor, options: WalkOptions) {
        //nothing to walk
    }

    public clone() {
        return this.finalizeClone(
            new RegexLiteralExpression({
                regexLiteral: util.cloneToken(this.tokens.regexLiteral)
            })
        );
    }

    get leadingTrivia(): Token[] {
        return this.tokens.regexLiteral?.leadingTrivia;
    }
}

// eslint-disable-next-line @typescript-eslint/consistent-indexed-object-style
type ExpressionValue = string | number | boolean | Expression | ExpressionValue[] | { [key: string]: ExpressionValue } | null;

function expressionToValue(expr: Expression, strict: boolean): ExpressionValue {
    if (!expr) {
        return null;
    }
    if (isUnaryExpression(expr) && isLiteralNumber(expr.right)) {
        return numberExpressionToValue(expr.right, expr.tokens.operator.text);
    }
    if (isLiteralString(expr)) {
        //remove leading and trailing quotes
        return expr.tokens.value.text.replace(/^"/, '').replace(/"$/, '');
    }
    if (isLiteralNumber(expr)) {
        return numberExpressionToValue(expr);
    }

    if (isLiteralBoolean(expr)) {
        return expr.tokens.value.text.toLowerCase() === 'true';
    }
    if (isArrayLiteralExpression(expr)) {
        return expr.elements
            .map(e => expressionToValue(e, strict));
    }
    if (isAALiteralExpression(expr)) {
        return expr.elements.reduce((acc, e) => {
            acc[e.tokens.key.text] = expressionToValue(e.value, strict);
            return acc;
        }, {});
    }
    //for annotations, we only support serializing pure string values
    if (isTemplateStringExpression(expr)) {
        if (expr.quasis?.length === 1 && expr.expressions.length === 0) {
            return expr.quasis[0].expressions.map(x => x.tokens.value.text).join('');
        }
    }
    return strict ? null : expr;
}

function numberExpressionToValue(expr: LiteralExpression, operator = '') {
    if (isIntegerType(expr.getType()) || isLongIntegerType(expr.getType())) {
        return parseInt(operator + expr.tokens.value.text);
    } else {
        return parseFloat(operator + expr.tokens.value.text);
    }
}

export class TypeExpression extends Expression implements TypedefProvider {
    constructor(options: {
        /**
         * The standard AST expression that represents the type for this TypeExpression.
         */
        expression: Expression;
    }) {
        super();
        this.expression = options.expression;
        this.location = util.cloneLocation(this.expression?.location);
    }

    public readonly kind = AstNodeKind.TypeExpression;

    /**
     * The standard AST expression that represents the type for this TypeExpression.
     */
    public readonly expression: Expression;

    public readonly location: Location;

    public transpile(state: BrsTranspileState): TranspileResult {
        const exprType = this.getType({ flags: SymbolTypeFlag.typetime });
        if (isNativeType(exprType)) {
            return this.expression.transpile(state);
        }
        return [exprType.toTypeString()];
    }
    public walk(visitor: WalkVisitor, options: WalkOptions) {
        if (options.walkMode & InternalWalkMode.walkExpressions) {
            walk(this, 'expression', visitor, options);
        }
    }

    public getType(options: GetTypeOptions): BscType {
        return this.expression.getType({ ...options, flags: SymbolTypeFlag.typetime });
    }

    getTypedef(state: TranspileState): TranspileResult {
        // TypeDefs should pass through any valid type names
        return this.expression.transpile(state as BrsTranspileState);
    }

    getName(parseMode = ParseMode.BrighterScript): string {
        //TODO: this may not support Complex Types, eg. generics or Unions
        return util.getAllDottedGetPartsAsString(this.expression, parseMode);
    }

    getNameParts(): string[] {
        //TODO: really, this code is only used to get Namespaces. It could be more clear.
        return util.getAllDottedGetParts(this.expression).map(x => x.text);
    }

    public clone() {
        return this.finalizeClone(
            new TypeExpression({
                expression: this.expression?.clone()
            }),
            ['expression']
        );
    }
}

export class TypecastExpression extends Expression {
    constructor(options: {
        obj: Expression;
        as?: Token;
        typeExpression?: TypeExpression;
    }) {
        super();
        this.tokens = {
            as: options.as
        };
        this.obj = options.obj;
        this.typeExpression = options.typeExpression;
        this.location = util.createBoundingLocation(
            this.obj,
            this.tokens.as,
            this.typeExpression
        );
    }

    public readonly kind = AstNodeKind.TypecastExpression;

    public readonly obj: Expression;

    public readonly tokens: {
        readonly as?: Token;
    };

    public typeExpression?: TypeExpression;

    public readonly location: Location;

    public transpile(state: BrsTranspileState): TranspileResult {
        return this.obj.transpile(state);
    }
    public walk(visitor: WalkVisitor, options: WalkOptions) {
        if (options.walkMode & InternalWalkMode.walkExpressions) {
            walk(this, 'obj', visitor, options);
            walk(this, 'typeExpression', visitor, options);
        }
    }

    public getType(options: GetTypeOptions): BscType {
        const result = this.typeExpression.getType(options);
        if (options.typeChain) {
            // modify last typechain entry to show it is a typecast
            const lastEntry = options.typeChain[options.typeChain.length - 1];
            if (lastEntry) {
                lastEntry.astNode = this;
            }
        }
        return result;
    }

    public clone() {
        return this.finalizeClone(
            new TypecastExpression({
                obj: this.obj?.clone(),
                as: util.cloneToken(this.tokens.as),
                typeExpression: this.typeExpression?.clone()
            }),
            ['obj', 'typeExpression']
        );
    }
}

export class TypedArrayExpression extends Expression {
    constructor(options: {
        innerType: Expression;
        leftBracket?: Token;
        rightBracket?: Token;
    }) {
        super();
        this.tokens = {
            leftBracket: options.leftBracket,
            rightBracket: options.rightBracket
        };
        this.innerType = options.innerType;
        this.location = util.createBoundingLocation(
            this.innerType,
            this.tokens.leftBracket,
            this.tokens.rightBracket
        );
    }

    public readonly tokens: {
        readonly leftBracket?: Token;
        readonly rightBracket?: Token;
    };

    public readonly innerType: Expression;

    public readonly kind = AstNodeKind.TypedArrayExpression;

    public readonly location: Location;

    public transpile(state: BrsTranspileState): TranspileResult {
        return [this.getType({ flags: SymbolTypeFlag.typetime }).toTypeString()];
    }

    public walk(visitor: WalkVisitor, options: WalkOptions) {
        if (options.walkMode & InternalWalkMode.walkExpressions) {
            walk(this, 'innerType', visitor, options);
        }
    }

    public getType(options: GetTypeOptions): BscType {
        return new ArrayType(this.innerType.getType(options));
    }

    public clone() {
        return this.finalizeClone(
            new TypedArrayExpression({
                innerType: this.innerType?.clone(),
                leftBracket: util.cloneToken(this.tokens.leftBracket),
                rightBracket: util.cloneToken(this.tokens.rightBracket)
            }),
            ['innerType']
        );
    }
}

/**
 * A list of names of functions that are restricted from being stored to a
 * variable, property, or passed as an argument. (i.e. `type` or `createobject`).
 * Names are stored in lower case.
 */
const nonReferenceableFunctions = [
    'createobject',
    'type',
    'getglobalaa',
    'box',
    'run',
    'eval',
    'getlastruncompileerror',
    'getlastrunruntimeerror',
    'tab',
    'pos'
];<|MERGE_RESOLUTION|>--- conflicted
+++ resolved
@@ -596,15 +596,10 @@
         if (this.tokens.as) {
             results.push(' as ');
 
-<<<<<<< HEAD
             // TODO: Is this conditional needed? Will typeToken always exist
             // so long as `asToken` exists?
             if (this.typeExpression) {
                 results.push(...(this.typeExpression?.getTypedef(state) ?? ['']));
-=======
-            if (this.typeToken) {
-                results.push(this.typeToken.text);
->>>>>>> 890855f9
             }
         }
 
@@ -686,8 +681,8 @@
         //always transpile the dots for typedefs
         return [
             ...this.obj.transpile(state),
-            state.transpileToken(this.dot),
-            state.transpileToken(this.name)
+            state.transpileToken(this.tokens.dot),
+            state.transpileToken(this.tokens.name)
         ];
     }
 
@@ -1491,7 +1486,7 @@
 
     getTypedef(state: BrsTranspileState) {
         return [
-            state.transpileToken(this.name)
+            state.transpileToken(this.tokens.name)
         ];
     }
 
