--- conflicted
+++ resolved
@@ -23,11 +23,7 @@
 import { DynamicType } from '../types/DynamicType';
 import { VoidType } from '../types/VoidType';
 import { TypePropertyReferenceType, ReferenceType } from '../types/ReferenceType';
-<<<<<<< HEAD
-import { parse } from 'yargs';
-=======
 import { getUniqueType } from '../types/helpers';
->>>>>>> 46fd347a
 
 export type ExpressionVisitor = (expression: Expression, parent: Expression) => void;
 
@@ -408,62 +404,6 @@
     }
 }
 
-<<<<<<< HEAD
-=======
-export class NamespacedVariableNameExpression extends Expression {
-    constructor(
-        //if this is a `DottedGetExpression`, it must be comprised only of `VariableExpression`s
-        readonly expression: DottedGetExpression | VariableExpression
-    ) {
-        super();
-        this.range = expression.range;
-    }
-    range: Range;
-
-    transpile(state: BrsTranspileState) {
-        return [
-            state.sourceNode(this, this.getName(ParseMode.BrightScript))
-        ];
-    }
-
-    public getNameParts() {
-        let parts = [] as string[];
-        if (isVariableExpression(this.expression)) {
-            parts.push(this.expression.name.text);
-        } else {
-            let expr = this.expression;
-
-            parts.push(expr.name.text);
-
-            while (isVariableExpression(expr) === false) {
-                expr = expr.obj as DottedGetExpression;
-                parts.unshift(expr.name.text);
-            }
-        }
-        return parts;
-    }
-
-    getName(parseMode: ParseMode) {
-        if (parseMode === ParseMode.BrighterScript) {
-            return this.getNameParts().join('.');
-        } else {
-            return this.getNameParts().join('_');
-        }
-    }
-
-    walk(visitor: WalkVisitor, options: WalkOptions) {
-        this.expression?.link();
-        if (options.walkMode & InternalWalkMode.walkExpressions) {
-            walk(this, 'expression', visitor, options);
-        }
-    }
-
-    getType(options: GetTypeOptions) {
-        return this.expression.getType(options);
-    }
-}
-
->>>>>>> 46fd347a
 export class DottedGetExpression extends Expression {
     constructor(
         readonly obj: Expression,
