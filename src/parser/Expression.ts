--- conflicted
+++ resolved
@@ -29,13 +29,7 @@
         public right: Expression
     ) {
         super();
-<<<<<<< HEAD
         this.range = util.createBoundingRange(this.left, this.operator, this.right);
-=======
-        this.range = this.left.range && this.right.range
-            ? util.createRangeFromPositions(this.left.range.start, this.right.range.end)
-            : undefined;
->>>>>>> aa92ceca
     }
 
     public readonly range: Range | undefined;
@@ -934,13 +928,8 @@
     public readonly range: Range;
 
     private getFunctionName(state: BrsTranspileState, parseMode: ParseMode) {
-<<<<<<< HEAD
         let func = this.findAncestor<FunctionExpression>(isFunctionExpression);
-        let nameParts = [];
-=======
-        let func = state.file.getFunctionScopeAtPosition(this.token.range.start).func;
         let nameParts = [] as TranspileResult;
->>>>>>> aa92ceca
         while (func.parentFunction) {
             let index = func.parentFunction.childFunctionExpressions.indexOf(func);
             nameParts.unshift(`anon${index}`);
