/* eslint-disable no-bitwise */
import type { Token, Identifier } from '../lexer/Token';
import { TokenKind } from '../lexer/TokenKind';
import type { Block, CommentStatement, FunctionStatement, NamespaceStatement } from './Statement';
import type { Range } from 'vscode-languageserver';
import util from '../util';
import type { BrsTranspileState } from './BrsTranspileState';
import { ParseMode } from './Parser';
import * as fileUrl from 'file-url';
import type { WalkOptions, WalkVisitor } from '../astUtils/visitors';
import { createVisitor, WalkMode } from '../astUtils/visitors';
import { walk, InternalWalkMode, walkArray } from '../astUtils/visitors';
<<<<<<< HEAD
import { isAALiteralExpression, isAAMemberExpression, isArrayLiteralExpression, isCallExpression, isCallfuncExpression, isCommentStatement, isDottedGetExpression, isEscapedCharCodeLiteralExpression, isFunctionExpression, isFunctionStatement, isFunctionType, isIntegerType, isLiteralBoolean, isLiteralExpression, isLiteralNumber, isLiteralString, isLongIntegerType, isMethodStatement, isNamespaceStatement, isNewExpression, isReferenceType, isStringType, isUnaryExpression, isVariableExpression } from '../astUtils/reflection';
=======
import { isAALiteralExpression, isArrayLiteralExpression, isCallExpression, isCallfuncExpression, isCommentStatement, isDottedGetExpression, isEscapedCharCodeLiteralExpression, isFunctionExpression, isFunctionStatement, isFunctionType, isIntegerType, isLiteralBoolean, isLiteralExpression, isLiteralNumber, isLiteralString, isLongIntegerType, isMethodStatement, isNamespaceStatement, isNewExpression, isReferenceType, isStringType, isUnaryExpression } from '../astUtils/reflection';
>>>>>>> a56f88a6
import type { GetTypeOptions, TranspileResult, TypedefProvider } from '../interfaces';
import type { BscType } from '../types/BscType';
import { TypeChainEntry } from '../interfaces';
import { FunctionType } from '../types/FunctionType';
import { Expression } from './AstNode';
import { SymbolTable, SymbolTypeFlags } from '../SymbolTable';
import { SourceNode } from 'source-map';
import type { TranspileState } from './TranspileState';
import { StringType } from '../types/StringType';
import { DynamicType } from '../types/DynamicType';
import { VoidType } from '../types/VoidType';
import { TypePropertyReferenceType, ReferenceType } from '../types/ReferenceType';
import { getUniqueType } from '../types/helpers';
import { UnionType } from '../types/UnionType';
import { ObjectType } from '../types/ObjectType';

export type ExpressionVisitor = (expression: Expression, parent: Expression) => void;

export class BinaryExpression extends Expression {
    constructor(
        public left: Expression,
        public operator: Token,
        public right: Expression
    ) {
        super();
        this.range = util.createRangeFromPositions(this.left.range.start, this.right.range.end);
    }

    public readonly range: Range;

    transpile(state: BrsTranspileState) {
        return [
            state.sourceNode(this.left, this.left.transpile(state)),
            ' ',
            state.transpileToken(this.operator),
            ' ',
            state.sourceNode(this.right, this.right.transpile(state))
        ];
    }

    walk(visitor: WalkVisitor, options: WalkOptions) {
        if (options.walkMode & InternalWalkMode.walkExpressions) {
            walk(this, 'left', visitor, options);
            walk(this, 'right', visitor, options);
        }
    }


    public getType(options: GetTypeOptions): BscType {
        const operatorKind = this.operator.kind;
        if (options.flags & SymbolTypeFlags.typetime) {
            // eslint-disable-next-line @typescript-eslint/switch-exhaustiveness-check
            switch (operatorKind) {
                case TokenKind.Or:
                    return new UnionType([this.left.getType(options), this.right.getType(options)]);
                //TODO: Intersection Types?, eg. case TokenKind.And:
            }
        }
        //TODO: figure out result type on +, *, or, and, etc!
        return DynamicType.instance;
    }

}


export class CallExpression extends Expression {
    static MaximumArguments = 32;

    constructor(
        readonly callee: Expression,
        /**
         * Can either be `(`, or `?(` for optional chaining
         */
        readonly openingParen: Token,
        readonly closingParen: Token,
        readonly args: Expression[],
        unused?: any
    ) {
        super();
        this.range = util.createBoundingRange(this.callee, this.openingParen, ...args, this.closingParen);
    }

    public readonly range: Range;

    /**
     * Get the name of the wrapping namespace (if it exists)
     * @deprecated use `.findAncestor(isNamespaceStatement)` instead.
     */
    public get namespaceName() {
        return this.findAncestor<NamespaceStatement>(isNamespaceStatement)?.nameExpression;
    }

    transpile(state: BrsTranspileState, nameOverride?: string) {
        let result = [];

        //transpile the name
        if (nameOverride) {
            result.push(state.sourceNode(this.callee, nameOverride));
        } else {
            result.push(...this.callee.transpile(state));
        }

        result.push(
            state.transpileToken(this.openingParen)
        );
        for (let i = 0; i < this.args.length; i++) {
            //add comma between args
            if (i > 0) {
                result.push(', ');
            }
            let arg = this.args[i];
            result.push(...arg.transpile(state));
        }
        if (this.closingParen) {
            result.push(
                state.transpileToken(this.closingParen)
            );
        }
        return result;
    }

    walk(visitor: WalkVisitor, options: WalkOptions) {
        if (options.walkMode & InternalWalkMode.walkExpressions) {
            walk(this, 'callee', visitor, options);
            walkArray(this.args, visitor, options, this);
        }
    }

    getType(options: GetTypeOptions) {
        const calleeType = this.callee.getType(options);
        if (isNewExpression(this.parent)) {
            return calleeType;
        }
        if (isFunctionType(calleeType) && !isReferenceType(calleeType.returnType)) {
            return calleeType.returnType;
        }
        return new TypePropertyReferenceType(calleeType, 'returnType');
    }
}

export class FunctionExpression extends Expression implements TypedefProvider {
    constructor(
        readonly parameters: FunctionParameterExpression[],
        public body: Block,
        readonly functionType: Token | null,
        public end: Token,
        readonly leftParen: Token,
        readonly rightParen: Token,
        readonly asToken?: Token,
        readonly returnTypeExpression?: TypeExpression
    ) {
        super();

        //if there's a body, and it doesn't have a SymbolTable, assign one
        if (this.body && !this.body.symbolTable) {
            this.body.symbolTable = new SymbolTable(`Function Body`);
        }
        this.symbolTable = new SymbolTable('FunctionExpression', () => this.parent?.getSymbolTable());
    }

    /**
     * Get the name of the wrapping namespace (if it exists)
     * @deprecated use `.findAncestor(isNamespaceStatement)` instead.
     */
    public get namespaceName() {
        return this.findAncestor<NamespaceStatement>(isNamespaceStatement)?.nameExpression;
    }

    /**
     * Get the name of the wrapping namespace (if it exists)
     * @deprecated use `.findAncestor(isFunctionExpression)` instead.
     */
    public get parentFunction() {
        return this.findAncestor<FunctionExpression>(isFunctionExpression);
    }

    /**
     * The list of function calls that are declared within this function scope. This excludes CallExpressions
     * declared in child functions
     */
    public callExpressions = [] as CallExpression[];

    /**
     * If this function is part of a FunctionStatement, this will be set. Otherwise this will be undefined
     */
    public functionStatement?: FunctionStatement;

    /**
     * A list of all child functions declared directly within this function
     * @deprecated use `.walk(createVisitor({ FunctionExpression: ()=>{}), { walkMode: WalkMode.visitAllRecursive })` instead
     */
    public get childFunctionExpressions() {
        const expressions = [] as FunctionExpression[];
        this.walk(createVisitor({
            FunctionExpression: (expression) => {
                expressions.push(expression);
            }
        }), {
            walkMode: WalkMode.visitAllRecursive
        });
        return expressions;
    }

    /**
     * The range of the function, starting at the 'f' in function or 's' in sub (or the open paren if the keyword is missing),
     * and ending with the last n' in 'end function' or 'b' in 'end sub'
     */
    public get range() {
        return util.createBoundingRange(
            this.functionType, this.leftParen,
            ...this.parameters,
            this.rightParen,
            this.asToken,
            this.returnTypeExpression,
            this.end
        );
    }

    transpile(state: BrsTranspileState, name?: Identifier, includeBody = true) {
        let results = [];
        //'function'|'sub'
        results.push(
            state.transpileToken(this.functionType)
        );
        //functionName?
        if (name) {
            results.push(
                ' ',
                state.transpileToken(name)
            );
        }
        //leftParen
        results.push(
            state.transpileToken(this.leftParen)
        );
        //parameters
        for (let i = 0; i < this.parameters.length; i++) {
            let param = this.parameters[i];
            //add commas
            if (i > 0) {
                results.push(', ');
            }
            //add parameter
            results.push(param.transpile(state));
        }
        //right paren
        results.push(
            state.transpileToken(this.rightParen)
        );
        //as [Type]
        if (this.asToken && !state.options.removeParameterTypes) {
            results.push(
                ' ',
                //as
                state.transpileToken(this.asToken),
                ' ',
                //return type
                ...this.returnTypeExpression.transpile(state)
            );
        }
        if (includeBody) {
            state.lineage.unshift(this);
            let body = this.body.transpile(state);
            state.lineage.shift();
            results.push(...body);
        }
        results.push('\n');
        //'end sub'|'end function'
        results.push(
            state.indent(),
            state.transpileToken(this.end)
        );
        return results;
    }

    getTypedef(state: BrsTranspileState) {
        let results = [
            new SourceNode(1, 0, null, [
                //'function'|'sub'
                this.functionType?.text,
                //functionName?
                ...(isFunctionStatement(this.parent) || isMethodStatement(this.parent) ? [' ', this.parent.name?.text ?? ''] : []),
                //leftParen
                '(',
                //parameters
                ...(
                    this.parameters?.map((param, i) => ([
                        //separating comma
                        i > 0 ? ', ' : '',
                        ...param.getTypedef(state)
                    ])) ?? []
                ) as any,
                //right paren
                ')',
                //as <ReturnType>
                ...(this.asToken ? [
                    ' as ',
                    ...this.returnTypeExpression.getTypedef(state)
                ] : []),
                '\n',
                state.indent(),
                //'end sub'|'end function'
                this.end.text
            ])
        ];
        return results;
    }

    walk(visitor: WalkVisitor, options: WalkOptions) {
        if (options.walkMode & InternalWalkMode.walkExpressions) {
            walkArray(this.parameters, visitor, options, this);
            walk(this, 'returnTypeExpression', visitor, options);
            //This is the core of full-program walking...it allows us to step into sub functions
            if (options.walkMode & InternalWalkMode.recurseChildFunctions) {
                walk(this, 'body', visitor, options);
            }
        }
    }

    public getType(options: GetTypeOptions): FunctionType {
        //if there's a defined return type, use that
        let returnType = this.returnTypeExpression?.getType(options);
        const isSub = this.functionType.kind === TokenKind.Sub;
        //if we don't have a return type and this is a sub, set the return type to `void`. else use `dynamic`
        if (!returnType) {
            returnType = isSub ? VoidType.instance : DynamicType.instance;
        }

        const resultType = new FunctionType(returnType);
        resultType.isSub = isSub;
        for (let param of this.parameters) {
            resultType.addParameter(param.name.text, param.getType(options), !!param.defaultValue);
        }
        return resultType;
    }
}

export class FunctionParameterExpression extends Expression {
    constructor(
        public name: Identifier,
        public equalToken?: Token,
        public defaultValue?: Expression,
        public asToken?: Token,
        public typeExpression?: TypeExpression
    ) {
        super();
    }

    public getType(options: GetTypeOptions) {
        return this.typeExpression?.getType({ ...options, flags: SymbolTypeFlags.typetime }) ??
            this.defaultValue?.getType({ ...options, flags: SymbolTypeFlags.runtime }) ??
            DynamicType.instance;
    }

    public get range(): Range {
        return util.createBoundingRange(
            this.name,
            this.asToken,
            this.typeExpression,
            this.defaultValue
        );
    }

    public transpile(state: BrsTranspileState) {
        let result = [
            //name
            state.transpileToken(this.name)
        ] as any[];
        //default value
        if (this.defaultValue) {
            result.push(' = ');
            result.push(this.defaultValue.transpile(state));
        }
        //type declaration
        if (this.asToken && !state.options.removeParameterTypes) {
            result.push(' ');
            result.push(state.transpileToken(this.asToken));
            result.push(' ');
            result.push(
                ...(this.typeExpression?.transpile(state) ?? [])
            );
        }

        return result;
    }

    public getTypedef(state: BrsTranspileState): TranspileResult {
        return [
            //name
            this.name.text,
            //default value
            ...(this.defaultValue ? [
                ' = ',
                ...this.defaultValue.transpile(state)
            ] : []),
            //type declaration
            ...(this.asToken ? [
                ' as ',
                ...(this.typeExpression?.getTypedef(state) ?? [''])
            ] : [])
        ];
    }

    walk(visitor: WalkVisitor, options: WalkOptions) {
        // eslint-disable-next-line no-bitwise
        if (options.walkMode & InternalWalkMode.walkExpressions) {
            walk(this, 'defaultValue', visitor, options);
            walk(this, 'typeExpression', visitor, options);
        }
    }
}

export class DottedGetExpression extends Expression {
    constructor(
        readonly obj: Expression,
        readonly name: Identifier,
        /**
         * Can either be `.`, or `?.` for optional chaining
         */
        readonly dot: Token
    ) {
        super();
        this.range = util.createBoundingRange(this.obj, this.dot, this.name);
    }

    public readonly range: Range;

    transpile(state: BrsTranspileState) {
        //if the callee starts with a namespace name, transpile the name
        if (state.file.calleeStartsWithNamespace(this)) {
            return [
                state.sourceNode(this, this.getName(ParseMode.BrightScript))
            ];
        } else {
            return [
                ...this.obj.transpile(state),
                state.transpileToken(this.dot),
                state.transpileToken(this.name)
            ];
        }
    }

    walk(visitor: WalkVisitor, options: WalkOptions) {
        if (options.walkMode & InternalWalkMode.walkExpressions) {
            walk(this, 'obj', visitor, options);
        }
    }

    getType(options: GetTypeOptions) {
        const objType = this.obj?.getType(options);
        const result = getUniqueType(objType?.getMemberTypes(this.name?.text, options.flags));
        const typeChainEntry = new TypeChainEntry(this.name?.text, result, this.range);
        options.typeChain?.push(typeChainEntry);
        if (result || options.flags & SymbolTypeFlags.typetime) {
            // All types should be known at typetime
            return result;
        }
        // It is possible at runtime that a value has been added dynamically to an object, or something
        // TODO: maybe have a strict flag on this?
        return DynamicType.instance;
    }

    getName(parseMode: ParseMode) {
        return util.getAllDottedGetPartsAsString(this, parseMode);
    }

}

export class XmlAttributeGetExpression extends Expression {
    constructor(
        readonly obj: Expression,
        readonly name: Identifier,
        /**
         * Can either be `@`, or `?@` for optional chaining
         */
        readonly at: Token
    ) {
        super();
        this.range = util.createBoundingRange(this.obj, this.at, this.name);
    }

    public readonly range: Range;

    transpile(state: BrsTranspileState) {
        return [
            ...this.obj.transpile(state),
            state.transpileToken(this.at),
            state.transpileToken(this.name)
        ];
    }

    walk(visitor: WalkVisitor, options: WalkOptions) {
        if (options.walkMode & InternalWalkMode.walkExpressions) {
            walk(this, 'obj', visitor, options);
        }
    }
}

export class IndexedGetExpression extends Expression {
    constructor(
        public obj: Expression,
        public index: Expression,
        /**
         * Can either be `[` or `?[`. If `?.[` is used, this will be `[` and `optionalChainingToken` will be `?.`
         */
        public openingSquare: Token,
        public closingSquare: Token,
        public questionDotToken?: Token //  ? or ?.
    ) {
        super();
        this.range = util.createBoundingRange(this.obj, this.openingSquare, this.questionDotToken, this.openingSquare, this.index, this.closingSquare);
    }

    public readonly range: Range;

    transpile(state: BrsTranspileState) {
        return [
            ...this.obj.transpile(state),
            this.questionDotToken ? state.transpileToken(this.questionDotToken) : '',
            state.transpileToken(this.openingSquare),
            ...(this.index?.transpile(state) ?? []),
            this.closingSquare ? state.transpileToken(this.closingSquare) : ''
        ];
    }

    walk(visitor: WalkVisitor, options: WalkOptions) {
        if (options.walkMode & InternalWalkMode.walkExpressions) {
            walk(this, 'obj', visitor, options);
            walk(this, 'index', visitor, options);
        }
    }
}

export class GroupingExpression extends Expression {
    constructor(
        readonly tokens: {
            left: Token;
            right: Token;
        },
        public expression: Expression
    ) {
        super();
        this.range = util.createBoundingRange(this.tokens.left, this.expression, this.tokens.right);
    }

    public readonly range: Range;

    transpile(state: BrsTranspileState) {
        return [
            state.transpileToken(this.tokens.left),
            ...this.expression.transpile(state),
            state.transpileToken(this.tokens.right)
        ];
    }

    walk(visitor: WalkVisitor, options: WalkOptions) {
        if (options.walkMode & InternalWalkMode.walkExpressions) {
            walk(this, 'expression', visitor, options);
        }
    }

    getType(options: GetTypeOptions) {
        return this.expression.getType(options);
    }
}

export class LiteralExpression extends Expression {
    constructor(
        public token: Token
    ) {
        super();
    }

    public getType(options?: GetTypeOptions) {
        return util.tokenToBscType(this.token);
    }

    public get range() {
        return this.token.range;
    }

    transpile(state: BrsTranspileState) {
        let text: string;
        if (this.token.kind === TokenKind.TemplateStringQuasi) {
            //wrap quasis with quotes (and escape inner quotemarks)
            text = `"${this.token.text.replace(/"/g, '""')}"`;

        } else if (this.token.kind === TokenKind.StringLiteral) {
            text = this.token.text;
            //add trailing quotemark if it's missing. We will have already generated a diagnostic for this.
            if (text.endsWith('"') === false) {
                text += '"';
            }
        } else {
            text = this.token.text;
        }

        return [
            state.sourceNode(this, text)
        ];
    }

    walk(visitor: WalkVisitor, options: WalkOptions) {
        //nothing to walk
    }
}

/**
 * This is a special expression only used within template strings. It exists so we can prevent producing lots of empty strings
 * during template string transpile by identifying these expressions explicitly and skipping the bslib_toString around them
 */
export class EscapedCharCodeLiteralExpression extends Expression {
    constructor(
        readonly token: Token & { charCode: number }
    ) {
        super();
        this.range = token.range;
    }
    readonly range: Range;

    transpile(state: BrsTranspileState) {
        return [
            state.sourceNode(this, `chr(${this.token.charCode})`)
        ];
    }

    walk(visitor: WalkVisitor, options: WalkOptions) {
        //nothing to walk
    }
}

export class ArrayLiteralExpression extends Expression {
    constructor(
        readonly elements: Array<Expression | CommentStatement>,
        readonly open: Token,
        readonly close: Token,
        readonly hasSpread = false
    ) {
        super();
        this.range = util.createBoundingRange(this.open, ...this.elements, this.close);
    }

    public readonly range: Range;

    transpile(state: BrsTranspileState) {
        let result = [];
        result.push(
            state.transpileToken(this.open)
        );
        let hasChildren = this.elements.length > 0;
        state.blockDepth++;

        for (let i = 0; i < this.elements.length; i++) {
            let previousElement = this.elements[i - 1];
            let element = this.elements[i];

            if (isCommentStatement(element)) {
                //if the comment is on the same line as opening square or previous statement, don't add newline
                if (util.linesTouch(this.open, element) || util.linesTouch(previousElement, element)) {
                    result.push(' ');
                } else {
                    result.push(
                        '\n',
                        state.indent()
                    );
                }
                state.lineage.unshift(this);
                result.push(element.transpile(state));
                state.lineage.shift();
            } else {
                result.push('\n');

                result.push(
                    state.indent(),
                    ...element.transpile(state)
                );
            }
        }
        state.blockDepth--;
        //add a newline between open and close if there are elements
        if (hasChildren) {
            result.push('\n');
            result.push(state.indent());
        }
        if (this.close) {
            result.push(
                state.transpileToken(this.close)
            );
        }
        return result;
    }

    walk(visitor: WalkVisitor, options: WalkOptions) {
        if (options.walkMode & InternalWalkMode.walkExpressions) {
            walkArray(this.elements, visitor, options, this);
        }
    }
}

export class AAMemberExpression extends Expression {
    constructor(
        public keyToken: Token,
        public colonToken: Token,
        /** The expression evaluated to determine the member's initial value. */
        public value: Expression
    ) {
        super();
        this.range = util.createBoundingRange(this.keyToken, this.colonToken, this.value);
    }

    public range: Range;
    public commaToken?: Token;

    transpile(state: BrsTranspileState) {
        //TODO move the logic from AALiteralExpression loop into this function
        return [];
    }

    walk(visitor: WalkVisitor, options: WalkOptions) {
        walk(this, 'value', visitor, options);
    }

    getType(options: GetTypeOptions): BscType {
        return this.value.getType(options);
    }

}

export class AALiteralExpression extends Expression {
    constructor(
        readonly elements: Array<AAMemberExpression | CommentStatement>,
        readonly open: Token,
        readonly close: Token
    ) {
        super();
        this.range = util.createBoundingRange(this.open, ...this.elements, this.close);
    }

    public readonly range: Range;

    transpile(state: BrsTranspileState) {
        let result = [];
        //open curly
        result.push(
            state.transpileToken(this.open)
        );
        let hasChildren = this.elements.length > 0;
        //add newline if the object has children and the first child isn't a comment starting on the same line as opening curly
        if (hasChildren && (isCommentStatement(this.elements[0]) === false || !util.linesTouch(this.elements[0], this.open))) {
            result.push('\n');
        }
        state.blockDepth++;
        for (let i = 0; i < this.elements.length; i++) {
            let element = this.elements[i];
            let previousElement = this.elements[i - 1];
            let nextElement = this.elements[i + 1];

            //don't indent if comment is same-line
            if (isCommentStatement(element as any) &&
                (util.linesTouch(this.open, element) || util.linesTouch(previousElement, element))
            ) {
                result.push(' ');

                //indent line
            } else {
                result.push(state.indent());
            }

            //render comments
            if (isCommentStatement(element)) {
                result.push(...element.transpile(state));
            } else {
                //key
                result.push(
                    state.transpileToken(element.keyToken)
                );
                //colon
                result.push(
                    state.transpileToken(element.colonToken),
                    ' '
                );

                //value
                result.push(...element.value.transpile(state));
            }


            //if next element is a same-line comment, skip the newline
            if (nextElement && isCommentStatement(nextElement) && nextElement.range.start.line === element.range.start.line) {

                //add a newline between statements
            } else {
                result.push('\n');
            }
        }
        state.blockDepth--;

        //only indent the closing curly if we have children
        if (hasChildren) {
            result.push(state.indent());
        }
        //close curly
        if (this.close) {
            result.push(
                state.transpileToken(this.close)
            );
        }
        return result;
    }

    walk(visitor: WalkVisitor, options: WalkOptions) {
        if (options.walkMode & InternalWalkMode.walkExpressions) {
            walkArray(this.elements, visitor, options, this);
        }
    }

    getType(options: GetTypeOptions): BscType {
        const resultType = new ObjectType();
        for (const element of this.elements) {
            if (isAAMemberExpression(element)) {
                resultType.addMember(element.keyToken.text, element.range, element.getType(options), SymbolTypeFlags.runtime);
            }

        }
        return resultType;
    }
}

export class UnaryExpression extends Expression {
    constructor(
        public operator: Token,
        public right: Expression
    ) {
        super();
        this.range = util.createBoundingRange(this.operator, this.right);
    }

    public readonly range: Range;

    transpile(state: BrsTranspileState) {
        return [
            state.transpileToken(this.operator),
            ' ',
            ...this.right.transpile(state)
        ];
    }

    walk(visitor: WalkVisitor, options: WalkOptions) {
        if (options.walkMode & InternalWalkMode.walkExpressions) {
            walk(this, 'right', visitor, options);
        }
    }
}

export class VariableExpression extends Expression {
    constructor(
        readonly name: Identifier
    ) {
        super();
        this.range = this.name?.range;
    }

    public readonly range: Range;

    public getName(parseMode: ParseMode) {
        return this.name.text;
    }

    transpile(state: BrsTranspileState) {
        let result = [];
        const namespace = this.findAncestor<NamespaceStatement>(isNamespaceStatement);
        //if the callee is the name of a known namespace function
        if (state.file.calleeIsKnownNamespaceFunction(this, namespace?.getName(ParseMode.BrighterScript))) {
            result.push(
                state.sourceNode(this, [
                    namespace.getName(ParseMode.BrightScript),
                    '_',
                    this.getName(ParseMode.BrightScript)
                ])
            );

            //transpile  normally
        } else {
            result.push(
                state.transpileToken(this.name)
            );
        }
        return result;
    }

    walk(visitor: WalkVisitor, options: WalkOptions) {
        //nothing to walk
    }


    getType(options: GetTypeOptions) {
        const resultType = util.tokenToBscType(this.name) ?? new ReferenceType(this.name.text, options.flags, () => this.getSymbolTable());
        options.typeChain?.push(new TypeChainEntry(this.name.text, resultType, this.range));
        return resultType;
    }
}

export class SourceLiteralExpression extends Expression {
    constructor(
        readonly token: Token
    ) {
        super();
        this.range = token?.range;
    }

    public readonly range: Range;

    private getFunctionName(state: BrsTranspileState, parseMode: ParseMode) {
        let func = state.file.getFunctionScopeAtPosition(this.token.range.start).func;
        let nameParts = [];
        while (func.parentFunction) {
            let index = func.parentFunction.childFunctionExpressions.indexOf(func);
            nameParts.unshift(`anon${index}`);
            func = func.parentFunction;
        }
        //get the index of this function in its parent
        nameParts.unshift(
            func.functionStatement.getName(parseMode)
        );
        return nameParts.join('$');
    }

    transpile(state: BrsTranspileState) {
        let text: string;
        switch (this.token.kind) {
            case TokenKind.SourceFilePathLiteral:
                const pathUrl = fileUrl(state.srcPath);
                text = `"${pathUrl.substring(0, 4)}" + "${pathUrl.substring(4)}"`;
                break;
            case TokenKind.SourceLineNumLiteral:
                text = `${this.token.range.start.line + 1}`;
                break;
            case TokenKind.FunctionNameLiteral:
                text = `"${this.getFunctionName(state, ParseMode.BrightScript)}"`;
                break;
            case TokenKind.SourceFunctionNameLiteral:
                text = `"${this.getFunctionName(state, ParseMode.BrighterScript)}"`;
                break;
            case TokenKind.SourceLocationLiteral:
                const locationUrl = fileUrl(state.srcPath);
                text = `"${locationUrl.substring(0, 4)}" + "${locationUrl.substring(4)}:${this.token.range.start.line + 1}"`;
                break;
            case TokenKind.PkgPathLiteral:
                let pkgPath1 = `pkg:/${state.file.pkgPath}`
                    .replace(/\\/g, '/')
                    .replace(/\.bs$/i, '.brs');

                text = `"${pkgPath1}"`;
                break;
            case TokenKind.PkgLocationLiteral:
                let pkgPath2 = `pkg:/${state.file.pkgPath}`
                    .replace(/\\/g, '/')
                    .replace(/\.bs$/i, '.brs');

                text = `"${pkgPath2}:" + str(LINE_NUM)`;
                break;
            case TokenKind.LineNumLiteral:
            default:
                //use the original text (because it looks like a variable)
                text = this.token.text;
                break;

        }
        return [
            state.sourceNode(this, text)
        ];
    }

    walk(visitor: WalkVisitor, options: WalkOptions) {
        //nothing to walk
    }
}

/**
 * This expression transpiles and acts exactly like a CallExpression,
 * except we need to uniquely identify these statements so we can
 * do more type checking.
 */
export class NewExpression extends Expression {
    constructor(
        readonly newKeyword: Token,
        readonly call: CallExpression
    ) {
        super();
        this.range = util.createBoundingRange(this.newKeyword, this.call);
    }

    /**
     * The name of the class to initialize (with optional namespace prefixed)
     */
    public get className() {
        //the parser guarantees the callee of a new statement's call object will be
        //either a VariableExpression or a DottedGet
        return this.call.callee as (VariableExpression | DottedGetExpression);
    }

    public readonly range: Range;

    public transpile(state: BrsTranspileState) {
        const namespace = this.findAncestor<NamespaceStatement>(isNamespaceStatement);
        const cls = state.file.getClassFileLink(
            this.className.getName(ParseMode.BrighterScript),
            namespace?.getName(ParseMode.BrighterScript)
        )?.item;
        //new statements within a namespace block can omit the leading namespace if the class resides in that same namespace.
        //So we need to figure out if this is a namespace-omitted class, or if this class exists without a namespace.
        return this.call.transpile(state, cls?.getName(ParseMode.BrightScript));
    }

    walk(visitor: WalkVisitor, options: WalkOptions) {
        if (options.walkMode & InternalWalkMode.walkExpressions) {
            walk(this, 'call', visitor, options);
        }
    }

    getType(options: GetTypeOptions) {
        return this.call.getType(options);
    }
}

export class CallfuncExpression extends Expression {
    constructor(
        readonly callee: Expression,
        readonly operator: Token,
        readonly methodName: Identifier,
        readonly openingParen: Token,
        readonly args: Expression[],
        readonly closingParen: Token
    ) {
        super();
        this.range = util.createBoundingRange(
            callee,
            operator,
            methodName,
            openingParen,
            ...args,
            closingParen
        );
    }

    public readonly range: Range;

    /**
     * Get the name of the wrapping namespace (if it exists)
     * @deprecated use `.findAncestor(isNamespaceStatement)` instead.
     */
    public get namespaceName() {
        return this.findAncestor<NamespaceStatement>(isNamespaceStatement)?.nameExpression;
    }

    public transpile(state: BrsTranspileState) {
        let result = [];
        result.push(
            ...this.callee.transpile(state),
            state.sourceNode(this.operator, '.callfunc'),
            state.transpileToken(this.openingParen),
            //the name of the function
            state.sourceNode(this.methodName, ['"', this.methodName.text, '"']),
            ', '
        );
        //transpile args
        //callfunc with zero args never gets called, so pass invalid as the first parameter if there are no args
        if (this.args.length === 0) {
            result.push('invalid');
        } else {
            for (let i = 0; i < this.args.length; i++) {
                //add comma between args
                if (i > 0) {
                    result.push(', ');
                }
                let arg = this.args[i];
                result.push(...arg.transpile(state));
            }
        }
        result.push(
            state.transpileToken(this.closingParen)
        );
        return result;
    }

    walk(visitor: WalkVisitor, options: WalkOptions) {
        if (options.walkMode & InternalWalkMode.walkExpressions) {
            walk(this, 'callee', visitor, options);
            walkArray(this.args, visitor, options, this);
        }
    }
}

/**
 * Since template strings can contain newlines, we need to concatenate multiple strings together with chr() calls.
 * This is a single expression that represents the string contatenation of all parts of a single quasi.
 */
export class TemplateStringQuasiExpression extends Expression {
    constructor(
        readonly expressions: Array<LiteralExpression | EscapedCharCodeLiteralExpression>
    ) {
        super();
        this.range = util.createBoundingRange(
            ...expressions
        );
    }
    readonly range: Range;

    transpile(state: BrsTranspileState, skipEmptyStrings = true) {
        let result = [];
        let plus = '';
        for (let expression of this.expressions) {
            //skip empty strings
            //TODO what does an empty string literal expression look like?
            if (expression.token.text === '' && skipEmptyStrings === true) {
                continue;
            }
            result.push(
                plus,
                ...expression.transpile(state)
            );
            plus = ' + ';
        }
        return result;
    }

    walk(visitor: WalkVisitor, options: WalkOptions) {
        if (options.walkMode & InternalWalkMode.walkExpressions) {
            walkArray(this.expressions, visitor, options, this);
        }
    }
}

export class TemplateStringExpression extends Expression {
    constructor(
        readonly openingBacktick: Token,
        readonly quasis: TemplateStringQuasiExpression[],
        readonly expressions: Expression[],
        readonly closingBacktick: Token
    ) {
        super();
        this.range = util.createBoundingRange(
            openingBacktick,
            quasis[0],
            quasis[quasis.length - 1],
            closingBacktick
        );
    }

    public readonly range: Range;

    public getType(options: GetTypeOptions) {
        return StringType.instance;
    }

    transpile(state: BrsTranspileState) {
        if (this.quasis.length === 1 && this.expressions.length === 0) {
            return this.quasis[0].transpile(state);
        }
        let result = ['('];
        let plus = '';
        //helper function to figure out when to include the plus
        function add(...items) {
            if (items.length > 0) {
                result.push(
                    plus,
                    ...items
                );
            }
            //set the plus after the first occurance of a nonzero length set of items
            if (plus === '' && items.length > 0) {
                plus = ' + ';
            }
        }

        for (let i = 0; i < this.quasis.length; i++) {
            let quasi = this.quasis[i];
            let expression = this.expressions[i];

            add(
                ...quasi.transpile(state)
            );
            if (expression) {
                //skip the toString wrapper around certain expressions
                if (
                    isEscapedCharCodeLiteralExpression(expression) ||
                    (isLiteralExpression(expression) && isStringType(expression.getType()))
                ) {
                    add(
                        ...expression.transpile(state)
                    );

                    //wrap all other expressions with a bslib_toString call to prevent runtime type mismatch errors
                } else {
                    add(
                        state.bslibPrefix + '_toString(',
                        ...expression.transpile(state),
                        ')'
                    );
                }
            }
        }
        //the expression should be wrapped in parens so it can be used line a single expression at runtime
        result.push(')');

        return result;
    }

    walk(visitor: WalkVisitor, options: WalkOptions) {
        if (options.walkMode & InternalWalkMode.walkExpressions) {
            //walk the quasis and expressions in left-to-right order
            for (let i = 0; i < this.quasis.length; i++) {
                walk(this.quasis, i, visitor, options, this);

                //this skips the final loop iteration since we'll always have one more quasi than expression
                if (this.expressions[i]) {
                    walk(this.expressions, i, visitor, options, this);
                }
            }
        }
    }
}

export class TaggedTemplateStringExpression extends Expression {
    constructor(
        readonly tagName: Identifier,
        readonly openingBacktick: Token,
        readonly quasis: TemplateStringQuasiExpression[],
        readonly expressions: Expression[],
        readonly closingBacktick: Token
    ) {
        super();
        this.range = util.createBoundingRange(
            tagName,
            openingBacktick,
            quasis[0],
            quasis[quasis.length - 1],
            closingBacktick
        );
    }

    public readonly range: Range;

    transpile(state: BrsTranspileState) {
        let result = [];
        result.push(
            state.transpileToken(this.tagName),
            '(['
        );

        //add quasis as the first array
        for (let i = 0; i < this.quasis.length; i++) {
            let quasi = this.quasis[i];
            //separate items with a comma
            if (i > 0) {
                result.push(
                    ', '
                );
            }
            result.push(
                ...quasi.transpile(state, false)
            );
        }
        result.push(
            '], ['
        );

        //add expressions as the second array
        for (let i = 0; i < this.expressions.length; i++) {
            let expression = this.expressions[i];
            if (i > 0) {
                result.push(
                    ', '
                );
            }
            result.push(
                ...expression.transpile(state)
            );
        }
        result.push(
            state.sourceNode(this.closingBacktick, '])')
        );
        return result;
    }

    walk(visitor: WalkVisitor, options: WalkOptions) {
        if (options.walkMode & InternalWalkMode.walkExpressions) {
            //walk the quasis and expressions in left-to-right order
            for (let i = 0; i < this.quasis.length; i++) {
                walk(this.quasis, i, visitor, options, this);

                //this skips the final loop iteration since we'll always have one more quasi than expression
                if (this.expressions[i]) {
                    walk(this.expressions, i, visitor, options, this);
                }
            }
        }
    }
}

export class AnnotationExpression extends Expression {
    constructor(
        readonly atToken: Token,
        readonly nameToken: Token
    ) {
        super();
        this.name = nameToken.text;
        this.range = util.createBoundingRange(
            atToken,
            nameToken
        );
    }

    public name: string;
    public range: Range;
    public call: CallExpression;

    /**
     * Convert annotation arguments to JavaScript types
     * @param strict If false, keep Expression objects not corresponding to JS types
     */
    getArguments(strict = true): ExpressionValue[] {
        if (!this.call) {
            return [];
        }
        return this.call.args.map(e => expressionToValue(e, strict));
    }

    transpile(state: BrsTranspileState) {
        return [];
    }

    walk(visitor: WalkVisitor, options: WalkOptions) {
        //nothing to walk
    }
    getTypedef(state: BrsTranspileState) {
        return [
            '@',
            this.name,
            ...(this.call?.transpile(state) ?? [])
        ];
    }
}

export class TernaryExpression extends Expression {
    constructor(
        readonly test: Expression,
        readonly questionMarkToken: Token,
        readonly consequent?: Expression,
        readonly colonToken?: Token,
        readonly alternate?: Expression
    ) {
        super();
        this.range = util.createBoundingRange(
            test,
            questionMarkToken,
            consequent,
            colonToken,
            alternate
        );
    }

    public range: Range;

    transpile(state: BrsTranspileState) {
        let result = [];
        let consequentInfo = util.getExpressionInfo(this.consequent);
        let alternateInfo = util.getExpressionInfo(this.alternate);

        //get all unique variable names used in the consequent and alternate, and sort them alphabetically so the output is consistent
        let allUniqueVarNames = [...new Set([...consequentInfo.uniqueVarNames, ...alternateInfo.uniqueVarNames])].sort();
        let mutatingExpressions = [
            ...consequentInfo.expressions,
            ...alternateInfo.expressions
        ].filter(e => e instanceof CallExpression || e instanceof CallfuncExpression || e instanceof DottedGetExpression);

        if (mutatingExpressions.length > 0) {
            result.push(
                state.sourceNode(
                    this.questionMarkToken,
                    //write all the scope variables as parameters.
                    //TODO handle when there are more than 31 parameters
                    `(function(__bsCondition, ${allUniqueVarNames.join(', ')})`
                ),
                state.newline,
                //double indent so our `end function` line is still indented one at the end
                state.indent(2),
                state.sourceNode(this.test, `if __bsCondition then`),
                state.newline,
                state.indent(1),
                state.sourceNode(this.consequent ?? this.questionMarkToken, 'return '),
                ...this.consequent?.transpile(state) ?? [state.sourceNode(this.questionMarkToken, 'invalid')],
                state.newline,
                state.indent(-1),
                state.sourceNode(this.consequent ?? this.questionMarkToken, 'else'),
                state.newline,
                state.indent(1),
                state.sourceNode(this.consequent ?? this.questionMarkToken, 'return '),
                ...this.alternate?.transpile(state) ?? [state.sourceNode(this.consequent ?? this.questionMarkToken, 'invalid')],
                state.newline,
                state.indent(-1),
                state.sourceNode(this.questionMarkToken, 'end if'),
                state.newline,
                state.indent(-1),
                state.sourceNode(this.questionMarkToken, 'end function)('),
                ...this.test.transpile(state),
                state.sourceNode(this.questionMarkToken, `, ${allUniqueVarNames.join(', ')})`)
            );
            state.blockDepth--;
        } else {
            result.push(
                state.sourceNode(this.test, state.bslibPrefix + `_ternary(`),
                ...this.test.transpile(state),
                state.sourceNode(this.test, `, `),
                ...this.consequent?.transpile(state) ?? ['invalid'],
                `, `,
                ...this.alternate?.transpile(state) ?? ['invalid'],
                `)`
            );
        }
        return result;
    }

    public walk(visitor: WalkVisitor, options: WalkOptions) {
        if (options.walkMode & InternalWalkMode.walkExpressions) {
            walk(this, 'test', visitor, options);
            walk(this, 'consequent', visitor, options);
            walk(this, 'alternate', visitor, options);
        }
    }
}

export class NullCoalescingExpression extends Expression {
    constructor(
        public consequent: Expression,
        public questionQuestionToken: Token,
        public alternate: Expression
    ) {
        super();
        this.range = util.createBoundingRange(
            consequent,
            questionQuestionToken,
            alternate
        );
    }
    public readonly range: Range;

    transpile(state: BrsTranspileState) {
        let result = [];
        let consequentInfo = util.getExpressionInfo(this.consequent);
        let alternateInfo = util.getExpressionInfo(this.alternate);

        //get all unique variable names used in the consequent and alternate, and sort them alphabetically so the output is consistent
        let allUniqueVarNames = [...new Set([...consequentInfo.uniqueVarNames, ...alternateInfo.uniqueVarNames])].sort();
        let hasMutatingExpression = [
            ...consequentInfo.expressions,
            ...alternateInfo.expressions
        ].find(e => isCallExpression(e) || isCallfuncExpression(e) || isDottedGetExpression(e));

        if (hasMutatingExpression) {
            result.push(
                `(function(`,
                //write all the scope variables as parameters.
                //TODO handle when there are more than 31 parameters
                allUniqueVarNames.join(', '),
                ')',
                state.newline,
                //double indent so our `end function` line is still indented one at the end
                state.indent(2),
                //evaluate the consequent exactly once, and then use it in the following condition
                `__bsConsequent = `,
                ...this.consequent.transpile(state),
                state.newline,
                state.indent(),
                `if __bsConsequent <> invalid then`,
                state.newline,
                state.indent(1),
                'return __bsConsequent',
                state.newline,
                state.indent(-1),
                'else',
                state.newline,
                state.indent(1),
                'return ',
                ...this.alternate.transpile(state),
                state.newline,
                state.indent(-1),
                'end if',
                state.newline,
                state.indent(-1),
                'end function)(',
                allUniqueVarNames.join(', '),
                ')'
            );
            state.blockDepth--;
        } else {
            result.push(
                state.bslibPrefix + `_coalesce(`,
                ...this.consequent.transpile(state),
                ', ',
                ...this.alternate.transpile(state),
                ')'
            );
        }
        return result;
    }

    public walk(visitor: WalkVisitor, options: WalkOptions) {
        if (options.walkMode & InternalWalkMode.walkExpressions) {
            walk(this, 'consequent', visitor, options);
            walk(this, 'alternate', visitor, options);
        }
    }
}

export class RegexLiteralExpression extends Expression {
    public constructor(
        public tokens: {
            regexLiteral: Token;
        }
    ) {
        super();
    }

    public get range() {
        return this.tokens?.regexLiteral?.range;
    }

    public transpile(state: BrsTranspileState): TranspileResult {
        let text = this.tokens.regexLiteral?.text ?? '';
        let flags = '';
        //get any flags from the end
        const flagMatch = /\/([a-z]+)$/i.exec(text);
        if (flagMatch) {
            text = text.substring(0, flagMatch.index + 1);
            flags = flagMatch[1];
        }
        let pattern = text
            //remove leading and trailing slashes
            .substring(1, text.length - 1)
            //escape quotemarks
            .split('"').join('" + chr(34) + "');

        return [
            state.sourceNode(this.tokens.regexLiteral, [
                'CreateObject("roRegex", ',
                `"${pattern}", `,
                `"${flags}"`,
                ')'
            ])
        ];
    }

    walk(visitor: WalkVisitor, options: WalkOptions) {
        //nothing to walk
    }
}

// eslint-disable-next-line @typescript-eslint/consistent-indexed-object-style
type ExpressionValue = string | number | boolean | Expression | ExpressionValue[] | { [key: string]: ExpressionValue };

function expressionToValue(expr: Expression, strict: boolean): ExpressionValue {
    if (!expr) {
        return null;
    }
    if (isUnaryExpression(expr) && isLiteralNumber(expr.right)) {
        return numberExpressionToValue(expr.right, expr.operator.text);
    }
    if (isLiteralString(expr)) {
        //remove leading and trailing quotes
        return expr.token.text.replace(/^"/, '').replace(/"$/, '');
    }
    if (isLiteralNumber(expr)) {
        return numberExpressionToValue(expr);
    }

    if (isLiteralBoolean(expr)) {
        return expr.token.text.toLowerCase() === 'true';
    }
    if (isArrayLiteralExpression(expr)) {
        return expr.elements
            .filter(e => !isCommentStatement(e))
            .map(e => expressionToValue(e, strict));
    }
    if (isAALiteralExpression(expr)) {
        return expr.elements.reduce((acc, e) => {
            if (!isCommentStatement(e)) {
                acc[e.keyToken.text] = expressionToValue(e.value, strict);
            }
            return acc;
        }, {});
    }
    return strict ? null : expr;
}

function numberExpressionToValue(expr: LiteralExpression, operator = '') {
    if (isIntegerType(expr.getType()) || isLongIntegerType(expr.getType())) {
        return parseInt(operator + expr.token.text);
    } else {
        return parseFloat(operator + expr.token.text);
    }
}

export class TypeExpression extends Expression implements TypedefProvider {
    constructor(
        /**
         * The standard AST expression that represents the type for this TypeExpression.
         */
        public expression: Expression
    ) {
        super();
        this.range = expression?.range;
    }

    public range: Range;

    public transpile(state: BrsTranspileState): TranspileResult {
        return [this.getType({ flags: SymbolTypeFlags.typetime }).toTypeString()];
    }
    public walk(visitor: WalkVisitor, options: WalkOptions) {
        if (options.walkMode & InternalWalkMode.walkExpressions) {
            walk(this, 'expression', visitor, options);
        }
    }

    public getType(options: GetTypeOptions): BscType {
        return this.expression.getType({ ...options, flags: SymbolTypeFlags.typetime });
    }

    getTypedef(state: TranspileState): (string | SourceNode)[] {
        // TypeDefs should pass through any valid type names
        return this.expression.transpile(state as BrsTranspileState);
    }

    getName(parseMode = ParseMode.BrighterScript): string {
        //TODO: this may not support Complex Types, eg. generics or Unions
        return util.getAllDottedGetPartsAsString(this.expression, parseMode);
    }

    getNameParts(): string[] {
        //TODO: really, this code is only used to get Namespaces. It could be more clear.
        return util.getAllDottedGetParts(this.expression).map(x => x.text);
    }

}<|MERGE_RESOLUTION|>--- conflicted
+++ resolved
@@ -10,11 +10,7 @@
 import type { WalkOptions, WalkVisitor } from '../astUtils/visitors';
 import { createVisitor, WalkMode } from '../astUtils/visitors';
 import { walk, InternalWalkMode, walkArray } from '../astUtils/visitors';
-<<<<<<< HEAD
-import { isAALiteralExpression, isAAMemberExpression, isArrayLiteralExpression, isCallExpression, isCallfuncExpression, isCommentStatement, isDottedGetExpression, isEscapedCharCodeLiteralExpression, isFunctionExpression, isFunctionStatement, isFunctionType, isIntegerType, isLiteralBoolean, isLiteralExpression, isLiteralNumber, isLiteralString, isLongIntegerType, isMethodStatement, isNamespaceStatement, isNewExpression, isReferenceType, isStringType, isUnaryExpression, isVariableExpression } from '../astUtils/reflection';
-=======
 import { isAALiteralExpression, isArrayLiteralExpression, isCallExpression, isCallfuncExpression, isCommentStatement, isDottedGetExpression, isEscapedCharCodeLiteralExpression, isFunctionExpression, isFunctionStatement, isFunctionType, isIntegerType, isLiteralBoolean, isLiteralExpression, isLiteralNumber, isLiteralString, isLongIntegerType, isMethodStatement, isNamespaceStatement, isNewExpression, isReferenceType, isStringType, isUnaryExpression } from '../astUtils/reflection';
->>>>>>> a56f88a6
 import type { GetTypeOptions, TranspileResult, TypedefProvider } from '../interfaces';
 import type { BscType } from '../types/BscType';
 import { TypeChainEntry } from '../interfaces';
@@ -29,7 +25,6 @@
 import { TypePropertyReferenceType, ReferenceType } from '../types/ReferenceType';
 import { getUniqueType } from '../types/helpers';
 import { UnionType } from '../types/UnionType';
-import { ObjectType } from '../types/ObjectType';
 
 export type ExpressionVisitor = (expression: Expression, parent: Expression) => void;
 
@@ -832,7 +827,11 @@
     }
 
     getType(options: GetTypeOptions): BscType {
-        const resultType = new ObjectType();
+        return super.getType(options);
+
+        // TODO: create an AssocArray type, and populate its members:
+        /*
+        const resultType = new AssocArrayType();
         for (const element of this.elements) {
             if (isAAMemberExpression(element)) {
                 resultType.addMember(element.keyToken.text, element.range, element.getType(options), SymbolTypeFlags.runtime);
@@ -840,6 +839,7 @@
 
         }
         return resultType;
+        */
     }
 }
 
