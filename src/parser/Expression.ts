/* eslint-disable no-bitwise */
import type { Token, Identifier } from '../lexer/Token';
import { TokenKind } from '../lexer/TokenKind';
import type { Block, CommentStatement, FunctionStatement, NamespaceStatement } from './Statement';
import type { Range } from 'vscode-languageserver';
import util from '../util';
import type { BrsTranspileState } from './BrsTranspileState';
import { ParseMode } from './Parser';
import * as fileUrl from 'file-url';
import type { WalkOptions, WalkVisitor } from '../astUtils/visitors';
import { createVisitor, WalkMode } from '../astUtils/visitors';
import { walk, InternalWalkMode, walkArray } from '../astUtils/visitors';
<<<<<<< HEAD
import { isAALiteralExpression, isArrayLiteralExpression, isCallExpression, isCallfuncExpression, isCommentStatement, isDottedGetExpression, isEscapedCharCodeLiteralExpression, isFunctionExpression, isFunctionStatement, isIntegerType, isLiteralBoolean, isLiteralExpression, isLiteralNumber, isLiteralString, isLongIntegerType, isNamespaceStatement, isStringType, isUnaryExpression, isVariableExpression } from '../astUtils/reflection';
=======
import { isAALiteralExpression, isArrayLiteralExpression, isCallExpression, isCallfuncExpression, isCommentStatement, isDottedGetExpression, isEscapedCharCodeLiteralExpression, isFunctionExpression, isFunctionStatement, isIntegerType, isLiteralBoolean, isLiteralExpression, isLiteralNumber, isLiteralString, isLongIntegerType, isMethodStatement, isNamespaceStatement, isNewExpression, isStringType, isTemplateStringExpression, isTypeCastExpression, isUnaryExpression, isVariableExpression, isVoidType } from '../astUtils/reflection';
>>>>>>> 8d6a4dbf
import type { TranspileResult, TypedefProvider } from '../interfaces';
import { VoidType } from '../types/VoidType';
import { DynamicType } from '../types/DynamicType';
import type { BscType } from '../types/BscType';
import { FunctionType } from '../types/FunctionType';
import type { AstNode } from './AstNode';
import { Expression } from './AstNode';
import { SymbolTable } from '../SymbolTable';
<<<<<<< HEAD
import type { TranspileState } from './TranspileState';
=======
>>>>>>> 8d6a4dbf
import { SourceNode } from 'source-map';

export type ExpressionVisitor = (expression: Expression, parent: Expression) => void;

export class BinaryExpression extends Expression {
    constructor(
        public left: Expression,
        public operator: Token,
        public right: Expression
    ) {
        super();
        this.range = util.createBoundingRange(this.left, this.operator, this.right);
    }

    public readonly range: Range | undefined;

    transpile(state: BrsTranspileState) {
        return [
            state.sourceNode(this.left, this.left.transpile(state)),
            ' ',
            state.transpileToken(this.operator),
            ' ',
            state.sourceNode(this.right, this.right.transpile(state))
        ];
    }

    public toSourceNode(state: TranspileState): SourceNode {
        return state.toSourceNode(
            this.left?.toSourceNode(state),
            state.tokenToSourceNodeWithTrivia(this.operator),
            this.right?.toSourceNode(state)
        );
    }

    walk(visitor: WalkVisitor, options: WalkOptions) {
        if (options.walkMode & InternalWalkMode.walkExpressions) {
            walk(this, 'left', visitor, options);
            walk(this, 'right', visitor, options);
        }
    }

    public clone() {
        return this.finalizeClone(
            new BinaryExpression(
                this.left?.clone(),
                util.cloneToken(this.operator),
                this.right?.clone()
            ),
            ['left', 'right']
        );
    }
}

export class CallExpression extends Expression {
    /**
     * Number of parameters that can be defined on a function
     *
     * Prior to Roku OS 11.5, this was 32
     * As of Roku OS 11.5, this is 63
     */
    static MaximumArguments = 63;

    constructor(
        readonly callee: Expression,
        /**
         * Can either be `(`, or `?(` for optional chaining
         */
        readonly openingParen: Token,
        readonly closingParen: Token,
        readonly args: Expression[],
<<<<<<< HEAD
        readonly argCommas: Token[]
=======
        unused?: any
>>>>>>> 8d6a4dbf
    ) {
        super();
        this.range = util.createBoundingRange(this.callee, this.openingParen, ...args ?? [], this.closingParen);
    }

    public readonly range: Range | undefined;

    /**
     * Get the name of the wrapping namespace (if it exists)
     * @deprecated use `.findAncestor(isNamespaceStatement)` instead.
     */
    public get namespaceName() {
        return this.findAncestor<NamespaceStatement>(isNamespaceStatement)?.nameExpression;
    }

    transpile(state: BrsTranspileState, nameOverride?: string) {
        let result: TranspileResult = [];

        //transpile the name
        if (nameOverride) {
            result.push(state.sourceNode(this.callee, nameOverride));
        } else {
            result.push(...this.callee.transpile(state));
        }

        result.push(
            state.transpileToken(this.openingParen)
        );
        for (let i = 0; i < this.args.length; i++) {
            //add comma between args
            if (i > 0) {
                result.push(', ');
            }
            let arg = this.args[i];
            result.push(...arg.transpile(state));
        }
        if (this.closingParen) {
            result.push(
                state.transpileToken(this.closingParen)
            );
        }
        return result;
    }

    public toSourceNode(state: TranspileState): SourceNode {
        return state.toSourceNode(
            this.callee?.toSourceNode(state),
            state.tokenToSourceNodeWithTrivia(this.openingParen),
            ...this.args.map((x, i) => ([
                x.toSourceNode(state),
                state.tokenToSourceNodeWithTrivia(this.argCommas[i])
            ])).flat(),
            state.tokenToSourceNodeWithTrivia(this.closingParen)
        );
    }

    walk(visitor: WalkVisitor, options: WalkOptions) {
        if (options.walkMode & InternalWalkMode.walkExpressions) {
            walk(this, 'callee', visitor, options);
            walkArray(this.args, visitor, options, this);
        }
    }

    public clone() {
        return this.finalizeClone(
            new CallExpression(
                this.callee?.clone(),
                util.cloneToken(this.openingParen),
                util.cloneToken(this.closingParen),
                this.args?.map(e => e?.clone())
            ),
            ['callee', 'args']
        );
    }
}

export class FunctionExpression extends Expression implements TypedefProvider {
    constructor(
        readonly parameters: FunctionParameterExpression[],
        public body: Block,
        readonly functionType: Token | null,
        public end: Token,
        readonly leftParen: Token,
        readonly rightParen: Token,
        readonly asToken?: Token,
        readonly returnTypeToken?: Token,
        readonly paramCommas?: Token[]
    ) {
        super();
        this.setReturnType(); // set the initial return type that we parse

        //if there's a body, and it doesn't have a SymbolTable, assign one
        if (this.body && !this.body.symbolTable) {
            this.body.symbolTable = new SymbolTable(`Function Body`);
        }
        this.symbolTable = new SymbolTable('FunctionExpression', () => this.parent?.getSymbolTable());
    }

    /**
     * The type this function returns
     */
    public returnType: BscType;

    /**
     * Does this method require the return type to be present after transpile (useful for `as void` or the `as boolean` in `onKeyEvent`)
     */
    private requiresReturnType: boolean;

    /**
     * Get the name of the wrapping namespace (if it exists)
     * @deprecated use `.findAncestor(isNamespaceStatement)` instead.
     */
    public get namespaceName() {
        return this.findAncestor<NamespaceStatement>(isNamespaceStatement)?.nameExpression;
    }

    /**
     * Get the name of the wrapping namespace (if it exists)
     * @deprecated use `.findAncestor(isFunctionExpression)` instead.
     */
    public get parentFunction() {
        return this.findAncestor<FunctionExpression>(isFunctionExpression);
    }

    /**
     * The list of function calls that are declared within this function scope. This excludes CallExpressions
     * declared in child functions
     */
    public callExpressions = [] as CallExpression[];

    /**
     * If this function is part of a FunctionStatement, this will be set. Otherwise this will be undefined
     */
    public functionStatement?: FunctionStatement;

    /**
     * A list of all child functions declared directly within this function
     * @deprecated use `.walk(createVisitor({ FunctionExpression: ()=>{}), { walkMode: WalkMode.visitAllRecursive })` instead
     */
    public get childFunctionExpressions() {
        const expressions = [] as FunctionExpression[];
        this.walk(createVisitor({
            FunctionExpression: (expression) => {
                expressions.push(expression);
            }
        }), {
            walkMode: WalkMode.visitAllRecursive
        });
        return expressions;
    }

    /**
     * The range of the function, starting at the 'f' in function or 's' in sub (or the open paren if the keyword is missing),
     * and ending with the last n' in 'end function' or 'b' in 'end sub'
     */
    public get range() {
        return util.createBoundingRange(
            this.functionType, this.leftParen,
            ...this.parameters ?? [],
            this.rightParen,
            this.asToken,
            this.returnTypeToken,
            this.end
        );
    }

    transpile(state: BrsTranspileState, name?: Identifier, includeBody = true) {
        let results = [] as TranspileResult;
        //'function'|'sub'
        results.push(
            state.transpileToken(this.functionType!)
        );
        //functionName?
        if (name) {
            results.push(
                ' ',
                state.transpileToken(name)
            );
        }
        //leftParen
        results.push(
            state.transpileToken(this.leftParen)
        );
        //parameters
        for (let i = 0; i < this.parameters.length; i++) {
            let param = this.parameters[i];
            //add commas
            if (i > 0) {
                results.push(', ');
            }
            //add parameter
            results.push(param.transpile(state));
        }
        //right paren
        results.push(
            state.transpileToken(this.rightParen)
        );
        //as [Type]
        this.setReturnType(); // check one more time before transpile
        if (this.asToken && !(state.options.removeParameterTypes && !this.requiresReturnType)) {
            results.push(
                ' ',
                //as
                state.transpileToken(this.asToken),
                ' ',
                //return type
                state.sourceNode(this.returnTypeToken!, this.returnType.toTypeString())
            );
        }
        if (includeBody) {
            state.lineage.unshift(this);
            let body = this.body.transpile(state);
            state.lineage.shift();
            results.push(...body);
        }
        results.push('\n');
        //'end sub'|'end function'
        results.push(
            state.indent(),
            state.transpileToken(this.end)
        );
        return results;
    }

<<<<<<< HEAD
    public toSourceNode(state: TranspileState): SourceNode {
        return state.toSourceNode(
            state.tokenToSourceNodeWithTrivia(this.functionType),
            //include the name (if we have a parent FunctionStatement)
            isFunctionStatement(this.parent) ? state.tokenToSourceNodeWithTrivia(this.parent.name) : undefined,
            state.tokenToSourceNodeWithTrivia(this.leftParen),
            ...this.parameters?.map((x, i) => ([
                x.toSourceNode(state),
                state.tokenToSourceNodeWithTrivia(this.paramCommas?.[i])
            ])).flat() ?? [],
            state.tokenToSourceNodeWithTrivia(this.rightParen),
            state.tokenToSourceNodeWithTrivia(this.asToken),
            state.tokenToSourceNodeWithTrivia(this.returnTypeToken),
            this.body?.toSourceNode(state),
            state.tokenToSourceNodeWithTrivia(this.end)
        );
    }

    getTypedef(state: BrsTranspileState, name?: Identifier) {
        return this.transpile(state, name, false);
=======
    getTypedef(state: BrsTranspileState) {
        let results = [
            new SourceNode(1, 0, null, [
                //'function'|'sub'
                this.functionType?.text,
                //functionName?
                ...(isFunctionStatement(this.parent) || isMethodStatement(this.parent) ? [' ', this.parent.name?.text ?? ''] : []),
                //leftParen
                '(',
                //parameters
                ...(
                    this.parameters?.map((param, i) => ([
                        //separating comma
                        i > 0 ? ', ' : '',
                        ...param.getTypedef(state)
                    ])) ?? []
                ) as any,
                //right paren
                ')',
                //as <ReturnType>
                ...(this.asToken ? [
                    ' as ',
                    this.returnTypeToken?.text
                ] : []),
                '\n',
                state.indent(),
                //'end sub'|'end function'
                this.end.text
            ])
        ];
        return results;
>>>>>>> 8d6a4dbf
    }

    walk(visitor: WalkVisitor, options: WalkOptions) {
        if (options.walkMode & InternalWalkMode.walkExpressions) {
            walkArray(this.parameters, visitor, options, this);

            //This is the core of full-program walking...it allows us to step into sub functions
            if (options.walkMode & InternalWalkMode.recurseChildFunctions) {
                walk(this, 'body', visitor, options);
            }
        }
    }

    getFunctionType(): FunctionType {
        let functionType = new FunctionType(this.returnType);
        functionType.isSub = this.functionType?.text === 'sub';
        for (let param of this.parameters) {
            functionType.addParameter(param.name.text, param.type, !!param.typeToken);
        }
        return functionType;
    }

    private setReturnType() {

        /**
         * RokuOS methods can be written several different ways:
         * 1. Function() : return withValue
         * 2. Function() as type : return withValue
         * 3. Function() as void : return
         *
         * 4. Sub() : return
         * 5. Sub () as void : return
         * 6. Sub() as type : return withValue
         *
         * Formats (1), (2), and (6) throw a compile error if there IS NOT a return value in the function body.
         * Formats (3), (4), and (5) throw a compile error if there IS a return value in the function body.
         *
         * 7. Additionally, as a special case, the OS requires that `onKeyEvent()` be defined with `as boolean`
         */

        const isSub = this.functionType?.text.toLowerCase() === 'sub';

        if (this.returnTypeToken) {
            this.returnType = util.tokenToBscType(this.returnTypeToken);
        } else if (isSub) {
            this.returnType = new VoidType();
        } else {
            this.returnType = DynamicType.instance;
        }

        if ((isFunctionStatement(this.parent) || isMethodStatement(this.parent)) && this.parent?.name?.text.toLowerCase() === 'onkeyevent') {
            // onKeyEvent() requires 'as Boolean' otherwise RokuOS throws errors
            this.requiresReturnType = true;
        } else if (isSub && !isVoidType(this.returnType)) { // format (6)
            this.requiresReturnType = true;
        } else if (this.returnTypeToken && isVoidType(this.returnType)) { // format (3)
            this.requiresReturnType = true;
        }
    }

    public clone() {
        const clone = this.finalizeClone(
            new FunctionExpression(
                this.parameters?.map(e => e?.clone()),
                this.body?.clone(),
                util.cloneToken(this.functionType),
                util.cloneToken(this.end),
                util.cloneToken(this.leftParen),
                util.cloneToken(this.rightParen),
                util.cloneToken(this.asToken),
                util.cloneToken(this.returnTypeToken)
            ),
            ['body']
        );

        //rebuild the .callExpressions list in the clone
        clone.body?.walk?.((node) => {
            if (isCallExpression(node) && !isNewExpression(node.parent)) {
                clone.callExpressions.push(node);
            }
        }, { walkMode: WalkMode.visitExpressions });
        return clone;
    }
}

export class FunctionParameterExpression extends Expression {
    constructor(
        public name: Identifier,
        public typeToken?: Token,
        public defaultValue?: Expression,
        public asToken?: Token,
        readonly equalsToken?: Token
    ) {
        super();
        if (typeToken) {
            this.type = util.tokenToBscType(typeToken);
        } else {
            this.type = new DynamicType();
        }
    }

    public type: BscType;

    public get range(): Range | undefined {
        return util.createBoundingRange(
            this.name,
            this.asToken,
            this.typeToken,
            this.defaultValue
        );
    }

    public transpile(state: BrsTranspileState) {
        let result = [
            //name
            state.transpileToken(this.name)
        ] as any[];
        //default value
        if (this.defaultValue) {
            result.push(' = ');
            result.push(this.defaultValue.transpile(state));
        }
        //type declaration
        if (this.asToken && !state.options.removeParameterTypes) {
            result.push(' ');
            result.push(state.transpileToken(this.asToken));
            result.push(' ');
            result.push(state.sourceNode(this.typeToken!, this.type.toTypeString()));
        }

        return result;
    }

<<<<<<< HEAD
    public toSourceNode(state: TranspileState): SourceNode {
        return state.toSourceNode(
            state.tokenToSourceNodeWithTrivia(this.name),
            state.tokenToSourceNodeWithTrivia(this.equalsToken),
            this.defaultValue?.toSourceNode(state),
            state.tokenToSourceNodeWithTrivia(this.asToken),
            state.tokenToSourceNodeWithTrivia(this.typeToken)
        );
=======
    public getTypedef(state: BrsTranspileState): TranspileResult {
        const results = [this.name.text] as TranspileResult;

        if (this.defaultValue) {
            results.push(' = ', ...(this.defaultValue.getTypedef(state) ?? this.defaultValue.transpile(state)));
        }

        if (this.asToken) {
            results.push(' as ');

            if (this.typeToken) {
                results.push(this.typeToken.text);
            }
        }

        return results;
>>>>>>> 8d6a4dbf
    }

    walk(visitor: WalkVisitor, options: WalkOptions) {
        // eslint-disable-next-line no-bitwise
        if (this.defaultValue && options.walkMode & InternalWalkMode.walkExpressions) {
            walk(this, 'defaultValue', visitor, options);
        }
    }

    public clone() {
        return this.finalizeClone(
            new FunctionParameterExpression(
                util.cloneToken(this.name),
                util.cloneToken(this.typeToken),
                this.defaultValue?.clone(),
                util.cloneToken(this.asToken)
            ),
            ['defaultValue']
        );
    }
}

export class NamespacedVariableNameExpression extends Expression {
    constructor(
        //if this is a `DottedGetExpression`, it must be comprised only of `VariableExpression`s
        readonly expression: DottedGetExpression | VariableExpression
    ) {
        super();
        this.range = expression?.range;
    }
    range: Range | undefined;

    transpile(state: BrsTranspileState) {
        return [
            state.sourceNode(this, this.getName(ParseMode.BrightScript))
        ];
    }

    public toSourceNode(state: TranspileState): SourceNode {
        return this.expression?.toSourceNode(state);
    }

    public getNameParts() {
        let parts = [] as string[];
        if (isVariableExpression(this.expression)) {
            parts.push(this.expression.name.text);
        } else {
            let expr = this.expression;

            parts.push(expr.name.text);

            while (isVariableExpression(expr) === false) {
                expr = expr.obj as DottedGetExpression;
                parts.unshift(expr.name.text);
            }
        }
        return parts;
    }

    getName(parseMode: ParseMode) {
        if (parseMode === ParseMode.BrighterScript) {
            return this.getNameParts().join('.');
        } else {
            return this.getNameParts().join('_');
        }
    }

    walk(visitor: WalkVisitor, options: WalkOptions) {
        this.expression?.link();
        if (options.walkMode & InternalWalkMode.walkExpressions) {
            walk(this, 'expression', visitor, options);
        }
    }

    public clone() {
        return this.finalizeClone(
            new NamespacedVariableNameExpression(
                this.expression?.clone()
            )
        );
    }
}

export class DottedGetExpression extends Expression {
    constructor(
        readonly obj: Expression,
        readonly name: Identifier,
        /**
         * Can either be `.`, or `?.` for optional chaining
         */
        readonly dot: Token
    ) {
        super();
        this.range = util.createBoundingRange(this.obj, this.dot, this.name);
    }

    public readonly range: Range | undefined;

    transpile(state: BrsTranspileState) {
        //if the callee starts with a namespace name, transpile the name
        if (state.file.calleeStartsWithNamespace(this)) {
            return new NamespacedVariableNameExpression(this as DottedGetExpression | VariableExpression).transpile(state);
        } else {
            return [
                ...this.obj.transpile(state),
                state.transpileToken(this.dot),
                state.transpileToken(this.name)
            ];
        }
    }

<<<<<<< HEAD
    public toSourceNode(state: TranspileState): SourceNode {
        return state.toSourceNode(
            this.obj?.toSourceNode(state),
            state.tokenToSourceNodeWithTrivia(this.dot),
            state.tokenToSourceNodeWithTrivia(this.name)
        );
=======
    getTypedef(state: BrsTranspileState) {
        //always transpile the dots for typedefs
        return [
            ...this.obj.transpile(state),
            state.transpileToken(this.dot),
            state.transpileToken(this.name)
        ];
>>>>>>> 8d6a4dbf
    }

    walk(visitor: WalkVisitor, options: WalkOptions) {
        if (options.walkMode & InternalWalkMode.walkExpressions) {
            walk(this, 'obj', visitor, options);
        }
    }
<<<<<<< HEAD
=======

    public clone() {
        return this.finalizeClone(
            new DottedGetExpression(
                this.obj?.clone(),
                util.cloneToken(this.name),
                util.cloneToken(this.dot)
            ),
            ['obj']
        );
    }
>>>>>>> 8d6a4dbf
}

export class XmlAttributeGetExpression extends Expression {
    constructor(
        readonly obj: Expression,
        readonly name: Identifier,
        /**
         * Can either be `@`, or `?@` for optional chaining
         */
        readonly at: Token
    ) {
        super();
        this.range = util.createBoundingRange(this.obj, this.at, this.name);
    }

    public readonly range: Range | undefined;

    transpile(state: BrsTranspileState) {
        return [
            ...this.obj.transpile(state),
            state.transpileToken(this.at),
            state.transpileToken(this.name)
        ];
    }

    public toSourceNode(state: TranspileState): SourceNode {
        return state.toSourceNode(
            this.obj?.toSourceNode(state),
            state.tokenToSourceNodeWithTrivia(this.at),
            state.tokenToSourceNodeWithTrivia(this.name)
        );
    }

    walk(visitor: WalkVisitor, options: WalkOptions) {
        if (options.walkMode & InternalWalkMode.walkExpressions) {
            walk(this, 'obj', visitor, options);
        }
    }

    public clone() {
        return this.finalizeClone(
            new XmlAttributeGetExpression(
                this.obj?.clone(),
                util.cloneToken(this.name),
                util.cloneToken(this.at)
            ),
            ['obj']
        );
    }
}

export class IndexedGetExpression extends Expression {
    constructor(
        public obj: Expression,
        public index: Expression,
        /**
         * Can either be `[` or `?[`. If `?.[` is used, this will be `[` and `optionalChainingToken` will be `?.`
         */
        public openingSquare: Token,
        public closingSquare: Token,
        public questionDotToken?: Token, //  ? or ?.
        /**
         * More indexes, separated by commas
         */
        public additionalIndexes?: Expression[]
    ) {
        super();
        this.range = util.createBoundingRange(this.obj, this.openingSquare, this.questionDotToken, this.openingSquare, this.index, this.closingSquare);
        this.additionalIndexes ??= [];
    }

    public readonly range: Range | undefined;

    transpile(state: BrsTranspileState) {
        const result = [];
        result.push(
            ...this.obj.transpile(state),
            this.questionDotToken ? state.transpileToken(this.questionDotToken) : '',
            state.transpileToken(this.openingSquare)
        );
        const indexes = [this.index, ...this.additionalIndexes ?? []];
        for (let i = 0; i < indexes.length; i++) {
            //add comma between indexes
            if (i > 0) {
                result.push(', ');
            }
            let index = indexes[i];
            result.push(
                ...(index?.transpile(state) ?? [])
            );
        }
        result.push(
            this.closingSquare ? state.transpileToken(this.closingSquare) : ''
        );
        return result;
    }

    public toSourceNode(state: TranspileState): SourceNode {
        return state.toSourceNode(
            this.obj?.toSourceNode(state),
            state.tokenToSourceNodeWithTrivia(this.questionDotToken),
            state.tokenToSourceNodeWithTrivia(this.openingSquare),
            this.index?.toSourceNode(state),
            state.tokenToSourceNodeWithTrivia(this.closingSquare)
        );
    }

    walk(visitor: WalkVisitor, options: WalkOptions) {
        if (options.walkMode & InternalWalkMode.walkExpressions) {
            walk(this, 'obj', visitor, options);
            walk(this, 'index', visitor, options);
            walkArray(this.additionalIndexes, visitor, options, this);
        }
    }

    public clone() {
        return this.finalizeClone(
            new IndexedGetExpression(
                this.obj?.clone(),
                this.index?.clone(),
                util.cloneToken(this.openingSquare),
                util.cloneToken(this.closingSquare),
                util.cloneToken(this.questionDotToken),
                this.additionalIndexes?.map(e => e?.clone())
            ),
            ['obj', 'index', 'additionalIndexes']
        );
    }
}

export class GroupingExpression extends Expression {
    constructor(
        readonly tokens: {
            left: Token;
            right: Token;
        },
        public expression: Expression
    ) {
        super();
        this.range = util.createBoundingRange(this.tokens.left, this.expression, this.tokens.right);
    }

    public readonly range: Range | undefined;

    transpile(state: BrsTranspileState) {
        if (isTypeCastExpression(this.expression)) {
            return this.expression.transpile(state);
        }
        return [
            state.transpileToken(this.tokens.left),
            ...this.expression.transpile(state),
            state.transpileToken(this.tokens.right)
        ];
    }

    public toSourceNode(state: TranspileState): SourceNode {
        return state.toSourceNode(
            state.tokenToSourceNodeWithTrivia(this.tokens.left),
            this.expression?.toSourceNode(state),
            state.tokenToSourceNodeWithTrivia(this.tokens.right)
        );
    }

    walk(visitor: WalkVisitor, options: WalkOptions) {
        if (options.walkMode & InternalWalkMode.walkExpressions) {
            walk(this, 'expression', visitor, options);
        }
    }

    public clone() {
        return this.finalizeClone(
            new GroupingExpression(
                {
                    left: util.cloneToken(this.tokens.left),
                    right: util.cloneToken(this.tokens.right)
                },
                this.expression?.clone()
            ),
            ['expression']
        );
    }
}

export class LiteralExpression extends Expression {
    constructor(
        public token: Token
    ) {
        super();
        this.type = util.tokenToBscType(token);
    }

    public get range() {
        return this.token.range;
    }

    /**
     * The (data) type of this expression
     */
    public type: BscType;

    transpile(state: BrsTranspileState) {
        let text: string;
        if (this.token.kind === TokenKind.TemplateStringQuasi) {
            //wrap quasis with quotes (and escape inner quotemarks)
            text = `"${this.token.text.replace(/"/g, '""')}"`;

        } else if (isStringType(this.type)) {
            text = this.token.text;
            //add trailing quotemark if it's missing. We will have already generated a diagnostic for this.
            if (text.endsWith('"') === false) {
                text += '"';
            }
        } else {
            text = this.token.text;
        }

        return [
            state.sourceNode(this, text)
        ];
    }

    public toSourceNode(state: TranspileState): SourceNode {
        return new SourceNode(0, 0, null, [
            state.tokenToSourceNodeWithTrivia(this.token)
        ]);
    }

    walk(visitor: WalkVisitor, options: WalkOptions) {
        //nothing to walk
    }

    public clone() {
        return this.finalizeClone(
            new LiteralExpression(
                util.cloneToken(this.token)
            )
        );
    }
}

/**
 * This is a special expression only used within template strings. It exists so we can prevent producing lots of empty strings
 * during template string transpile by identifying these expressions explicitly and skipping the bslib_toString around them
 */
export class EscapedCharCodeLiteralExpression extends Expression {
    constructor(
        readonly token: Token & { charCode: number }
    ) {
        super();
        this.range = token.range;
    }
    readonly range: Range;

    transpile(state: BrsTranspileState) {
        return [
            state.sourceNode(this, `chr(${this.token.charCode})`)
        ];
    }

    public toSourceNode(state: TranspileState): SourceNode {
        return state.tokenToSourceNodeWithTrivia(this.token);
    }

    walk(visitor: WalkVisitor, options: WalkOptions) {
        //nothing to walk
    }

    public clone() {
        return this.finalizeClone(
            new EscapedCharCodeLiteralExpression(
                util.cloneToken(this.token)
            )
        );
    }
}

export class ArrayLiteralExpression extends Expression {
    constructor(
        readonly elements: Array<Expression | CommentStatement>,
        readonly open: Token,
        readonly close: Token,
        /**
         * An array of commas used to separate elements.
         * Since commas are optional, but we need indexes to be aligned,
         * there should be an entry in here for every element, even if `undefined`
         */
        readonly commas: Array<Token | undefined>
    ) {
        super();
        this.range = util.createBoundingRange(this.open, ...this.elements ?? [], this.close);
    }

    public readonly range: Range | undefined;

    transpile(state: BrsTranspileState) {
        let result = [] as TranspileResult;
        result.push(
            state.transpileToken(this.open)
        );
        let hasChildren = this.elements.length > 0;
        state.blockDepth++;

        for (let i = 0; i < this.elements.length; i++) {
            let previousElement = this.elements[i - 1];
            let element = this.elements[i];

            if (isCommentStatement(element)) {
                //if the comment is on the same line as opening square or previous statement, don't add newline
                if (util.linesTouch(this.open, element) || util.linesTouch(previousElement, element)) {
                    result.push(' ');
                } else {
                    result.push(
                        '\n',
                        state.indent()
                    );
                }
                state.lineage.unshift(this);
                result.push(element.transpile(state));
                state.lineage.shift();
            } else {
                result.push('\n');

                result.push(
                    state.indent(),
                    ...element.transpile(state)
                );
            }
        }
        state.blockDepth--;
        //add a newline between open and close if there are elements
        if (hasChildren) {
            result.push('\n');
            result.push(state.indent());
        }
        if (this.close) {
            result.push(
                state.transpileToken(this.close)
            );
        }
        return result;
    }

    public toSourceNode(state: TranspileState): SourceNode {
        return state.toSourceNode(
            state.tokenToSourceNodeWithTrivia(this.open),
            ...this.elements?.map((x, i) => ([
                x?.toSourceNode(state),
                state.tokenToSourceNodeWithTrivia(this.commas[i])
            ])).flat() ?? [],
            state.tokenToSourceNodeWithTrivia(this.close)
        );
    }

    walk(visitor: WalkVisitor, options: WalkOptions) {
        if (options.walkMode & InternalWalkMode.walkExpressions) {
            walkArray(this.elements, visitor, options, this);
        }
    }

    public clone() {
        return this.finalizeClone(
            new ArrayLiteralExpression(
                this.elements?.map(e => e?.clone()),
                util.cloneToken(this.open),
                util.cloneToken(this.close),
                this.hasSpread
            ),
            ['elements']
        );
    }
}

export class AAMemberExpression extends Expression {
    constructor(
        public keyToken: Token,
        public colonToken: Token,
        /** The expression evaluated to determine the member's initial value. */
        public value: Expression
    ) {
        super();
        this.range = util.createBoundingRange(this.keyToken, this.colonToken, this.value);
    }

    public range: Range | undefined;
    public commaToken?: Token;

    transpile(state: BrsTranspileState) {
        //TODO move the logic from AALiteralExpression loop into this function
        return [];
    }

    public toSourceNode(state: TranspileState): SourceNode {
        return state.toSourceNode(
            state.tokenToSourceNodeWithTrivia(this.keyToken),
            //colon tokens are technically trivia, so we don't need to include that here
            this.value?.toSourceNode(state),
            state.tokenToSourceNodeWithTrivia(this.commaToken)
        );
    }

    walk(visitor: WalkVisitor, options: WalkOptions) {
        walk(this, 'value', visitor, options);
    }

    public clone() {
        return this.finalizeClone(
            new AAMemberExpression(
                util.cloneToken(this.keyToken),
                util.cloneToken(this.colonToken),
                this.value?.clone()
            ),
            ['value']
        );
    }

}

export class AALiteralExpression extends Expression {
    constructor(
        readonly elements: Array<AAMemberExpression | CommentStatement>,
        readonly open: Token,
        readonly close: Token
    ) {
        super();
        this.range = util.createBoundingRange(this.open, ...this.elements ?? [], this.close);
    }

    public readonly range: Range | undefined;

    transpile(state: BrsTranspileState) {
        let result = [] as TranspileResult;
        //open curly
        result.push(
            state.transpileToken(this.open)
        );
        let hasChildren = this.elements.length > 0;
        //add newline if the object has children and the first child isn't a comment starting on the same line as opening curly
        if (hasChildren && (isCommentStatement(this.elements[0]) === false || !util.linesTouch(this.elements[0], this.open))) {
            result.push('\n');
        }
        state.blockDepth++;
        for (let i = 0; i < this.elements.length; i++) {
            let element = this.elements[i];
            let previousElement = this.elements[i - 1];
            let nextElement = this.elements[i + 1];

            //don't indent if comment is same-line
            if (isCommentStatement(element as any) &&
                (util.linesTouch(this.open, element) || util.linesTouch(previousElement, element))
            ) {
                result.push(' ');

                //indent line
            } else {
                result.push(state.indent());
            }

            //render comments
            if (isCommentStatement(element)) {
                result.push(...element.transpile(state));
            } else {
                //key
                result.push(
                    state.transpileToken(element.keyToken)
                );
                //colon
                result.push(
                    state.transpileToken(element.colonToken),
                    ' '
                );

                //value
                result.push(...element.value.transpile(state));
            }


            //if next element is a same-line comment, skip the newline
            if (nextElement && isCommentStatement(nextElement) && nextElement.range?.start.line === element.range?.start.line) {

                //add a newline between statements
            } else {
                result.push('\n');
            }
        }
        state.blockDepth--;

        //only indent the closing curly if we have children
        if (hasChildren) {
            result.push(state.indent());
        }
        //close curly
        if (this.close) {
            result.push(
                state.transpileToken(this.close)
            );
        }
        return result;
    }

    public toSourceNode(state: TranspileState): SourceNode {
        return state.toSourceNode(
            state.tokenToSourceNodeWithTrivia(this.open),
            state.arrayToSourceNodeWithTrivia(this.elements, isCommentStatement),
            state.tokenToSourceNodeWithTrivia(this.close)
        );
    }

    walk(visitor: WalkVisitor, options: WalkOptions) {
        if (options.walkMode & InternalWalkMode.walkExpressions) {
            walkArray(this.elements, visitor, options, this);
        }
    }

    public clone() {
        return this.finalizeClone(
            new AALiteralExpression(
                this.elements?.map(e => e?.clone()),
                util.cloneToken(this.open),
                util.cloneToken(this.close)
            ),
            ['elements']
        );
    }
}

export class UnaryExpression extends Expression {
    constructor(
        public operator: Token,
        public right: Expression
    ) {
        super();
        this.range = util.createBoundingRange(this.operator, this.right);
    }

    public readonly range: Range | undefined;

    transpile(state: BrsTranspileState) {
        let separatingWhitespace: string | undefined;
        if (isVariableExpression(this.right)) {
            separatingWhitespace = this.right.name.leadingWhitespace;
        } else if (isLiteralExpression(this.right)) {
            separatingWhitespace = this.right.token.leadingWhitespace;
        }

        return [
            state.transpileToken(this.operator),
            separatingWhitespace ?? ' ',
            ...this.right.transpile(state)
        ];
    }

    public toSourceNode(state: TranspileState): SourceNode {
        return state.toSourceNode(
            state.tokenToSourceNodeWithTrivia(this.operator),
            this.right?.toSourceNode(state)
        );
    }

    walk(visitor: WalkVisitor, options: WalkOptions) {
        if (options.walkMode & InternalWalkMode.walkExpressions) {
            walk(this, 'right', visitor, options);
        }
    }

    public clone() {
        return this.finalizeClone(
            new UnaryExpression(
                util.cloneToken(this.operator),
                this.right?.clone()
            ),
            ['right']
        );
    }
}

export class VariableExpression extends Expression {
    constructor(
        readonly name: Identifier
    ) {
        super();
        this.range = this.name?.range;
    }

    public readonly range: Range;

    public getName(parseMode: ParseMode) {
        return this.name.text;
    }

    transpile(state: BrsTranspileState) {
        let result = [] as TranspileResult;
        const namespace = this.findAncestor<NamespaceStatement>(isNamespaceStatement);
        //if the callee is the name of a known namespace function
        if (namespace && state.file.calleeIsKnownNamespaceFunction(this, namespace.getName(ParseMode.BrighterScript))) {
            result.push(
                state.sourceNode(this, [
                    namespace.getName(ParseMode.BrightScript),
                    '_',
                    this.getName(ParseMode.BrightScript)
                ])
            );

            //transpile  normally
        } else {
            result.push(
                state.transpileToken(this.name)
            );
        }
        return result;
    }

<<<<<<< HEAD
    public toSourceNode(state: TranspileState): SourceNode {
        return state.tokenToSourceNodeWithTrivia(this.name);
=======
    getTypedef(state: BrsTranspileState) {
        return [
            state.transpileToken(this.name)
        ];
>>>>>>> 8d6a4dbf
    }

    walk(visitor: WalkVisitor, options: WalkOptions) {
        //nothing to walk
    }

    public clone() {
        return this.finalizeClone(
            new VariableExpression(
                util.cloneToken(this.name)
            )
        );
    }
}

export class SourceLiteralExpression extends Expression {
    constructor(
        readonly token: Token
    ) {
        super();
        this.range = token?.range;
    }

    public readonly range: Range;

    private getFunctionName(state: BrsTranspileState, parseMode: ParseMode) {
        let func = this.findAncestor<FunctionExpression>(isFunctionExpression);
        let nameParts = [] as TranspileResult;
        while (func.parentFunction) {
            let index = func.parentFunction.childFunctionExpressions.indexOf(func);
            nameParts.unshift(`anon${index}`);
            func = func.parentFunction;
        }
        //get the index of this function in its parent
        nameParts.unshift(
            func.functionStatement!.getName(parseMode)
        );
        return nameParts.join('$');
    }

    /**
     * Get the line number from our token or from the closest ancestor that has a range
     */
    private getClosestLineNumber() {
        let node: AstNode = this;
        while (node) {
            if (node.range) {
                return node.range.start.line + 1;
            }
            node = node.parent;
        }
        return -1;
    }

    transpile(state: BrsTranspileState) {
        let text: string;
        switch (this.token.kind) {
            case TokenKind.SourceFilePathLiteral:
                const pathUrl = fileUrl(state.srcPath);
                text = `"${pathUrl.substring(0, 4)}" + "${pathUrl.substring(4)}"`;
                break;
            case TokenKind.SourceLineNumLiteral:
                //TODO find first parent that has range, or default to -1
                text = `${this.getClosestLineNumber()}`;
                break;
            case TokenKind.FunctionNameLiteral:
                text = `"${this.getFunctionName(state, ParseMode.BrightScript)}"`;
                break;
            case TokenKind.SourceFunctionNameLiteral:
                text = `"${this.getFunctionName(state, ParseMode.BrighterScript)}"`;
                break;
            case TokenKind.SourceNamespaceNameLiteral:
                let namespaceParts = this.getFunctionName(state, ParseMode.BrighterScript).split('.');
                namespaceParts.pop(); // remove the function name

                text = `"${namespaceParts.join('.')}"`;
                break;
            case TokenKind.SourceNamespaceRootNameLiteral:
                let namespaceRootParts = this.getFunctionName(state, ParseMode.BrighterScript).split('.');
                namespaceRootParts.pop(); // remove the function name

                let rootNamespace = namespaceRootParts.shift() ?? '';
                text = `"${rootNamespace}"`;
                break;
            case TokenKind.SourceLocationLiteral:
                const locationUrl = fileUrl(state.srcPath);
                //TODO find first parent that has range, or default to -1
                text = `"${locationUrl.substring(0, 4)}" + "${locationUrl.substring(4)}:${this.getClosestLineNumber()}"`;
                break;
            case TokenKind.PkgPathLiteral:
                let pkgPath1 = `pkg:/${state.file.pkgPath}`
                    .replace(/\\/g, '/')
                    .replace(/\.bs$/i, '.brs');

                text = `"${pkgPath1}"`;
                break;
            case TokenKind.PkgLocationLiteral:
                let pkgPath2 = `pkg:/${state.file.pkgPath}`
                    .replace(/\\/g, '/')
                    .replace(/\.bs$/i, '.brs');

                text = `"${pkgPath2}:" + str(LINE_NUM)`;
                break;
            case TokenKind.LineNumLiteral:
            default:
                //use the original text (because it looks like a variable)
                text = this.token.text;
                break;

        }
        return [
            state.sourceNode(this, text)
        ];
    }

    public toSourceNode(state: TranspileState): SourceNode {
        return state.tokenToSourceNodeWithTrivia(this.token);
    }

    walk(visitor: WalkVisitor, options: WalkOptions) {
        //nothing to walk
    }

    public clone() {
        return this.finalizeClone(
            new SourceLiteralExpression(
                util.cloneToken(this.token)
            )
        );
    }
}

/**
 * This expression transpiles and acts exactly like a CallExpression,
 * except we need to uniquely identify these statements so we can
 * do more type checking.
 */
export class NewExpression extends Expression {
    constructor(
        readonly newKeyword: Token,
        readonly call: CallExpression
    ) {
        super();
        this.range = util.createBoundingRange(this.newKeyword, this.call);
    }

    /**
     * The name of the class to initialize (with optional namespace prefixed)
     */
    public get className() {
        //the parser guarantees the callee of a new statement's call object will be
        //a NamespacedVariableNameExpression
        return this.call.callee as NamespacedVariableNameExpression;
    }

    public readonly range: Range | undefined;

    public transpile(state: BrsTranspileState) {
        const namespace = this.findAncestor<NamespaceStatement>(isNamespaceStatement);
        const cls = state.file.getClassFileLink(
            this.className.getName(ParseMode.BrighterScript),
            namespace?.getName(ParseMode.BrighterScript)
        )?.item;
        //new statements within a namespace block can omit the leading namespace if the class resides in that same namespace.
        //So we need to figure out if this is a namespace-omitted class, or if this class exists without a namespace.
        return this.call.transpile(state, cls?.getName(ParseMode.BrightScript));
    }

    public toSourceNode(state: TranspileState): SourceNode {
        return state.toSourceNode(
            state.tokenToSourceNodeWithTrivia(this.newKeyword),
            this.call?.toSourceNode(state)
        );
    }

    walk(visitor: WalkVisitor, options: WalkOptions) {
        if (options.walkMode & InternalWalkMode.walkExpressions) {
            walk(this, 'call', visitor, options);
        }
    }

    public clone() {
        return this.finalizeClone(
            new NewExpression(
                util.cloneToken(this.newKeyword),
                this.call?.clone()
            ),
            ['call']
        );
    }
}

export class CallfuncExpression extends Expression {
    constructor(
        readonly callee: Expression,
        readonly operator: Token,
        readonly methodName: Identifier,
        readonly openingParen: Token,
        readonly args: Expression[],
        readonly closingParen: Token,
        readonly argCommas: Token[]
    ) {
        super();
        this.range = util.createBoundingRange(
            callee,
            operator,
            methodName,
            openingParen,
            ...args ?? [],
            closingParen
        );
    }

    public readonly range: Range | undefined;

    /**
     * Get the name of the wrapping namespace (if it exists)
     * @deprecated use `.findAncestor(isNamespaceStatement)` instead.
     */
    public get namespaceName() {
        return this.findAncestor<NamespaceStatement>(isNamespaceStatement)?.nameExpression;
    }

    public transpile(state: BrsTranspileState) {
        let result = [] as TranspileResult;
        result.push(
            ...this.callee.transpile(state),
            state.sourceNode(this.operator, '.callfunc'),
            state.transpileToken(this.openingParen),
            //the name of the function
            state.sourceNode(this.methodName, ['"', this.methodName.text, '"']),
            ', '
        );
        //transpile args
        //callfunc with zero args never gets called, so pass invalid as the first parameter if there are no args
        if (this.args.length === 0) {
            result.push('invalid');
        } else {
            for (let i = 0; i < this.args.length; i++) {
                //add comma between args
                if (i > 0) {
                    result.push(', ');
                }
                let arg = this.args[i];
                result.push(...arg.transpile(state));
            }
        }
        result.push(
            state.transpileToken(this.closingParen)
        );
        return result;
    }

    public toSourceNode(state: TranspileState): SourceNode {
        return state.toSourceNode(
            this.callee?.toSourceNode(state),
            state.tokenToSourceNodeWithTrivia(this.operator),
            state.tokenToSourceNodeWithTrivia(this.methodName),
            state.tokenToSourceNodeWithTrivia(this.openingParen),
            ...this.args.map((x, i) => ([
                x.toSourceNode(state),
                state.tokenToSourceNodeWithTrivia(this.argCommas[i])
            ]))?.flat() ?? [],
            state.tokenToSourceNodeWithTrivia(this.closingParen)
        );
    }

    walk(visitor: WalkVisitor, options: WalkOptions) {
        if (options.walkMode & InternalWalkMode.walkExpressions) {
            walk(this, 'callee', visitor, options);
            walkArray(this.args, visitor, options, this);
        }
    }

    public clone() {
        return this.finalizeClone(
            new CallfuncExpression(
                this.callee?.clone(),
                util.cloneToken(this.operator),
                util.cloneToken(this.methodName),
                util.cloneToken(this.openingParen),
                this.args?.map(e => e?.clone()),
                util.cloneToken(this.closingParen)
            ),
            ['callee', 'args']
        );
    }
}

/**
 * Since template strings can contain newlines, we need to concatenate multiple strings together with chr() calls.
 * This is a single expression that represents the string contatenation of all parts of a single quasi.
 */
export class TemplateStringQuasiExpression extends Expression {
    constructor(
        readonly expressions: Array<LiteralExpression | EscapedCharCodeLiteralExpression>
    ) {
        super();
        this.range = util.createBoundingRange(
            ...expressions ?? []
        );
    }
    readonly range: Range | undefined;

    transpile(state: BrsTranspileState, skipEmptyStrings = true) {
        let result = [] as TranspileResult;
        let plus = '';
        for (let expression of this.expressions) {
            //skip empty strings
            //TODO what does an empty string literal expression look like?
            if (expression.token.text === '' && skipEmptyStrings === true) {
                continue;
            }
            result.push(
                plus,
                ...expression.transpile(state)
            );
            plus = ' + ';
        }
        return result;
    }

    public toSourceNode(state: TranspileState): SourceNode {
        return state.toSourceNode(
            ...this.expressions.map(x => x.toSourceNode(state))
        );
    }

    walk(visitor: WalkVisitor, options: WalkOptions) {
        if (options.walkMode & InternalWalkMode.walkExpressions) {
            walkArray(this.expressions, visitor, options, this);
        }
    }

    public clone() {
        return this.finalizeClone(
            new TemplateStringQuasiExpression(
                this.expressions?.map(e => e?.clone())
            ),
            ['expressions']
        );
    }
}

export class TemplateStringExpression extends Expression {
    constructor(
        readonly openingBacktick: Token,
        readonly quasis: TemplateStringQuasiExpression[],
        readonly expressions: Expression[],
        readonly closingBacktick: Token,
        readonly expressionBeginTokens: Token[],
        readonly expressionEndTokens: Token[]
    ) {
        super();
        this.range = util.createBoundingRange(
            openingBacktick,
            quasis?.[0],
            quasis?.[quasis?.length - 1],
            closingBacktick
        );
    }

    public readonly range: Range | undefined;

    transpile(state: BrsTranspileState) {
        //if this is essentially just a normal brightscript string but with backticks, transpile it as a normal string without parens
        if (this.expressions.length === 0 && this.quasis.length === 1 && this.quasis[0].expressions.length === 1) {
            return this.quasis[0].transpile(state);
        }
        let result = ['('];
        let plus = '';
        //helper function to figure out when to include the plus
        function add(...items) {
            if (items.length > 0) {
                result.push(
                    plus,
                    ...items
                );
            }
            //set the plus after the first occurance of a nonzero length set of items
            if (plus === '' && items.length > 0) {
                plus = ' + ';
            }
        }

        for (let i = 0; i < this.quasis.length; i++) {
            let quasi = this.quasis[i];
            let expression = this.expressions[i];

            add(
                ...quasi.transpile(state)
            );
            if (expression) {
                //skip the toString wrapper around certain expressions
                if (
                    isEscapedCharCodeLiteralExpression(expression) ||
                    (isLiteralExpression(expression) && isStringType(expression.type))
                ) {
                    add(
                        ...expression.transpile(state)
                    );

                    //wrap all other expressions with a bslib_toString call to prevent runtime type mismatch errors
                } else {
                    add(
                        state.bslibPrefix + '_toString(',
                        ...expression.transpile(state),
                        ')'
                    );
                }
            }
        }
        //the expression should be wrapped in parens so it can be used line a single expression at runtime
        result.push(')');

        return result;
    }

    public toSourceNode(state: TranspileState): SourceNode {
        return state.toSourceNode(
            state.tokenToSourceNodeWithTrivia(this.openingBacktick),
            ...this.quasis?.map((x, i) => ([
                this.quasis[i]?.toSourceNode(state),
                ...(this.expressions?.[i] ? [
                    state.tokenToSourceNodeWithTrivia(this.expressionBeginTokens[i]),
                    this.expressions[i]?.toSourceNode(state),
                    state.tokenToSourceNodeWithTrivia(this.expressionEndTokens[i])
                ] : [])
            ])).flat() ?? [],
            state.tokenToSourceNodeWithTrivia(this.closingBacktick)
        );
    }

    walk(visitor: WalkVisitor, options: WalkOptions) {
        if (options.walkMode & InternalWalkMode.walkExpressions) {
            //walk the quasis and expressions in left-to-right order
            for (let i = 0; i < this.quasis?.length; i++) {
                walk(this.quasis, i, visitor, options, this);

                //this skips the final loop iteration since we'll always have one more quasi than expression
                if (this.expressions[i]) {
                    walk(this.expressions, i, visitor, options, this);
                }
            }
        }
    }

    public clone() {
        return this.finalizeClone(
            new TemplateStringExpression(
                util.cloneToken(this.openingBacktick),
                this.quasis?.map(e => e?.clone()),
                this.expressions?.map(e => e?.clone()),
                util.cloneToken(this.closingBacktick)
            ),
            ['quasis', 'expressions']
        );
    }
}

export class TaggedTemplateStringExpression extends Expression {
    constructor(
        readonly tagName: Identifier,
        readonly openingBacktick: Token,
        readonly quasis: TemplateStringQuasiExpression[],
        readonly expressions: Expression[],
        readonly closingBacktick: Token,
        readonly expressionBeginTokens: Token[],
        readonly expressionEndTokens: Token[]
    ) {
        super();
        this.range = util.createBoundingRange(
            tagName,
            openingBacktick,
            quasis?.[0],
            quasis?.[quasis?.length - 1],
            closingBacktick
        );
    }

    public readonly range: Range | undefined;

    transpile(state: BrsTranspileState) {
        let result = [] as TranspileResult;
        result.push(
            state.transpileToken(this.tagName),
            '(['
        );

        //add quasis as the first array
        for (let i = 0; i < this.quasis.length; i++) {
            let quasi = this.quasis[i];
            //separate items with a comma
            if (i > 0) {
                result.push(
                    ', '
                );
            }
            result.push(
                ...quasi.transpile(state, false)
            );
        }
        result.push(
            '], ['
        );

        //add expressions as the second array
        for (let i = 0; i < this.expressions.length; i++) {
            let expression = this.expressions[i];
            if (i > 0) {
                result.push(
                    ', '
                );
            }
            result.push(
                ...expression.transpile(state)
            );
        }
        result.push(
            state.sourceNode(this.closingBacktick, '])')
        );
        return result;
    }

    public toSourceNode(state: TranspileState): SourceNode {
        return state.toSourceNode(
            state.tokenToSourceNodeWithTrivia(this.tagName),
            state.tokenToSourceNodeWithTrivia(this.openingBacktick),
            ...this.quasis?.map((x, i) => ([
                this.quasis[i]?.toSourceNode(state),
                ...(this.expressions?.[i] ? [
                    state.tokenToSourceNodeWithTrivia(this.expressionBeginTokens[i]),
                    this.expressions[i]?.toSourceNode(state),
                    state.tokenToSourceNodeWithTrivia(this.expressionEndTokens[i])
                ] : [])
            ])).flat() ?? [],
            state.tokenToSourceNodeWithTrivia(this.closingBacktick)
        );
    }

    walk(visitor: WalkVisitor, options: WalkOptions) {
        if (options.walkMode & InternalWalkMode.walkExpressions) {
            //walk the quasis and expressions in left-to-right order
            for (let i = 0; i < this.quasis?.length; i++) {
                walk(this.quasis, i, visitor, options, this);

                //this skips the final loop iteration since we'll always have one more quasi than expression
                if (this.expressions[i]) {
                    walk(this.expressions, i, visitor, options, this);
                }
            }
        }
    }

    public clone() {
        return this.finalizeClone(
            new TaggedTemplateStringExpression(
                util.cloneToken(this.tagName),
                util.cloneToken(this.openingBacktick),
                this.quasis?.map(e => e?.clone()),
                this.expressions?.map(e => e?.clone()),
                util.cloneToken(this.closingBacktick)
            ),
            ['quasis', 'expressions']
        );
    }
}

export class AnnotationExpression extends Expression {
    constructor(
        readonly atToken: Token,
        readonly nameToken: Token
    ) {
        super();
        this.name = nameToken.text;
    }

    public get range() {
        return util.createBoundingRange(
            this.atToken,
            this.nameToken,
            this.call
        );
    }

    public name: string;
    public call: CallExpression | undefined;

    /**
     * Convert annotation arguments to JavaScript types
     * @param strict If false, keep Expression objects not corresponding to JS types
     */
    getArguments(strict = true): ExpressionValue[] {
        if (!this.call) {
            return [];
        }
        return this.call.args.map(e => expressionToValue(e, strict));
    }

    transpile(state: BrsTranspileState) {
        return [];
    }

    public toSourceNode(state: TranspileState): SourceNode {
        return state.toSourceNode(
            state.tokenToSourceNodeWithTrivia(this.atToken),
            this.call.toSourceNode(state)
        );
    }

    walk(visitor: WalkVisitor, options: WalkOptions) {
        //nothing to walk
    }
    getTypedef(state: BrsTranspileState) {
        return [
            '@',
            this.name,
            ...(this.call?.transpile(state) ?? [])
        ];
    }

    public clone() {
        const clone = this.finalizeClone(
            new AnnotationExpression(
                util.cloneToken(this.atToken),
                util.cloneToken(this.nameToken)
            )
        );
        return clone;
    }
}

export class TernaryExpression extends Expression {
    constructor(
        readonly test: Expression,
        readonly questionMarkToken: Token,
        readonly consequent?: Expression,
        readonly colonToken?: Token,
        readonly alternate?: Expression
    ) {
        super();
        this.range = util.createBoundingRange(
            test,
            questionMarkToken,
            consequent,
            colonToken,
            alternate
        );
    }

    public range: Range | undefined;

    transpile(state: BrsTranspileState) {
        let result = [] as TranspileResult;
        const file = state.file;
        let consequentInfo = util.getExpressionInfo(this.consequent!, file);
        let alternateInfo = util.getExpressionInfo(this.alternate!, file);

        //get all unique variable names used in the consequent and alternate, and sort them alphabetically so the output is consistent
        let allUniqueVarNames = [...new Set([...consequentInfo.uniqueVarNames, ...alternateInfo.uniqueVarNames])].sort();
        //discard names of global functions that cannot be passed by reference
        allUniqueVarNames = allUniqueVarNames.filter(name => {
            return !nonReferenceableFunctions.includes(name.toLowerCase());
        });

        let mutatingExpressions = [
            ...consequentInfo.expressions,
            ...alternateInfo.expressions
        ].filter(e => e instanceof CallExpression || e instanceof CallfuncExpression || e instanceof DottedGetExpression);

        if (mutatingExpressions.length > 0) {
            result.push(
                state.sourceNode(
                    this.questionMarkToken,
                    //write all the scope variables as parameters.
                    //TODO handle when there are more than 31 parameters
                    `(function(${['__bsCondition', ...allUniqueVarNames].join(', ')})`
                ),
                state.newline,
                //double indent so our `end function` line is still indented one at the end
                state.indent(2),
                state.sourceNode(this.test, `if __bsCondition then`),
                state.newline,
                state.indent(1),
                state.sourceNode(this.consequent ?? this.questionMarkToken, 'return '),
                ...this.consequent?.transpile(state) ?? [state.sourceNode(this.questionMarkToken, 'invalid')],
                state.newline,
                state.indent(-1),
                state.sourceNode(this.consequent ?? this.questionMarkToken, 'else'),
                state.newline,
                state.indent(1),
                state.sourceNode(this.consequent ?? this.questionMarkToken, 'return '),
                ...this.alternate?.transpile(state) ?? [state.sourceNode(this.consequent ?? this.questionMarkToken, 'invalid')],
                state.newline,
                state.indent(-1),
                state.sourceNode(this.questionMarkToken, 'end if'),
                state.newline,
                state.indent(-1),
                state.sourceNode(this.questionMarkToken, 'end function)('),
                ...this.test.transpile(state),
                state.sourceNode(this.questionMarkToken, `${['', ...allUniqueVarNames].join(', ')})`)
            );
            state.blockDepth--;
        } else {
            result.push(
                state.sourceNode(this.test, state.bslibPrefix + `_ternary(`),
                ...this.test.transpile(state),
                state.sourceNode(this.test, `, `),
                ...this.consequent?.transpile(state) ?? ['invalid'],
                `, `,
                ...this.alternate?.transpile(state) ?? ['invalid'],
                `)`
            );
        }
        return result;
    }

    public toSourceNode(state: TranspileState): SourceNode {
        return state.toSourceNode(
            this.test?.toSourceNode(state),
            state.tokenToSourceNodeWithTrivia(this.questionMarkToken),
            this.consequent?.toSourceNode(state),
            // don't add the colon because colons are included in leadingTrivia
            // state.tokenToSourceNodeWithTrivia(this.colonToken),
            this.alternate?.toSourceNode(state)
        );
    }

    public walk(visitor: WalkVisitor, options: WalkOptions) {
        if (options.walkMode & InternalWalkMode.walkExpressions) {
            walk(this, 'test', visitor, options);
            walk(this, 'consequent', visitor, options);
            walk(this, 'alternate', visitor, options);
        }
    }

    public clone() {
        return this.finalizeClone(
            new TernaryExpression(
                this.test?.clone(),
                util.cloneToken(this.questionMarkToken),
                this.consequent?.clone(),
                util.cloneToken(this.colonToken),
                this.alternate?.clone()
            ),
            ['test', 'consequent', 'alternate']
        );
    }
}

export class NullCoalescingExpression extends Expression {
    constructor(
        public consequent: Expression,
        public questionQuestionToken: Token,
        public alternate: Expression
    ) {
        super();
        this.range = util.createBoundingRange(
            consequent,
            questionQuestionToken,
            alternate
        );
    }
    public readonly range: Range | undefined;

    transpile(state: BrsTranspileState) {
        let result = [] as TranspileResult;
        let consequentInfo = util.getExpressionInfo(this.consequent, state.file);
        let alternateInfo = util.getExpressionInfo(this.alternate, state.file);

        //get all unique variable names used in the consequent and alternate, and sort them alphabetically so the output is consistent
        let allUniqueVarNames = [...new Set([...consequentInfo.uniqueVarNames, ...alternateInfo.uniqueVarNames])].sort();
        //discard names of global functions that cannot be passed by reference
        allUniqueVarNames = allUniqueVarNames.filter(name => {
            return !nonReferenceableFunctions.includes(name.toLowerCase());
        });

        let hasMutatingExpression = [
            ...consequentInfo.expressions,
            ...alternateInfo.expressions
        ].find(e => isCallExpression(e) || isCallfuncExpression(e) || isDottedGetExpression(e));

        if (hasMutatingExpression) {
            result.push(
                `(function(`,
                //write all the scope variables as parameters.
                //TODO handle when there are more than 31 parameters
                allUniqueVarNames.join(', '),
                ')',
                state.newline,
                //double indent so our `end function` line is still indented one at the end
                state.indent(2),
                //evaluate the consequent exactly once, and then use it in the following condition
                `__bsConsequent = `,
                ...this.consequent.transpile(state),
                state.newline,
                state.indent(),
                `if __bsConsequent <> invalid then`,
                state.newline,
                state.indent(1),
                'return __bsConsequent',
                state.newline,
                state.indent(-1),
                'else',
                state.newline,
                state.indent(1),
                'return ',
                ...this.alternate.transpile(state),
                state.newline,
                state.indent(-1),
                'end if',
                state.newline,
                state.indent(-1),
                'end function)(',
                allUniqueVarNames.join(', '),
                ')'
            );
            state.blockDepth--;
        } else {
            result.push(
                state.bslibPrefix + `_coalesce(`,
                ...this.consequent.transpile(state),
                ', ',
                ...this.alternate.transpile(state),
                ')'
            );
        }
        return result;
    }

    public toSourceNode(state: TranspileState): SourceNode {
        return state.toSourceNode(
            this.consequent?.toSourceNode(state),
            state.tokenToSourceNodeWithTrivia(this.questionQuestionToken),
            this.alternate?.toSourceNode(state)
        );
    }

    public walk(visitor: WalkVisitor, options: WalkOptions) {
        if (options.walkMode & InternalWalkMode.walkExpressions) {
            walk(this, 'consequent', visitor, options);
            walk(this, 'alternate', visitor, options);
        }
    }

    public clone() {
        return this.finalizeClone(
            new NullCoalescingExpression(
                this.consequent?.clone(),
                util.cloneToken(this.questionQuestionToken),
                this.alternate?.clone()
            ),
            ['consequent', 'alternate']
        );
    }
}

export class RegexLiteralExpression extends Expression {
    public constructor(
        public tokens: {
            regexLiteral: Token;
        }
    ) {
        super();
    }

    public get range() {
        return this.tokens?.regexLiteral?.range;
    }

    public transpile(state: BrsTranspileState): TranspileResult {
        let text = this.tokens.regexLiteral?.text ?? '';
        let flags = '';
        //get any flags from the end
        const flagMatch = /\/([a-z]+)$/i.exec(text);
        if (flagMatch) {
            text = text.substring(0, flagMatch.index + 1);
            flags = flagMatch[1];
        }
        let pattern = text
            //remove leading and trailing slashes
            .substring(1, text.length - 1)
            //escape quotemarks
            .split('"').join('" + chr(34) + "');

        return [
            state.sourceNode(this.tokens.regexLiteral, [
                'CreateObject("roRegex", ',
                `"${pattern}", `,
                `"${flags}"`,
                ')'
            ])
        ];
    }

    public toSourceNode(state: TranspileState): SourceNode {
        return state.toSourceNode(
            state.tokenToSourceNodeWithTrivia(this.tokens.regexLiteral)
        );
    }

    walk(visitor: WalkVisitor, options: WalkOptions) {
        //nothing to walk
    }

    public clone() {
        return this.finalizeClone(
            new RegexLiteralExpression({
                regexLiteral: util.cloneToken(this.tokens.regexLiteral)
            })
        );
    }
}


export class TypeCastExpression extends Expression {
    constructor(
        public obj: Expression,
        public asToken: Token,
        public typeToken: Token
    ) {
        super();
        this.range = util.createBoundingRange(
            this.obj,
            this.asToken,
            this.typeToken
        );
    }

    public range: Range;

    public transpile(state: BrsTranspileState): TranspileResult {
        return this.obj.transpile(state);
    }
    public walk(visitor: WalkVisitor, options: WalkOptions) {
        if (options.walkMode & InternalWalkMode.walkExpressions) {
            walk(this, 'obj', visitor, options);
        }
    }

    public clone() {
        return this.finalizeClone(
            new TypeCastExpression(
                this.obj?.clone(),
                util.cloneToken(this.asToken),
                util.cloneToken(this.typeToken)
            ),
            ['obj']
        );
    }
}

// eslint-disable-next-line @typescript-eslint/consistent-indexed-object-style
type ExpressionValue = string | number | boolean | Expression | ExpressionValue[] | { [key: string]: ExpressionValue } | null;

function expressionToValue(expr: Expression, strict: boolean): ExpressionValue {
    if (!expr) {
        return null;
    }
    if (isUnaryExpression(expr) && isLiteralNumber(expr.right)) {
        return numberExpressionToValue(expr.right, expr.operator.text);
    }
    if (isLiteralString(expr)) {
        //remove leading and trailing quotes
        return expr.token.text.replace(/^"/, '').replace(/"$/, '');
    }
    if (isLiteralNumber(expr)) {
        return numberExpressionToValue(expr);
    }

    if (isLiteralBoolean(expr)) {
        return expr.token.text.toLowerCase() === 'true';
    }
    if (isArrayLiteralExpression(expr)) {
        return expr.elements
            .filter(e => !isCommentStatement(e))
            .map(e => expressionToValue(e, strict));
    }
    if (isAALiteralExpression(expr)) {
        return expr.elements.reduce((acc, e) => {
            if (!isCommentStatement(e)) {
                acc[e.keyToken.text] = expressionToValue(e.value, strict);
            }
            return acc;
        }, {});
    }
    //for annotations, we only support serializing pure string values
    if (isTemplateStringExpression(expr)) {
        if (expr.quasis?.length === 1 && expr.expressions.length === 0) {
            return expr.quasis[0].expressions.map(x => x.token.text).join('');
        }
    }
    return strict ? null : expr;
}

function numberExpressionToValue(expr: LiteralExpression, operator = '') {
    if (isIntegerType(expr.type) || isLongIntegerType(expr.type)) {
        return parseInt(operator + expr.token.text);
    } else {
        return parseFloat(operator + expr.token.text);
    }
}

/**
 * A list of names of functions that are restricted from being stored to a
 * variable, property, or passed as an argument. (i.e. `type` or `createobject`).
 * Names are stored in lower case.
 */
const nonReferenceableFunctions = [
    'createobject',
    'type',
    'getglobalaa',
    'box',
    'run',
    'eval',
    'getlastruncompileerror',
    'getlastrunruntimeerror',
    'tab',
    'pos'
];<|MERGE_RESOLUTION|>--- conflicted
+++ resolved
@@ -10,11 +10,7 @@
 import type { WalkOptions, WalkVisitor } from '../astUtils/visitors';
 import { createVisitor, WalkMode } from '../astUtils/visitors';
 import { walk, InternalWalkMode, walkArray } from '../astUtils/visitors';
-<<<<<<< HEAD
-import { isAALiteralExpression, isArrayLiteralExpression, isCallExpression, isCallfuncExpression, isCommentStatement, isDottedGetExpression, isEscapedCharCodeLiteralExpression, isFunctionExpression, isFunctionStatement, isIntegerType, isLiteralBoolean, isLiteralExpression, isLiteralNumber, isLiteralString, isLongIntegerType, isNamespaceStatement, isStringType, isUnaryExpression, isVariableExpression } from '../astUtils/reflection';
-=======
 import { isAALiteralExpression, isArrayLiteralExpression, isCallExpression, isCallfuncExpression, isCommentStatement, isDottedGetExpression, isEscapedCharCodeLiteralExpression, isFunctionExpression, isFunctionStatement, isIntegerType, isLiteralBoolean, isLiteralExpression, isLiteralNumber, isLiteralString, isLongIntegerType, isMethodStatement, isNamespaceStatement, isNewExpression, isStringType, isTemplateStringExpression, isTypeCastExpression, isUnaryExpression, isVariableExpression, isVoidType } from '../astUtils/reflection';
->>>>>>> 8d6a4dbf
 import type { TranspileResult, TypedefProvider } from '../interfaces';
 import { VoidType } from '../types/VoidType';
 import { DynamicType } from '../types/DynamicType';
@@ -23,10 +19,7 @@
 import type { AstNode } from './AstNode';
 import { Expression } from './AstNode';
 import { SymbolTable } from '../SymbolTable';
-<<<<<<< HEAD
 import type { TranspileState } from './TranspileState';
-=======
->>>>>>> 8d6a4dbf
 import { SourceNode } from 'source-map';
 
 export type ExpressionVisitor = (expression: Expression, parent: Expression) => void;
@@ -97,11 +90,7 @@
         readonly openingParen: Token,
         readonly closingParen: Token,
         readonly args: Expression[],
-<<<<<<< HEAD
         readonly argCommas: Token[]
-=======
-        unused?: any
->>>>>>> 8d6a4dbf
     ) {
         super();
         this.range = util.createBoundingRange(this.callee, this.openingParen, ...args ?? [], this.closingParen);
@@ -171,7 +160,8 @@
                 this.callee?.clone(),
                 util.cloneToken(this.openingParen),
                 util.cloneToken(this.closingParen),
-                this.args?.map(e => e?.clone())
+                this.args?.map(e => e?.clone()),
+                this.argCommas?.map(x => util.cloneToken(x))
             ),
             ['callee', 'args']
         );
@@ -326,7 +316,6 @@
         return results;
     }
 
-<<<<<<< HEAD
     public toSourceNode(state: TranspileState): SourceNode {
         return state.toSourceNode(
             state.tokenToSourceNodeWithTrivia(this.functionType),
@@ -346,9 +335,6 @@
     }
 
     getTypedef(state: BrsTranspileState, name?: Identifier) {
-        return this.transpile(state, name, false);
-=======
-    getTypedef(state: BrsTranspileState) {
         let results = [
             new SourceNode(1, 0, null, [
                 //'function'|'sub'
@@ -379,7 +365,6 @@
             ])
         ];
         return results;
->>>>>>> 8d6a4dbf
     }
 
     walk(visitor: WalkVisitor, options: WalkOptions) {
@@ -450,7 +435,8 @@
                 util.cloneToken(this.leftParen),
                 util.cloneToken(this.rightParen),
                 util.cloneToken(this.asToken),
-                util.cloneToken(this.returnTypeToken)
+                util.cloneToken(this.returnTypeToken),
+                this.paramCommas?.map(x => util.cloneToken(x))
             ),
             ['body']
         );
@@ -513,7 +499,24 @@
         return result;
     }
 
-<<<<<<< HEAD
+    public getTypedef(state: BrsTranspileState): TranspileResult {
+        const results = [this.name.text] as TranspileResult;
+
+        if (this.defaultValue) {
+            results.push(' = ', ...(this.defaultValue.getTypedef(state) ?? this.defaultValue.transpile(state)));
+        }
+
+        if (this.asToken) {
+            results.push(' as ');
+
+            if (this.typeToken) {
+                results.push(this.typeToken.text);
+            }
+        }
+
+        return results;
+    }
+
     public toSourceNode(state: TranspileState): SourceNode {
         return state.toSourceNode(
             state.tokenToSourceNodeWithTrivia(this.name),
@@ -522,24 +525,6 @@
             state.tokenToSourceNodeWithTrivia(this.asToken),
             state.tokenToSourceNodeWithTrivia(this.typeToken)
         );
-=======
-    public getTypedef(state: BrsTranspileState): TranspileResult {
-        const results = [this.name.text] as TranspileResult;
-
-        if (this.defaultValue) {
-            results.push(' = ', ...(this.defaultValue.getTypedef(state) ?? this.defaultValue.transpile(state)));
-        }
-
-        if (this.asToken) {
-            results.push(' as ');
-
-            if (this.typeToken) {
-                results.push(this.typeToken.text);
-            }
-        }
-
-        return results;
->>>>>>> 8d6a4dbf
     }
 
     walk(visitor: WalkVisitor, options: WalkOptions) {
@@ -555,7 +540,8 @@
                 util.cloneToken(this.name),
                 util.cloneToken(this.typeToken),
                 this.defaultValue?.clone(),
-                util.cloneToken(this.asToken)
+                util.cloneToken(this.asToken),
+                util.cloneToken(this.equalsToken)
             ),
             ['defaultValue']
         );
@@ -651,14 +637,6 @@
         }
     }
 
-<<<<<<< HEAD
-    public toSourceNode(state: TranspileState): SourceNode {
-        return state.toSourceNode(
-            this.obj?.toSourceNode(state),
-            state.tokenToSourceNodeWithTrivia(this.dot),
-            state.tokenToSourceNodeWithTrivia(this.name)
-        );
-=======
     getTypedef(state: BrsTranspileState) {
         //always transpile the dots for typedefs
         return [
@@ -666,7 +644,14 @@
             state.transpileToken(this.dot),
             state.transpileToken(this.name)
         ];
->>>>>>> 8d6a4dbf
+    }
+
+    public toSourceNode(state: TranspileState): SourceNode {
+        return state.toSourceNode(
+            this.obj?.toSourceNode(state),
+            state.tokenToSourceNodeWithTrivia(this.dot),
+            state.tokenToSourceNodeWithTrivia(this.name)
+        );
     }
 
     walk(visitor: WalkVisitor, options: WalkOptions) {
@@ -674,8 +659,6 @@
             walk(this, 'obj', visitor, options);
         }
     }
-<<<<<<< HEAD
-=======
 
     public clone() {
         return this.finalizeClone(
@@ -687,7 +670,6 @@
             ['obj']
         );
     }
->>>>>>> 8d6a4dbf
 }
 
 export class XmlAttributeGetExpression extends Expression {
@@ -978,6 +960,10 @@
     ) {
         super();
         this.range = util.createBoundingRange(this.open, ...this.elements ?? [], this.close);
+        //this param used to be `hasSpread as bool`. guard against non-arrays to avoid old code breaking new code
+        if (!Array.isArray(this.commas)) {
+            this.commas = undefined;
+        }
     }
 
     public readonly range: Range | undefined;
@@ -1053,7 +1039,7 @@
                 this.elements?.map(e => e?.clone()),
                 util.cloneToken(this.open),
                 util.cloneToken(this.close),
-                this.hasSpread
+                this.commas?.map(x => util.cloneToken(x))
             ),
             ['elements']
         );
@@ -1299,15 +1285,14 @@
         return result;
     }
 
-<<<<<<< HEAD
-    public toSourceNode(state: TranspileState): SourceNode {
-        return state.tokenToSourceNodeWithTrivia(this.name);
-=======
     getTypedef(state: BrsTranspileState) {
         return [
             state.transpileToken(this.name)
         ];
->>>>>>> 8d6a4dbf
+    }
+
+    public toSourceNode(state: TranspileState): SourceNode {
+        return state.tokenToSourceNodeWithTrivia(this.name);
     }
 
     walk(visitor: WalkVisitor, options: WalkOptions) {
@@ -1590,7 +1575,8 @@
                 util.cloneToken(this.methodName),
                 util.cloneToken(this.openingParen),
                 this.args?.map(e => e?.clone()),
-                util.cloneToken(this.closingParen)
+                util.cloneToken(this.closingParen),
+                this.argCommas?.map(x => util.cloneToken(x))
             ),
             ['callee', 'args']
         );
@@ -1761,7 +1747,9 @@
                 util.cloneToken(this.openingBacktick),
                 this.quasis?.map(e => e?.clone()),
                 this.expressions?.map(e => e?.clone()),
-                util.cloneToken(this.closingBacktick)
+                util.cloneToken(this.closingBacktick),
+                this.expressionBeginTokens?.map(x => util.cloneToken(x)),
+                this.expressionEndTokens?.map(x => util.cloneToken(x))
             ),
             ['quasis', 'expressions']
         );
@@ -1869,7 +1857,9 @@
                 util.cloneToken(this.openingBacktick),
                 this.quasis?.map(e => e?.clone()),
                 this.expressions?.map(e => e?.clone()),
-                util.cloneToken(this.closingBacktick)
+                util.cloneToken(this.closingBacktick),
+                this.expressionBeginTokens?.map(x => util.cloneToken(x)),
+                this.expressionEndTokens?.map(x => util.cloneToken(x))
             ),
             ['quasis', 'expressions']
         );
@@ -2242,6 +2232,15 @@
     public transpile(state: BrsTranspileState): TranspileResult {
         return this.obj.transpile(state);
     }
+
+    public toSourceNode(state: TranspileState): SourceNode {
+        return state.toSourceNode(
+            this.obj?.toSourceNode(state),
+            state.tokenToSourceNodeWithTrivia(this.asToken),
+            state.tokenToSourceNodeWithTrivia(this.typeToken)
+        );
+    }
+
     public walk(visitor: WalkVisitor, options: WalkOptions) {
         if (options.walkMode & InternalWalkMode.walkExpressions) {
             walk(this, 'obj', visitor, options);
