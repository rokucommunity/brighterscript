/* eslint-disable no-bitwise */
import type { Token, Identifier } from '../lexer/Token';
import type { PrintSeparatorToken } from '../lexer/TokenKind';
import { TokenKind } from '../lexer/TokenKind';
import type { Block, NamespaceStatement } from './Statement';
import type { Location } from 'vscode-languageserver';
import util from '../util';
import type { BrsTranspileState } from './BrsTranspileState';
import { ParseMode } from './Parser';
import * as fileUrl from 'file-url';
import type { WalkOptions, WalkVisitor } from '../astUtils/visitors';
import { WalkMode } from '../astUtils/visitors';
import { walk, InternalWalkMode, walkArray } from '../astUtils/visitors';
<<<<<<< HEAD
import { isAALiteralExpression, isAAMemberExpression, isArrayLiteralExpression, isArrayType, isCallExpression, isCallableType, isCallfuncExpression, isDottedGetExpression, isEscapedCharCodeLiteralExpression, isFunctionExpression, isFunctionStatement, isIntegerType, isInterfaceMethodStatement, isInvalidType, isLiteralBoolean, isLiteralExpression, isLiteralNumber, isLiteralString, isLongIntegerType, isMethodStatement, isNamespaceStatement, isNativeType, isNewExpression, isPrimitiveType, isReferenceType, isStringType, isTemplateStringExpression, isTypecastExpression, isUnaryExpression, isVariableExpression, isVoidType } from '../astUtils/reflection';
import type { GetTypeOptions, TranspileResult, TypedefProvider } from '../interfaces';
import { TypeChainEntry } from '../interfaces';
=======
import { isAALiteralExpression, isArrayLiteralExpression, isCallExpression, isCallfuncExpression, isCommentStatement, isDottedGetExpression, isEscapedCharCodeLiteralExpression, isFunctionExpression, isFunctionStatement, isIntegerType, isLiteralBoolean, isLiteralExpression, isLiteralNumber, isLiteralString, isLongIntegerType, isMethodStatement, isNamespaceStatement, isNewExpression, isStringType, isTemplateStringExpression, isTypeCastExpression, isUnaryExpression, isVariableExpression, isVoidType } from '../astUtils/reflection';
import type { TranspileResult, TypedefProvider } from '../interfaces';
>>>>>>> a742ceae
import { VoidType } from '../types/VoidType';
import { DynamicType } from '../types/DynamicType';
import type { BscType } from '../types/BscType';
import type { AstNode } from './AstNode';
import { AstNodeKind, Expression } from './AstNode';
import { SymbolTable } from '../SymbolTable';
import { SourceNode } from 'source-map';
import type { TranspileState } from './TranspileState';
import { StringType } from '../types/StringType';
import { TypePropertyReferenceType } from '../types/ReferenceType';
import { UnionType } from '../types/UnionType';
import { ArrayType } from '../types/ArrayType';
import { AssociativeArrayType } from '../types/AssociativeArrayType';
import { TypedFunctionType } from '../types/TypedFunctionType';
import { InvalidType } from '../types/InvalidType';
import { UninitializedType } from '../types/UninitializedType';
import { SymbolTypeFlag } from '../SymbolTypeFlag';
import { FunctionType } from '../types/FunctionType';
import type { BaseFunctionType } from '../types/BaseFunctionType';
import { brsDocParser } from './BrightScriptDocParser';

export type ExpressionVisitor = (expression: Expression, parent: Expression) => void;

export class BinaryExpression extends Expression {
    constructor(options: {
        left: Expression;
        operator: Token;
        right: Expression;
    }) {
        super();
        this.tokens = {
            operator: options.operator
        };
        this.left = options.left;
        this.right = options.right;
        this.location = util.createBoundingLocation(this.left, this.tokens.operator, this.right);
    }
    readonly tokens: {
        readonly operator: Token;
    };

    public readonly left: Expression;
    public readonly right: Expression;

    public readonly kind = AstNodeKind.BinaryExpression;

    public readonly location: Location | undefined;

    transpile(state: BrsTranspileState): TranspileResult {
        return [
            state.sourceNode(this.left, this.left.transpile(state)),
            ' ',
            state.transpileToken(this.tokens.operator),
            ' ',
            state.sourceNode(this.right, this.right.transpile(state))
        ];
    }

    walk(visitor: WalkVisitor, options: WalkOptions) {
        if (options.walkMode & InternalWalkMode.walkExpressions) {
            walk(this, 'left', visitor, options);
            walk(this, 'right', visitor, options);
        }
    }


    public getType(options: GetTypeOptions): BscType {
        const operatorKind = this.tokens.operator.kind;
        if (options.flags & SymbolTypeFlag.typetime) {
            // eslint-disable-next-line @typescript-eslint/switch-exhaustiveness-check
            switch (operatorKind) {
                case TokenKind.Or:
                    return new UnionType([this.left.getType(options), this.right.getType(options)]);
                //TODO: Intersection Types?, eg. case TokenKind.And:
            }
        } else if (options.flags & SymbolTypeFlag.runtime) {
            return util.binaryOperatorResultType(
                this.left.getType(options),
                this.tokens.operator,
                this.right.getType(options)) ?? DynamicType.instance;
        }
        return DynamicType.instance;
    }

    get leadingTrivia(): Token[] {
        return this.left.leadingTrivia;
    }

    public clone() {
        return this.finalizeClone(
            new BinaryExpression({
                left: this.left?.clone(),
                operator: util.cloneToken(this.tokens.operator),
                right: this.right?.clone()
            }),
            ['left', 'right']
        );
    }
}


export class CallExpression extends Expression {
    /**
     * Number of parameters that can be defined on a function
     *
     * Prior to Roku OS 11.5, this was 32
     * As of Roku OS 11.5, this is 63
     */
    static MaximumArguments = 63;

    constructor(options: {
        callee: Expression;
        openingParen?: Token;
        args?: Expression[];
        closingParen?: Token;
    }) {
        super();
        this.tokens = {
            openingParen: options.openingParen,
            closingParen: options.closingParen
        };
        this.callee = options.callee;
        this.args = options.args ?? [];
        this.location = util.createBoundingLocation(this.callee, this.tokens.openingParen, ...this.args ?? [], this.tokens.closingParen);
    }

    readonly callee: Expression;
    readonly args: Expression[];
    readonly tokens: {
        /**
         * Can either be `(`, or `?(` for optional chaining - defaults to '('
         */
        readonly openingParen?: Token;
        readonly closingParen?: Token;
    };

    public readonly kind = AstNodeKind.CallExpression;

    public readonly location: Location | undefined;

    transpile(state: BrsTranspileState, nameOverride?: string) {
        let result: TranspileResult = [];

        //transpile the name
        if (nameOverride) {
            result.push(
                //transpile leading comments since we're bypassing callee.transpile (which would normally do this)
                ...state.transpileLeadingCommentsForAstNode(this),
                state.sourceNode(this.callee, nameOverride)
            );
        } else {
            result.push(...this.callee.transpile(state));
        }

        result.push(
            state.transpileToken(this.tokens.openingParen, '(')
        );
        for (let i = 0; i < this.args.length; i++) {
            //add comma between args
            if (i > 0) {
                result.push(', ');
            }
            let arg = this.args[i];
            result.push(...arg.transpile(state));
        }
        result.push(
            state.transpileToken(this.tokens.closingParen, ')')
        );
        return result;
    }

    walk(visitor: WalkVisitor, options: WalkOptions) {
        if (options.walkMode & InternalWalkMode.walkExpressions) {
            walk(this, 'callee', visitor, options);
            walkArray(this.args, visitor, options, this);
        }
    }

    getType(options: GetTypeOptions) {
        const calleeType = this.callee.getType(options);
        if (options.ignoreCall) {
            return calleeType;
        }
        if (isNewExpression(this.parent)) {
            return calleeType;
        }
        const specialCaseReturnType = util.getSpecialCaseCallExpressionReturnType(this, options);
        if (specialCaseReturnType) {
            return specialCaseReturnType;
        }
        if (isCallableType(calleeType) && (!isReferenceType(calleeType.returnType) || calleeType.returnType?.isResolvable())) {
            if (isVoidType(calleeType.returnType)) {
                if (options.data?.isBuiltIn) {
                    // built in functions that return `as void` will not initialize the result
                    return UninitializedType.instance;
                }
                // non-built in functions with return type`as void` actually return `invalid`
                return InvalidType.instance;
            }
            return calleeType.returnType;
        }
        if (!isReferenceType(calleeType) && (calleeType as BaseFunctionType)?.returnType?.isResolvable()) {
            return (calleeType as BaseFunctionType).returnType;
        }
        return new TypePropertyReferenceType(calleeType, 'returnType');
    }

    get leadingTrivia(): Token[] {
        return this.callee.leadingTrivia;
    }

    public clone() {
        return this.finalizeClone(
            new CallExpression({
                callee: this.callee?.clone(),
                openingParen: util.cloneToken(this.tokens.openingParen),
                closingParen: util.cloneToken(this.tokens.closingParen),
                args: this.args?.map(e => e?.clone())
            }),
            ['callee', 'args']
        );
    }
}

export class FunctionExpression extends Expression implements TypedefProvider {
    constructor(options: {
        functionType?: Token;
        leftParen?: Token;
        parameters?: FunctionParameterExpression[];
        rightParen?: Token;
        as?: Token;
        returnTypeExpression?: TypeExpression;
        body: Block;
        endFunctionType?: Token;
    }) {
        super();
<<<<<<< HEAD
        this.tokens = {
            functionType: options.functionType,
            leftParen: options.leftParen,
            rightParen: options.rightParen,
            as: options.as,
            endFunctionType: options.endFunctionType
        };
        this.parameters = options.parameters ?? [];
        this.body = options.body;
        this.returnTypeExpression = options.returnTypeExpression;
=======
        this.setReturnType(); // set the initial return type that we parse

>>>>>>> a742ceae
        //if there's a body, and it doesn't have a SymbolTable, assign one
        if (this.body) {
            if (!this.body.symbolTable) {
                this.body.symbolTable = new SymbolTable(`Block`, () => this.getSymbolTable());
            } else {
                this.body.symbolTable.pushParentProvider(() => this.getSymbolTable());
            }
            this.body.parent = this;
        }
        this.symbolTable = new SymbolTable('FunctionExpression', () => this.parent?.getSymbolTable());
    }

    public readonly kind = AstNodeKind.FunctionExpression;

<<<<<<< HEAD
    readonly parameters: FunctionParameterExpression[];
    public readonly body: Block;
    public readonly returnTypeExpression?: TypeExpression;
=======
    /**
     * Does this method require the return type to be present after transpile (useful for `as void` or the `as boolean` in `onKeyEvent`)
     */
    private requiresReturnType: boolean;

    /**
     * Get the name of the wrapping namespace (if it exists)
     * @deprecated use `.findAncestor(isNamespaceStatement)` instead.
     */
    public get namespaceName() {
        return this.findAncestor<NamespaceStatement>(isNamespaceStatement)?.nameExpression;
    }
>>>>>>> a742ceae

    readonly tokens: {
        readonly functionType?: Token;
        readonly endFunctionType?: Token;
        readonly leftParen?: Token;
        readonly rightParen?: Token;
        readonly as?: Token;
    };

    public get leadingTrivia(): Token[] {
        return this.tokens.functionType?.leadingTrivia;
    }

    public get endTrivia(): Token[] {
        return this.tokens.endFunctionType?.leadingTrivia;
    }

    /**
     * The range of the function, starting at the 'f' in function or 's' in sub (or the open paren if the keyword is missing),
     * and ending with the last n' in 'end function' or 'b' in 'end sub'
     */
    public get location(): Location {
        return util.createBoundingLocation(
            this.tokens.functionType,
            this.tokens.leftParen,
            ...this.parameters ?? [],
            this.tokens.rightParen,
            this.tokens.as,
            this.returnTypeExpression,
            this.tokens.endFunctionType
        );
    }

    transpile(state: BrsTranspileState, name?: Identifier, includeBody = true) {
        let results = [] as TranspileResult;
        //'function'|'sub'
        results.push(
            state.transpileToken(this.tokens.functionType, 'function', false, state.skipLeadingComments)
        );
        //functionName?
        if (name) {
            results.push(
                ' ',
                state.transpileToken(name)
            );
        }
        //leftParen
        results.push(
            state.transpileToken(this.tokens.leftParen, '(')
        );
        //parameters
        for (let i = 0; i < this.parameters.length; i++) {
            let param = this.parameters[i];
            //add commas
            if (i > 0) {
                results.push(', ');
            }
            //add parameter
            results.push(param.transpile(state));
        }
        //right paren
        results.push(
            state.transpileToken(this.tokens.rightParen, ')')
        );
        //as [Type]
<<<<<<< HEAD
        if (!state.options.removeParameterTypes && this.returnTypeExpression) {
=======
        this.setReturnType(); // check one more time before transpile
        if (this.asToken && !(state.options.removeParameterTypes && !this.requiresReturnType)) {
>>>>>>> a742ceae
            results.push(
                ' ',
                //as
                state.transpileToken(this.tokens.as, 'as'),
                ' ',
                //return type
                ...this.returnTypeExpression.transpile(state)
            );
        }
        let hasBody = false;
        if (includeBody) {
            state.lineage.unshift(this);
            let body = this.body.transpile(state);
            hasBody = body.length > 0;
            state.lineage.shift();
            results.push(...body);
        }

        const lastLocatable = hasBody ? this.body : this.returnTypeExpression ?? this.tokens.leftParen ?? this.tokens.functionType;
        results.push(
            ...state.transpileEndBlockToken(lastLocatable, this.tokens.endFunctionType, `end ${this.tokens.functionType ?? 'function'}`)
        );
        return results;
    }

    getTypedef(state: BrsTranspileState) {
        let results = [
            new SourceNode(1, 0, null, [
                //'function'|'sub'
                this.tokens.functionType?.text ?? 'function',
                //functionName?
                ...(isFunctionStatement(this.parent) || isMethodStatement(this.parent) ? [' ', this.parent.tokens.name?.text ?? ''] : []),
                //leftParen
                '(',
                //parameters
                ...(
                    this.parameters?.map((param, i) => ([
                        //separating comma
                        i > 0 ? ', ' : '',
                        ...param.getTypedef(state)
                    ])) ?? []
                ) as any,
                //right paren
                ')',
                //as <ReturnType>
                ...(this.returnTypeExpression ? [
                    ' ',
                    this.tokens.as?.text ?? 'as',
                    ' ',
                    ...this.returnTypeExpression.getTypedef(state)
                ] : []),
                '\n',
                state.indent(),
                //'end sub'|'end function'
                this.tokens.endFunctionType?.text ?? `end ${this.tokens.functionType ?? 'function'}`
            ])
        ];
        return results;
    }

    walk(visitor: WalkVisitor, options: WalkOptions) {
        if (options.walkMode & InternalWalkMode.walkExpressions) {
            walkArray(this.parameters, visitor, options, this);
            walk(this, 'returnTypeExpression', visitor, options);
            //This is the core of full-program walking...it allows us to step into sub functions
            if (options.walkMode & InternalWalkMode.recurseChildFunctions) {
                walk(this, 'body', visitor, options);
            }
        }
    }

    public getType(options: GetTypeOptions): TypedFunctionType {
        //if there's a defined return type, use that
        let returnType: BscType;

        const docs = brsDocParser.parseNode(this.findAncestor(isFunctionStatement));

        returnType = util.chooseTypeFromCodeOrDocComment(
            this.returnTypeExpression?.getType({ ...options, typeChain: undefined }),
            docs.getReturnBscType({ ...options, tableProvider: () => this.getSymbolTable() }),
            options
        );

        const isSub = this.tokens.functionType?.kind === TokenKind.Sub;
        //if we don't have a return type and this is a sub, set the return type to `void`. else use `dynamic`
        if (!returnType) {
            returnType = isSub ? VoidType.instance : DynamicType.instance;
        }

        const resultType = new TypedFunctionType(returnType);
        resultType.isSub = isSub;
        for (let param of this.parameters) {
            resultType.addParameter(param.tokens.name.text, param.getType({ ...options, typeChain: undefined }), !!param.defaultValue);
        }
        // Figure out this function's name if we can
        let funcName = '';
        if (isMethodStatement(this.parent) || isInterfaceMethodStatement(this.parent)) {
            funcName = this.parent.getName(ParseMode.BrighterScript);
            if (options.typeChain) {
                // Get the typechain info from the parent class
                this.parent.parent?.getType(options);
            }
        } else if (isFunctionStatement(this.parent)) {
            funcName = this.parent.getName(ParseMode.BrighterScript);
        }
        if (funcName) {
            resultType.setName(funcName);
        }
        options.typeChain?.push(new TypeChainEntry({ name: funcName, type: resultType, data: options.data, astNode: this }));
        return resultType;
    }

    private setReturnType() {

        /**
         * RokuOS methods can be written several different ways:
         * 1. Function() : return withValue
         * 2. Function() as type : return withValue
         * 3. Function() as void : return
         *
         * 4. Sub() : return
         * 5. Sub () as void : return
         * 6. Sub() as type : return withValue
         *
         * Formats (1), (2), and (6) throw a compile error if there IS NOT a return value in the function body.
         * Formats (3), (4), and (5) throw a compile error if there IS a return value in the function body.
         *
         * 7. Additionally, as a special case, the OS requires that `onKeyEvent()` be defined with `as boolean`
         */

        const isSub = this.functionType?.text.toLowerCase() === 'sub';

        if (this.returnTypeToken) {
            this.returnType = util.tokenToBscType(this.returnTypeToken);
        } else if (isSub) {
            this.returnType = new VoidType();
        } else {
            this.returnType = DynamicType.instance;
        }

        if ((isFunctionStatement(this.parent) || isMethodStatement(this.parent)) && this.parent?.name?.text.toLowerCase() === 'onkeyevent') {
            // onKeyEvent() requires 'as Boolean' otherwise RokuOS throws errors
            this.requiresReturnType = true;
        } else if (isSub && !isVoidType(this.returnType)) { // format (6)
            this.requiresReturnType = true;
        } else if (this.returnTypeToken && isVoidType(this.returnType)) { // format (3)
            this.requiresReturnType = true;
        }
    }

    public clone() {
        return this.finalizeClone(
            new FunctionExpression({
                parameters: this.parameters?.map(e => e?.clone()),
                body: this.body?.clone(),
                functionType: util.cloneToken(this.tokens.functionType),
                endFunctionType: util.cloneToken(this.tokens.endFunctionType),
                leftParen: util.cloneToken(this.tokens.leftParen),
                rightParen: util.cloneToken(this.tokens.rightParen),
                as: util.cloneToken(this.tokens.as),
                returnTypeExpression: this.returnTypeExpression?.clone()
            }),
            ['body', 'returnTypeExpression']
        );
    }
}

export class FunctionParameterExpression extends Expression {
    constructor(options: {
        name: Identifier;
        equals?: Token;
        defaultValue?: Expression;
        as?: Token;
        typeExpression?: TypeExpression;
    }) {
        super();
        this.tokens = {
            name: options.name,
            equals: options.equals,
            as: options.as
        };
        this.defaultValue = options.defaultValue;
        this.typeExpression = options.typeExpression;
    }

    public readonly kind = AstNodeKind.FunctionParameterExpression;

    readonly tokens: {
        readonly name: Identifier;
        readonly equals?: Token;
        readonly as?: Token;
    };

    public readonly defaultValue?: Expression;
    public readonly typeExpression?: TypeExpression;

    public getType(options: GetTypeOptions) {
        const docs = brsDocParser.parseNode(this.findAncestor(isFunctionStatement));
        const paramName = this.tokens.name.text;

        let paramTypeFromCode = this.typeExpression?.getType({ ...options, flags: SymbolTypeFlag.typetime, typeChain: undefined }) ??
            util.getDefaultTypeFromValueType(this.defaultValue?.getType({ ...options, flags: SymbolTypeFlag.runtime, typeChain: undefined }));
        if (isInvalidType(paramTypeFromCode) || isVoidType(paramTypeFromCode)) {
            paramTypeFromCode = undefined;
        }
        const paramTypeFromDoc = docs.getParamBscType(paramName, { ...options, fullName: paramName, typeChain: undefined, tableProvider: () => this.getSymbolTable() });

        let paramType = util.chooseTypeFromCodeOrDocComment(paramTypeFromCode, paramTypeFromDoc, options) ?? DynamicType.instance;
        options.typeChain?.push(new TypeChainEntry({ name: paramName, type: paramType, data: options.data, astNode: this }));
        return paramType;
    }

    public get location(): Location | undefined {
        return util.createBoundingLocation(
            this.tokens.name,
            this.tokens.as,
            this.typeExpression,
            this.tokens.equals,
            this.defaultValue
        );
    }

    public transpile(state: BrsTranspileState) {
        let result: TranspileResult = [
            //name
            state.transpileToken(this.tokens.name)
        ];
        //default value
        if (this.defaultValue) {
            result.push(' = ');
            result.push(this.defaultValue.transpile(state));
        }
        //type declaration
        if (this.typeExpression && !state.options.removeParameterTypes) {
            result.push(' ');
            result.push(state.transpileToken(this.tokens.as, 'as'));
            result.push(' ');
            result.push(
                ...(this.typeExpression?.transpile(state) ?? [])
            );
        }

        return result;
    }

    public getTypedef(state: BrsTranspileState): TranspileResult {
        const results = [this.tokens.name.text] as TranspileResult;

        if (this.defaultValue) {
            results.push(' = ', ...this.defaultValue.transpile(state));
        }

        if (this.tokens.as) {
            results.push(' as ');

            // TODO: Is this conditional needed? Will typeToken always exist
            // so long as `asToken` exists?
            if (this.typeExpression) {
                results.push(...(this.typeExpression?.getTypedef(state) ?? ['']));
            }
        }

        return results;
    }

    walk(visitor: WalkVisitor, options: WalkOptions) {
        // eslint-disable-next-line no-bitwise
        if (options.walkMode & InternalWalkMode.walkExpressions) {
            walk(this, 'defaultValue', visitor, options);
            walk(this, 'typeExpression', visitor, options);
        }
    }

    get leadingTrivia(): Token[] {
        return this.tokens.name.leadingTrivia;
    }

    public clone() {
        return this.finalizeClone(
            new FunctionParameterExpression({
                name: util.cloneToken(this.tokens.name),
                as: util.cloneToken(this.tokens.as),
                typeExpression: this.typeExpression?.clone(),
                equals: util.cloneToken(this.tokens.equals),
                defaultValue: this.defaultValue?.clone()
            }),
            ['typeExpression', 'defaultValue']
        );
    }
}

export class DottedGetExpression extends Expression {
    constructor(options: {
        obj: Expression;
        name: Identifier;
        /**
         * Can either be `.`, or `?.` for optional chaining - defaults in transpile to '.'
         */
        dot?: Token;
    }) {
        super();
        this.tokens = {
            name: options.name,
            dot: options.dot
        };
        this.obj = options.obj;

        this.location = util.createBoundingLocation(this.obj, this.tokens.dot, this.tokens.name);
    }

    readonly tokens: {
        readonly name: Identifier;
        readonly dot?: Token;
    };
    readonly obj: Expression;

    public readonly kind = AstNodeKind.DottedGetExpression;

    public readonly location: Location | undefined;

    transpile(state: BrsTranspileState) {
        //if the callee starts with a namespace name, transpile the name
        if (state.file.calleeStartsWithNamespace(this)) {
            return [
                ...state.transpileLeadingCommentsForAstNode(this),
                state.sourceNode(this, this.getName(ParseMode.BrightScript))
            ];
        } else {
            return [
                ...this.obj.transpile(state),
                state.transpileToken(this.tokens.dot, '.'),
                state.transpileToken(this.tokens.name)
            ];
        }
    }

    walk(visitor: WalkVisitor, options: WalkOptions) {
        if (options.walkMode & InternalWalkMode.walkExpressions) {
            walk(this, 'obj', visitor, options);
        }
    }

    getType(options: GetTypeOptions) {
        const objType = this.obj?.getType(options);
        let result = objType?.getMemberType(this.tokens.name?.text, options);

        if (util.isClassUsedAsFunction(result, this, options)) {
            // treat this class constructor as a function
            result = FunctionType.instance;
        }
        options.typeChain?.push(new TypeChainEntry({
            name: this.tokens.name?.text,
            type: result,
            data: options.data,
            location: this.tokens.name?.location ?? this.location,
            astNode: this
        }));
        if (result ||
            options.flags & SymbolTypeFlag.typetime ||
            (isPrimitiveType(objType) || isCallableType(objType))) {
            // All types should be known at typeTime, or the obj is well known
            return result;
        }
        // It is possible at runtime that a value has been added dynamically to an object, or something
        // TODO: maybe have a strict flag on this?
        return DynamicType.instance;
    }

    getName(parseMode: ParseMode) {
        return util.getAllDottedGetPartsAsString(this, parseMode);
    }

    get leadingTrivia(): Token[] {
        return this.obj.leadingTrivia;
    }

    public clone() {
        return this.finalizeClone(
            new DottedGetExpression({
                obj: this.obj?.clone(),
                dot: util.cloneToken(this.tokens.dot),
                name: util.cloneToken(this.tokens.name)
            }),
            ['obj']
        );
    }
}

export class XmlAttributeGetExpression extends Expression {
    constructor(options: {
        obj: Expression;
        /**
         * Can either be `@`, or `?@` for optional chaining - defaults to '@'
         */
        at?: Token;
        name: Identifier;
    }) {
        super();
        this.obj = options.obj;
        this.tokens = { at: options.at, name: options.name };
        this.location = util.createBoundingLocation(this.obj, this.tokens.at, this.tokens.name);
    }

    public readonly kind = AstNodeKind.XmlAttributeGetExpression;

    public readonly tokens: {
        name: Identifier;
        at?: Token;
    };

    public readonly obj: Expression;

    public readonly location: Location | undefined;

    transpile(state: BrsTranspileState) {
        return [
            ...this.obj.transpile(state),
            state.transpileToken(this.tokens.at, '@'),
            state.transpileToken(this.tokens.name)
        ];
    }

    walk(visitor: WalkVisitor, options: WalkOptions) {
        if (options.walkMode & InternalWalkMode.walkExpressions) {
            walk(this, 'obj', visitor, options);
        }
    }

    get leadingTrivia(): Token[] {
        return this.obj.leadingTrivia;
    }

    public clone() {
        return this.finalizeClone(
            new XmlAttributeGetExpression({
                obj: this.obj?.clone(),
                at: util.cloneToken(this.tokens.at),
                name: util.cloneToken(this.tokens.name)
            }),
            ['obj']
        );
    }
}

export class IndexedGetExpression extends Expression {
    constructor(options: {
        obj: Expression;
        indexes: Expression[];
        /**
         * Can either be `[` or `?[`. If `?.[` is used, this will be `[` and `optionalChainingToken` will be `?.` - defaults to '[' in transpile
         */
        openingSquare?: Token;
        closingSquare?: Token;
        questionDot?: Token;//  ? or ?.
    }) {
        super();
        this.tokens = {
            openingSquare: options.openingSquare,
            closingSquare: options.closingSquare,
            questionDot: options.questionDot
        };
        this.obj = options.obj;
        this.indexes = options.indexes;
        this.location = util.createBoundingLocation(
            this.obj,
            this.tokens.openingSquare,
            this.tokens.questionDot,
            this.tokens.openingSquare,
            ...this.indexes ?? [],
            this.tokens.closingSquare
        );
    }

    public readonly kind = AstNodeKind.IndexedGetExpression;

    public readonly obj: Expression;
    public readonly indexes: Expression[];

    readonly tokens: {
        /**
         * Can either be `[` or `?[`. If `?.[` is used, this will be `[` and `optionalChainingToken` will be `?.` - defaults to '[' in transpile
         */
        readonly openingSquare?: Token;
        readonly closingSquare?: Token;
        readonly questionDot?: Token; //  ? or ?.
    };

    public readonly location: Location | undefined;

    transpile(state: BrsTranspileState) {
        const result = [];
        result.push(
            ...this.obj.transpile(state),
            this.tokens.questionDot ? state.transpileToken(this.tokens.questionDot) : '',
            state.transpileToken(this.tokens.openingSquare, '[')
        );
        for (let i = 0; i < this.indexes.length; i++) {
            //add comma between indexes
            if (i > 0) {
                result.push(', ');
            }
            let index = this.indexes[i];
            result.push(
                ...(index?.transpile(state) ?? [])
            );
        }
        result.push(
            state.transpileToken(this.tokens.closingSquare, ']')
        );
        return result;
    }

    walk(visitor: WalkVisitor, options: WalkOptions) {
        if (options.walkMode & InternalWalkMode.walkExpressions) {
            walk(this, 'obj', visitor, options);
            walkArray(this.indexes, visitor, options, this);
        }
    }

    getType(options: GetTypeOptions): BscType {
        const objType = this.obj.getType(options);
        if (isArrayType(objType)) {
            // This is used on an array. What is the default type of that array?
            return objType.defaultType;
        }
        return super.getType(options);
    }

    get leadingTrivia(): Token[] {
        return this.obj.leadingTrivia;
    }

    public clone() {
        return this.finalizeClone(
            new IndexedGetExpression({
                obj: this.obj?.clone(),
                questionDot: util.cloneToken(this.tokens.questionDot),
                openingSquare: util.cloneToken(this.tokens.openingSquare),
                indexes: this.indexes?.map(x => x?.clone()),
                closingSquare: util.cloneToken(this.tokens.closingSquare)
            }),
            ['obj', 'indexes']
        );
    }
}

export class GroupingExpression extends Expression {
    constructor(options: {
        leftParen?: Token;
        rightParen?: Token;
        expression: Expression;
    }) {
        super();
        this.tokens = {
            rightParen: options.rightParen,
            leftParen: options.leftParen
        };
        this.expression = options.expression;
        this.location = util.createBoundingLocation(this.tokens.leftParen, this.expression, this.tokens.rightParen);
    }

    public readonly tokens: {
        readonly leftParen?: Token;
        readonly rightParen?: Token;
    };
    public readonly expression: Expression;

    public readonly kind = AstNodeKind.GroupingExpression;

    public readonly location: Location | undefined;

    transpile(state: BrsTranspileState) {
        if (isTypecastExpression(this.expression)) {
            return this.expression.transpile(state);
        }
        return [
            state.transpileToken(this.tokens.leftParen, '('),
            ...this.expression.transpile(state),
            state.transpileToken(this.tokens.rightParen, ')')
        ];
    }

    walk(visitor: WalkVisitor, options: WalkOptions) {
        if (options.walkMode & InternalWalkMode.walkExpressions) {
            walk(this, 'expression', visitor, options);
        }
    }

    getType(options: GetTypeOptions) {
        return this.expression.getType(options);
    }

    get leadingTrivia(): Token[] {
        return this.tokens.leftParen?.leadingTrivia;
    }

    public clone() {
        return this.finalizeClone(
            new GroupingExpression({
                leftParen: util.cloneToken(this.tokens.leftParen),
                expression: this.expression?.clone(),
                rightParen: util.cloneToken(this.tokens.rightParen)
            }),
            ['expression']
        );
    }
}

export class LiteralExpression extends Expression {
    constructor(options: {
        value: Token;
    }) {
        super();
        this.tokens = {
            value: options.value
        };
    }

    public readonly tokens: {
        readonly value: Token;
    };

    public readonly kind = AstNodeKind.LiteralExpression;

    public get location() {
        return this.tokens.value.location;
    }

    public getType(options?: GetTypeOptions) {
        return util.tokenToBscType(this.tokens.value);
    }

    transpile(state: BrsTranspileState) {
        let text: string;
        if (this.tokens.value.kind === TokenKind.TemplateStringQuasi) {
            //wrap quasis with quotes (and escape inner quotemarks)
            text = `"${this.tokens.value.text.replace(/"/g, '""')}"`;

        } else if (this.tokens.value.kind === TokenKind.StringLiteral) {
            text = this.tokens.value.text;
            //add trailing quotemark if it's missing. We will have already generated a diagnostic for this.
            if (text.endsWith('"') === false) {
                text += '"';
            }
        } else {
            text = this.tokens.value.text;
        }

        return [
            state.transpileToken({ ...this.tokens.value, text: text })
        ];
    }

    walk(visitor: WalkVisitor, options: WalkOptions) {
        //nothing to walk
    }

    get leadingTrivia(): Token[] {
        return this.tokens.value.leadingTrivia;
    }

    public clone() {
        return this.finalizeClone(
            new LiteralExpression({
                value: util.cloneToken(this.tokens.value)
            })
        );
    }
}

/**
 * The print statement can have a mix of expressions and separators. These separators represent actual output to the screen,
 * so this AstNode represents those separators (comma, semicolon, and whitespace)
 */
export class PrintSeparatorExpression extends Expression {
    constructor(options: {
        separator: PrintSeparatorToken;
    }) {
        super();
        this.tokens = {
            separator: options.separator
        };
        this.location = this.tokens.separator.location;
    }

    public readonly tokens: {
        readonly separator: PrintSeparatorToken;
    };

    public readonly kind = AstNodeKind.PrintSeparatorExpression;

    public location: Location;

    transpile(state: BrsTranspileState) {
        return [
            ...this.tokens.separator.leadingWhitespace ?? [],
            ...state.transpileToken(this.tokens.separator)
        ];
    }

    walk(visitor: WalkVisitor, options: WalkOptions) {
        //nothing to walk
    }

    get leadingTrivia(): Token[] {
        return this.tokens.separator.leadingTrivia;
    }

    public clone() {
        return new PrintSeparatorExpression({
            separator: util.cloneToken(this.tokens?.separator)
        });
    }
}


/**
 * This is a special expression only used within template strings. It exists so we can prevent producing lots of empty strings
 * during template string transpile by identifying these expressions explicitly and skipping the bslib_toString around them
 */
export class EscapedCharCodeLiteralExpression extends Expression {
    constructor(options: {
        value: Token & { charCode: number };
    }) {
        super();
        this.tokens = { value: options.value };
        this.location = util.cloneLocation(this.tokens.value.location);
    }

    public readonly kind = AstNodeKind.EscapedCharCodeLiteralExpression;

    public readonly tokens: {
        readonly value: Token & { charCode: number };
    };

    public readonly location: Location;

    transpile(state: BrsTranspileState) {
        return [
            state.sourceNode(this, `chr(${this.tokens.value.charCode})`)
        ];
    }

    walk(visitor: WalkVisitor, options: WalkOptions) {
        //nothing to walk
    }

    public clone() {
        return this.finalizeClone(
            new EscapedCharCodeLiteralExpression({
                value: util.cloneToken(this.tokens.value)
            })
        );
    }
}

export class ArrayLiteralExpression extends Expression {
    constructor(options: {
        elements: Array<Expression>;
        open?: Token;
        close?: Token;
    }) {
        super();
        this.tokens = {
            open: options.open,
            close: options.close
        };
        this.elements = options.elements;
        this.location = util.createBoundingLocation(this.tokens.open, ...this.elements ?? [], this.tokens.close);
    }

    public readonly elements: Array<Expression>;

    public readonly tokens: {
        readonly open?: Token;
        readonly close?: Token;
    };

    public readonly kind = AstNodeKind.ArrayLiteralExpression;

    public readonly location: Location | undefined;

    transpile(state: BrsTranspileState) {
        let result: TranspileResult = [];
        result.push(
            state.transpileToken(this.tokens.open, '[')
        );
        let hasChildren = this.elements.length > 0;
        state.blockDepth++;

        for (let i = 0; i < this.elements.length; i++) {
            let previousElement = this.elements[i - 1];
            let element = this.elements[i];

            if (util.isLeadingCommentOnSameLine(previousElement ?? this.tokens.open, element)) {
                result.push(' ');
            } else {
                result.push(
                    '\n',
                    state.indent()
                );
            }
            result.push(
                ...element.transpile(state)
            );
        }
        state.blockDepth--;
        //add a newline between open and close if there are elements
        const lastLocatable = this.elements[this.elements.length - 1] ?? this.tokens.open;
        result.push(...state.transpileEndBlockToken(lastLocatable, this.tokens.close, ']', hasChildren));

        return result;
    }

    walk(visitor: WalkVisitor, options: WalkOptions) {
        if (options.walkMode & InternalWalkMode.walkExpressions) {
            walkArray(this.elements, visitor, options, this);
        }
    }

    getType(options: GetTypeOptions): BscType {
        const innerTypes = this.elements.map(expr => expr.getType(options));
        return new ArrayType(...innerTypes);
    }
    get leadingTrivia(): Token[] {
        return this.tokens.open?.leadingTrivia;
    }

    get endTrivia(): Token[] {
        return this.tokens.close?.leadingTrivia;
    }

    public clone() {
        return this.finalizeClone(
            new ArrayLiteralExpression({
                elements: this.elements?.map(e => e?.clone()),
                open: util.cloneToken(this.tokens.open),
                close: util.cloneToken(this.tokens.close)
            }),
            ['elements']
        );
    }
}

export class AAMemberExpression extends Expression {
    constructor(options: {
        key: Token;
        colon?: Token;
        /** The expression evaluated to determine the member's initial value. */
        value: Expression;
        comma?: Token;
    }) {
        super();
        this.tokens = {
            key: options.key,
            colon: options.colon,
            comma: options.comma
        };
        this.value = options.value;
        this.location = util.createBoundingLocation(this.tokens.key, this.tokens.colon, this.value);
    }

    public readonly kind = AstNodeKind.AAMemberExpression;

    public readonly location: Location | undefined;

    public readonly tokens: {
        readonly key: Token;
        readonly colon?: Token;
        readonly comma?: Token;
    };

    /** The expression evaluated to determine the member's initial value. */
    public readonly value: Expression;

    transpile(state: BrsTranspileState) {
        //TODO move the logic from AALiteralExpression loop into this function
        return [];
    }

    walk(visitor: WalkVisitor, options: WalkOptions) {
        walk(this, 'value', visitor, options);
    }

    getType(options: GetTypeOptions): BscType {
        return this.value.getType(options);
    }

    get leadingTrivia(): Token[] {
        return this.tokens.key.leadingTrivia;
    }

    public clone() {
        return this.finalizeClone(
            new AAMemberExpression({
                key: util.cloneToken(this.tokens.key),
                colon: util.cloneToken(this.tokens.colon),
                value: this.value?.clone()
            }),
            ['value']
        );
    }
}

export class AALiteralExpression extends Expression {
    constructor(options: {
        elements: Array<AAMemberExpression>;
        open?: Token;
        close?: Token;
    }) {
        super();
        this.tokens = {
            open: options.open,
            close: options.close
        };
        this.elements = options.elements;
        this.location = util.createBoundingLocation(this.tokens.open, ...this.elements ?? [], this.tokens.close);
    }

    public readonly elements: Array<AAMemberExpression>;
    public readonly tokens: {
        readonly open?: Token;
        readonly close?: Token;
    };

    public readonly kind = AstNodeKind.AALiteralExpression;

    public readonly location: Location | undefined;

    transpile(state: BrsTranspileState) {
        let result: TranspileResult = [];
        //open curly
        result.push(
            state.transpileToken(this.tokens.open, '{')
        );
        let hasChildren = this.elements.length > 0;
        //add newline if the object has children and the first child isn't a comment starting on the same line as opening curly
        if (hasChildren && !util.isLeadingCommentOnSameLine(this.tokens.open, this.elements[0])) {
            result.push('\n');
        }
        state.blockDepth++;
        for (let i = 0; i < this.elements.length; i++) {
            let element = this.elements[i];
            let previousElement = this.elements[i - 1];
            let nextElement = this.elements[i + 1];

            //don't indent if comment is same-line
            if (util.isLeadingCommentOnSameLine(this.tokens.open, element) ||
                util.isLeadingCommentOnSameLine(previousElement, element)) {
                result.push(' ');
            } else {
                //indent line
                result.push(state.indent());
            }

            //key
            result.push(
                state.transpileToken(element.tokens.key)
            );
            //colon
            result.push(
                state.transpileToken(element.tokens.colon, ':'),
                ' '
            );
            //value
            result.push(...element.value.transpile(state));

            //if next element is a same-line comment, skip the newline
            if (nextElement && !util.isLeadingCommentOnSameLine(element, nextElement)) {
                //add a newline between statements
                result.push('\n');
            }
        }
        state.blockDepth--;

        const lastElement = this.elements[this.elements.length - 1] ?? this.tokens.open;
        result.push(...state.transpileEndBlockToken(lastElement, this.tokens.close, '}', hasChildren));

        return result;
    }

    walk(visitor: WalkVisitor, options: WalkOptions) {
        if (options.walkMode & InternalWalkMode.walkExpressions) {
            walkArray(this.elements, visitor, options, this);
        }
    }

    getType(options: GetTypeOptions): BscType {
        const resultType = new AssociativeArrayType();
        resultType.addBuiltInInterfaces();
        for (const element of this.elements) {
            if (isAAMemberExpression(element)) {
                let memberName = element.tokens?.key?.text ?? '';
                if (element.tokens.key.kind === TokenKind.StringLiteral) {
                    memberName = memberName.replace(/"/g, ''); // remove quotes if it was a stringLiteral
                }
                if (memberName) {
                    resultType.addMember(memberName, { definingNode: element }, element.getType(options), SymbolTypeFlag.runtime);
                }
            }
        }
        return resultType;
    }

    public get leadingTrivia(): Token[] {
        return this.tokens.open?.leadingTrivia;
    }

    public get endTrivia(): Token[] {
        return this.tokens.close?.leadingTrivia;
    }

    public clone() {
        return this.finalizeClone(
            new AALiteralExpression({
                elements: this.elements?.map(e => e?.clone()),
                open: util.cloneToken(this.tokens.open),
                close: util.cloneToken(this.tokens.close)
            }),
            ['elements']
        );
    }
}

export class UnaryExpression extends Expression {
    constructor(options: {
        operator: Token;
        right: Expression;
    }) {
        super();
        this.tokens = {
            operator: options.operator
        };
        this.right = options.right;
        this.location = util.createBoundingLocation(this.tokens.operator, this.right);
    }

    public readonly kind = AstNodeKind.UnaryExpression;

    public readonly location: Location | undefined;

    public readonly tokens: {
        readonly operator: Token;
    };
    public readonly right: Expression;

    transpile(state: BrsTranspileState) {
        let separatingWhitespace: string | undefined;
        if (isVariableExpression(this.right)) {
            separatingWhitespace = this.right.tokens.name.leadingWhitespace;
        } else if (isLiteralExpression(this.right)) {
            separatingWhitespace = this.right.tokens.value.leadingWhitespace;
        } else {
            separatingWhitespace = ' ';
        }

        return [
            state.transpileToken(this.tokens.operator),
            separatingWhitespace,
            ...this.right.transpile(state)
        ];
    }

    walk(visitor: WalkVisitor, options: WalkOptions) {
        if (options.walkMode & InternalWalkMode.walkExpressions) {
            walk(this, 'right', visitor, options);
        }
    }

    getType(options: GetTypeOptions): BscType {
        return util.unaryOperatorResultType(this.tokens.operator, this.right.getType(options));
    }

    public get leadingTrivia(): Token[] {
        return this.tokens.operator.leadingTrivia;
    }

    public clone() {
        return this.finalizeClone(
            new UnaryExpression({
                operator: util.cloneToken(this.tokens.operator),
                right: this.right?.clone()
            }),
            ['right']
        );
    }
}

export class VariableExpression extends Expression {
    constructor(options: {
        name: Identifier;
    }) {
        super();
        this.tokens = {
            name: options.name
        };
        this.location = util.cloneLocation(this.tokens.name?.location);
    }

    public readonly tokens: {
        readonly name: Identifier;
    };

    public readonly kind = AstNodeKind.VariableExpression;

    public readonly location: Location;

    public getName(parseMode?: ParseMode) {
        return this.tokens.name.text;
    }

    transpile(state: BrsTranspileState) {
        let result: TranspileResult = [];
        const namespace = this.findAncestor<NamespaceStatement>(isNamespaceStatement);
        //if the callee is the name of a known namespace function
        if (namespace && util.isCalleeMemberOfNamespace(this.tokens.name.text, this, namespace)) {
            result.push(
                //transpile leading comments since the token isn't being transpiled directly
                ...state.transpileLeadingCommentsForAstNode(this),
                state.sourceNode(this, [
                    namespace.getName(ParseMode.BrightScript),
                    '_',
                    this.getName(ParseMode.BrightScript)
                ])
            );
            //transpile  normally
        } else {
            result.push(
                state.transpileToken(this.tokens.name)
            );
        }
        return result;
    }

    walk(visitor: WalkVisitor, options: WalkOptions) {
        //nothing to walk
    }


    getType(options: GetTypeOptions) {
        let resultType: BscType = util.tokenToBscType(this.tokens.name);
        const nameKey = this.getName();
        if (!resultType) {
            const symbolTable = this.getSymbolTable();
            resultType = symbolTable?.getSymbolType(nameKey, { ...options, fullName: nameKey, tableProvider: () => this.getSymbolTable() });

            if (util.isClassUsedAsFunction(resultType, this, options)) {
                resultType = FunctionType.instance;
            }

        }
        options?.typeChain?.push(new TypeChainEntry({ name: nameKey, type: resultType, data: options.data, astNode: this }));
        return resultType;
    }

    get leadingTrivia(): Token[] {
        return this.tokens.name.leadingTrivia;
    }

    public clone() {
        return this.finalizeClone(
            new VariableExpression({
                name: util.cloneToken(this.tokens.name)
            })
        );
    }
}

export class SourceLiteralExpression extends Expression {
    constructor(options: {
        value: Token;
    }) {
        super();
        this.tokens = {
            value: options.value
        };
        this.location = util.cloneLocation(this.tokens.value?.location);
    }

    public readonly location: Location;

    public readonly kind = AstNodeKind.SourceLiteralExpression;

    public readonly tokens: {
        readonly value: Token;
    };

    /**
     * Find the index of the function in its parent
     */
    private findFunctionIndex(parentFunction: FunctionExpression, func: FunctionExpression) {
        let index = -1;
        parentFunction.findChild((node) => {
            if (isFunctionExpression(node)) {
                index++;
                if (node === func) {
                    return true;
                }
            }
        }, {
            walkMode: WalkMode.visitAllRecursive
        });
        return index;
    }

    private getFunctionName(state: BrsTranspileState, parseMode: ParseMode) {
        let func = this.findAncestor<FunctionExpression>(isFunctionExpression);
        let nameParts = [] as TranspileResult;
        let parentFunction: FunctionExpression;
        while ((parentFunction = func.findAncestor<FunctionExpression>(isFunctionExpression))) {
            let index = this.findFunctionIndex(parentFunction, func);
            nameParts.unshift(`anon${index}`);
            func = parentFunction;
        }
        //get the index of this function in its parent
        if (isFunctionStatement(func.parent)) {
            nameParts.unshift(
                func.parent.getName(parseMode)
            );
        }
        return nameParts.join('$');
    }

    /**
     * Get the line number from our token or from the closest ancestor that has a range
     */
    private getClosestLineNumber() {
        let node: AstNode = this;
        while (node) {
            if (node.location?.range) {
                return node.location.range.start.line + 1;
            }
            node = node.parent;
        }
        return -1;
    }

    transpile(state: BrsTranspileState) {
        let text: string;
        switch (this.tokens.value.kind) {
            case TokenKind.SourceFilePathLiteral:
                const pathUrl = fileUrl(state.srcPath);
                text = `"${pathUrl.substring(0, 4)}" + "${pathUrl.substring(4)}"`;
                break;
            case TokenKind.SourceLineNumLiteral:
                //TODO find first parent that has range, or default to -1
                text = `${this.getClosestLineNumber()}`;
                break;
            case TokenKind.FunctionNameLiteral:
                text = `"${this.getFunctionName(state, ParseMode.BrightScript)}"`;
                break;
            case TokenKind.SourceFunctionNameLiteral:
                text = `"${this.getFunctionName(state, ParseMode.BrighterScript)}"`;
                break;
            case TokenKind.SourceNamespaceNameLiteral:
                let namespaceParts = this.getFunctionName(state, ParseMode.BrighterScript).split('.');
                namespaceParts.pop(); // remove the function name

                text = `"${namespaceParts.join('.')}"`;
                break;
            case TokenKind.SourceNamespaceRootNameLiteral:
                let namespaceRootParts = this.getFunctionName(state, ParseMode.BrighterScript).split('.');
                namespaceRootParts.pop(); // remove the function name

                let rootNamespace = namespaceRootParts.shift() ?? '';
                text = `"${rootNamespace}"`;
                break;
            case TokenKind.SourceLocationLiteral:
                const locationUrl = fileUrl(state.srcPath);
                //TODO find first parent that has range, or default to -1
                text = `"${locationUrl.substring(0, 4)}" + "${locationUrl.substring(4)}:${this.getClosestLineNumber()}"`;
                break;
            case TokenKind.PkgPathLiteral:
                text = `"${util.sanitizePkgPath(state.file.pkgPath)}"`;
                break;
            case TokenKind.PkgLocationLiteral:
                text = `"${util.sanitizePkgPath(state.file.pkgPath)}:" + str(LINE_NUM)`;
                break;
            case TokenKind.LineNumLiteral:
            default:
                //use the original text (because it looks like a variable)
                text = this.tokens.value.text;
                break;

        }
        return [
            state.sourceNode(this, text)
        ];
    }

    walk(visitor: WalkVisitor, options: WalkOptions) {
        //nothing to walk
    }

    get leadingTrivia(): Token[] {
        return this.tokens.value.leadingTrivia;
    }

    public clone() {
        return this.finalizeClone(
            new SourceLiteralExpression({
                value: util.cloneToken(this.tokens.value)
            })
        );
    }
}

/**
 * This expression transpiles and acts exactly like a CallExpression,
 * except we need to uniquely identify these statements so we can
 * do more type checking.
 */
export class NewExpression extends Expression {
    constructor(options: {
        new?: Token;
        call: CallExpression;
    }) {
        super();
        this.tokens = {
            new: options.new
        };
        this.call = options.call;
        this.location = util.createBoundingLocation(this.tokens.new, this.call);
    }

    public readonly kind = AstNodeKind.NewExpression;

    public readonly location: Location | undefined;

    public readonly tokens: {
        readonly new?: Token;
    };
    public readonly call: CallExpression;

    /**
     * The name of the class to initialize (with optional namespace prefixed)
     */
    public get className() {
        //the parser guarantees the callee of a new statement's call object will be
        //either a VariableExpression or a DottedGet
        return this.call.callee as (VariableExpression | DottedGetExpression);
    }

    public transpile(state: BrsTranspileState) {
        const namespace = this.findAncestor<NamespaceStatement>(isNamespaceStatement);
        const cls = state.file.getClassFileLink(
            this.className.getName(ParseMode.BrighterScript),
            namespace?.getName(ParseMode.BrighterScript)
        )?.item;
        //new statements within a namespace block can omit the leading namespace if the class resides in that same namespace.
        //So we need to figure out if this is a namespace-omitted class, or if this class exists without a namespace.
        return this.call.transpile(state, cls?.getName(ParseMode.BrightScript));
    }

    walk(visitor: WalkVisitor, options: WalkOptions) {
        if (options.walkMode & InternalWalkMode.walkExpressions) {
            walk(this, 'call', visitor, options);
        }
    }

    getType(options: GetTypeOptions) {
        const result = this.call.getType(options);
        if (options.typeChain) {
            // modify last typechain entry to show it is a new ...()
            const lastEntry = options.typeChain[options.typeChain.length - 1];
            if (lastEntry) {
                lastEntry.astNode = this;
            }
        }
        return result;
    }

    get leadingTrivia(): Token[] {
        return this.tokens.new.leadingTrivia;
    }

    public clone() {
        return this.finalizeClone(
            new NewExpression({
                new: util.cloneToken(this.tokens.new),
                call: this.call?.clone()
            }),
            ['call']
        );
    }
}

export class CallfuncExpression extends Expression {
    constructor(options: {
        callee: Expression;
        operator?: Token;
        methodName: Identifier;
        openingParen?: Token;
        args?: Expression[];
        closingParen?: Token;
    }) {
        super();
        this.tokens = {
            operator: options.operator,
            methodName: options.methodName,
            openingParen: options.openingParen,
            closingParen: options.closingParen
        };
        this.callee = options.callee;
        this.args = options.args ?? [];

        this.location = util.createBoundingLocation(
            this.callee,
            this.tokens.operator,
            this.tokens.methodName,
            this.tokens.openingParen,
            ...this.args ?? [],
            this.tokens.closingParen
        );
    }

    public readonly callee: Expression;
    public readonly args: Expression[];

    public readonly tokens: {
        readonly operator: Token;
        readonly methodName: Identifier;
        readonly openingParen?: Token;
        readonly closingParen?: Token;
    };

    public readonly kind = AstNodeKind.CallfuncExpression;

    public readonly location: Location | undefined;

    public transpile(state: BrsTranspileState) {
        let result = [] as TranspileResult;
        result.push(
            ...this.callee.transpile(state),
            state.sourceNode(this.tokens.operator, '.callfunc'),
            state.transpileToken(this.tokens.openingParen, '('),
            //the name of the function
            state.sourceNode(this.tokens.methodName, ['"', this.tokens.methodName.text, '"'])
        );
        if (this.args?.length > 0) {
            result.push(', ');
            //transpile args
            for (let i = 0; i < this.args.length; i++) {
                //add comma between args
                if (i > 0) {
                    result.push(', ');
                }
                let arg = this.args[i];
                result.push(...arg.transpile(state));
            }
        } else if (state.options.legacyCallfuncHandling) {
            result.push(', ', 'invalid');
        }

        result.push(
            state.transpileToken(this.tokens.closingParen, ')')
        );
        return result;
    }

    walk(visitor: WalkVisitor, options: WalkOptions) {
        if (options.walkMode & InternalWalkMode.walkExpressions) {
            walk(this, 'callee', visitor, options);
            walkArray(this.args, visitor, options, this);
        }
    }

    getType(options: GetTypeOptions) {
        const result = util.getCallFuncType(this, this.tokens.methodName, options) ?? DynamicType.instance;
        return result;
    }

    get leadingTrivia(): Token[] {
        return this.callee.leadingTrivia;
    }

    public clone() {
        return this.finalizeClone(
            new CallfuncExpression({
                callee: this.callee?.clone(),
                operator: util.cloneToken(this.tokens.operator),
                methodName: util.cloneToken(this.tokens.methodName),
                openingParen: util.cloneToken(this.tokens.openingParen),
                args: this.args?.map(e => e?.clone()),
                closingParen: util.cloneToken(this.tokens.closingParen)
            }),
            ['callee', 'args']
        );
    }
}

/**
 * Since template strings can contain newlines, we need to concatenate multiple strings together with chr() calls.
 * This is a single expression that represents the string contatenation of all parts of a single quasi.
 */
export class TemplateStringQuasiExpression extends Expression {
    constructor(options: {
        expressions: Array<LiteralExpression | EscapedCharCodeLiteralExpression>;
    }) {
        super();
        this.expressions = options.expressions;
        this.location = util.createBoundingLocation(
            ...this.expressions ?? []
        );
    }

    public readonly expressions: Array<LiteralExpression | EscapedCharCodeLiteralExpression>;
    public readonly kind = AstNodeKind.TemplateStringQuasiExpression;

    readonly location: Location | undefined;

    transpile(state: BrsTranspileState, skipEmptyStrings = true) {
        let result = [] as TranspileResult;
        let plus = '';
        for (let expression of this.expressions) {
            //skip empty strings
            //TODO what does an empty string literal expression look like?
            if (expression.tokens.value.text === '' && skipEmptyStrings === true) {
                continue;
            }
            result.push(
                plus,
                ...expression.transpile(state)
            );
            plus = ' + ';
        }
        return result;
    }

    walk(visitor: WalkVisitor, options: WalkOptions) {
        if (options.walkMode & InternalWalkMode.walkExpressions) {
            walkArray(this.expressions, visitor, options, this);
        }
    }

    public clone() {
        return this.finalizeClone(
            new TemplateStringQuasiExpression({
                expressions: this.expressions?.map(e => e?.clone())
            }),
            ['expressions']
        );
    }
}

export class TemplateStringExpression extends Expression {
    constructor(options: {
        openingBacktick?: Token;
        quasis: TemplateStringQuasiExpression[];
        expressions: Expression[];
        closingBacktick?: Token;
    }) {
        super();
        this.tokens = {
            openingBacktick: options.openingBacktick,
            closingBacktick: options.closingBacktick
        };
        this.quasis = options.quasis;
        this.expressions = options.expressions;
        this.location = util.createBoundingLocation(
            this.tokens.openingBacktick,
            this.quasis?.[0],
            this.quasis?.[this.quasis?.length - 1],
            this.tokens.closingBacktick
        );
    }

    public readonly kind = AstNodeKind.TemplateStringExpression;

    public readonly tokens: {
        readonly openingBacktick?: Token;
        readonly closingBacktick?: Token;
    };
    public readonly quasis: TemplateStringQuasiExpression[];
    public readonly expressions: Expression[];

    public readonly location: Location | undefined;

    public getType(options: GetTypeOptions) {
        return StringType.instance;
    }

    transpile(state: BrsTranspileState) {
        //if this is essentially just a normal brightscript string but with backticks, transpile it as a normal string without parens
        if (this.expressions.length === 0 && this.quasis.length === 1 && this.quasis[0].expressions.length === 1) {
            return this.quasis[0].transpile(state);
        }
        let result = ['('];
        let plus = '';
        //helper function to figure out when to include the plus
        function add(...items) {
            if (items.length > 0) {
                result.push(
                    plus,
                    ...items
                );
            }
            //set the plus after the first occurance of a nonzero length set of items
            if (plus === '' && items.length > 0) {
                plus = ' + ';
            }
        }

        for (let i = 0; i < this.quasis.length; i++) {
            let quasi = this.quasis[i];
            let expression = this.expressions[i];

            add(
                ...quasi.transpile(state)
            );
            if (expression) {
                //skip the toString wrapper around certain expressions
                if (
                    isEscapedCharCodeLiteralExpression(expression) ||
                    (isLiteralExpression(expression) && isStringType(expression.getType()))
                ) {
                    add(
                        ...expression.transpile(state)
                    );

                    //wrap all other expressions with a bslib_toString call to prevent runtime type mismatch errors
                } else {
                    add(
                        state.bslibPrefix + '_toString(',
                        ...expression.transpile(state),
                        ')'
                    );
                }
            }
        }
        //the expression should be wrapped in parens so it can be used line a single expression at runtime
        result.push(')');

        return result;
    }

    walk(visitor: WalkVisitor, options: WalkOptions) {
        if (options.walkMode & InternalWalkMode.walkExpressions) {
            //walk the quasis and expressions in left-to-right order
            for (let i = 0; i < this.quasis?.length; i++) {
                walk(this.quasis, i, visitor, options, this);

                //this skips the final loop iteration since we'll always have one more quasi than expression
                if (this.expressions[i]) {
                    walk(this.expressions, i, visitor, options, this);
                }
            }
        }
    }

    public clone() {
        return this.finalizeClone(
            new TemplateStringExpression({
                openingBacktick: util.cloneToken(this.tokens.openingBacktick),
                quasis: this.quasis?.map(e => e?.clone()),
                expressions: this.expressions?.map(e => e?.clone()),
                closingBacktick: util.cloneToken(this.tokens.closingBacktick)
            }),
            ['quasis', 'expressions']
        );
    }
}

export class TaggedTemplateStringExpression extends Expression {
    constructor(options: {
        tagName: Identifier;
        openingBacktick?: Token;
        quasis: TemplateStringQuasiExpression[];
        expressions: Expression[];
        closingBacktick?: Token;
    }) {
        super();
        this.tokens = {
            tagName: options.tagName,
            openingBacktick: options.openingBacktick,
            closingBacktick: options.closingBacktick
        };
        this.quasis = options.quasis;
        this.expressions = options.expressions;

        this.location = util.createBoundingLocation(
            this.tokens.tagName,
            this.tokens.openingBacktick,
            this.quasis?.[0],
            this.quasis?.[this.quasis?.length - 1],
            this.tokens.closingBacktick
        );
    }

    public readonly kind = AstNodeKind.TaggedTemplateStringExpression;

    public readonly tokens: {
        readonly tagName: Identifier;
        readonly openingBacktick?: Token;
        readonly closingBacktick?: Token;
    };

    public readonly quasis: TemplateStringQuasiExpression[];
    public readonly expressions: Expression[];

    public readonly location: Location | undefined;

    transpile(state: BrsTranspileState) {
        let result = [] as TranspileResult;
        result.push(
            state.transpileToken(this.tokens.tagName),
            '(['
        );

        //add quasis as the first array
        for (let i = 0; i < this.quasis.length; i++) {
            let quasi = this.quasis[i];
            //separate items with a comma
            if (i > 0) {
                result.push(
                    ', '
                );
            }
            result.push(
                ...quasi.transpile(state, false)
            );
        }
        result.push(
            '], ['
        );

        //add expressions as the second array
        for (let i = 0; i < this.expressions.length; i++) {
            let expression = this.expressions[i];
            if (i > 0) {
                result.push(
                    ', '
                );
            }
            result.push(
                ...expression.transpile(state)
            );
        }
        result.push(
            state.sourceNode(this.tokens.closingBacktick, '])')
        );
        return result;
    }

    walk(visitor: WalkVisitor, options: WalkOptions) {
        if (options.walkMode & InternalWalkMode.walkExpressions) {
            //walk the quasis and expressions in left-to-right order
            for (let i = 0; i < this.quasis?.length; i++) {
                walk(this.quasis, i, visitor, options, this);

                //this skips the final loop iteration since we'll always have one more quasi than expression
                if (this.expressions[i]) {
                    walk(this.expressions, i, visitor, options, this);
                }
            }
        }
    }

    public clone() {
        return this.finalizeClone(
            new TaggedTemplateStringExpression({
                tagName: util.cloneToken(this.tokens.tagName),
                openingBacktick: util.cloneToken(this.tokens.openingBacktick),
                quasis: this.quasis?.map(e => e?.clone()),
                expressions: this.expressions?.map(e => e?.clone()),
                closingBacktick: util.cloneToken(this.tokens.closingBacktick)
            }),
            ['quasis', 'expressions']
        );
    }
}

export class AnnotationExpression extends Expression {
    constructor(options: {
        at?: Token;
        name: Token;
        call?: CallExpression;
    }) {
        super();
        this.tokens = {
            at: options.at,
            name: options.name
        };
        this.call = options.call;
        this.name = this.tokens.name.text;
    }

    public readonly kind = AstNodeKind.AnnotationExpression;

    public readonly tokens: {
        readonly at: Token;
        readonly name: Token;
    };

    public get location(): Location | undefined {
        return util.createBoundingLocation(
            this.tokens.at,
            this.tokens.name,
            this.call
        );
    }

    public readonly name: string;

    public call: CallExpression;

    /**
     * Convert annotation arguments to JavaScript types
     * @param strict If false, keep Expression objects not corresponding to JS types
     */
    getArguments(strict = true): ExpressionValue[] {
        if (!this.call) {
            return [];
        }
        return this.call.args.map(e => expressionToValue(e, strict));
    }

    public get leadingTrivia(): Token[] {
        return this.tokens.at?.leadingTrivia;
    }

    transpile(state: BrsTranspileState) {
        //transpile only our leading comments
        return state.transpileComments(this.leadingTrivia);
    }

    walk(visitor: WalkVisitor, options: WalkOptions) {
        //nothing to walk
    }
    getTypedef(state: BrsTranspileState) {
        return [
            '@',
            this.name,
            ...(this.call?.transpile(state) ?? [])
        ];
    }

    public clone() {
        const clone = this.finalizeClone(
            new AnnotationExpression({
                at: util.cloneToken(this.tokens.at),
                name: util.cloneToken(this.tokens.name)
            })
        );
        return clone;
    }
}

export class TernaryExpression extends Expression {
    constructor(options: {
        test: Expression;
        questionMark?: Token;
        consequent?: Expression;
        colon?: Token;
        alternate?: Expression;
    }) {
        super();
        this.tokens = {
            questionMark: options.questionMark,
            colon: options.colon
        };
        this.test = options.test;
        this.consequent = options.consequent;
        this.alternate = options.alternate;
        this.location = util.createBoundingLocation(
            this.test,
            this.tokens.questionMark,
            this.consequent,
            this.tokens.colon,
            this.alternate
        );
    }

    public readonly kind = AstNodeKind.TernaryExpression;

    public readonly location: Location | undefined;

    public readonly tokens: {
        readonly questionMark?: Token;
        readonly colon?: Token;
    };

    public readonly test: Expression;
    public readonly consequent?: Expression;
    public readonly alternate?: Expression;

    transpile(state: BrsTranspileState) {
        let result = [] as TranspileResult;
        const file = state.file;
        let consequentInfo = util.getExpressionInfo(this.consequent!, file);
        let alternateInfo = util.getExpressionInfo(this.alternate!, file);

        //get all unique variable names used in the consequent and alternate, and sort them alphabetically so the output is consistent
        let allUniqueVarNames = [...new Set([...consequentInfo.uniqueVarNames, ...alternateInfo.uniqueVarNames])].sort();
        //discard names of global functions that cannot be passed by reference
        allUniqueVarNames = allUniqueVarNames.filter(name => {
            return !nonReferenceableFunctions.includes(name.toLowerCase());
        });

        let mutatingExpressions = [
            ...consequentInfo.expressions,
            ...alternateInfo.expressions
        ].filter(e => e instanceof CallExpression || e instanceof CallfuncExpression || e instanceof DottedGetExpression);

        if (mutatingExpressions.length > 0) {
            result.push(
                state.sourceNode(
                    this.tokens.questionMark,
                    //write all the scope variables as parameters.
                    //TODO handle when there are more than 31 parameters
                    `(function(${['__bsCondition', ...allUniqueVarNames].join(', ')})`
                ),
                state.newline,
                //double indent so our `end function` line is still indented one at the end
                state.indent(2),
                state.sourceNode(this.test, `if __bsCondition then`),
                state.newline,
                state.indent(1),
                state.sourceNode(this.consequent ?? this.tokens.questionMark, 'return '),
                ...this.consequent?.transpile(state) ?? [state.sourceNode(this.tokens.questionMark, 'invalid')],
                state.newline,
                state.indent(-1),
                state.sourceNode(this.consequent ?? this.tokens.questionMark, 'else'),
                state.newline,
                state.indent(1),
                state.sourceNode(this.consequent ?? this.tokens.questionMark, 'return '),
                ...this.alternate?.transpile(state) ?? [state.sourceNode(this.consequent ?? this.tokens.questionMark, 'invalid')],
                state.newline,
                state.indent(-1),
                state.sourceNode(this.tokens.questionMark, 'end if'),
                state.newline,
                state.indent(-1),
                state.sourceNode(this.tokens.questionMark, 'end function)('),
                ...this.test.transpile(state),
                state.sourceNode(this.tokens.questionMark, `${['', ...allUniqueVarNames].join(', ')})`)
            );
            state.blockDepth--;
        } else {
            result.push(
                state.sourceNode(this.test, state.bslibPrefix + `_ternary(`),
                ...this.test.transpile(state),
                state.sourceNode(this.test, `, `),
                ...this.consequent?.transpile(state) ?? ['invalid'],
                `, `,
                ...this.alternate?.transpile(state) ?? ['invalid'],
                `)`
            );
        }
        return result;
    }

    public walk(visitor: WalkVisitor, options: WalkOptions) {
        if (options.walkMode & InternalWalkMode.walkExpressions) {
            walk(this, 'test', visitor, options);
            walk(this, 'consequent', visitor, options);
            walk(this, 'alternate', visitor, options);
        }
    }

    get leadingTrivia(): Token[] {
        return this.test.leadingTrivia;
    }

    public clone() {
        return this.finalizeClone(
            new TernaryExpression({
                test: this.test?.clone(),
                questionMark: util.cloneToken(this.tokens.questionMark),
                consequent: this.consequent?.clone(),
                colon: util.cloneToken(this.tokens.colon),
                alternate: this.alternate?.clone()
            }),
            ['test', 'consequent', 'alternate']
        );
    }
}

export class NullCoalescingExpression extends Expression {
    constructor(options: {
        consequent: Expression;
        questionQuestion?: Token;
        alternate: Expression;
    }) {
        super();
        this.tokens = {
            questionQuestion: options.questionQuestion
        };
        this.consequent = options.consequent;
        this.alternate = options.alternate;
        this.location = util.createBoundingLocation(
            this.consequent,
            this.tokens.questionQuestion,
            this.alternate
        );
    }

    public readonly kind = AstNodeKind.NullCoalescingExpression;

    public readonly location: Location | undefined;

    public readonly tokens: {
        readonly questionQuestion?: Token;
    };

    public readonly consequent: Expression;
    public readonly alternate: Expression;

    transpile(state: BrsTranspileState) {
        let result = [] as TranspileResult;
        let consequentInfo = util.getExpressionInfo(this.consequent, state.file);
        let alternateInfo = util.getExpressionInfo(this.alternate, state.file);

        //get all unique variable names used in the consequent and alternate, and sort them alphabetically so the output is consistent
        let allUniqueVarNames = [...new Set([...consequentInfo.uniqueVarNames, ...alternateInfo.uniqueVarNames])].sort();
        //discard names of global functions that cannot be passed by reference
        allUniqueVarNames = allUniqueVarNames.filter(name => {
            return !nonReferenceableFunctions.includes(name.toLowerCase());
        });

        let hasMutatingExpression = [
            ...consequentInfo.expressions,
            ...alternateInfo.expressions
        ].find(e => isCallExpression(e) || isCallfuncExpression(e) || isDottedGetExpression(e));

        if (hasMutatingExpression) {
            result.push(
                `(function(`,
                //write all the scope variables as parameters.
                //TODO handle when there are more than 31 parameters
                allUniqueVarNames.join(', '),
                ')',
                state.newline,
                //double indent so our `end function` line is still indented one at the end
                state.indent(2),
                //evaluate the consequent exactly once, and then use it in the following condition
                `__bsConsequent = `,
                ...this.consequent.transpile(state),
                state.newline,
                state.indent(),
                `if __bsConsequent <> invalid then`,
                state.newline,
                state.indent(1),
                'return __bsConsequent',
                state.newline,
                state.indent(-1),
                'else',
                state.newline,
                state.indent(1),
                'return ',
                ...this.alternate.transpile(state),
                state.newline,
                state.indent(-1),
                'end if',
                state.newline,
                state.indent(-1),
                'end function)(',
                allUniqueVarNames.join(', '),
                ')'
            );
            state.blockDepth--;
        } else {
            result.push(
                state.bslibPrefix + `_coalesce(`,
                ...this.consequent.transpile(state),
                ', ',
                ...this.alternate.transpile(state),
                ')'
            );
        }
        return result;
    }

    public walk(visitor: WalkVisitor, options: WalkOptions) {
        if (options.walkMode & InternalWalkMode.walkExpressions) {
            walk(this, 'consequent', visitor, options);
            walk(this, 'alternate', visitor, options);
        }
    }

    get leadingTrivia(): Token[] {
        return this.consequent.leadingTrivia;
    }

    public clone() {
        return this.finalizeClone(
            new NullCoalescingExpression({
                consequent: this.consequent?.clone(),
                questionQuestion: util.cloneToken(this.tokens.questionQuestion),
                alternate: this.alternate?.clone()
            }),
            ['consequent', 'alternate']
        );
    }
}

export class RegexLiteralExpression extends Expression {
    constructor(options: {
        regexLiteral: Token;
    }) {
        super();
        this.tokens = {
            regexLiteral: options.regexLiteral
        };
    }

    public readonly kind = AstNodeKind.RegexLiteralExpression;
    public readonly tokens: {
        readonly regexLiteral: Token;
    };

    public get location(): Location {
        return this.tokens?.regexLiteral?.location;
    }

    public transpile(state: BrsTranspileState): TranspileResult {
        let text = this.tokens.regexLiteral?.text ?? '';
        let flags = '';
        //get any flags from the end
        const flagMatch = /\/([a-z]+)$/i.exec(text);
        if (flagMatch) {
            text = text.substring(0, flagMatch.index + 1);
            flags = flagMatch[1];
        }
        let pattern = text
            //remove leading and trailing slashes
            .substring(1, text.length - 1)
            //escape quotemarks
            .split('"').join('" + chr(34) + "');

        return [
            state.sourceNode(this.tokens.regexLiteral, [
                'CreateObject("roRegex", ',
                `"${pattern}", `,
                `"${flags}"`,
                ')'
            ])
        ];
    }

    walk(visitor: WalkVisitor, options: WalkOptions) {
        //nothing to walk
    }

    public clone() {
        return this.finalizeClone(
            new RegexLiteralExpression({
                regexLiteral: util.cloneToken(this.tokens.regexLiteral)
            })
        );
    }

    get leadingTrivia(): Token[] {
        return this.tokens.regexLiteral?.leadingTrivia;
    }
}

// eslint-disable-next-line @typescript-eslint/consistent-indexed-object-style
type ExpressionValue = string | number | boolean | Expression | ExpressionValue[] | { [key: string]: ExpressionValue } | null;

function expressionToValue(expr: Expression, strict: boolean): ExpressionValue {
    if (!expr) {
        return null;
    }
    if (isUnaryExpression(expr) && isLiteralNumber(expr.right)) {
        return numberExpressionToValue(expr.right, expr.tokens.operator.text);
    }
    if (isLiteralString(expr)) {
        //remove leading and trailing quotes
        return expr.tokens.value.text.replace(/^"/, '').replace(/"$/, '');
    }
    if (isLiteralNumber(expr)) {
        return numberExpressionToValue(expr);
    }

    if (isLiteralBoolean(expr)) {
        return expr.tokens.value.text.toLowerCase() === 'true';
    }
    if (isArrayLiteralExpression(expr)) {
        return expr.elements
            .map(e => expressionToValue(e, strict));
    }
    if (isAALiteralExpression(expr)) {
        return expr.elements.reduce((acc, e) => {
            acc[e.tokens.key.text] = expressionToValue(e.value, strict);
            return acc;
        }, {});
    }
    //for annotations, we only support serializing pure string values
    if (isTemplateStringExpression(expr)) {
        if (expr.quasis?.length === 1 && expr.expressions.length === 0) {
            return expr.quasis[0].expressions.map(x => x.tokens.value.text).join('');
        }
    }
    return strict ? null : expr;
}

function numberExpressionToValue(expr: LiteralExpression, operator = '') {
    if (isIntegerType(expr.getType()) || isLongIntegerType(expr.getType())) {
        return parseInt(operator + expr.tokens.value.text);
    } else {
        return parseFloat(operator + expr.tokens.value.text);
    }
}

export class TypeExpression extends Expression implements TypedefProvider {
    constructor(options: {
        /**
         * The standard AST expression that represents the type for this TypeExpression.
         */
        expression: Expression;
    }) {
        super();
        this.expression = options.expression;
        this.location = util.cloneLocation(this.expression?.location);
    }

    public readonly kind = AstNodeKind.TypeExpression;

    /**
     * The standard AST expression that represents the type for this TypeExpression.
     */
    public readonly expression: Expression;

    public readonly location: Location;

    public transpile(state: BrsTranspileState): TranspileResult {
        const exprType = this.getType({ flags: SymbolTypeFlag.typetime });
        if (isNativeType(exprType)) {
            return this.expression.transpile(state);
        }
        return [exprType.toTypeString()];
    }
    public walk(visitor: WalkVisitor, options: WalkOptions) {
        if (options.walkMode & InternalWalkMode.walkExpressions) {
            walk(this, 'expression', visitor, options);
        }
    }

    public getType(options: GetTypeOptions): BscType {
        return this.expression.getType({ ...options, flags: SymbolTypeFlag.typetime });
    }

    getTypedef(state: TranspileState): TranspileResult {
        // TypeDefs should pass through any valid type names
        return this.expression.transpile(state as BrsTranspileState);
    }

    getName(parseMode = ParseMode.BrighterScript): string {
        //TODO: this may not support Complex Types, eg. generics or Unions
        return util.getAllDottedGetPartsAsString(this.expression, parseMode);
    }

    getNameParts(): string[] {
        //TODO: really, this code is only used to get Namespaces. It could be more clear.
        return util.getAllDottedGetParts(this.expression).map(x => x.text);
    }

    public clone() {
        return this.finalizeClone(
            new TypeExpression({
                expression: this.expression?.clone()
            }),
            ['expression']
        );
    }
}

export class TypecastExpression extends Expression {
    constructor(options: {
        obj: Expression;
        as?: Token;
        typeExpression?: TypeExpression;
    }) {
        super();
        this.tokens = {
            as: options.as
        };
        this.obj = options.obj;
        this.typeExpression = options.typeExpression;
        this.location = util.createBoundingLocation(
            this.obj,
            this.tokens.as,
            this.typeExpression
        );
    }

    public readonly kind = AstNodeKind.TypecastExpression;

    public readonly obj: Expression;

    public readonly tokens: {
        readonly as?: Token;
    };

    public typeExpression?: TypeExpression;

    public readonly location: Location;

    public transpile(state: BrsTranspileState): TranspileResult {
        return this.obj.transpile(state);
    }
    public walk(visitor: WalkVisitor, options: WalkOptions) {
        if (options.walkMode & InternalWalkMode.walkExpressions) {
            walk(this, 'obj', visitor, options);
            walk(this, 'typeExpression', visitor, options);
        }
    }

    public getType(options: GetTypeOptions): BscType {
        const result = this.typeExpression.getType(options);
        if (options.typeChain) {
            // modify last typechain entry to show it is a typecast
            const lastEntry = options.typeChain[options.typeChain.length - 1];
            if (lastEntry) {
                lastEntry.astNode = this;
            }
        }
        return result;
    }

    public clone() {
        return this.finalizeClone(
            new TypecastExpression({
                obj: this.obj?.clone(),
                as: util.cloneToken(this.tokens.as),
                typeExpression: this.typeExpression?.clone()
            }),
            ['obj', 'typeExpression']
        );
    }
}

export class TypedArrayExpression extends Expression {
    constructor(options: {
        innerType: Expression;
        leftBracket?: Token;
        rightBracket?: Token;
    }) {
        super();
        this.tokens = {
            leftBracket: options.leftBracket,
            rightBracket: options.rightBracket
        };
        this.innerType = options.innerType;
        this.location = util.createBoundingLocation(
            this.innerType,
            this.tokens.leftBracket,
            this.tokens.rightBracket
        );
    }

    public readonly tokens: {
        readonly leftBracket?: Token;
        readonly rightBracket?: Token;
    };

    public readonly innerType: Expression;

    public readonly kind = AstNodeKind.TypedArrayExpression;

    public readonly location: Location;

    public transpile(state: BrsTranspileState): TranspileResult {
        return [this.getType({ flags: SymbolTypeFlag.typetime }).toTypeString()];
    }

    public walk(visitor: WalkVisitor, options: WalkOptions) {
        if (options.walkMode & InternalWalkMode.walkExpressions) {
            walk(this, 'innerType', visitor, options);
        }
    }

    public getType(options: GetTypeOptions): BscType {
        return new ArrayType(this.innerType.getType(options));
    }

    public clone() {
        return this.finalizeClone(
            new TypedArrayExpression({
                innerType: this.innerType?.clone(),
                leftBracket: util.cloneToken(this.tokens.leftBracket),
                rightBracket: util.cloneToken(this.tokens.rightBracket)
            }),
            ['innerType']
        );
    }
}

/**
 * A list of names of functions that are restricted from being stored to a
 * variable, property, or passed as an argument. (i.e. `type` or `createobject`).
 * Names are stored in lower case.
 */
const nonReferenceableFunctions = [
    'createobject',
    'type',
    'getglobalaa',
    'box',
    'run',
    'eval',
    'getlastruncompileerror',
    'getlastrunruntimeerror',
    'tab',
    'pos'
];<|MERGE_RESOLUTION|>--- conflicted
+++ resolved
@@ -11,14 +11,9 @@
 import type { WalkOptions, WalkVisitor } from '../astUtils/visitors';
 import { WalkMode } from '../astUtils/visitors';
 import { walk, InternalWalkMode, walkArray } from '../astUtils/visitors';
-<<<<<<< HEAD
-import { isAALiteralExpression, isAAMemberExpression, isArrayLiteralExpression, isArrayType, isCallExpression, isCallableType, isCallfuncExpression, isDottedGetExpression, isEscapedCharCodeLiteralExpression, isFunctionExpression, isFunctionStatement, isIntegerType, isInterfaceMethodStatement, isInvalidType, isLiteralBoolean, isLiteralExpression, isLiteralNumber, isLiteralString, isLongIntegerType, isMethodStatement, isNamespaceStatement, isNativeType, isNewExpression, isPrimitiveType, isReferenceType, isStringType, isTemplateStringExpression, isTypecastExpression, isUnaryExpression, isVariableExpression, isVoidType } from '../astUtils/reflection';
+import { isAALiteralExpression, isAAMemberExpression, isArrayLiteralExpression, isArrayType, isCallableType, isCallExpression, isCallfuncExpression, isDottedGetExpression, isEscapedCharCodeLiteralExpression, isFunctionExpression, isFunctionStatement, isIntegerType, isInterfaceMethodStatement, isInvalidType, isLiteralBoolean, isLiteralExpression, isLiteralNumber, isLiteralString, isLongIntegerType, isMethodStatement, isNamespaceStatement, isNativeType, isNewExpression, isPrimitiveType, isReferenceType, isStringType, isTemplateStringExpression, isTypecastExpression, isUnaryExpression, isVariableExpression, isVoidType } from '../astUtils/reflection';
 import type { GetTypeOptions, TranspileResult, TypedefProvider } from '../interfaces';
 import { TypeChainEntry } from '../interfaces';
-=======
-import { isAALiteralExpression, isArrayLiteralExpression, isCallExpression, isCallfuncExpression, isCommentStatement, isDottedGetExpression, isEscapedCharCodeLiteralExpression, isFunctionExpression, isFunctionStatement, isIntegerType, isLiteralBoolean, isLiteralExpression, isLiteralNumber, isLiteralString, isLongIntegerType, isMethodStatement, isNamespaceStatement, isNewExpression, isStringType, isTemplateStringExpression, isTypeCastExpression, isUnaryExpression, isVariableExpression, isVoidType } from '../astUtils/reflection';
-import type { TranspileResult, TypedefProvider } from '../interfaces';
->>>>>>> a742ceae
 import { VoidType } from '../types/VoidType';
 import { DynamicType } from '../types/DynamicType';
 import type { BscType } from '../types/BscType';
@@ -255,7 +250,6 @@
         endFunctionType?: Token;
     }) {
         super();
-<<<<<<< HEAD
         this.tokens = {
             functionType: options.functionType,
             leftParen: options.leftParen,
@@ -266,10 +260,7 @@
         this.parameters = options.parameters ?? [];
         this.body = options.body;
         this.returnTypeExpression = options.returnTypeExpression;
-=======
-        this.setReturnType(); // set the initial return type that we parse
-
->>>>>>> a742ceae
+
         //if there's a body, and it doesn't have a SymbolTable, assign one
         if (this.body) {
             if (!this.body.symbolTable) {
@@ -284,24 +275,9 @@
 
     public readonly kind = AstNodeKind.FunctionExpression;
 
-<<<<<<< HEAD
     readonly parameters: FunctionParameterExpression[];
     public readonly body: Block;
     public readonly returnTypeExpression?: TypeExpression;
-=======
-    /**
-     * Does this method require the return type to be present after transpile (useful for `as void` or the `as boolean` in `onKeyEvent`)
-     */
-    private requiresReturnType: boolean;
-
-    /**
-     * Get the name of the wrapping namespace (if it exists)
-     * @deprecated use `.findAncestor(isNamespaceStatement)` instead.
-     */
-    public get namespaceName() {
-        return this.findAncestor<NamespaceStatement>(isNamespaceStatement)?.nameExpression;
-    }
->>>>>>> a742ceae
 
     readonly tokens: {
         readonly functionType?: Token;
@@ -367,12 +343,8 @@
             state.transpileToken(this.tokens.rightParen, ')')
         );
         //as [Type]
-<<<<<<< HEAD
-        if (!state.options.removeParameterTypes && this.returnTypeExpression) {
-=======
-        this.setReturnType(); // check one more time before transpile
-        if (this.asToken && !(state.options.removeParameterTypes && !this.requiresReturnType)) {
->>>>>>> a742ceae
+
+        if (this.tokens.as && this.returnTypeExpression && (this.requiresReturnType || !state.options.removeParameterTypes)) {
             results.push(
                 ' ',
                 //as
@@ -485,8 +457,7 @@
         return resultType;
     }
 
-    private setReturnType() {
-
+    private get requiresReturnType() {
         /**
          * RokuOS methods can be written several different ways:
          * 1. Function() : return withValue
@@ -503,24 +474,23 @@
          * 7. Additionally, as a special case, the OS requires that `onKeyEvent()` be defined with `as boolean`
          */
 
-        const isSub = this.functionType?.text.toLowerCase() === 'sub';
-
-        if (this.returnTypeToken) {
-            this.returnType = util.tokenToBscType(this.returnTypeToken);
-        } else if (isSub) {
-            this.returnType = new VoidType();
-        } else {
-            this.returnType = DynamicType.instance;
-        }
-
-        if ((isFunctionStatement(this.parent) || isMethodStatement(this.parent)) && this.parent?.name?.text.toLowerCase() === 'onkeyevent') {
+
+        if ((isFunctionStatement(this.parent) || isMethodStatement(this.parent)) && this.parent?.tokens?.name?.text.toLowerCase() === 'onkeyevent') {
             // onKeyEvent() requires 'as Boolean' otherwise RokuOS throws errors
-            this.requiresReturnType = true;
-        } else if (isSub && !isVoidType(this.returnType)) { // format (6)
-            this.requiresReturnType = true;
-        } else if (this.returnTypeToken && isVoidType(this.returnType)) { // format (3)
-            this.requiresReturnType = true;
-        }
+            return true;
+        }
+        const isSub = this.tokens.functionType?.text.toLowerCase() === 'sub';
+        const returnType = this.returnTypeExpression?.getType({ flags: SymbolTypeFlag.typetime });
+        const isVoidReturnType = isVoidType(returnType);
+
+
+        if (isSub && !isVoidReturnType) { // format (6)
+            return true;
+        } else if (isVoidReturnType) { // format (3)
+            return true;
+        }
+
+        return false;
     }
 
     public clone() {
