--- conflicted
+++ resolved
@@ -27,13 +27,11 @@
 import { UnionType } from '../types/UnionType';
 import { ArrayType } from '../types/ArrayType';
 import { AssociativeArrayType } from '../types/AssociativeArrayType';
-<<<<<<< HEAD
-import { TypedFunctionType } from '../types';
-=======
+import { TypedFunctionType } from '../types/TypedFunctionType';
 import type { ComponentType } from '../types/ComponentType';
 import { createToken } from '../astUtils/creators';
-import { InvalidType, TypedFunctionType, UninitializedType } from '../types';
->>>>>>> f38c4769
+import { InvalidType } from '../types/InvalidType';
+import { UninitializedType } from '../types/UninitializedType';
 import { SymbolTypeFlag } from '../SymbolTypeFlag';
 import { FunctionType } from '../types/FunctionType';
 import type { BaseFunctionType } from '../types/BaseFunctionType';
