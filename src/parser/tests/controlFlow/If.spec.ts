--- conflicted
+++ resolved
@@ -6,12 +6,9 @@
 import { EOF, identifier, token } from '../Parser.spec';
 import { isBlock, isFunctionStatement, isIfStatement } from '../../../astUtils/reflection';
 import type { Block, FunctionStatement, IfStatement } from '../../Statement';
-<<<<<<< HEAD
-import util from '../../../util';
-=======
 import { expectDiagnosticsIncludes, expectZeroDiagnostics } from '../../../testHelpers.spec';
 import { DiagnosticMessages } from '../../../DiagnosticMessages';
->>>>>>> 0bf57581
+import { util } from '../../../util';
 
 describe('parser if statements', () => {
     it('allows empty if blocks', () => {
