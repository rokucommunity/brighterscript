/* eslint-disable @typescript-eslint/no-for-in-array */
import { expect } from '../../../chai-config.spec';
import { DiagnosticMessages } from '../../../DiagnosticMessages';
import { Lexer } from '../../../lexer/Lexer';
import { Parser, ParseMode } from '../../Parser';
import { AssignmentStatement, ExpressionStatement, ForEachStatement } from '../../Statement';
import type {
    AAMemberExpression
} from '../../Expression';
import {
    AALiteralExpression,
    ArrayLiteralExpression,
    CallExpression,
    LiteralExpression,
    NullCoalescingExpression
} from '../../Expression';
import { Program } from '../../../Program';
import { expectDiagnosticsIncludes, expectZeroDiagnostics, getTestTranspile } from '../../../testHelpers.spec';

describe('NullCoalescingExpression', () => {
    it('throws exception when used in brightscript scope', () => {
        let { tokens } = Lexer.scan(`a = user ?? {"id": "default"}`);
        let { diagnostics } = Parser.parse(tokens, { mode: ParseMode.BrightScript });
        expect(diagnostics[0]?.code).to.equal(DiagnosticMessages.bsFeatureNotSupportedInBrsFiles('').code);
    });

    describe('null coalescing as statements are not supported', () => {
        it(`creates diagnostic when used as a statement`, () => {
            //test as property
            for (const test of [
                'true',
                'false',
                'len("person") = 10',
                'm.getResponse()'
            ]) {

                let { tokens } = Lexer.scan(`${test} ?? "human"`);
                let { ast, diagnostics } = Parser.parse(tokens, { mode: ParseMode.BrighterScript });
                expectDiagnosticsIncludes(diagnostics, DiagnosticMessages.unexpectedToken('??').code);
                expect(ast.statements).not.to.be.empty;
            }
        });
    });

    describe('different coalescence types- variety of test cases', () => {
        it(`accepts various consequents with primitive values:`, () => {
            //test as property
            for (const test of [
                'result = true',
                'result = false',
                'result = len("person") = 10',
                'result = m.getResponse()',
                'result = m.myZombies[3].ifFed = true'
            ]) {

                let { tokens } = Lexer.scan(`${test} ?? "human"`);
                let { ast, diagnostics } = Parser.parse(tokens, { mode: ParseMode.BrighterScript });
                expect(diagnostics).to.be.empty;
                expect(ast.statements[0]).instanceof(AssignmentStatement);
                expect((ast.statements[0] as AssignmentStatement).value).instanceof(NullCoalescingExpression);
            }
        });

        it(`supports non-primitive alternates`, () => {
            //test as property
            for (const consequent of [
                'true',
                'false',
                'len("person") = 10',
                'm.getResponse()',
                'm.myZombies[3].ifFed = true',
                'getZombieName()'
            ]) {

                let { tokens } = Lexer.scan(`result = "text" ?? ${consequent}`);
                let { ast, diagnostics } = Parser.parse(tokens, { mode: ParseMode.BrighterScript });
                expectZeroDiagnostics(diagnostics);
                expect(ast.statements[0]).instanceof(AssignmentStatement);
                expect((ast.statements[0] as AssignmentStatement).value).instanceof(NullCoalescingExpression);
            }
        });
    });

    describe('in assignment', () => {
        it(`simple case`, () => {
            let { tokens } = Lexer.scan(`a = user ?? {"id": "default"}`);
            let { ast, diagnostics } = Parser.parse(tokens, { mode: ParseMode.BrighterScript });
            expectZeroDiagnostics(diagnostics);
            expect(ast.statements[0]).instanceof(AssignmentStatement);
        });

        it(`multi line arrays case`, () => {
            let { tokens } = Lexer.scan(`a = items ?? [
          "one"
          "two"
          "three"]`);
            let { ast, diagnostics } = Parser.parse(tokens, { mode: ParseMode.BrighterScript });
            expectZeroDiagnostics(diagnostics);
            expect(ast.statements[0]).instanceof(AssignmentStatement);
        });
        it(`multi line assoc array`, () => {
            let { tokens } = Lexer.scan(`a = user ?? {
          "b": "test"
          }`);
            let { ast, diagnostics } = Parser.parse(tokens, { mode: ParseMode.BrighterScript });
            expectZeroDiagnostics(diagnostics);
            expect(ast.statements[0]).instanceof(AssignmentStatement);
        });

        it(`in func call with array args`, () => {
            let { tokens } = Lexer.scan(`m.eatBrains(user ?? defaultUser)`);
            let { ast, diagnostics } = Parser.parse(tokens, { mode: ParseMode.BrighterScript });
            expectZeroDiagnostics(diagnostics);
            expect(ast.statements[0]).instanceof(ExpressionStatement);
            expect((ast.statements[0] as ExpressionStatement).expression).instanceof(CallExpression);
            let callExpression = (ast.statements[0] as ExpressionStatement).expression as CallExpression;
            expect(callExpression.args.length).to.equal(1);
            expect(callExpression.args[0]).instanceof(NullCoalescingExpression);
        });

        it(`in func call with more args`, () => {
            let { tokens } = Lexer.scan(`m.eatBrains(user ?? defaultUser, true, 12)`);
            let { ast, diagnostics } = Parser.parse(tokens, { mode: ParseMode.BrighterScript });
            expectZeroDiagnostics(diagnostics);
            expect(ast.statements[0]).instanceof(ExpressionStatement);
            expect((ast.statements[0] as ExpressionStatement).expression).instanceof(CallExpression);
            let callExpression = (ast.statements[0] as ExpressionStatement).expression as CallExpression;
            expect(callExpression.args.length).to.equal(3);
            expect(callExpression.args[0]).instanceof(NullCoalescingExpression);
        });

        it(`in func call with more args, and comparing value`, () => {
            let { tokens } = Lexer.scan(`m.eatBrains((items ?? ["1","2"]).count() = 3, true, 12)`);
            let { ast, diagnostics } = Parser.parse(tokens, { mode: ParseMode.BrighterScript });
            expectZeroDiagnostics(diagnostics);
            expect(ast.statements[0]).instanceof(ExpressionStatement);
            expect((ast.statements[0] as ExpressionStatement).expression).instanceof(CallExpression);
            let callExpression = (ast.statements[0] as ExpressionStatement).expression as CallExpression;
            expect(callExpression.args.length).to.equal(3);
        });

        it(`in array`, () => {
            let { tokens } = Lexer.scan(`a = [letter ?? "b", "c"]`);
            let { ast, diagnostics } = Parser.parse(tokens, { mode: ParseMode.BrighterScript });
            expectZeroDiagnostics(diagnostics);
            expect(ast.statements[0]).instanceof(AssignmentStatement);
            expect((ast.statements[0] as AssignmentStatement).value).instanceof(ArrayLiteralExpression);
            let literalExpression = (ast.statements[0] as AssignmentStatement).value as ArrayLiteralExpression;
            expect(literalExpression.elements[0]).instanceOf(NullCoalescingExpression);
            expect(literalExpression.elements[1]).instanceOf(LiteralExpression);
        });

        it(`in aa`, () => {
            let { tokens } = Lexer.scan(`a = {"v1": letter ?? "b", "v2": "c"}`);
            let { ast, diagnostics } = Parser.parse(tokens, { mode: ParseMode.BrighterScript });
            expectZeroDiagnostics(diagnostics);
            expect(ast.statements[0]).instanceof(AssignmentStatement);
            expect((ast.statements[0] as AssignmentStatement).value).instanceof(AALiteralExpression);
            let literalExpression = (ast.statements[0] as AssignmentStatement).value as AALiteralExpression;
            expect((literalExpression.elements[0] as AAMemberExpression).tokens.key.text).is.equal('"v1"');
            expect((literalExpression.elements[0] as AAMemberExpression).value).instanceOf(NullCoalescingExpression);
            expect((literalExpression.elements[1] as AAMemberExpression).tokens.key.text).is.equal('"v2"');
            expect((literalExpression.elements[1] as AAMemberExpression).value).instanceOf(LiteralExpression);
        });

        it(`in for each`, () => {
            let { tokens } = Lexer.scan(`for each person in items ?? defaultItems
                ? "person is " ; person
            end for
            `);
            let { ast, diagnostics } = Parser.parse(tokens, { mode: ParseMode.BrighterScript });
            expectZeroDiagnostics(diagnostics);
            expect(ast.statements[0]).instanceof(ForEachStatement);
            expect((ast.statements[0] as ForEachStatement).target).instanceof(NullCoalescingExpression);
        });

    });

    describe('transpile', () => {
        let rootDir = process.cwd();
        let program: Program;
        let testTranspile = getTestTranspile(() => [program, rootDir]);

        beforeEach(() => {
            program = new Program({ rootDir: rootDir });
        });
        afterEach(() => {
            program.dispose();
        });

        it('uses the proper prefix when aliased package is installed', async () => {
            program.setFile('source/roku_modules/rokucommunity_bslib/bslib.brs', '');
            await testTranspile(`
                sub main(user)
                    a = user ?? false
                end sub
            `, `
                sub main(user)
                    a = rokucommunity_bslib_coalesce(user, false)
                end sub
            `);
        });

        it('properly transpiles null coalesence assignments - simple', async () => {
            await testTranspile(`
                sub main(user)
                    a = user ?? {"id": "default"}
                end sub
            `, `
                sub main(user)
                    a = bslib_coalesce(user, {
                        "id": "default"
                    })
                end sub
            `);
        });

        it('properly transpiles null coalesence assignments - complex consequent', async () => {
            await testTranspile(`
                sub main()
                    user = {}
                    a = user.getAccount() ?? {"id": "default"}
                end sub
            `, `
                sub main()
                    user = {}
                    a = (function(user)
                            __bsConsequent = user.getAccount()
                            if __bsConsequent <> invalid then
                                return __bsConsequent
                            else
                                return {
                                    "id": "default"
                                }
                            end if
                        end function)(user)
                end sub
            `);
        });

        it('transpiles null coalesence assignment for variable alternate- complex consequent', async () => {
            await testTranspile(`
                sub main(obj)
                    a = obj.link ?? false
                end sub
            `, `
                sub main(obj)
                    a = (function(obj)
                            __bsConsequent = obj.link
                            if __bsConsequent <> invalid then
                                return __bsConsequent
                            else
                                return false
                            end if
                        end function)(obj)
                end sub
            `);
        });

<<<<<<< HEAD
        it('properly transpiles null coalesence assignments - complex alternate', async () => {
            await testTranspile(`
=======
        it('does not capture restricted OS functions', () => {
            testTranspile(`
                sub main()
                    num = 1
                    test(num.ToStr() = "1" ?? [
                        createObject("roDeviceInfo")
                        type(true)
                        GetGlobalAA()
                        box(1)
                        run("file.brs", invalid)
                        eval("print 1")
                        GetLastRunCompileError()
                        GetLastRunRuntimeError()
                        Tab(1)
                        Pos(0)
                    ])
                end sub
                sub test(p1)
                end sub
            `, `
                sub main()
                    num = 1
                    test((function(num)
                            __bsConsequent = num.ToStr() = "1"
                            if __bsConsequent <> invalid then
                                return __bsConsequent
                            else
                                return [
                                    createObject("roDeviceInfo")
                                    type(true)
                                    GetGlobalAA()
                                    box(1)
                                    run("file.brs", invalid)
                                    eval("print 1")
                                    GetLastRunCompileError()
                                    GetLastRunRuntimeError()
                                    Tab(1)
                                    Pos(0)
                                ]
                            end if
                        end function)(num))
                end sub

                sub test(p1)
                end sub
            `);
        });

        it('properly transpiles null coalesence assignments - complex alternate', () => {
            testTranspile(`
>>>>>>> a742ceae
                sub main()
                    user = {}
                    settings = {}
                    a = user ?? m.defaults.getAccount(settings.name)
                end sub
            `, `
                sub main()
                    user = {}
                    settings = {}
                    a = (function(m, settings, user)
                            __bsConsequent = user
                            if __bsConsequent <> invalid then
                                return __bsConsequent
                            else
                                return m.defaults.getAccount(settings.name)
                            end if
                        end function)(m, settings, user)
                end sub
            `);
        });

        it('ignores enum variable names', async () => {
            await testTranspile(`
                enum Direction
                    up = "up"
                end enum
                sub main()
                    d = invalid
                    a = d ?? Direction.up
                end sub
            `, `
                sub main()
                    d = invalid
                    a = (function(d)
                            __bsConsequent = d
                            if __bsConsequent <> invalid then
                                return __bsConsequent
                            else
                                return "up"
                            end if
                        end function)(d)
                end sub
            `);
        });

        it('ignores const variable names', async () => {
            await testTranspile(`
                const USER = "user"
                sub main()
                    settings = {}
                    a = m.defaults.getAccount(settings.name) ?? USER
                end sub
            `, `
                sub main()
                    settings = {}
                    a = (function(m, settings)
                            __bsConsequent = m.defaults.getAccount(settings.name)
                            if __bsConsequent <> invalid then
                                return __bsConsequent
                            else
                                return "user"
                            end if
                        end function)(m, settings)
                end sub
            `);
        });
    });
});<|MERGE_RESOLUTION|>--- conflicted
+++ resolved
@@ -257,12 +257,8 @@
             `);
         });
 
-<<<<<<< HEAD
-        it('properly transpiles null coalesence assignments - complex alternate', async () => {
-            await testTranspile(`
-=======
-        it('does not capture restricted OS functions', () => {
-            testTranspile(`
+        it('does not capture restricted OS functions', async () => {
+            await testTranspile(`
                 sub main()
                     num = 1
                     test(num.ToStr() = "1" ?? [
@@ -309,9 +305,8 @@
             `);
         });
 
-        it('properly transpiles null coalesence assignments - complex alternate', () => {
-            testTranspile(`
->>>>>>> a742ceae
+        it('properly transpiles null coalesence assignments - complex alternate', async () => {
+            await testTranspile(`
                 sub main()
                     user = {}
                     settings = {}
