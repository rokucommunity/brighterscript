--- conflicted
+++ resolved
@@ -611,8 +611,6 @@
             `);
         });
 
-<<<<<<< HEAD
-=======
         it('recognizes namespace-relative enums', () => {
             program.setFile('source/main.bs', `
                 namespace MyNamespace
@@ -630,7 +628,6 @@
             expectZeroDiagnostics(program);
         });
 
->>>>>>> be2236d5
         it('replaces enum values from separate file with literals', async () => {
             program.setFile('source/enum.bs', `
                 enum CharacterType
