--- conflicted
+++ resolved
@@ -602,9 +602,6 @@
             `);
         });
 
-<<<<<<< HEAD
-        it('replaces enum values from separate file with literals', async () => {
-=======
         it('recognizes namespace-relative enums', () => {
             program.setFile('source/main.bs', `
                 namespace MyNamespace
@@ -622,8 +619,7 @@
             expectZeroDiagnostics(program);
         });
 
-        it('replaces enum values from separate file with literals', () => {
->>>>>>> 69d3037e
+        it('replaces enum values from separate file with literals', async () => {
             program.setFile('source/enum.bs', `
                 enum CharacterType
                     Human = "Human"
