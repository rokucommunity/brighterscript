import { expect } from '../../../chai-config.spec';
import { LiteralExpression } from '../../Expression';
import { DiagnosticMessages } from '../../../DiagnosticMessages';
import { expectDiagnostics, expectDiagnosticsIncludes, expectInstanceOf, expectZeroDiagnostics, getTestTranspile, trim } from '../../../testHelpers.spec';
import { ParseMode, Parser } from '../../Parser';
import { util, standardizePath as s } from '../../../util';
import { EnumStatement, InterfaceStatement } from '../../Statement';
import { Program } from '../../../Program';
import { createSandbox } from 'sinon';
import type { BrsFile } from '../../../files/BrsFile';
import { CancellationTokenSource } from 'vscode-languageserver-protocol';
import { WalkMode } from '../../../astUtils/visitors';
import { isEnumStatement } from '../../../astUtils/reflection';
import { URI } from 'vscode-uri';
import { rootDir } from '../../../testHelpers.spec';

const sinon = createSandbox();

describe('EnumStatement', () => {
    let program: Program;
    let testTranspile = getTestTranspile(() => [program, rootDir]);

    beforeEach(() => {
        program = new Program({ rootDir: rootDir, sourceMap: true });
    });
    afterEach(() => {
        sinon.restore();
        program.dispose();
    });

    it('parses empty enum statement', () => {
        const parser = Parser.parse(`
            enum SomeEnum
            end enum
        `, { mode: ParseMode.BrighterScript });

        expectZeroDiagnostics(parser);
        expect(parser.ast.statements[0]).to.be.instanceOf(EnumStatement);
    });

    it('supports annotations above', () => {
        const parser = Parser.parse(`
            @someAnnotation
            enum SomeEnum
            end enum
        `, { mode: ParseMode.BrighterScript });

        expectZeroDiagnostics(parser);
        expect(parser.ast.statements[0].annotations![0].name).to.eql('someAnnotation');
    });

    it('constructs when missing enum name', () => {
        const parser = Parser.parse(`
            enum
            end enum
        `, { mode: ParseMode.BrighterScript });

        expectDiagnostics(parser, [
            DiagnosticMessages.expectedIdentifier()
        ]);
        expect(parser.ast.statements[0]).to.be.instanceOf(EnumStatement);
    });

    it('collects uninitialized members', () => {
        const parser = Parser.parse(`
            enum Direction
                up
                down
                left
                right
            end enum
        `, { mode: ParseMode.BrighterScript });

        expectZeroDiagnostics(parser);
        expect(
            (parser.ast.statements[0] as EnumStatement).getMembers().map(x => x.tokens.name.text)
        ).to.eql([
            'up',
            'down',
            'left',
            'right'
        ]);
    });

    it('collects int-initialized members', () => {
        const parser = Parser.parse(`
            enum Direction
                up = 1
                down = 2
                left = 3
                right = 4
            end enum
        `, { mode: ParseMode.BrighterScript });

        expectZeroDiagnostics(parser);
        const values = (parser.ast.statements[0] as EnumStatement).getMembers().map(x => x.value) as LiteralExpression[];
        expectInstanceOf(values, [
            LiteralExpression,
            LiteralExpression,
            LiteralExpression,
            LiteralExpression
        ]);
        expect(values.map(x => x.token.text)).to.eql([
            '1',
            '2',
            '3',
            '4'
        ]);
    });

    it('collects string-initialized members', () => {
        const parser = Parser.parse(`
            enum Direction
                up = "u"
                down = "d"
                left = "l"
                right = "r"
            end enum
        `, { mode: ParseMode.BrighterScript });

        expectZeroDiagnostics(parser);
        const values = (parser.ast.statements[0] as EnumStatement).getMembers().map(x => x.value) as LiteralExpression[];
        expectInstanceOf(values, [
            LiteralExpression,
            LiteralExpression,
            LiteralExpression,
            LiteralExpression
        ]);
        expect(values.map(x => x.token.text)).to.eql([
            '"u"',
            '"d"',
            '"l"',
            '"r"'
        ]);
    });

    it('flags when used in brs mode', () => {
        const parser = Parser.parse(`
            enum Direction
                up = "u"
                down = "d"
                left = "l"
                right = "r"
            end enum
        `, { mode: ParseMode.BrightScript });
        expectDiagnostics(parser, [
            DiagnosticMessages.bsFeatureNotSupportedInBrsFiles('enum declarations')
        ]);
    });

    it('allows enum at top of file', () => {
        const parser = Parser.parse(`
            enum Direction
                value1
            end enum

            interface Person
                name as string
            end interface
        `, { mode: ParseMode.BrighterScript });

        expectZeroDiagnostics(parser);
        expect(parser.statements[0]).instanceof(EnumStatement);
        expect(parser.statements[1]).instanceof(InterfaceStatement);
    });

    it('allows enum at bottom of file', () => {
        const parser = Parser.parse(`
            interface Person
                name as string
            end interface

            enum Direction
                value1
            end enum
        `, { mode: ParseMode.BrighterScript });

        expectZeroDiagnostics(parser);
        expect(parser.statements[0]).instanceof(InterfaceStatement);
        expect(parser.statements[1]).instanceof(EnumStatement);
    });

    it('allows enum in namespace', () => {
        const file = program.setFile<BrsFile>('source/types.bs', `
            namespace entities
                enum Person
                    name
                end enum
            end namespace

            enum Direction
                up
            end enum
        `);
        program.validate();

        expectZeroDiagnostics(program);
        expect(file.parser.references.enumStatements.map(x => x.fullName)).to.eql([
            'entities.Person',
            'Direction'
        ]);
    });

    describe('validation', () => {
        it('allows enums named `optional`', () => {
            program.setFile('source/main.bs', `
                enum optional
                    thing = 1
                end enum
            `);
            program.validate();
            expectZeroDiagnostics(program);
        });

        it('catches duplicate enums from same file', () => {
            program.setFile('source/main.bs', `
                enum Direction
                    up
                end enum

                enum Direction
                    up
                end enum
            `);
            program.validate();
            expectDiagnosticsIncludes(program, [{
                ...DiagnosticMessages.duplicateEnumDeclaration('source', 'Direction'),
                relatedInformation: [{
                    location: util.createLocation(
                        URI.file(s`${rootDir}/source/main.bs`).toString(),
                        util.createRange(1, 21, 1, 30)
                    ),
                    message: 'Enum declared here'
                }]
            }]);
        });

        it('catches duplicate enums from different files in same scope', () => {
            program.setFile('source/main.bs', `
                enum Direction
                    up
                end enum
            `);
            program.setFile('source/lib.bs', `
                enum Direction
                    up
                end enum
            `);
            program.validate();
            expectDiagnosticsIncludes(program, [{
                ...DiagnosticMessages.duplicateEnumDeclaration('source', 'Direction'),
                relatedInformation: [{
                    location: util.createLocation(
                        URI.file(s`${rootDir}/source/lib.bs`).toString(),
                        util.createRange(1, 21, 1, 30)
                    ),
                    message: 'Enum declared here'
                }]
            }]);
        });

        it('allows duplicate enums across different scopes', () => {
            program.setFile('source/main.bs', `
                enum Direction
                    up
                end enum
            `);
            program.setFile('components/comp1.xml', trim`
                <?xml version="1.0" encoding="utf-8" ?>
                <component name="Comp1" extends="Scene">
                    <script uri="comp1.bs" />
                </component>
            `);
            program.setFile('components/comp1.bs', `
                enum Direction
                    up
                end enum
            `);
            program.validate();
            expectZeroDiagnostics(program);
        });

        it('flags duplicate members', () => {
            program.setFile('source/main.bs', `
                enum Direction
                    name
                    name
                end enum
            `);
            program.validate();
            expectDiagnostics(program, [{
                ...DiagnosticMessages.duplicateIdentifier('name'),
                range: util.createRange(3, 20, 3, 24)
            }]);
        });

        it('flags mixed enum value types with int first', () => {
            program.setFile('source/main.bs', `
                enum Direction
                    a = 1
                    b = "c"
                end enum
            `);
            program.validate();
            expectDiagnostics(program, [{
                ...DiagnosticMessages.enumValueMustBeType('integer'),
                range: util.createRange(3, 24, 3, 27)
            }]);
        });

        it('flags mixed enum value types with string first', () => {
            program.setFile('source/main.bs', `
                enum Direction
                    a = "a"
                    b = 1
                end enum
            `);
            program.validate();
            expectDiagnostics(program, [{
                ...DiagnosticMessages.enumValueMustBeType('string'),
                range: util.createRange(3, 24, 3, 25)
            }]);
        });

        it('flags missing value for string enum when string is first item', () => {
            program.setFile('source/main.bs', `
                enum Direction
                    a = "a"
                    b
                end enum
            `);
            program.validate();
            expectDiagnostics(program, [{
                ...DiagnosticMessages.enumValueIsRequired('string'),
                range: util.createRange(3, 20, 3, 21)
            }]);
        });

        it('allows mixing-and-matching int and hex int', () => {
            program.setFile('source/main.bs', `
                enum Direction
                    a = 1
                    b = &HFF
                end enum
            `);
            program.validate();
            expectZeroDiagnostics(program);
        });

        it('allows floats', () => {
            program.setFile('source/main.bs', `
                enum Direction
                    a = 1.2
                    b = 5.2345
                end enum
            `);
            program.validate();
            expectZeroDiagnostics(program);
        });

        it('only support non-object literals', () => {
            program.setFile('source/main.bs', `
                enum AppConfig
                    serverInfo = {}
                end enum
            `);
            program.validate();
            expectDiagnostics(program, [{
                ...DiagnosticMessages.enumValueMustBeType('integer'),
                range: util.createRange(2, 33, 2, 35)
            }]);
        });

        it('considers -1 to be an integer', () => {
            program.setFile('source/main.bs', `
                enum AppConfig
                    alpha = 1
                    beta = -1
                end enum
            `);
            program.validate();
            expectZeroDiagnostics(program);
        });

        it('flags missing value for string enum where string is not first item', () => {
            program.setFile('source/main.bs', `
                enum Direction
                    a
                    b = "b" 'since this is the only value present, this is a string enum
                end enum
            `);
            program.validate();
            expectDiagnostics(program, [{
                ...DiagnosticMessages.enumValueIsRequired('string'),
                range: util.createRange(2, 20, 2, 21)
            }]);
        });

        it('catches unknown non-namespaced enum members', () => {
            program.setFile('source/main.bs', `
                enum Direction
                    up
                end enum

                sub main()
                    print Direction.up
                    print Direction.DOWN
                    print Direction.down
                end sub
            `);
            program.validate();
            expectDiagnostics(program, [{
                ...DiagnosticMessages.unknownEnumValue('DOWN', 'Direction'),
                range: util.createRange(7, 36, 7, 40)
            }, {
                ...DiagnosticMessages.unknownEnumValue('down', 'Direction'),
                range: util.createRange(8, 36, 8, 40)
            }]);
        });

        it('catches unknown namespaced enum members', () => {
            program.setFile('source/main.bs', `
                sub main()
                    print Enums.Direction.DOWN
                    print Enums.Direction.down
                    print Enums.Direction.up
                end sub
                namespace Enums
                    enum Direction
                        up
                    end enum
                end namespace

            `);
            program.validate();
            expectDiagnostics(program, [{
                ...DiagnosticMessages.unknownEnumValue('DOWN', 'Enums.Direction'),
                range: util.createRange(2, 42, 2, 46)
            }, {
                ...DiagnosticMessages.unknownEnumValue('down', 'Enums.Direction'),
                range: util.createRange(3, 42, 3, 46)
            }]);
        });
    });

    describe('getMemberValueMap', () => {
        function expectMemberValueMap(code: string, expected: Record<string, string>) {
            const file = program.setFile<BrsFile>('source/lib.brs', code);
            const cancel = new CancellationTokenSource();
            let firstEnum: EnumStatement | undefined;
            file.ast.walk(statement => {
                if (isEnumStatement(statement)) {
                    firstEnum = statement;
                    cancel.cancel();
                }
            }, {
                walkMode: WalkMode.visitStatements,
                cancel: cancel.token
            });
            expect(firstEnum).to.exist;
            const values = firstEnum!.getMemberValueMap();
            expect(
                [...values].reduce((prev, [key, value]) => {
                    prev[key] = value;
                    return prev;
                }, {})
            ).to.eql(expected);
        }

        it('defaults first enum value to 0', () => {
            expectMemberValueMap(`
                enum Direction
                    up
                    down
                    left
                    right
                end enum
            `, {
                up: '0',
                down: '1',
                left: '2',
                right: '3'
            });
        });

        it('continues incrementing after defined int value', () => {
            expectMemberValueMap(`
                enum Direction
                    up
                    down = 9
                    left
                    right = 20
                    other
                end enum
            `, {
                up: '0',
                down: '9',
                left: '10',
                right: '20',
                other: '21'
            });
        });

        it('returns string values when defined', () => {
            expectMemberValueMap(`
                enum Direction
                    up = "up"
                    down = "DOWN"
                    left = "LeFt"
                    right = "righT"
                end enum
            `, {
                up: '"up"',
                down: '"DOWN"',
                left: '"LeFt"',
                right: '"righT"'
            });
        });
    });

    describe('transpile', () => {
<<<<<<< HEAD
        it('transpiles negative number', async () => {
            await testTranspile(`
=======
        it('supports non-namespaced enum from within a namespace', () => {
            program.options.autoImportComponentScript = true;
            testTranspile(`
                namespace alpha
                    sub test()
                        print Direction.up
                    end sub
                end namespace
                enum Direction
                    up = "up"
                end enum
            `, `
                sub alpha_test()
                    print "up"
                end sub
            `);
        });

        it('transpiles negative number', () => {
            testTranspile(`
>>>>>>> 872c2dfd
                sub main()
                    print Direction.up
                end sub
                enum Direction
                    up = -1
                end enum
            `, `
                sub main()
                    print -1
                end sub
            `, undefined, undefined, false);
        });

        it('includes original value when no value could be computed', async () => {
            await testTranspile(`
                sub main()
                    print Direction.up
                end sub
                enum Direction
                    up = {}
                end enum
            `, `
                sub main()
                    print invalid
                end sub
            `, undefined, undefined, false);
        });
        it('writes all literal values as-is (even if there are errors)', async () => {
            await testTranspile(`
                sub main()
                    print Direction.up
                    print Direction.down
                    print Direction.left
                    print Direction.right
                    print Direction.upRight
                end sub
                enum Direction
                    up = 1
                    down = "asdf"
                    left = 3.14
                    right = &HFF '255
                    upRight ' will be 256 since hex ints are parsed as ints
                end enum
            `, `
                sub main()
                    print 1
                    print "asdf"
                    print 3.14
                    print &HFF
                    print 256
                end sub
            `, 'trim', undefined, false);
        });

        it('supports default-as-integer', async () => {
            await testTranspile(`
                enum Direction
                    up
                    down
                    left
                    right
                end enum
                sub main()
                    print Direction.up, Direction.down, Direction.left, Direction.right
                end sub
            `, `
                sub main()
                    print 0, 1, 2, 3
                end sub
            `);
        });

        it('supports string enums', async () => {
            await testTranspile(`
                enum Direction
                    up = "up"
                    down = "down"
                    left = "left"
                    right = "right"
                end enum
                sub main()
                    print Direction.up, Direction.down, Direction.left, Direction.right
                end sub
            `, `
                sub main()
                    print "up", "down", "left", "right"
                end sub
            `);
        });

        it('recognizes namespace-relative enums', () => {
            program.setFile('source/main.bs', `
                namespace MyNamespace
                    enum MyEnum
                        val1
                        val2
                    end enum

                    function foo() as MyEnum
                        return MyEnum.val1
                    end function
                end namespace
            `);
            program.validate();
            expectZeroDiagnostics(program);
        });

        it('replaces enum values from separate file with literals', async () => {
            program.setFile('source/enum.bs', `
                enum CharacterType
                    Human = "Human"
                    Zombie = "Zombie"
                end enum
                namespace Locations
                    enum Houses
                        TownHouse
                        FarmHouse
                    end enum
                end namespace
            `);
            await testTranspile(`
                sub test()
                    print CharacterType.Human
                    print CharacterType.Zombie
                    print Locations.Houses.TownHouse
                    print Locations.Houses.FarmHouse
                end sub
            `, `
                sub test()
                    print "Human"
                    print "Zombie"
                    print 0
                    print 1
                end sub
            `);
        });

        it('replaces enums in if statements', async () => {
            await testTranspile(`
                enum CharacterType
                    zombie = "zombie"
                end enum
                sub main()
                    if "one" = CharacterType.zombie or "two" = CharacterType.zombie and "three" = CharacterType.zombie
                        print true
                    end if
                end sub
            `, `
                sub main()
                    if "one" = "zombie" or "two" = "zombie" and "three" = "zombie"
                        print true
                    end if
                end sub
            `);
        });

        it('handles both sides of a logical expression', async () => {
            await testTranspile(`
                sub main()
                    dir = m.direction = Direction.up
                    dir = Direction.up = m.direction
                end sub
                enum Direction
                    up = "up"
                    down = "down"
                end enum
            `, `
                sub main()
                    dir = m.direction = "up"
                    dir = "up" = m.direction
                end sub
            `);
        });

        it('handles when found in boolean expressions', async () => {
            await testTranspile(`
                sub main()
                    result = Direction.up = "up" or Direction.down = "down" and Direction.up = Direction.down
                end sub
                enum Direction
                    up = "up"
                    down = "down"
                end enum
            `, `
                sub main()
                    result = "up" = "up" or "down" = "down" and "up" = "down"
                end sub
            `);
        });

        it('replaces enum values in if statements', async () => {
            await testTranspile(`
                sub main()
                    if m.direction = Direction.up
                        print Direction.up
                    end if
                end sub
                enum Direction
                    up = "up"
                    down = "down"
                end enum
            `, `
                sub main()
                    if m.direction = "up"
                        print "up"
                    end if
                end sub
            `);
        });

        it('replaces enum values in function default parameter value expressions', async () => {
            await testTranspile(`
                sub speak(dir = Direction.up)
                end sub
                enum Direction
                    up = "up"
                end enum
            `, `
                sub speak(dir = "up")
                end sub
            `);
        });

        it('replaces enum values in for loops', async () => {
            await testTranspile(`
                sub main()
                    for i = Loop.start to Loop.end step Loop.step
                    end for
                end sub
                enum Loop
                    start = 0
                    end = 10
                    step = 1
                end enum
            `, `
                sub main()
                    for i = 0 to 10 step 1
                    end for
                end sub
            `);
        });

        it('transpiles enum values when used in complex expressions', async () => {
            await testTranspile(`
                sub main()
                    print Direction.up.toStr()
                end sub
                enum Direction
                    up = "up"
                    down = "down"
                end enum
            `, `
                sub main()
                    print "up".toStr()
                end sub
            `);
        });
    });
});<|MERGE_RESOLUTION|>--- conflicted
+++ resolved
@@ -519,31 +519,8 @@
     });
 
     describe('transpile', () => {
-<<<<<<< HEAD
         it('transpiles negative number', async () => {
             await testTranspile(`
-=======
-        it('supports non-namespaced enum from within a namespace', () => {
-            program.options.autoImportComponentScript = true;
-            testTranspile(`
-                namespace alpha
-                    sub test()
-                        print Direction.up
-                    end sub
-                end namespace
-                enum Direction
-                    up = "up"
-                end enum
-            `, `
-                sub alpha_test()
-                    print "up"
-                end sub
-            `);
-        });
-
-        it('transpiles negative number', () => {
-            testTranspile(`
->>>>>>> 872c2dfd
                 sub main()
                     print Direction.up
                 end sub
