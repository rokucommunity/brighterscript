--- conflicted
+++ resolved
@@ -114,8 +114,6 @@
             });
         });
     });
-<<<<<<< HEAD
-
 
     describe('all Statements', () => {
 
@@ -206,6 +204,4 @@
 
     });
 
-=======
->>>>>>> 3a2dc728
 });