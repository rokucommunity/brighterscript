--- conflicted
+++ resolved
@@ -6,16 +6,10 @@
 import type { FunctionStatement, AssignmentStatement, FieldStatement } from './Statement';
 import { ClassStatement } from './Statement';
 import { NewExpression } from './Expression';
-<<<<<<< HEAD
-import { StringType } from '../types/StringType';
-import { expectDiagnosticsIncludes, expectZeroDiagnostics } from '../testHelpers.spec';
-import { SymbolTypeFlag } from '../SymbolTable';
-import { isClassStatement } from '../astUtils/reflection';
-import { parse } from './Parser.spec';
-=======
 import { expectDiagnosticsIncludes, expectZeroDiagnostics } from '../testHelpers.spec';
 import { isClassStatement } from '../astUtils/reflection';
->>>>>>> d07de5ce
+import { StringType } from '../types/StringType';
+import { SymbolTypeFlag } from '../SymbolTable';
 
 describe('parser class', () => {
     it('throws exception when used in brightscript scope', () => {
@@ -423,54 +417,34 @@
 
     describe('optional members', () => {
         it('allows optional fields', () => {
-<<<<<<< HEAD
-            let { statements, diagnostics } = parse(`
-=======
-            let { statements, diagnostics } = Parser.parse(`
->>>>>>> d07de5ce
+            let { statements, diagnostics } = Parser.parse(`
                 class HasOptional
                     optional name as string
                     optional height
                 end class
-<<<<<<< HEAD
-            `, ParseMode.BrighterScript);
-=======
-            `, { mode: ParseMode.BrighterScript });
->>>>>>> d07de5ce
+            `, { mode: ParseMode.BrighterScript });
             expectZeroDiagnostics(diagnostics);
             expect(statements.length).to.eq(1);
             expect(isClassStatement(statements[0])).to.be.true;
             const klass = statements[0] as ClassStatement;
             klass.fields.forEach(f => expect(f.isOptional).to.be.true);
-<<<<<<< HEAD
             const klassType = klass.getType({ flags: SymbolTypeFlag.typetime });
             // eslint-disable-next-line no-bitwise
             klassType.getMemberTable().getAllSymbols(SymbolTypeFlag.runtime).forEach(sym => expect(sym.flags & SymbolTypeFlag.optional).to.eq(SymbolTypeFlag.optional));
         });
 
         it('allows fields named optional', () => {
-            let { statements, diagnostics } = parse(`
-=======
-        });
-
-        it('allows fields named optional', () => {
-            let { statements, diagnostics } = Parser.parse(`
->>>>>>> d07de5ce
+            let { statements, diagnostics } = Parser.parse(`
                 class IsJustOptional
                     optional
                     someThingElse
                 end class
-<<<<<<< HEAD
-            `, ParseMode.BrighterScript);
-=======
-            `, { mode: ParseMode.BrighterScript });
->>>>>>> d07de5ce
+            `, { mode: ParseMode.BrighterScript });
             expectZeroDiagnostics(diagnostics);
             expect(statements.length).to.eq(1);
             expect(isClassStatement(statements[0])).to.be.true;
             const klass = statements[0] as ClassStatement;
             klass.fields.forEach(f => expect(f.isOptional).to.be.false);
-<<<<<<< HEAD
             const klassType = klass.getType({ flags: SymbolTypeFlag.typetime });
             const klassMembers = klassType.getMemberTable().getAllSymbols(SymbolTypeFlag.runtime);
             expect(klassMembers.length).to.eq(2);
@@ -479,27 +453,16 @@
         });
 
         it('allows typed fields named optional', () => {
-            let { statements, diagnostics } = parse(`
+            let { statements, diagnostics } = Parser.parse(`
                 class IsJustOptional
                     optional as string
                 end class
-            `, ParseMode.BrighterScript);
-=======
-        });
-
-        it('allows typed fields named optional', () => {
-            let { statements, diagnostics } = Parser.parse(`
-                class IsJustOptional
-                    optional as string
-                end class
-            `, { mode: ParseMode.BrighterScript });
->>>>>>> d07de5ce
+            `, { mode: ParseMode.BrighterScript });
             expectZeroDiagnostics(diagnostics);
             expect(statements.length).to.eq(1);
             expect(isClassStatement(statements[0])).to.be.true;
             const klass = statements[0] as ClassStatement;
             klass.fields.forEach(f => expect(f.isOptional).to.be.false);
-<<<<<<< HEAD
             const klassType = klass.getType({ flags: SymbolTypeFlag.typetime });
             const klassMembers = klassType.getMemberTable().getAllSymbols(SymbolTypeFlag.runtime);
             expect(klassMembers.length).to.eq(1);
@@ -508,27 +471,16 @@
         });
 
         it('allows fields named optional that are also optional', () => {
-            let { statements, diagnostics } = parse(`
+            let { statements, diagnostics } = Parser.parse(`
                 class IsJustOptional
                     optional optional
                 end class
-            `, ParseMode.BrighterScript);
-=======
-        });
-
-        it('allows fields named optional that are also optional', () => {
-            let { statements, diagnostics } = Parser.parse(`
-                class IsJustOptional
-                    optional optional
-                end class
-            `, { mode: ParseMode.BrighterScript });
->>>>>>> d07de5ce
+            `, { mode: ParseMode.BrighterScript });
             expectZeroDiagnostics(diagnostics);
             expect(statements.length).to.eq(1);
             expect(isClassStatement(statements[0])).to.be.true;
             const klass = statements[0] as ClassStatement;
             klass.fields.forEach(f => expect(f.isOptional).to.be.true);
-<<<<<<< HEAD
             const klassType = klass.getType({ flags: SymbolTypeFlag.typetime });
             const klassMembers = klassType.getMemberTable().getAllSymbols(SymbolTypeFlag.runtime);
             expect(klassMembers.length).to.eq(1);
@@ -537,26 +489,14 @@
         });
 
         it('disallows optional methods', () => {
-            let { statements, diagnostics } = parse(`
+            let { statements, diagnostics } = Parser.parse(`
                 class HasOptional
 
-=======
-        });
-
-        it('disallows optional methods', () => {
-            let { statements, diagnostics } = Parser.parse(`
-                class HasOptional
->>>>>>> d07de5ce
                     optional function getValue() as boolean
                         return false
                     end function
                 end class
-<<<<<<< HEAD
-            `, ParseMode.BrighterScript);
-=======
-            `, { mode: ParseMode.BrighterScript });
-
->>>>>>> d07de5ce
+            `, { mode: ParseMode.BrighterScript });
             expectDiagnosticsIncludes(diagnostics, [
                 DiagnosticMessages.expectedNewlineOrColon().message
             ]);
@@ -564,32 +504,21 @@
         });
 
         it('allows fields named `as` that are also optional', () => {
-<<<<<<< HEAD
-            let { statements, diagnostics } = parse(`
+            let { statements, diagnostics } = Parser.parse(`
                 class IsJustOptional
                     optional as
                 end class
-            `, ParseMode.BrighterScript);
-=======
-            let { statements, diagnostics } = Parser.parse(`
-                class IsJustOptional
-                    optional as
-                end class
-            `, { mode: ParseMode.BrighterScript });
->>>>>>> d07de5ce
+            `, { mode: ParseMode.BrighterScript });
             expectZeroDiagnostics(diagnostics);
             expect(statements.length).to.eq(1);
             expect(isClassStatement(statements[0])).to.be.true;
             const klass = statements[0] as ClassStatement;
             klass.fields.forEach(f => expect(f.isOptional).to.be.true);
-<<<<<<< HEAD
             const klassType = klass.getType({ flags: SymbolTypeFlag.typetime });
             const klassMembers = klassType.getMemberTable().getAllSymbols(SymbolTypeFlag.runtime);
             expect(klassMembers.length).to.eq(1);
             // eslint-disable-next-line no-bitwise
             klassMembers.forEach(sym => expect(sym.flags & SymbolTypeFlag.optional).to.eq(SymbolTypeFlag.optional));
-=======
->>>>>>> d07de5ce
         });
     });
 });