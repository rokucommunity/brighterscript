--- conflicted
+++ resolved
@@ -1,15 +1,9 @@
 import { expect, assert } from 'chai';
-<<<<<<< HEAD
-import { Lexer, ReservedWords } from '../lexer';
-import { DottedGetExpression, XmlAttributeGetExpression, CallfuncExpression, AnnotationExpression, CallExpression, FunctionExpression, VariableExpression } from './Expression';
-import { Parser, ParseMode, getBscTypeFromExpression } from './Parser';
-=======
 import { Lexer } from '../lexer/Lexer';
 import { ReservedWords } from '../lexer/TokenKind';
-import type { Expression } from './Expression';
+import type { Expression, VariableExpression } from './Expression';
 import { DottedGetExpression, XmlAttributeGetExpression, CallfuncExpression, AnnotationExpression, CallExpression, FunctionExpression } from './Expression';
 import { Parser, ParseMode, getBscTypeFromExpression, TokenUsage } from './Parser';
->>>>>>> 25d2965d
 import type { AssignmentStatement, ClassStatement, Statement } from './Statement';
 import { PrintStatement, FunctionStatement, NamespaceStatement, ImportStatement } from './Statement';
 import { Position, Range } from 'vscode-languageserver';
