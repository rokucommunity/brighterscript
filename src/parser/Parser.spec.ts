--- conflicted
+++ resolved
@@ -25,193 +25,6 @@
             diagnostics: []
         });
     });
-    /*
-        describe.skip('findReferences', () => {
-            it('gets called if references are missing', () => {
-                const parser = Parser.parse(`
-                    sub main()
-                    end sub
-
-<<<<<<< HEAD
-    describe('findReferences', () => {
-        it('gets called if references are missing', () => {
-            const parser = Parser.parse(`
-                sub main()
-                end sub
-
-                sub UnusedFunction()
-                end sub
-            `);
-            expect(parser.references.functionStatements.map(x => x.tokens.name.text)).to.eql([
-                'main',
-                'UnusedFunction'
-            ]);
-            //simulate a tree-shaking plugin by removing the `UnusedFunction`
-            parser.ast.statements.splice(1);
-            //tell the parser we modified the AST and need to regenerate references
-            parser.invalidateReferences();
-            expect(parser['_references']).not.to.exist;
-            //calling `references` automatically regenerates the references
-            expect(parser.references.functionStatements.map(x => x.tokens.name.text)).to.eql([
-                'main'
-            ]);
-        });
-=======
-                    sub UnusedFunction()
-                    end sub
-                `);
-                expect(parser.references.functionStatements.map(x => x.name.text)).to.eql([
-                    'main',
-                    'UnusedFunction'
-                ]);
-                //simulate a tree-shaking plugin by removing the `UnusedFunction`
-                parser.ast.statements.splice(1);
-                //tell the parser we modified the AST and need to regenerate references
-                parser.invalidateReferences();
-                expect(parser['_references']).not.to.exist;
-                //calling `references` automatically regenerates the references
-                expect(parser.references.functionStatements.map(x => x.name.text)).to.eql([
-                    'main'
-                ]);
-            });
->>>>>>> 165e9805
-
-            function expressionsToStrings(expressions: Set<Expression>) {
-                return [...expressions.values()].map(x => {
-                    const file = new BrsFile({
-                        srcPath: '',
-                        destPath: '',
-                        program: new Program({} as any)
-                    });
-                    const state = new BrsTranspileState(file);
-                    return new SourceNode(null, null, null, x.transpile(state)).toString();
-                });
-            }
-
-            // eslint-disable-next-line func-names, prefer-arrow-callback
-            it('works for references.expressions', function () {
-                this.timeout(5000); // this test takes a long time on github
-                const parser = Parser.parse(`
-                    b += "plus-equal"
-                    a += 1 + 2
-                    b += getValue1() + getValue2()
-                    increment++
-                    decrement--
-                    some.node@.doCallfunc()
-                    bravo(3 + 4).jump(callMe())
-                    obj = {
-                        val1: someValue
-                    }
-                    arr = [
-                        one
-                    ]
-                    thing = alpha.bravo
-                    alpha.charlie()
-                    delta(alpha.delta)
-                    call1().a.b.call2()
-                    class Person
-                        name as string = "bob"
-                    end class
-                    function thing(p1 = name.space.getSomething())
-
-                    end function
-                `);
-                const expected = [
-                    '"plus-equal"',
-                    'b',
-                    'b += "plus-equal"',
-                    '1',
-                    '2',
-                    'a',
-                    'a += 1 + 2',
-                    'getValue1()',
-                    'getValue2()',
-                    'b',
-                    'b += getValue1() + getValue2()',
-                    'increment++',
-                    'decrement--',
-                    //currently the "toString" does a transpile, so that's why this is different.
-                    'some.node.callfunc("doCallfunc", invalid)',
-                    '3',
-                    '4',
-                    '3 + 4',
-                    'callMe()',
-                    'bravo(3 + 4).jump(callMe())',
-                    'someValue',
-                    '{\n    val1: someValue\n}',
-                    'one',
-                    '[\n    one\n]',
-                    'alpha.bravo',
-                    'alpha.charlie()',
-                    'alpha.delta',
-                    'delta(alpha.delta)',
-                    'call1().a.b.call2()',
-                    '"bob"',
-                    'name.space.getSomething()'
-                ];
-
-                expect(
-                    expressionsToStrings(parser.references.expressions)
-                ).to.eql(expected);
-
-                //tell the parser we modified the AST and need to regenerate references
-                parser.invalidateReferences();
-
-                expect(
-                    expressionsToStrings(parser.references.expressions).sort()
-                ).to.eql(expected.sort());
-            });
-
-            it('works for references.expressions', () => {
-                const parser = Parser.parse(`
-                    value = true or type(true) = "something" or Enums.A.Value = "value" and Enum1.Value = Name.Space.Enum2.Value
-                `);
-                const expected = [
-                    'true',
-                    'type(true)',
-                    '"something"',
-                    'true',
-                    'Enums.A.Value',
-                    '"value"',
-                    'Enum1.Value',
-                    'Name.Space.Enum2.Value',
-                    'true or type(true) = "something" or Enums.A.Value = "value" and Enum1.Value = Name.Space.Enum2.Value'
-                ];
-
-                expect(
-                    expressionsToStrings(parser.references.expressions)
-                ).to.eql(expected);
-
-                //tell the parser we modified the AST and need to regenerate references
-                parser.invalidateReferences();
-
-                expect(
-                    expressionsToStrings(parser.references.expressions).sort()
-                ).to.eql(expected.sort());
-            });
-
-            it('works for logical expression', () => {
-                const parser = Parser.parse(`
-                    value = Enums.A.Value = "value"
-                `);
-                const expected = [
-                    'Enums.A.Value',
-                    '"value"',
-                    'Enums.A.Value = "value"'
-                ];
-
-                expect(
-                    expressionsToStrings(parser.references.expressions)
-                ).to.eql(expected);
-
-                //tell the parser we modified the AST and need to regenerate references
-                parser.invalidateReferences();
-
-                expect(
-                    expressionsToStrings(parser.references.expressions).sort()
-                ).to.eql(expected.sort());
-            });
-        }); */
 
     describe('callfunc operator', () => {
         it('is not allowed in brightscript mode', () => {
