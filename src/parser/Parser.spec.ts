import { expect, assert } from '../chai-config.spec';
import { Lexer } from '../lexer/Lexer';
import { ReservedWords, TokenKind } from '../lexer/TokenKind';
import type { AAMemberExpression, BinaryExpression, LiteralExpression, TypecastExpression, UnaryExpression } from './Expression';
import { TernaryExpression, NewExpression, IndexedGetExpression, DottedGetExpression, XmlAttributeGetExpression, CallfuncExpression, AnnotationExpression, CallExpression, FunctionExpression, VariableExpression } from './Expression';
import { Parser, ParseMode } from './Parser';
<<<<<<< HEAD
import type { AssignmentStatement, Block, ClassStatement, ConditionalCompileConstStatement, ConditionalCompileErrorStatement, ConditionalCompileStatement, InterfaceStatement, ReturnStatement, TypecastStatement } from './Statement';
import { PrintStatement, FunctionStatement, NamespaceStatement, ImportStatement } from './Statement';
import { Range } from 'vscode-languageserver';
import { DiagnosticMessages } from '../DiagnosticMessages';
import { isAssignmentStatement, isBinaryExpression, isBlock, isCallExpression, isClassStatement, isConditionalCompileConstStatement, isConditionalCompileErrorStatement, isConditionalCompileStatement, isDottedGetExpression, isExpression, isExpressionStatement, isFunctionStatement, isGroupingExpression, isIfStatement, isIndexedGetExpression, isInterfaceStatement, isLiteralExpression, isNamespaceStatement, isPrintStatement, isTypecastExpression, isTypecastStatement, isUnaryExpression, isVariableExpression } from '../astUtils/reflection';
import { expectDiagnostics, expectDiagnosticsIncludes, expectTypeToBe, expectZeroDiagnostics } from '../testHelpers.spec';
=======
import type { AliasStatement, AssignmentStatement, ClassStatement, InterfaceStatement, ReturnStatement, TypecastStatement } from './Statement';
import { PrintStatement, FunctionStatement, NamespaceStatement, ImportStatement } from './Statement';
import { Range } from 'vscode-languageserver';
import { DiagnosticMessages } from '../DiagnosticMessages';
import { isAliasStatement, isAssignmentStatement, isBinaryExpression, isBlock, isCallExpression, isClassStatement, isDottedGetExpression, isExpression, isExpressionStatement, isFunctionStatement, isGroupingExpression, isIfStatement, isIndexedGetExpression, isInterfaceStatement, isLiteralExpression, isNamespaceStatement, isPrintStatement, isTypecastExpression, isTypecastStatement, isUnaryExpression, isVariableExpression } from '../astUtils/reflection';
import { expectDiagnosticsIncludes, expectTypeToBe, expectZeroDiagnostics } from '../testHelpers.spec';
>>>>>>> bb0d81d4
import { createVisitor, WalkMode } from '../astUtils/visitors';
import type { Expression, Statement } from './AstNode';
import { SymbolTypeFlag } from '../SymbolTypeFlag';
import { IntegerType } from '../types/IntegerType';
import { FloatType } from '../types/FloatType';
import { StringType } from '../types/StringType';
import { ArrayType, UnionType } from '../types';

describe('parser', () => {
    it('emits empty object when empty token list is provided', () => {
        expect(Parser.parse([])).to.deep.include({
            statements: [],
            diagnostics: []
        });
    });

    describe('callfunc operator', () => {
        it('is not allowed in brightscript mode', () => {
            let parser = parse(`
                sub main(node as dynamic)
                    node@.doSomething(1, 2)
                end sub
            `, ParseMode.BrightScript);
            expect(
                parser.diagnostics[0]?.message
            ).to.equal(
                DiagnosticMessages.bsFeatureNotSupportedInBrsFiles('callfunc operator').message
            );
        });

        it('does not cause parse errors', () => {
            let parser = parse(`
                sub main(node as dynamic)
                    node@.doSomething(1, 2)
                end sub
            `, ParseMode.BrighterScript);
            expect(parser.diagnostics[0]?.message).not.to.exist;
            expect((parser as any).statements[0]?.func?.body?.statements[0]?.expression).to.be.instanceof(CallfuncExpression);
        });
    });

    describe('optional chaining operator', () => {
        function getExpression<T>(text: string, options?: { matcher?: any; parseMode?: ParseMode }) {
            const parser = parse(text, options?.parseMode);
            expectZeroDiagnostics(parser);
            const expressions = parser.ast.findChildren<Expression>(isExpression);
            if (options?.matcher) {
                return expressions.find(options.matcher) as unknown as T;
            } else {
                return expressions[0] as unknown as T;
            }
        }
        it('works for ?.', () => {
            const expression = getExpression<DottedGetExpression>(`value = person?.name`);
            expect(expression).to.be.instanceOf(DottedGetExpression);
            expect(expression.tokens.dot.kind).to.eql(TokenKind.QuestionDot);
        });

        it('works for ?[', () => {
            const expression = getExpression<IndexedGetExpression>(`value = person?["name"]`, { matcher: isIndexedGetExpression });
            expect(expression).to.be.instanceOf(IndexedGetExpression);
            expect(expression.tokens.openingSquare.kind).to.eql(TokenKind.QuestionLeftSquare);
            expect(expression.tokens.questionDot).not.to.exist;
        });

        it('works for ?.[', () => {
            const expression = getExpression<IndexedGetExpression>(`value = person?.["name"]`, { matcher: isIndexedGetExpression });
            expect(expression).to.be.instanceOf(IndexedGetExpression);
            expect(expression.tokens.openingSquare.kind).to.eql(TokenKind.LeftSquareBracket);
            expect(expression.tokens.questionDot?.kind).to.eql(TokenKind.QuestionDot);
        });

        it('works for ?@', () => {
            const expression = getExpression<XmlAttributeGetExpression>(`value = someXml?@someAttr`);
            expect(expression).to.be.instanceOf(XmlAttributeGetExpression);
            expect(expression.tokens.at.kind).to.eql(TokenKind.QuestionAt);
        });

        it('works for ?(', () => {
            const expression = getExpression<CallExpression>(`value = person.getName?()`);
            expect(expression).to.be.instanceOf(CallExpression);
            expect(expression.tokens.openingParen.kind).to.eql(TokenKind.QuestionLeftParen);
        });

        it('works for print statements using question mark', () => {
            const { statements } = parse(`
                ?[1]
                ?(1+1)
            `);
            expect(statements[0]).to.be.instanceOf(PrintStatement);
            expect(statements[1]).to.be.instanceOf(PrintStatement);
        });

        //TODO enable this once we properly parse IIFEs
        it.skip('works for ?( in anonymous function', () => {
            const expression = getExpression<CallExpression>(`thing = (function() : end function)?()`);
            expect(expression).to.be.instanceOf(CallExpression);
            expect(expression.tokens.openingParen.kind).to.eql(TokenKind.QuestionLeftParen);
        });

        it('works for ?( in new call', () => {
            const expression = getExpression<NewExpression>(`thing = new Person?()`, { parseMode: ParseMode.BrighterScript });
            expect(expression).to.be.instanceOf(NewExpression);
            expect(expression.call.tokens.openingParen.kind).to.eql(TokenKind.QuestionLeftParen);
        });

        it('distinguishes between optional chaining and ternary expression', () => {
            const parser = parse(`
                sub main()
                    name = person?["name"]
                    isTrue = true
                    key = isTrue ? ["name"] : ["age"]
                end sub
            `, ParseMode.BrighterScript);
            const assignmentStatements = parser.ast.findChildren<AssignmentStatement>(isAssignmentStatement);
            expect(assignmentStatements[0].value).is.instanceof(IndexedGetExpression);
            expect(assignmentStatements[2].value).is.instanceof(TernaryExpression);
        });

        it('distinguishes between optional chaining and ternary expression', () => {
            const parser = parse(`
                sub main()
                    'optional chain. the lack of whitespace between ? and [ matters
                    key = isTrue ?["name"] : getDefault()
                    'ternary
                    key = isTrue ? ["name"] : getDefault()
                end sub
            `, ParseMode.BrighterScript);
            const assignmentStatements = parser.ast.findChildren<AssignmentStatement>(isAssignmentStatement);
            expect(assignmentStatements[0].value).is.instanceof(IndexedGetExpression);
            expect(assignmentStatements[1].value).is.instanceof(TernaryExpression);
        });
    });

    describe('diagnostic locations', () => {
        it('tracks basic diagnostic locations', () => {
            expect(parse(`
                sub main()
                    call()a
                end sub
            `).diagnostics.map(x => rangeToArray(x.range))).to.eql([
                [2, 26, 2, 27],
                [2, 27, 2, 28]
            ]);
        });

        it.skip('handles edge cases', () => {
            let diagnostics = parse(`
                function BuildCommit()
                    return "6c5cdf1"
                end functionasdf
            `).diagnostics;
            expect(diagnostics[0]?.message).to.exist.and.to.eql(
                DiagnosticMessages.expectedStatementOrFunctionCallButReceivedExpression().message
            );

            expect(diagnostics[0]?.range).to.eql(
                Range.create(3, 20, 3, 32)
            );
        });
    });

    describe('parse', () => {
        it('supports ungrouped iife in assignment', () => {
            const parser = parse(`
                sub main()
                    result = sub()
                    end sub()
                    result = function()
                    end function()
                end sub
            `);
            expectZeroDiagnostics(parser);
        });

        it('supports grouped iife in assignment', () => {
            const parser = parse(`
                sub main()
                    result = (sub()
                    end sub)()
                    result = (function()
                    end function)()
                end sub
            `);
            expectZeroDiagnostics(parser);
        });

        it('supports returning iife call', () => {
            const parser = parse(`
                sub main()
                    return (sub()
                    end sub)()
                end sub
            `);
            expectZeroDiagnostics(parser);
        });

        it('supports using "interface" as parameter name', () => {
            expect(parse(`
                sub main(interface as object)
                end sub
            `, ParseMode.BrighterScript).diagnostics[0]?.message).not.to.exist;
        });

        it('does not scrap the entire function when encountering unknown parameter type', () => {
            const parser = parse(`
                sub test(param1 as unknownType)
                end sub
            `);
            // type validation happens at scope validation, not at the parser
            expectZeroDiagnostics(parser);
            expect(
                isFunctionStatement(parser.ast.statements[0])
            ).to.be.true;
        });

        describe('namespace', () => {
            it('allows namespaces declared inside other namespaces', () => {
                const parser = parse(`
                    namespace Level1
                        namespace Level2.Level3
                            sub main()
                            end sub
                        end namespace
                    end namespace
                `, ParseMode.BrighterScript);
                expectZeroDiagnostics(parser);
                // We expect these names to be "as given" in this context, because we aren't evaluating a full program.
                const namespaceStatements = parser.ast.findChildren<NamespaceStatement>(isNamespaceStatement);
                expect(namespaceStatements.map(statement => statement.getName(ParseMode.BrighterScript))).to.have.deep.members([
                    'Level1.Level2.Level3',
                    'Level1'
                ]);
            });
            it('parses empty namespace', () => {
                let { statements, diagnostics } =
                    parse(`
                        namespace Name.Space
                        end namespace
                    `, ParseMode.BrighterScript);
                expect(diagnostics[0]?.message).not.to.exist;
                expect(statements[0]).to.be.instanceof(NamespaceStatement);
            });
            it('includes body', () => {
                let { statements, diagnostics } =
                    parse(`
                        namespace Name.Space
                            sub main()
                            end sub
                        end namespace
                    `, ParseMode.BrighterScript);
                expect(diagnostics[0]?.message).not.to.exist;
                expect(statements[0]).to.be.instanceof(NamespaceStatement);
                expect((statements[0] as NamespaceStatement).body.statements[0]).to.be.instanceof(FunctionStatement);
            });
            it('supports comments and newlines', () => {
                let { diagnostics } =
                    parse(`
                        namespace Name.Space 'comment

                        'comment

                            sub main() 'comment
                            end sub 'comment
                            'comment

                            'comment
                        end namespace 'comment
                    `, ParseMode.BrighterScript);
                expect(diagnostics[0]?.message).not.to.exist;
            });

            it('catches missing name', () => {
                let { diagnostics } =
                    parse(`
                        namespace
                        end namespace
                    `, ParseMode.BrighterScript);
                expect(diagnostics[0]?.message).to.equal(
                    DiagnosticMessages.expectedIdentifierAfterKeyword('namespace').message
                );
            });

            it('recovers after missing `end namespace`', () => {
                let parser = parse(`
                    namespace Name.Space
                        sub main()
                        end sub
                `, ParseMode.BrighterScript);
                expect(parser.ast.statements[0]).to.be.instanceof(NamespaceStatement);

                expect(parser.diagnostics[0]?.message).to.equal(
                    DiagnosticMessages.couldNotFindMatchingEndKeyword('namespace').message
                );

                expect((parser.ast.statements[0] as NamespaceStatement)?.body?.statements[0]).to.be.instanceof(FunctionStatement);
            });

            it('adds diagnostic when encountering namespace in brightscript mode', () => {
                let parser = Parser.parse(`
                    namespace Name.Space
                    end namespace
                `);
                expect(parser.diagnostics[0]?.message).to.equal(
                    DiagnosticMessages.bsFeatureNotSupportedInBrsFiles('namespace').message
                );
            });
        });

        it('supports << operator', () => {
            expect(parse(`
                sub main()
                    print ((r << 24) + (g << 16) + (b << 8) + a)
                end sub
            `).diagnostics[0]?.message).not.to.exist;
        });

        it('supports >> operator', () => {
            expect(parse(`
                sub main()
                    print ((r >> 24) + (g >> 16) + (b >> 8) + a)
                end sub
            `).diagnostics[0]?.message).not.to.exist;
        });

        it('allows global function names with same as token to be called', () => {
            expect(parse(`
                sub main()
                    print string(123)
                end sub
            `).diagnostics[0]?.message).not.to.exist;
        });

        it('supports @ symbol between names', () => {
            let parser = parse(`
                sub main()
                    firstName = personXml@firstName
                    age = personXml.firstChild@age
                end sub
            `);
            expect(parser.diagnostics[0]?.message).to.not.exist;

            let statements = (parser.statements[0] as FunctionStatement).func.body.statements as AssignmentStatement[];
            let first = statements[0].value as XmlAttributeGetExpression;
            expect(first).to.be.instanceof(XmlAttributeGetExpression);
            expect(first.tokens.name.text).to.equal('firstName');
            expect(first.tokens.at.text).to.equal('@');
            expect((first.obj as any).tokens.name.text).to.equal('personXml');

            let second = statements[1].value as XmlAttributeGetExpression;
            expect(second).to.be.instanceof(XmlAttributeGetExpression);
            expect(second.tokens.name.text).to.equal('age');
            expect(second.tokens.at.text).to.equal('@');
            expect((second.obj as any).tokens.name.text).to.equal('firstChild');
        });

        it('does not allow chaining of @ symbols', () => {
            let parser = parse(`
                sub main()
                    personXml = invalid
                    name = personXml@name@age@shoeSize
                end sub
            `);
            expect(parser.diagnostics).not.to.be.empty;
        });
        it('unknown function type does not invalidate rest of function', () => {
            let { statements, diagnostics } = parse(`
                function log() as UNKNOWN_TYPE
                end function
            `, ParseMode.BrightScript);
            expectZeroDiagnostics(diagnostics); // type validation happens at scope validation step
            expect(statements[0]).to.exist;
        });
        it('unknown function type is not a problem in Brighterscript mode', () => {
            let { statements, diagnostics } = parse(`
                function log() as UNKNOWN_TYPE
                end function
            `, ParseMode.BrighterScript);
            expect(diagnostics.length).to.equal(0);
            expect(statements[0]).to.exist;
        });
        it('allows namespaced function type in Brighterscript mode', () => {
            let { statements, diagnostics } = parse(`
                function log() as SOME_NAMESPACE.UNKNOWN_TYPE
                end function
            `, ParseMode.BrighterScript);
            expect(diagnostics.length).to.equal(0);
            expect(statements[0]).to.exist;
        });
        it('allows custom parameter types in BrighterscriptMode', () => {
            let { statements, diagnostics } = parse(`
                sub foo(value as UNKNOWN_TYPE)
                end sub
            `, ParseMode.BrighterScript);
            expect(diagnostics.length).to.equal(0);
            expect(statements[0]).to.exist;
        });
        it('does not cause any diagnostics when custom parameter types are used in Brightscript Mode', () => {
            let { diagnostics } = parse(`
                sub foo(value as UNKNOWN_TYPE)
                end sub
            `, ParseMode.BrightScript);
            expect(diagnostics.length).to.equal(0);
        });
        it('allows custom namespaced parameter types in BrighterscriptMode', () => {
            let { statements, diagnostics } = parse(`
                sub foo(value as SOME_NAMESPACE.UNKNOWN_TYPE)
                end sub
            `, ParseMode.BrighterScript);
            expect(diagnostics.length).to.equal(0);
            expect(statements[0]).to.exist;
        });

        it('works with conditionals', () => {
            expect(parse(`
                function printNumber()
                    if true then
                        print 1
                    else if true
                        return false
                    end if
                end function
            `).diagnostics[0]?.message).not.to.exist;
        });

        it('supports single-line if statements', () => {
            expect(parse(`If true Then print "error" : Stop`).diagnostics[0]?.message).to.not.exist;
        });

        it('works with excess newlines', () => {
            let { tokens } = Lexer.scan(
                'function boolToNumber() as string\n\n' +
                '   if true then\n\n' +
                '       print 1\n\n' +
                '   elseif true then\n\n' +
                '       print 0\n\n' +
                '   else\n\n' +
                '       print 1\n\n' +
                '   end if\n\n' +
                'end function\n\n'
            );
            expect(Parser.parse(tokens).diagnostics[0]?.message).to.not.exist;
        });
        it('does not invalidate entire file when line ends with a period', () => {
            let { tokens } = Lexer.scan(`
                sub main()
                    person.a
                end sub

            `);
            let { diagnostics } = Parser.parse(tokens) as any;
            expect(diagnostics).to.be.lengthOf(1, 'Error count should be 0');
        });

        it('allows printing object with trailing period', () => {
            let { tokens } = Lexer.scan(`print a.`);
            let { diagnostics, statements } = Parser.parse(tokens);
            let printStatement = statements[0] as PrintStatement;
            expectDiagnosticsIncludes(diagnostics, DiagnosticMessages.expectedPropertyNameAfterPeriod());
            expect(printStatement).to.be.instanceof(PrintStatement);
            expect(printStatement.expressions[0]).to.be.instanceof(VariableExpression);
        });

        it('allows printing object with trailing period with multiple dotted gets', () => {
            let { tokens } = Lexer.scan(`print a.b.`);
            let { diagnostics, statements } = Parser.parse(tokens);
            let printStatement = statements[0] as PrintStatement;
            expectDiagnosticsIncludes(diagnostics, DiagnosticMessages.expectedPropertyNameAfterPeriod());
            expect(printStatement).to.be.instanceof(PrintStatement);
            expect(printStatement.expressions[0]).to.be.instanceof(DottedGetExpression);
        });

        describe('incomplete statements in the ast', () => {
            it('adds variable expressions to the ast', () => {
                let { tokens } = Lexer.scan(`
                    function a()
                        NameA.
                    end function

                    namespace NameA
                        sub noop()
                        end sub
                    end namespace
                `);
                let { diagnostics, statements } = Parser.parse(tokens) as any;
                expectDiagnosticsIncludes(diagnostics, DiagnosticMessages.expectedStatementOrFunctionCallButReceivedExpression());
                let stmt = statements[0].func.body.statements[0];

                expect(isExpressionStatement(stmt)).to.be.true;
                expect(isVariableExpression((stmt).expression)).to.be.true;
                expect(stmt.expression.tokens.name.text).to.equal('NameA');
            });

            it('adds unended call statements', () => {
                let { tokens } = Lexer.scan(`
                    function a()
                        lcase(
                    end function
                `);
                let { statements } = Parser.parse(tokens) as any;
                let stmt = statements[0].func.body.statements[0];

                expect(isExpressionStatement(stmt)).to.be.true;
                expect(isCallExpression((stmt).expression)).to.be.true;
                expect(stmt.expression.callee.tokens.name.text).to.equal('lcase');
            });

            it('adds unended indexed get statements', () => {
                let { tokens } = Lexer.scan(`
                    function a()
                        nums[
                    end function

                    const nums = [1, 2, 3]
                `);
                let { statements } = Parser.parse(tokens) as any;
                let stmt = statements[0].func.body.statements[0];

                expect(isExpressionStatement(stmt)).to.be.true;
                expect(isIndexedGetExpression((stmt).expression)).to.be.true;
                expect(stmt.expression.obj.tokens.name.text).to.equal('nums');
            });

            it('adds dotted gets', () => {
                let { tokens } = Lexer.scan(`
                    function foo(a as KlassA)
                        a.b.
                    end function

                    class KlassA
                        b as KlassB
                    end class

                    class KlassB
                        sub noop()
                        end sub
                    end class
                `);
                let { statements } = Parser.parse(tokens) as any;
                let stmt = statements[0].func.body.statements[0];

                expect(isExpressionStatement(stmt)).to.be.true;
                expect(isDottedGetExpression((stmt).expression)).to.be.true;
                expect(stmt.expression.obj.tokens.name.text).to.equal('a');
                expect(stmt.expression.tokens.name.text).to.equal('b');
            });

            it('adds function statement with missing type after as', () => {
                let parser = parse(`
                    sub foo(thing as  )
                        print thing
                    end sub
                `, ParseMode.BrighterScript);
                expect(parser.diagnostics[0]?.message).to.exist;
                expect(parser.ast.statements[0]).to.be.instanceof(FunctionStatement);
            });
        });

        describe('comments', () => {
            it('does not include comments', () => {
                let { tokens } = Lexer.scan(`
                    'line 1
                    'line 2
                    'line 3
                `);
                let { diagnostics, statements } = Parser.parse(tokens) as any;
                expectZeroDiagnostics(diagnostics);

                expect(statements.length).to.equal(0);
            });

            it('does matter if comments separated by newlines', () => {
                let { tokens } = Lexer.scan(`
                    'line 1

                    'line 2

                    'line 3
                `);
                let { diagnostics, statements } = Parser.parse(tokens) as any;
                expectZeroDiagnostics(diagnostics);
                expect(statements).to.be.lengthOf(0);
            });

            it('works after print statement', () => {
                let { tokens } = Lexer.scan(`
                    sub main()
                        print "hi" 'comment 1
                    end sub
                `);
                let { diagnostics, statements } = Parser.parse(tokens);
                expectZeroDiagnostics(diagnostics);

                expect((statements[0] as FunctionStatement).func.body.statements.length).to.equal(1);
            });

            it('declaration-level should be set as leading trivia', () => {
                let { tokens } = Lexer.scan(`
                    'comment 1
                    function a()
                    end function
                    'comment 2
                `);
                let { diagnostics, statements } = Parser.parse(tokens);
                expect(diagnostics).to.be.lengthOf(0, 'Error count should be 0');
                expect(statements[0].getLeadingTrivia()[2].text).to.equal(`'comment 1`);
            });

            it('works in aa literal as its own statement', () => {
                let { tokens } = Lexer.scan(`
                    obj = {
                        "name": true,
                        'comment
                    }
                `);
                let { diagnostics } = Parser.parse(tokens);
                expect(diagnostics).to.be.lengthOf(0, 'Error count should be 0');
            });

            it('parses after function call', () => {
                let { tokens } = Lexer.scan(`
                    sub Main()
                        name = "Hello"
                        DoSomething(name) 'comment 1
                    end sub
                `);
                let { diagnostics } = Parser.parse(tokens) as any;
                expect(diagnostics).to.be.lengthOf(0, 'Should have zero diagnostics');

            });

            it('function', () => {
                let { tokens } = Lexer.scan(`
                    function a() 'comment 1
                        'comment 2
                        num = 1
                        'comment 3
                    end function 'comment 4
                `);
                let { diagnostics, statements } = Parser.parse(tokens) as any;
                expect(diagnostics).to.be.lengthOf(0, 'Should have zero diagnostics');

                expect(statements[0].func.body.statements[0].getLeadingTrivia().filter(x => x.kind === TokenKind.Comment).map(x => x.text)).members([`'comment 1`, `'comment 2`]);
            });

            it('if statement`', () => {
                let { tokens } = Lexer.scan(`
                    function a()
                        if true then 'comment 1
                            'comment 2
                            print "hello"
                            'comment 3
                        else if true then 'comment 4
                            'comment 5
                            print "hello"
                            'comment 6
                        else 'comment 7
                            'comment 8
                            print "hello"
                            'comment 9
                        end if 'comment 10
                    end function
                `);
                let { diagnostics, statements } = Parser.parse(tokens);
                expect(diagnostics).to.be.lengthOf(0, 'Should have zero diagnostics');
                let fnSmt = statements[0];
                if (isFunctionStatement(fnSmt)) {
                    let ifStmt = fnSmt.func.body.statements[0];
                    if (isIfStatement(ifStmt)) {
                        expectCommentWithText(ifStmt.thenBranch.statements[0], `'comment 1\n'comment 2`);

                        let elseIfBranch = ifStmt.elseBranch!;
                        if (isIfStatement(elseIfBranch)) {
                            expectCommentWithText(elseIfBranch.thenBranch.statements[0], `'comment 4\n'comment 5`);

                            let elseBranch = elseIfBranch.elseBranch!;
                            if (isBlock(elseBranch)) {
                                expectCommentWithText(elseBranch.statements[0], `'comment 7\n'comment 8`);
                            } else {
                                failStatementType(elseBranch, 'Block');
                            }

                        } else {
                            failStatementType(elseIfBranch, 'If');
                        }
                    } else {
                        failStatementType(ifStmt, 'If');
                    }
                } else {
                    failStatementType(fnSmt, 'Function');
                }
            });

            it('while', () => {
                let { tokens } = Lexer.scan(`
                    function a()
                        while true 'comment 1
                            'comment 2
                            print "true"
                            'comment 3
                        end while 'comment 4
                    end function
                `);
                let { diagnostics, statements } = Parser.parse(tokens) as any;
                expect(diagnostics).to.be.lengthOf(0, 'Error count should be zero');
                let stmt = statements[0].func.body.statements[0];

                expectCommentWithText(stmt.body.statements[0], `'comment 1\n'comment 2`);
            });

            it('for', () => {
                let { tokens } = Lexer.scan(`
                    function a()
                        for i = 0 to 10 step 1 'comment 1
                            'comment 2
                            print 1
                            'comment 3
                        end for 'comment 4
                    end function
                `);
                let { diagnostics, statements } = Parser.parse(tokens) as any;
                expect(diagnostics).to.be.lengthOf(0, 'Error count should be zero');
                let stmt = statements[0].func.body.statements[0];

                expectCommentWithText(stmt.body.statements[0], `'comment 1\n'comment 2`);
            });

            it('for each', () => {
                let { tokens } = Lexer.scan(`
                    function a()
                        for each val in [1,2,3] 'comment 1
                            'comment 2
                            print 1
                            'comment 3
                        end for 'comment 4
                    end function
                `);
                let { diagnostics, statements } = Parser.parse(tokens) as any;
                expect(diagnostics).to.be.lengthOf(0, 'Error count should be zero');
                let stmt = statements[0].func.body.statements[0];

                expectCommentWithText(stmt.body.statements[0], `'comment 1\n'comment 2`);
            });

        });
    });

    describe('reservedWords', () => {
        describe('`then`', () => {
            it('is not allowed as a local identifier', () => {
                let { diagnostics } = parse(`
                    sub main()
                        then = true
                    end sub
                `);
                expect(diagnostics).to.be.lengthOf(1);
            });
            it('is allowed as an AA property name', () => {
                let { diagnostics } = parse(`
                    sub main()
                        person = {
                            then: true
                        }
                        person.then = false
                        print person.then
                    end sub
                `);
                expect(diagnostics[0]?.message).not.to.exist;
            });

            it('allows `mod` as an AA literal property', () => {
                const parser = parse(`
                    sub main()
                        person = {
                            mod: true
                        }
                        person.mod = false
                        print person.mod
                    end sub
                `);
                expectZeroDiagnostics(parser);
            });

            it('converts aa literal property TokenKind to Identifier', () => {
                const parser = parse(`
                    sub main()
                        person = {
                            mod: true
                            and: true
                        }
                    end sub
                `);
                expectZeroDiagnostics(parser);
                const elements = [] as AAMemberExpression[];
                parser.ast.walk(createVisitor({
                    AAMemberExpression: (node) => {
                        elements.push(node as any);
                    }
                }), {
                    walkMode: WalkMode.visitAllRecursive
                });

                expect(
                    elements.map(x => x.tokens.key.kind)
                ).to.eql(
                    [TokenKind.Identifier, TokenKind.Identifier]
                );
            });
        });

        it('"end" is not allowed as a local identifier', () => {
            let { diagnostics } = parse(`
                sub main()
                    end = true
                end sub
            `);
            expect(diagnostics).to.be.length.greaterThan(0);
        });
        it('none of them can be used as local variables', () => {
            let reservedWords = new Set(ReservedWords);
            //remove the rem keyword because it's a comment...won't cause error
            reservedWords.delete('rem');
            for (let reservedWord of reservedWords) {
                let { tokens } = Lexer.scan(`
                    sub main()
                        ${reservedWord} = true
                    end sub
                `);
                let { diagnostics } = Parser.parse(tokens);
                expect(diagnostics, `assigning to reserved word "${reservedWord}" should have been an error`).to.be.length.greaterThan(0);
            }
        });
    });

    describe('import keyword', () => {

        it('parses without errors', () => {
            let { statements, diagnostics } = parse(`
                import "somePath"
            `, ParseMode.BrighterScript);
            expect(diagnostics[0]?.message).not.to.exist;
            expect(statements[0]).to.be.instanceof(ImportStatement);
        });

        it('catches import statements used in brightscript files', () => {
            let { statements, diagnostics } = parse(`
                import "somePath"
            `, ParseMode.BrightScript);
            expect(diagnostics[0]?.message).to.eql(
                DiagnosticMessages.bsFeatureNotSupportedInBrsFiles('import statements').message
            );
            expect(statements[0]).to.be.instanceof(ImportStatement);
        });

        it('catchs missing file path', () => {
            let { statements, diagnostics } = parse(`
                import
            `, ParseMode.BrighterScript);
            expect(diagnostics[0]?.message).to.equal(
                DiagnosticMessages.expectedStringLiteralAfterKeyword('import').message
            );
            expect(statements[0]).to.be.instanceof(ImportStatement);
        });
    });

    describe('Annotations', () => {
        it('parses with error if malformed', () => {
            let { diagnostics } = parse(`
                @
                sub main()
                end sub
            `, ParseMode.BrighterScript);
            expect(diagnostics[0]?.message).to.equal(DiagnosticMessages.unexpectedToken('@').message);
        });

        it('properly handles empty annotation above class method', () => {
            //this code used to cause an infinite loop, so the fact that the test passes/fails on its own is a success!
            let { diagnostics } = parse(`
                class Person
                    @
                    sub new()
                    end sub
                end class
            `, ParseMode.BrighterScript);
            expect(diagnostics[0]?.message).to.equal(DiagnosticMessages.expectedIdentifier().message);
        });

        it('parses with error if annotation is not followed by a statement', () => {
            let { diagnostics } = parse(`
                sub main()
                    @meta2
                end sub
                class MyClass
                    @meta3
                    @meta4
                end class
                @meta1
            `, ParseMode.BrighterScript);
            expect(diagnostics.length).to.equal(4);
            expect(diagnostics[0]?.message).to.equal(
                DiagnosticMessages.unusedAnnotation().message
            );
            expect(diagnostics[1]?.message).to.equal(
                DiagnosticMessages.unusedAnnotation().message
            );
            expect(diagnostics[2]?.message).to.equal(
                DiagnosticMessages.unusedAnnotation().message
            );
            expect(diagnostics[3]?.message).to.equal(
                DiagnosticMessages.unusedAnnotation().message
            );
        });

        it('attaches an annotation to next statement', () => {
            let { statements, diagnostics } = parse(`
                @meta1
                function main()
                end function

                @meta2 sub init()
                end sub
            `, ParseMode.BrighterScript);
            expect(diagnostics[0]?.message).not.to.exist;
            expect(statements[0]).to.be.instanceof(FunctionStatement);
            let fn = statements[0] as FunctionStatement;
            expect(fn.annotations).to.exist;
            expect(fn.annotations![0]).to.be.instanceof(AnnotationExpression);
            expect(fn.annotations![0].tokens.name.text).to.equal('meta1');
            expect(fn.annotations![0].name).to.equal('meta1');

            expect(statements[1]).to.be.instanceof(FunctionStatement);
            fn = statements[1] as FunctionStatement;
            expect(fn.annotations).to.exist;
            expect(fn.annotations![0]).to.be.instanceof(AnnotationExpression);
            expect(fn.annotations![0].tokens.name.text).to.equal('meta2');
        });

        it('attaches annotations inside a function body', () => {
            let { statements, diagnostics } = parse(`
                function main()
                    @meta1
                    print "hello"
                end function
            `, ParseMode.BrighterScript);
            expect(diagnostics[0]?.message).not.to.exist;
            let fn = statements[0] as FunctionStatement;
            let fnStatements = fn.func.body.statements;
            let stat = fnStatements[0];
            expect(stat).to.exist;
            expect(stat.annotations?.length).to.equal(1);
            expect(stat.annotations![0]).to.be.instanceof(AnnotationExpression);
        });

        it('attaches multiple annotations to next statement', () => {
            let { statements, diagnostics } = parse(`
                @meta1
                @meta2 @meta3
                function main()
                end function
            `, ParseMode.BrighterScript);
            expect(diagnostics[0]?.message).not.to.exist;
            expect(statements[0]).to.be.instanceof(FunctionStatement);
            let fn = statements[0] as FunctionStatement;
            expect(fn.annotations).to.exist;
            expect(fn.annotations!.length).to.equal(3);
            expect(fn.annotations![0]).to.be.instanceof(AnnotationExpression);
            expect(fn.annotations![1]).to.be.instanceof(AnnotationExpression);
            expect(fn.annotations![2]).to.be.instanceof(AnnotationExpression);
        });

        it('allows annotations with parameters', () => {
            let { statements, diagnostics } = parse(`
                @meta1("arg", 2, true, { prop: "value" })
                function main()
                end function
            `, ParseMode.BrighterScript);
            expect(diagnostics[0]?.message).not.to.exist;
            let fn = statements[0] as FunctionStatement;
            expect(fn.annotations).to.exist;
            expect(fn.annotations![0]).to.be.instanceof(AnnotationExpression);
            expect(fn.annotations![0].tokens.name.text).to.equal('meta1');
            expect(fn.annotations![0].call).to.be.instanceof(CallExpression);
        });

        it('attaches annotations to a class', () => {
            let { statements, diagnostics } = parse(`
                @meta1
                class MyClass
                    function main()
                        print "hello"
                    end function
                end class
            `, ParseMode.BrighterScript);
            expect(diagnostics[0]?.message).not.to.exist;
            let cs = statements[0] as ClassStatement;
            expect(cs.annotations?.length).to.equal(1);
            expect(cs.annotations![0]).to.be.instanceof(AnnotationExpression);
        });

        it('attaches annotations to multiple clases', () => {
            let { statements, diagnostics } = parse(`
                @meta1
                class MyClass
                    function main()
                        print "hello"
                    end function
                end class
                @meta2
                class MyClass2
                    function main()
                        print "hello"
                    end function
                end class
            `, ParseMode.BrighterScript);
            expect(diagnostics[0]?.message).not.to.exist;
            let cs = statements[0] as ClassStatement;
            expect(cs.annotations?.length).to.equal(1);
            expect(cs.annotations![0]).to.be.instanceof(AnnotationExpression);
            expect(cs.annotations![0].name).to.equal('meta1');
            let cs2 = statements[1] as ClassStatement;
            expect(cs2.annotations?.length).to.equal(1);
            expect(cs2.annotations![0]).to.be.instanceof(AnnotationExpression);
            expect(cs2.annotations![0].name).to.equal('meta2');
        });

        it('attaches annotations to a namespaced class', () => {
            let { statements, diagnostics } = parse(`
                namespace ns
                    @meta1
                    class MyClass
                        function main()
                            print "hello"
                        end function
                    end class
                end namespace
            `, ParseMode.BrighterScript);
            expect(diagnostics[0]?.message).not.to.exist;
            let ns = statements[0] as NamespaceStatement;
            let cs = ns.body.statements[0] as ClassStatement;
            expect(cs.annotations?.length).to.equal(1);
            expect(cs.annotations![0]).to.be.instanceof(AnnotationExpression);
        });

        it('attaches annotations to a namespaced class - multiple', () => {
            let { statements, diagnostics } = parse(`
                namespace ns
                    @meta1
                    class MyClass
                        function main()
                            print "hello"
                        end function
                    end class
                    @meta2
                    class MyClass2
                        function main()
                            print "hello"
                        end function
                    end class
                end namespace
            `, ParseMode.BrighterScript);
            expect(diagnostics[0]?.message).not.to.exist;
            let ns = statements[0] as NamespaceStatement;
            let cs = ns.body.statements[0] as ClassStatement;
            expect(cs.annotations?.length).to.equal(1);
            expect(cs.annotations![0]).to.be.instanceof(AnnotationExpression);
            expect(cs.annotations![0].name).to.equal('meta1');
            let cs2 = ns.body.statements[1] as ClassStatement;
            expect(cs2.annotations?.length).to.equal(1);
            expect(cs2.annotations![0]).to.be.instanceof(AnnotationExpression);
            expect(cs2.annotations![0].name).to.equal('meta2');

        });

        it('attaches annotations to a class constructor', () => {
            let { statements, diagnostics } = parse(`
                class MyClass
                    @meta1
                    function new()
                        print "hello"
                    end function
                    function methodA()
                        print "hello"
                    end function
                end class
            `, ParseMode.BrighterScript);
            expect(diagnostics[0]?.message).not.to.exist;
            let cs = statements[0] as ClassStatement;
            let stat = cs.body[0];
            expect(stat.annotations?.length).to.equal(1);
            expect(stat.annotations![0]).to.be.instanceof(AnnotationExpression);
        });

        it('attaches annotations to a class methods', () => {
            let { statements, diagnostics } = parse(`
                class MyClass
                    function new()
                        print "hello"
                    end function
                    @meta1
                    function methodA()
                        print "hello"
                    end function
                end class
            `, ParseMode.BrighterScript);
            expect(diagnostics[0]?.message).not.to.exist;
            let cs = statements[0] as ClassStatement;
            let stat = cs.body[1];
            expect(stat.annotations?.length).to.equal(1);
            expect(stat.annotations![0]).to.be.instanceof(AnnotationExpression);
        });
        it('attaches annotations to a class methods, fields and constructor', () => {
            let { statements, diagnostics } = parse(`
                @meta2
                @meta1
                class MyClass
                    @meta3
                    @meta4
                    function new()
                        print "hello"
                    end function
                    @meta5
                    @meta6
                    function methodA()
                        print "hello"
                    end function

                    @meta5
                    @meta6
                    public foo="bar"
                end class
            `, ParseMode.BrighterScript);
            expect(diagnostics[0]?.message).not.to.exist;
            let cs = statements[0] as ClassStatement;
            expect(cs.annotations?.length).to.equal(2);
            expect(cs.annotations![0]).to.be.instanceof(AnnotationExpression);
            let stat1 = cs.body[0];
            let stat2 = cs.body[1];
            let f1 = cs.body[2];
            expect(stat1.annotations?.length).to.equal(2);
            expect(stat1.annotations![0]).to.be.instanceof(AnnotationExpression);
            expect(stat2.annotations?.length).to.equal(2);
            expect(stat2.annotations![0]).to.be.instanceof(AnnotationExpression);
            expect(f1.annotations?.length).to.equal(2);
            expect(f1.annotations![0]).to.be.instanceof(AnnotationExpression);
        });

        it('ignores annotations on commented out lines', () => {
            let { statements, diagnostics } = parse(`
                '@meta1
                '   @meta1
                function new()
                    print "hello"
                end function
            `, ParseMode.BrighterScript);
            expect(diagnostics[0]?.message).not.to.exist;
            let cs = statements[0] as ClassStatement;
            expect(cs.annotations).to.be.undefined;
        });

        it('can convert argument of an annotation to JS types', () => {
            let { statements, diagnostics } = parse(`
                @meta1
                function main()
                end function

                @meta2(
                    "arg", 2, true,
                    { prop: "value" }, [1, 2],
                    sub()
                    end sub
                )
                sub init()
                end sub
            `, ParseMode.BrighterScript);
            expect(diagnostics[0]?.message).not.to.exist;
            expect(statements[0]).to.be.instanceof(FunctionStatement);
            let fn = statements[0] as FunctionStatement;
            expect(fn.annotations).to.exist;
            expect(fn.annotations![0].getArguments()).to.deep.equal([]);

            expect(statements[1]).to.be.instanceof(FunctionStatement);
            fn = statements[1] as FunctionStatement;
            expect(fn.annotations).to.exist;
            expect(fn.annotations![0]).to.be.instanceof(AnnotationExpression);
            expect(fn.annotations![0].getArguments()).to.deep.equal([
                'arg', 2, true,
                { prop: 'value' }, [1, 2],
                null
            ]);
            let allArgs = fn.annotations![0].getArguments(false);
            expect(allArgs.pop()).to.be.instanceOf(FunctionExpression);
        });

        it('can handle negative numbers', () => {
            let { statements, diagnostics } = parse(`
                @meta(-100)
                function main()
                end function

                sub init()
                end sub
            `, ParseMode.BrighterScript);
            expect(diagnostics[0]?.message).not.to.exist;
            expect(statements[0]).to.be.instanceof(FunctionStatement);
            let fn = statements[0] as FunctionStatement;
            expect(fn.annotations).to.exist;
            expect(fn.annotations![0].getArguments()).to.deep.equal([-100]);
        });
    });

    describe('type casts', () => {

        it('is not allowed in brightscript mode', () => {
            let parser = parse(`
                sub main(node as dynamic)
                    print lcase((node as string))
                end sub
            `, ParseMode.BrightScript);
            expect(
                parser.diagnostics[0]?.message
            ).to.equal(
                DiagnosticMessages.bsFeatureNotSupportedInBrsFiles('type cast').message
            );
        });

        it('allows type casts after function calls', () => {
            let { statements, diagnostics } = parse(`
                sub main()
                    value = getValue() as integer
                end sub

                function getValue()
                    return 123
                end function
            `, ParseMode.BrighterScript);
            expect(diagnostics[0]?.message).not.to.exist;
            expect(statements[0]).to.be.instanceof(FunctionStatement);
            let fn = statements[0] as FunctionStatement;
            expect(fn.func.body.statements).to.exist;
            let assignment = fn.func.body.statements[0] as AssignmentStatement;
            expect(isAssignmentStatement(assignment)).to.be.true;
            expect(isTypecastExpression(assignment.value)).to.be.true;
            expect(isCallExpression((assignment.value as TypecastExpression).obj)).to.be.true;
            expectTypeToBe(assignment.getType({ flags: SymbolTypeFlag.typetime }), IntegerType);
        });

        it('allows type casts in the middle of expressions', () => {
            let { statements, diagnostics } = parse(`
                sub main()
                    value = (getValue() as integer).toStr()
                end sub

                function getValue()
                    return 123
                end function
            `, ParseMode.BrighterScript);
            expect(diagnostics[0]?.message).not.to.exist;
            expect(statements[0]).to.be.instanceof(FunctionStatement);
            let fn = statements[0] as FunctionStatement;
            expect(fn.func.body.statements).to.exist;
            let assignment = fn.func.body.statements[0] as any;
            expect(isAssignmentStatement(assignment)).to.be.true;
            expect(isCallExpression(assignment.value)).to.be.true;
            expect(isDottedGetExpression(assignment.value.callee)).to.be.true;
            expect(isGroupingExpression(assignment.value.callee.obj)).to.be.true;
            expect(isTypecastExpression(assignment.value.callee.obj.expression)).to.be.true;
            //grouping expression is an integer
            expectTypeToBe(assignment.value.callee.obj.getType({ flags: SymbolTypeFlag.typetime }), IntegerType);
        });

        it('allows type casts in a function call', () => {
            let { statements, diagnostics } = parse(`
                sub main()
                    print cos(getAngle() as float)
                end sub

                function getAngle()
                    return 123
                end function
            `, ParseMode.BrighterScript);
            expect(diagnostics[0]?.message).not.to.exist;
            expect(statements[0]).to.be.instanceof(FunctionStatement);
            let fn = statements[0] as FunctionStatement;
            expect(fn.func.body.statements).to.exist;
            let print = fn.func.body.statements[0] as any;
            expect(isPrintStatement(print)).to.be.true;
            expect(isCallExpression(print.expressions[0])).to.be.true;
            let fnCall = print.expressions[0] as CallExpression;
            expect(isTypecastExpression(fnCall.args[0])).to.be.true;
            let arg = fnCall.args[0] as TypecastExpression;
            //argument type is float
            expectTypeToBe(arg.getType({ flags: SymbolTypeFlag.typetime }), FloatType);
        });

        it('allows multiple type casts', () => {
            let { statements, diagnostics } = parse(`
                sub main()
                    print getData() as dynamic as float as string
                end sub
            `, ParseMode.BrighterScript);
            expect(diagnostics[0]?.message).not.to.exist;
            expect(statements[0]).to.be.instanceof(FunctionStatement);
            let fn = statements[0] as FunctionStatement;
            expect(fn.func.body.statements).to.exist;
            let print = fn.func.body.statements[0] as any;
            expect(isPrintStatement(print)).to.be.true;
            expect(isTypecastExpression(print.expressions[0])).to.be.true;
            //argument type is float
            expectTypeToBe(print.expressions[0].getType({ flags: SymbolTypeFlag.typetime }), StringType);
        });

        it('flags invalid type cast syntax - multiple as', () => {
            let { diagnostics } = parse(`
                sub foo(key)
                    getData(key as as string)
                end sub
            `, ParseMode.BrighterScript);
            expect(diagnostics[0]?.message).to.exist;
        });

        it('flags invalid type cast syntax - no type after as', () => {
            let { diagnostics } = parse(`
                sub foo(key)
                    getData(key as)
                end sub
            `, ParseMode.BrighterScript);
            expect(diagnostics[0]?.message).to.exist;
        });

        it('allows declaring types on assignment in Brighterscript mode', () => {
            let { diagnostics } = parse(`
                sub foo()
                    x as string = formatJson("some string")
                end sub
            `, ParseMode.BrighterScript);
            expectZeroDiagnostics(diagnostics);
        });

        it('does not allow declaring types on assignment in brightscript mode', () => {
            let { diagnostics } = parse(`
                sub foo()
                    x as string = formatJson("some string")
                end sub
            `, ParseMode.BrightScript);
            expect(diagnostics[0]?.message).to.exist;
            expect(diagnostics[0]?.message).to.include('typed assignment');
        });
    });

    describe('union types', () => {

        it('is not allowed in brightscript mode', () => {
            let parser = parse(`
                sub main(param as string or integer)
                    print param
                end sub
            `, ParseMode.BrightScript);
            expectDiagnosticsIncludes(parser.diagnostics, [DiagnosticMessages.expectedStatementOrFunctionCallButReceivedExpression()]);
        });

        it('allows union types in parameters', () => {
            let { diagnostics } = parse(`
                sub main(param as string or integer)
                    print param
                end sub
            `, ParseMode.BrighterScript);
            expectZeroDiagnostics(diagnostics);
        });

        it('allows union types in type casts', () => {
            let { diagnostics } = parse(`
                sub main(val)
                    printThing(val as string or integer)
                end sub

                sub printThing(thing as string or integer)
                    print thing
                end sub
            `, ParseMode.BrighterScript);
            expectZeroDiagnostics(diagnostics);
        });
    });

    describe('typed arrays', () => {

        it('is not allowed in brightscript mode', () => {
            let parser = parse(`
                sub main(things as string[])
                    print things
                end sub
            `, ParseMode.BrightScript);
            expectDiagnosticsIncludes(parser.diagnostics,
                [DiagnosticMessages.bsFeatureNotSupportedInBrsFiles('typed arrays')]
            );
        });


        it('is allowed in brighterscript mode', () => {
            let { statements, diagnostics } = parse(`
                sub main(things as string[])
                    print things
                end sub
            `, ParseMode.BrighterScript);
            expectZeroDiagnostics(diagnostics);
            const paramType = (statements[0] as FunctionStatement).func.parameters[0].getType({ flags: SymbolTypeFlag.typetime });
            expectTypeToBe(paramType, ArrayType);
            expectTypeToBe((paramType as ArrayType).defaultType, StringType);
        });

        it('allows multi dimensional arrays', () => {
            let { statements, diagnostics } = parse(`
                sub main(things as string[][])
                    print things
                end sub
            `, ParseMode.BrighterScript);
            expectZeroDiagnostics(diagnostics);
            const paramType = (statements[0] as FunctionStatement).func.parameters[0].getType({ flags: SymbolTypeFlag.typetime });
            expectTypeToBe(paramType, ArrayType);
            expectTypeToBe((paramType as ArrayType).defaultType, ArrayType);
            expectTypeToBe(((paramType as ArrayType).defaultType as ArrayType).defaultType, StringType);
        });

        it('allows arrays as return types', () => {
            let { statements, diagnostics } = parse(`
                function getFourPrimes() as integer[]
                    return [2, 3, 5, 7]
                end function
            `, ParseMode.BrighterScript);
            expectZeroDiagnostics(diagnostics);
            const paramType = (statements[0] as FunctionStatement).func.returnTypeExpression.getType({ flags: SymbolTypeFlag.typetime });
            expectTypeToBe(paramType, ArrayType);
            expectTypeToBe((paramType as ArrayType).defaultType, IntegerType);
        });

        it('allows arrays in union types', () => {
            let { statements, diagnostics } = parse(`
                sub foo(x as integer or integer[] or string or string[])
                  print x
                end sub
            `, ParseMode.BrighterScript);
            expectZeroDiagnostics(diagnostics);
            const paramType = (statements[0] as FunctionStatement).func.parameters[0].getType({ flags: SymbolTypeFlag.typetime });
            expectTypeToBe(paramType, UnionType);
            expect(paramType.toString().includes('Array<string>')).to.be.true;
            expect(paramType.toString().includes('Array<integer>')).to.be.true;
        });

    });

    describe('interfaces', () => {

        it('allows fields and methods', () => {
            let { statements, diagnostics } = parse(`
                interface SomeIFace
                    name as string
                    height as integer
                    function getValue(thing as float) as object
                    function getMe() as SomeIFace
                    sub noop()
                end interface
            `, ParseMode.BrighterScript);
            expectZeroDiagnostics(diagnostics);
            expect(statements.length).to.eq(1);
            expect(isInterfaceStatement(statements[0])).to.be.true;
        });

        it('allows untyped fields', () => {
            let { statements, diagnostics } = parse(`
                interface HasUntyped
                    name
                end interface
            `, ParseMode.BrighterScript);
            expectZeroDiagnostics(diagnostics);
            expect(statements.length).to.eq(1);
            expect(isInterfaceStatement(statements[0])).to.be.true;
        });

        it('allows optional fields', () => {
            let { statements, diagnostics } = parse(`
                interface HasOptional
                    optional name as string
                    optional height
                end interface
            `, ParseMode.BrighterScript);
            expectZeroDiagnostics(diagnostics);
            expect(statements.length).to.eq(1);
            expect(isInterfaceStatement(statements[0])).to.be.true;
            const iface = statements[0] as InterfaceStatement;
            iface.fields.forEach(f => expect(f.isOptional).to.be.true);
            const ifaceType = iface.getType({ flags: SymbolTypeFlag.typetime });
            // eslint-disable-next-line no-bitwise
            ifaceType.getMemberTable().getAllSymbols(SymbolTypeFlag.runtime).forEach(sym => expect(sym.flags & SymbolTypeFlag.optional).to.eq(SymbolTypeFlag.optional));
        });

        it('allows fields named optional', () => {
            let { statements, diagnostics } = parse(`
                interface IsJustOptional
                    optional
                    someThingElse
                end interface
            `, ParseMode.BrighterScript);
            expectZeroDiagnostics(diagnostics);
            expect(statements.length).to.eq(1);
            expect(isInterfaceStatement(statements[0])).to.be.true;
            const iface = statements[0] as InterfaceStatement;
            iface.fields.forEach(f => expect(f.isOptional).to.be.false);
            const ifaceType = iface.getType({ flags: SymbolTypeFlag.typetime });
            const iFaceMembers = ifaceType.getMemberTable().getAllSymbols(SymbolTypeFlag.runtime);
            expect(iFaceMembers.length).to.eq(2);
            // eslint-disable-next-line no-bitwise
            iFaceMembers.forEach(sym => expect(sym.flags & SymbolTypeFlag.optional).to.eq(0));
        });

        it('allows fields named optional that are also optional', () => {
            let { statements, diagnostics } = parse(`
                interface IsJustOptional
                    optional optional
                end interface
            `, ParseMode.BrighterScript);
            expectZeroDiagnostics(diagnostics);
            expect(statements.length).to.eq(1);
            expect(isInterfaceStatement(statements[0])).to.be.true;
            const iface = statements[0] as InterfaceStatement;
            iface.fields.forEach(f => expect(f.isOptional).to.be.true);
            const ifaceType = iface.getType({ flags: SymbolTypeFlag.typetime });
            const iFaceMembers = ifaceType.getMemberTable().getAllSymbols(SymbolTypeFlag.runtime);
            expect(iFaceMembers.length).to.eq(1);
            // eslint-disable-next-line no-bitwise
            iFaceMembers.forEach(sym => expect(sym.flags & SymbolTypeFlag.optional).to.eq(SymbolTypeFlag.optional));
        });

        it('allows optional methods', () => {
            let { statements, diagnostics } = parse(`
                interface HasOptional
                    optional function getValue() as boolean
                    optional sub noop()
                    optional function process()
                end interface
            `, ParseMode.BrighterScript);
            expectZeroDiagnostics(diagnostics);
            expect(statements.length).to.eq(1);
            expect(isInterfaceStatement(statements[0])).to.be.true;
            const iface = statements[0] as InterfaceStatement;
            iface.methods.forEach(m => expect(m.isOptional).to.equal(true));
            const ifaceType = iface.getType({ flags: SymbolTypeFlag.typetime });
            // eslint-disable-next-line no-bitwise
            ifaceType.getMemberTable().getAllSymbols(SymbolTypeFlag.runtime).forEach(sym => expect(sym.flags & SymbolTypeFlag.optional).to.eq(SymbolTypeFlag.optional));
        });

        it('allows fields named `as` that are also optional', () => {
            let { statements, diagnostics } = parse(`
                interface IsJustOptional
                    optional as
                end interface
            `, ParseMode.BrighterScript);
            expectZeroDiagnostics(diagnostics);
            expect(statements.length).to.eq(1);
            expect(isInterfaceStatement(statements[0])).to.be.true;
            const iface = statements[0] as InterfaceStatement;
            iface.fields.forEach(f => expect(f.isOptional).to.be.true);
            const ifaceType = iface.getType({ flags: SymbolTypeFlag.typetime });
            const iFaceMembers = ifaceType.getMemberTable().getAllSymbols(SymbolTypeFlag.runtime);
            expect(iFaceMembers.length).to.eq(1);
            // eslint-disable-next-line no-bitwise
            iFaceMembers.forEach(sym => expect(sym.flags & SymbolTypeFlag.optional).to.eq(SymbolTypeFlag.optional));
        });

        it('allows fields named `as` that are also typed', () => {
            let { statements, diagnostics } = parse(`
                interface IsJustOptional
                    optional as as string
                end interface
            `, ParseMode.BrighterScript);
            expectZeroDiagnostics(diagnostics);
            expect(statements.length).to.eq(1);
            expect(isInterfaceStatement(statements[0])).to.be.true;
            const iface = statements[0] as InterfaceStatement;
            iface.fields.forEach(f => expect(f.isOptional).to.be.true);
            const ifaceType = iface.getType({ flags: SymbolTypeFlag.typetime });
            const iFaceMembers = ifaceType.getMemberTable().getAllSymbols(SymbolTypeFlag.runtime);
            expect(iFaceMembers.length).to.eq(1);
            // eslint-disable-next-line no-bitwise
            iFaceMembers.forEach(sym => expect(sym.flags & SymbolTypeFlag.optional).to.eq(SymbolTypeFlag.optional));
        });

        it('allows fields named `optional` that are also typed', () => {
            let { statements, diagnostics } = parse(`
                interface IsJustOptional
                    optional as string
                end interface
            `, ParseMode.BrighterScript);
            expectZeroDiagnostics(diagnostics);
            expect(statements.length).to.eq(1);
            expect(isInterfaceStatement(statements[0])).to.be.true;
            const iface = statements[0] as InterfaceStatement;
            iface.fields.forEach(f => expect(f.isOptional).to.be.false);
            const ifaceType = iface.getType({ flags: SymbolTypeFlag.typetime });
            const iFaceMembers = ifaceType.getMemberTable().getAllSymbols(SymbolTypeFlag.runtime);
            expect(iFaceMembers.length).to.eq(1);
            // eslint-disable-next-line no-bitwise
            iFaceMembers.forEach(sym => expect(sym.flags & SymbolTypeFlag.optional).to.eq(0));
        });
    });

    describe('leadingTrivia', () => {
        it('gets leading trivia from functions', () => {
            let { statements } = parse(`
                ' Nice function, bro
                function foo()
                    return 1
                end function
            `);
            const funcStatements = statements.filter(isFunctionStatement);
            const fooTrivia = funcStatements[0].getLeadingTrivia();
            expect(fooTrivia.length).to.be.greaterThan(0);
            expect(fooTrivia.filter(t => t.kind === TokenKind.Comment).length).to.eq(1);
        });

        it('gets multiple lines of leading trivia', () => {
            let { statements } = parse(`
                ' Say hello to someone
                '
                ' @param {string} name the person you want to say hello to.
                sub sayHello(name as string = "world")
                end sub
            `);
            const funcStatements = statements.filter(isFunctionStatement);
            const helloTrivia = funcStatements[0].getLeadingTrivia();
            expect(helloTrivia.length).to.be.greaterThan(0);
            expect(helloTrivia.filter(t => t.kind === TokenKind.Comment).length).to.eq(3);
        });

        it('gets leading trivia from classes', () => {
            let { statements } = parse(`
                ' hello
                ' classes
                class Hello
                end class
            `, ParseMode.BrighterScript);
            const classStatements = statements.filter(isClassStatement);
            const trivia = classStatements[0].getLeadingTrivia();
            expect(trivia.length).to.be.greaterThan(0);
            expect(trivia.filter(t => t.kind === TokenKind.Comment).length).to.eq(2);
        });

        it('gets leading trivia from functions with annotations', () => {
            let { statements } = parse(`
                ' hello comment 1
                ' hello comment 2
                @annotation
                sub sayHello(name as string = "world")
                end sub
            `, ParseMode.BrighterScript);
            const funcStatements = statements.filter(isFunctionStatement);
            const helloTrivia = funcStatements[0].getLeadingTrivia();
            expect(helloTrivia.length).to.be.greaterThan(0);
            expect(helloTrivia.filter(t => t.kind === TokenKind.Comment).length).to.eq(2);
        });


        it('gets leading trivia from class methods', () => {
            let { statements } = parse(`
                ' hello
                ' classes
                class Hello

                    ' Gets the value of PI
                    ' Not a dessert
                    function getPi() as float
                        return 3.14
                    end function

                    ' Gets a dessert
                    function getPie() as string
                        return "Apple Pie"
                    end function
                end class
            `, ParseMode.BrighterScript);
            const classStatement = statements.filter(isClassStatement)[0];
            const methodStatements = classStatement.methods;

            // function getPi()
            let trivia = methodStatements[0].getLeadingTrivia();
            expect(trivia.length).to.be.greaterThan(0);
            expect(trivia.filter(t => t.kind === TokenKind.Comment).length).to.eq(2);

            // function getPie()
            trivia = methodStatements[1].getLeadingTrivia();
            expect(trivia.length).to.be.greaterThan(0);
            expect(trivia.filter(t => t.kind === TokenKind.Comment).length).to.eq(1);
        });

        it('gets leading trivia from class fields', () => {
            let { statements } = parse(`
                ' hello
                ' classes
                class Thing
                    ' like the sky
                    ' or a blueberry, evn though that's purple
                    color = "blue"

                    ' My name
                    public name as string

                    ' Only I know how old I am
                    private age = 42
                end class
            `, ParseMode.BrighterScript);
            const classStatement = statements.filter(isClassStatement)[0];
            const fieldStatements = classStatement.fields;

            // color = "blue"
            let trivia = fieldStatements[0].getLeadingTrivia();
            expect(trivia.length).to.be.greaterThan(0);
            expect(trivia.filter(t => t.kind === TokenKind.Comment).length).to.eq(2);

            // public name as string
            trivia = fieldStatements[1].getLeadingTrivia();
            expect(trivia.length).to.be.greaterThan(0);
            expect(trivia.filter(t => t.kind === TokenKind.Comment).length).to.eq(1);

            // private age = 42
            trivia = fieldStatements[2].getLeadingTrivia();
            expect(trivia.length).to.be.greaterThan(0);
            expect(trivia.filter(t => t.kind === TokenKind.Comment).length).to.eq(1);
        });

        it('gets leading trivia from interfaces', () => {
            let { statements } = parse(`
                ' Description of interface
                interface myIface
                    ' comment
                    someField as integer

                    'comment
                    function someFunc() as string
                end interface
            `, ParseMode.BrighterScript);
            const ifaceStatement = statements.filter(isInterfaceStatement)[0];
            const fieldStatements = ifaceStatement.fields;
            const methodStatements = ifaceStatement.methods;

            // interface myIface
            let trivia = ifaceStatement.getLeadingTrivia();
            expect(trivia.length).to.be.greaterThan(0);
            expect(trivia.filter(t => t.kind === TokenKind.Comment).length).to.eq(1);

            // someField as integer
            trivia = fieldStatements[0].getLeadingTrivia();
            expect(trivia.length).to.be.greaterThan(0);
            expect(trivia.filter(t => t.kind === TokenKind.Comment).length).to.eq(1);

            // function someFunc() as string
            trivia = methodStatements[0].getLeadingTrivia();
            expect(trivia.length).to.be.greaterThan(0);
            expect(trivia.filter(t => t.kind === TokenKind.Comment).length).to.eq(1);
        });


        it('gets leading trivia from namespaces', () => {
            let { statements } = parse(`
                ' Description of interface
                namespace Nested.Name.Space

                end  namespace
            `, ParseMode.BrighterScript);
            const nameSpaceStatement = statements.filter(isNamespaceStatement)[0];

            // namespace Nested.Name.Space
            let trivia = nameSpaceStatement.getLeadingTrivia();
            expect(trivia.length).to.be.greaterThan(0);
            expect(trivia.filter(t => t.kind === TokenKind.Comment).length).to.eq(1);
        });
    });

    describe('unary/binary ordering', () => {
        it('creates the correct operator order for `not x = x` code', () => {
            let { diagnostics, statements } = parse(`
                function isStrNotEmpty(myStr as string) as boolean
                    return not myStr = ""
                end function
            `);
            expectZeroDiagnostics(diagnostics);
            expect(isFunctionStatement(statements[0])).to.be.true;
            const insideReturn = ((statements[0] as FunctionStatement).func.body.statements[0] as ReturnStatement).value;
            expect(isUnaryExpression(insideReturn)).to.be.true;
            expect(isBinaryExpression((insideReturn as UnaryExpression).right)).to.be.true;
        });

        it('creates the correct operator order for `not x + x` code', () => {
            let { diagnostics, statements } = parse(`
                function tryStuff() as integer
                    return not 1 + 3 ' same as "not (3)" ... eg. the "flipped bits" of 3 (0000 0011) -> 1111 1100, or -4
                end function
            `);
            expectZeroDiagnostics(diagnostics);
            expect(isFunctionStatement(statements[0])).to.be.true;
            const insideReturn = ((statements[0] as FunctionStatement).func.body.statements[0] as ReturnStatement).value;
            expect(isUnaryExpression(insideReturn)).to.be.true;
            expect(isBinaryExpression((insideReturn as UnaryExpression).right)).to.be.true;
        });

        it('creates the correct operator order for `x = not x` code', () => {
            let { diagnostics, statements } = parse(`
                function tryStuff() as boolean
                    return 4 = not -5 ' same as "4 = 4"
                end function
            `);
            expectZeroDiagnostics(diagnostics);
            expect(isFunctionStatement(statements[0])).to.be.true;
            const insideReturn = ((statements[0] as FunctionStatement).func.body.statements[0] as ReturnStatement).value;
            expect(isBinaryExpression(insideReturn)).to.be.true;
            expect(isLiteralExpression((insideReturn as BinaryExpression).left)).to.be.true;

            const right = (insideReturn as BinaryExpression).right as UnaryExpression;
            expect(isUnaryExpression(right)).to.be.true;
            expect(isUnaryExpression(right.right)).to.be.true; // not ( - ( 5))
        });

        it('allows multiple nots', () => {
            let { diagnostics, statements } = parse(`
                function tryStuff() as integer
                    return not not not 4
                end function
            `);
            expectZeroDiagnostics(diagnostics);
            expect(isFunctionStatement(statements[0])).to.be.true;
            const insideReturn = ((statements[0] as FunctionStatement).func.body.statements[0] as ReturnStatement).value;
            expect(isUnaryExpression(insideReturn)).to.be.true;
            expect(isUnaryExpression((insideReturn as UnaryExpression).right)).to.be.true;
            expect(isUnaryExpression(((insideReturn as UnaryExpression).right as UnaryExpression).right)).to.be.true;
        });

        it('allows multiple -', () => {
            let { diagnostics, statements } = parse(`
                function tryStuff() as integer
                    return - - - 4
                end function
            `);
            expectZeroDiagnostics(diagnostics);
            expect(isFunctionStatement(statements[0])).to.be.true;
            const insideReturn = ((statements[0] as FunctionStatement).func.body.statements[0] as ReturnStatement).value;
            expect(isUnaryExpression(insideReturn)).to.be.true;
            expect(isUnaryExpression((insideReturn as UnaryExpression).right)).to.be.true;
            expect(isUnaryExpression(((insideReturn as UnaryExpression).right as UnaryExpression).right)).to.be.true;
        });
    });

    describe('typecast statement', () => {
        it('allows typecast statement ', () => {
            let { diagnostics, statements } = parse(`
                typeCAST m AS roAssociativeArray
            `, ParseMode.BrighterScript);
            expectZeroDiagnostics(diagnostics);
            expect(isTypecastStatement(statements[0])).to.be.true;
            const stmt = statements[0] as TypecastStatement;
            expect(stmt.tokens.typecast.text).to.eq('typeCAST');
            expect(stmt.typecastExpression).to.exist;
        });

        it('is disallowed in brightscript mode', () => {
            let { diagnostics } = parse(`
                typecast m AS roAssociativeArray
            `, ParseMode.BrightScript);
            expectDiagnosticsIncludes(diagnostics, [
                DiagnosticMessages.bsFeatureNotSupportedInBrsFiles('typecast statements')
            ]);
        });

        it('allows `typecast` for function name', () => {
            let { statements, diagnostics } = parse(`
                function typecast() as integer
                    return 1
                end function
            `, ParseMode.BrighterScript);
            expectZeroDiagnostics(diagnostics);
            expect((statements[0] as FunctionStatement).tokens.name.text).to.eq('typecast');
        });

        it('allows `typecast` for variable name', () => {
            let { statements, diagnostics } = parse(`
                function foo() as integer
                    typecast = 1
                    return typecast
                end function
            `, ParseMode.BrighterScript);
            expectZeroDiagnostics(diagnostics);
            expect(((statements[0] as FunctionStatement).func.body.statements[0] as AssignmentStatement).tokens.name.text).to.eq('typecast');
        });

        it('is allowed in function', () => {
            let { diagnostics } = parse(`
                function foo() as integer
                    typecast m as MyObject
                    return m.getNum()
                end function
            `, ParseMode.BrighterScript);
            expectZeroDiagnostics(diagnostics);
        });

        it('is allowed in function literal', () => {
            let { diagnostics } = parse(`
                interface PiGetter
                    pi as float
                    function getPi() as float
                end interface

                function makePiGetter() as object
                    x = {
                        pi: 3.14,
                        getPi: function() as float
                            typecast m as PiGetter
                            return m.pi
                        end function
                    }
                    return x
                end function
            `, ParseMode.BrighterScript);
            expectZeroDiagnostics(diagnostics);
        });
    });

<<<<<<< HEAD
    describe('conditional compilation', () => {

        it('contains code from conditional compile blocks', () => {
            let { diagnostics, ast } = parse(`
                sub foo()
                #if DEBUG
                    print "hello"
                #end if
                end sub
            `, ParseMode.BrighterScript, { debug: true });
            expectZeroDiagnostics(diagnostics);
            const funcBlock = (ast.statements[0] as FunctionStatement).func.body;
            expect(funcBlock.statements.length).to.eq(1);
            const ccStmt = funcBlock.statements[0] as ConditionalCompileStatement;
            expect(isConditionalCompileStatement(ccStmt)).to.true;
            const printStmt = ccStmt.thenBranch.statements[0];
            expect(isPrintStatement(printStmt)).to.true;
        });

        it('contains code from conditional compile else blocks', () => {
            let { diagnostics, ast } = parse(`
                sub foo()
                #if DEBUG
                    m.pi = 3.14
                #else
                    print "hello"
                #end if
                end sub
            `, ParseMode.BrighterScript);
            expectZeroDiagnostics(diagnostics);
            const funcBlock = (ast.statements[0] as FunctionStatement).func.body;
            const ccStmt = funcBlock.statements[0] as ConditionalCompileStatement;
            expect(isConditionalCompileStatement(ccStmt)).to.true;
            expect(ccStmt.elseBranch).to.exist;
            expect(isBlock(ccStmt.elseBranch)).to.true;
            const printStmt = (ccStmt.elseBranch as Block).statements[0];
            expect(isPrintStatement(printStmt)).to.true;
        });

        it('contains code from conditional compile else if blocks', () => {
            let { diagnostics, ast } = parse(`
                sub foo()
                #if DEBUG
                    m.pi = 3.14
                #else if PROD
                    print "hello"
                #end if
                end sub
            `, ParseMode.BrighterScript);
            expectZeroDiagnostics(diagnostics);
            const funcBlock = (ast.statements[0] as FunctionStatement).func.body;
            const ccStmt = funcBlock.statements[0] as ConditionalCompileStatement;
            expect(isConditionalCompileStatement(ccStmt)).to.true;
            expect(ccStmt.elseBranch).to.exist;
            const elseBranch = ccStmt.elseBranch as ConditionalCompileStatement;
            expect(isConditionalCompileStatement(elseBranch)).to.true;
            expect(elseBranch.tokens.condition.text).to.eq('PROD');
            const printStmt = elseBranch.thenBranch.statements[0];
            expect(isPrintStatement(printStmt)).to.true;
        });

        it('contains code from multiple conditional compile else if blocks', () => {
            let { diagnostics, ast } = parse(`
                sub foo()
                #if DEBUG
                    m.pi = 3.14
                #else if PROD
                    print "hello"
                #else if ABC
                    print "hello"
                #else if DEF
                    print "hello"
                #else if HIJ
                    print "hello"
                #else
                    x = 78
                #end if
                end sub
            `, ParseMode.BrighterScript);
            expectZeroDiagnostics(diagnostics);
            const funcBlock = (ast.statements[0] as FunctionStatement).func.body;
            const ccStmt = funcBlock.statements[0] as ConditionalCompileStatement;
            expect(isConditionalCompileStatement(ccStmt)).to.true;
            expect(ccStmt.elseBranch).to.exist;
            let elseBranch = ccStmt.elseBranch as ConditionalCompileStatement;
            expect(isConditionalCompileStatement(elseBranch)).to.true;
            expect(elseBranch.tokens.condition.text).to.eq('PROD');
            elseBranch = elseBranch.elseBranch as ConditionalCompileStatement;
            expect(isConditionalCompileStatement(elseBranch)).to.true;
            expect(elseBranch.tokens.condition.text).to.eq('ABC');
            elseBranch = elseBranch.elseBranch as ConditionalCompileStatement;
            expect(isConditionalCompileStatement(elseBranch)).to.true;
            expect(elseBranch.tokens.condition.text).to.eq('DEF');
            elseBranch = elseBranch.elseBranch as ConditionalCompileStatement;
            expect(isConditionalCompileStatement(elseBranch)).to.true;
            expect(elseBranch.tokens.condition.text).to.eq('HIJ');
            let lastElse = elseBranch.elseBranch as Block;
            expect(isBlock(lastElse)).to.true;
            expect(isAssignmentStatement(lastElse.statements[0])).to.true;
        });

        it('allows empty conditional compilation blocks', () => {
            let { diagnostics, ast } = parse(`
                #if DEBUG
                #else if PROD
                #else
                #end if
            `, ParseMode.BrighterScript);
            expectZeroDiagnostics(diagnostics);
            const ccStmt = ast.statements[0] as ConditionalCompileStatement;
            expect(isConditionalCompileStatement(ccStmt)).to.true;
            expect(ccStmt.thenBranch.statements.length).to.eq(0);
            expect((ccStmt.elseBranch as ConditionalCompileStatement).thenBranch.statements.length).to.eq(0);
            expect(((ccStmt.elseBranch as ConditionalCompileStatement).elseBranch as Block).statements.length).to.eq(0);
        });

        it('allows only comments in compilation blocks', () => {
            let { diagnostics, ast } = parse(`
                ' before if
                #if DEBUG
                    ' this is debug
                #else if PROD
                    ' this is prod
                #else
                    ' this is neither
                #end if
                ' after if
            `, ParseMode.BrighterScript);
            expectZeroDiagnostics(diagnostics);
            const ccStmt = ast.statements[0] as ConditionalCompileStatement;
            expect(isConditionalCompileStatement(ccStmt)).to.true;
            expect(ccStmt.thenBranch.statements.length).to.eq(0);
            expect((ccStmt.elseBranch as ConditionalCompileStatement).thenBranch.statements.length).to.eq(0);
            expect(((ccStmt.elseBranch as ConditionalCompileStatement).elseBranch as Block).statements.length).to.eq(0);
        });

        it('has no error when safely closing block', () => {
            let { diagnostics } = parse(`
                sub foo()
                #if DEBUG
                    if m.enabled
                        print "hello"
                    end if
                #end if
                end sub
            `, ParseMode.BrighterScript);
            expectZeroDiagnostics(diagnostics);
        });

        it('has error when unsafely closing block', () => {
            let { diagnostics } = parse(`
                sub foo()
                    if m.enabled
                #if DEBUG
                        print "hello"
                    end if
                #end if
                end sub
            `, ParseMode.BrighterScript);
            expectDiagnosticsIncludes(diagnostics, [
                DiagnosticMessages.unsafeUnmatchedTerminatorInConditionalCompileBlock('end if').message
            ]);
        });


        it('has error when unsafely opening block', () => {
            let { diagnostics } = parse(`
                sub foo()
                #if DEBUG
                    if m.enabled
                        print "hello"
                #end if
                    end if
                end sub
            `, ParseMode.BrighterScript, { debug: true });
            expectDiagnostics(diagnostics, [
                DiagnosticMessages.expectedEndIfToCloseIfStatement({ line: 3, character: 20 }).message,
                DiagnosticMessages.unexpectedToken('end if').message
            ]);
        });

        it('has no diagnostics from false blocks', () => {
            let { diagnostics } = parse(`
                sub foo()
                #if DEBUG
                    blah blah blah
                #end if

                #if false
                    there are no diagnostics here
                #end if
                end sub
            `, ParseMode.BrighterScript, { debug: false });
            expectZeroDiagnostics(diagnostics);
        });

        describe('#const', () => {
            it('parses #const', () => {
                let { diagnostics, ast } = parse(`
                    #const test = true
                    sub foo()
                        #const debug = test
                    end sub
                    #    const spaces = false
                `, ParseMode.BrighterScript);
                expectZeroDiagnostics(diagnostics);
                //#const test = true
                let ccc = ast.statements[0] as ConditionalCompileConstStatement;
                expect(isConditionalCompileConstStatement(ccc)).to.be.true;
                expect(ccc.assignment.tokens.name.text).to.eq('test');
                expect(isLiteralExpression(ccc.assignment.value)).to.be.true;
                expect((ccc.assignment.value as LiteralExpression).tokens.value.text).to.eq('true');
                //#const debug = test
                ccc = (ast.statements[1] as FunctionStatement).func.body.statements[0] as ConditionalCompileConstStatement;
                expect(isConditionalCompileConstStatement(ccc)).to.be.true;
                expect(ccc.assignment.tokens.name.text).to.eq('debug');
                expect(isVariableExpression(ccc.assignment.value)).to.be.true;
                expect((ccc.assignment.value as VariableExpression).tokens.name.text).to.eq('test');
                //#    const spaces = false
                ccc = ast.statements[2] as ConditionalCompileConstStatement;
                expect(isConditionalCompileConstStatement(ccc)).to.be.true;
                expect(ccc.assignment.tokens.name.text).to.eq('spaces');
                expect(isLiteralExpression(ccc.assignment.value)).to.be.true;
                expect((ccc.assignment.value as LiteralExpression).tokens.value.text).to.eq('false');
            });

            it('has diagnostic if no lhs', () => {
                let { diagnostics } = parse(`
                    #const test
                `, ParseMode.BrighterScript);
                expectDiagnostics(diagnostics, [
                    DiagnosticMessages.expectedOperatorAfterIdentifier([TokenKind.Equal], 'test').message
                ]);
            });

            it('has diagnostic if invalid operator', () => {
                let { diagnostics } = parse(`
                    #const test += other
                `, ParseMode.BrighterScript);
                expectDiagnostics(diagnostics, [
                    DiagnosticMessages.expectedOperatorAfterIdentifier([TokenKind.Equal], 'test').message
                ]);
            });

            it('has diagnostic if invalid lhs', () => {
                let { diagnostics } = parse(`
                    #const test = 4
                `, ParseMode.BrighterScript);
                expectDiagnostics(diagnostics, [
                    DiagnosticMessages.invalidHashConstValue().message
                ]);
            });
        });

        describe('#error', () => {
            it('parses #error', () => {
                let { diagnostics, ast } = parse(`
                    #error
                    sub foo()
                        #error this is a LONG "message" :: with colons, etc.
                    end sub
                    #    error this one has spaces
                `, ParseMode.BrighterScript);
                expectZeroDiagnostics(diagnostics);

                //#error
                let cce = ast.statements[0] as ConditionalCompileErrorStatement;
                expect(isConditionalCompileErrorStatement(cce)).to.be.true;
                expect(cce.tokens.message.kind).to.eq(TokenKind.HashErrorMessage);
                expect(cce.tokens.message.text).to.eq('');

                //#error this is a long "message" :: with colons, etc.
                cce = (ast.statements[1] as FunctionStatement).func.body.statements[0] as ConditionalCompileErrorStatement;
                expect(isConditionalCompileErrorStatement(cce)).to.be.true;
                expect(cce.tokens.message.kind).to.eq(TokenKind.HashErrorMessage);
                expect(cce.tokens.message.text).to.eq('this is a LONG "message" :: with colons, etc.');

                //#    error this one has spaces
                cce = ast.statements[2] as ConditionalCompileErrorStatement;
                expect(isConditionalCompileErrorStatement(cce)).to.be.true;
                expect(cce.tokens.message.kind).to.eq(TokenKind.HashErrorMessage);
                expect(cce.tokens.message.text).to.eq('this one has spaces');
            });
        });

=======

    describe('alias statement', () => {
        it('allows alias statement ', () => {
            let { diagnostics, statements } = parse(`
                ALIAS x = lcase
            `, ParseMode.BrighterScript);
            expectZeroDiagnostics(diagnostics);
            expect(isAliasStatement(statements[0])).to.be.true;
            const stmt = statements[0] as AliasStatement;
            expect(stmt.tokens.alias.text).to.eq('ALIAS');
            expect(stmt.value).to.exist;
        });

        it('is disallowed in brightscript mode', () => {
            let { diagnostics } = parse(`
                alias x = lcase
            `, ParseMode.BrightScript);
            expectDiagnosticsIncludes(diagnostics, [
                DiagnosticMessages.bsFeatureNotSupportedInBrsFiles('alias statements')
            ]);
        });

        it('allows `alias` for function name', () => {
            let { statements, diagnostics } = parse(`
                function alias() as integer
                    return 1
                end function
            `, ParseMode.BrighterScript);
            expectZeroDiagnostics(diagnostics);
            expect((statements[0] as FunctionStatement).tokens.name.text).to.eq('alias');
        });

        it('allows `alias` for variable name', () => {
            let { statements, diagnostics } = parse(`
                function foo() as integer
                    alias = 1
                    return alias
                end function
            `, ParseMode.BrighterScript);
            expectZeroDiagnostics(diagnostics);
            expect(((statements[0] as FunctionStatement).func.body.statements[0] as AssignmentStatement).tokens.name.text).to.eq('alias');
        });
>>>>>>> bb0d81d4
    });
});

export function parse(text: string, mode?: ParseMode, bsConsts: Record<string, boolean> = {}) {
    let { tokens } = Lexer.scan(text);
    const bsConstMap = new Map<string, boolean>();
    for (const constName in bsConsts) {
        bsConstMap.set(constName.toLowerCase(), bsConsts[constName]);
    }
    return Parser.parse(tokens, {
        mode: mode!,
        bsConsts: bsConstMap
    });
}

export function rangeToArray(range: Range) {
    return [
        range.start.line,
        range.start.character,
        range.end.line,
        range.end.character
    ];
}

function expectCommentWithText(stat: Statement, text: string) {
    const trivia = stat.getLeadingTrivia();
    if (trivia) {
        expect(trivia.filter(tok => tok.kind === TokenKind.Comment).map(t => t.text).join('\n')).to.equal(text);
    } else {
        failStatementType(stat, 'Comment');
    }
}

export function failStatementType(stat: Statement, type: string) {
    assert.fail(`Statement ${stat.constructor.name} line ${stat.range.start.line} is not a ${type}`);
}<|MERGE_RESOLUTION|>--- conflicted
+++ resolved
@@ -4,21 +4,12 @@
 import type { AAMemberExpression, BinaryExpression, LiteralExpression, TypecastExpression, UnaryExpression } from './Expression';
 import { TernaryExpression, NewExpression, IndexedGetExpression, DottedGetExpression, XmlAttributeGetExpression, CallfuncExpression, AnnotationExpression, CallExpression, FunctionExpression, VariableExpression } from './Expression';
 import { Parser, ParseMode } from './Parser';
-<<<<<<< HEAD
-import type { AssignmentStatement, Block, ClassStatement, ConditionalCompileConstStatement, ConditionalCompileErrorStatement, ConditionalCompileStatement, InterfaceStatement, ReturnStatement, TypecastStatement } from './Statement';
+import type { AliasStatement, AssignmentStatement, Block, ClassStatement, ConditionalCompileConstStatement, ConditionalCompileErrorStatement, ConditionalCompileStatement, InterfaceStatement, ReturnStatement, TypecastStatement } from './Statement';
 import { PrintStatement, FunctionStatement, NamespaceStatement, ImportStatement } from './Statement';
 import { Range } from 'vscode-languageserver';
 import { DiagnosticMessages } from '../DiagnosticMessages';
-import { isAssignmentStatement, isBinaryExpression, isBlock, isCallExpression, isClassStatement, isConditionalCompileConstStatement, isConditionalCompileErrorStatement, isConditionalCompileStatement, isDottedGetExpression, isExpression, isExpressionStatement, isFunctionStatement, isGroupingExpression, isIfStatement, isIndexedGetExpression, isInterfaceStatement, isLiteralExpression, isNamespaceStatement, isPrintStatement, isTypecastExpression, isTypecastStatement, isUnaryExpression, isVariableExpression } from '../astUtils/reflection';
+import { isAliasStatement, isAssignmentStatement, isBinaryExpression, isBlock, isCallExpression, isClassStatement, isConditionalCompileConstStatement, isConditionalCompileErrorStatement, isConditionalCompileStatement, isDottedGetExpression, isExpression, isExpressionStatement, isFunctionStatement, isGroupingExpression, isIfStatement, isIndexedGetExpression, isInterfaceStatement, isLiteralExpression, isNamespaceStatement, isPrintStatement, isTypecastExpression, isTypecastStatement, isUnaryExpression, isVariableExpression } from '../astUtils/reflection';
 import { expectDiagnostics, expectDiagnosticsIncludes, expectTypeToBe, expectZeroDiagnostics } from '../testHelpers.spec';
-=======
-import type { AliasStatement, AssignmentStatement, ClassStatement, InterfaceStatement, ReturnStatement, TypecastStatement } from './Statement';
-import { PrintStatement, FunctionStatement, NamespaceStatement, ImportStatement } from './Statement';
-import { Range } from 'vscode-languageserver';
-import { DiagnosticMessages } from '../DiagnosticMessages';
-import { isAliasStatement, isAssignmentStatement, isBinaryExpression, isBlock, isCallExpression, isClassStatement, isDottedGetExpression, isExpression, isExpressionStatement, isFunctionStatement, isGroupingExpression, isIfStatement, isIndexedGetExpression, isInterfaceStatement, isLiteralExpression, isNamespaceStatement, isPrintStatement, isTypecastExpression, isTypecastStatement, isUnaryExpression, isVariableExpression } from '../astUtils/reflection';
-import { expectDiagnosticsIncludes, expectTypeToBe, expectZeroDiagnostics } from '../testHelpers.spec';
->>>>>>> bb0d81d4
 import { createVisitor, WalkMode } from '../astUtils/visitors';
 import type { Expression, Statement } from './AstNode';
 import { SymbolTypeFlag } from '../SymbolTypeFlag';
@@ -1941,7 +1932,6 @@
         });
     });
 
-<<<<<<< HEAD
     describe('conditional compilation', () => {
 
         it('contains code from conditional compile blocks', () => {
@@ -2226,8 +2216,7 @@
                 expect(cce.tokens.message.text).to.eq('this one has spaces');
             });
         });
-
-=======
+    });
 
     describe('alias statement', () => {
         it('allows alias statement ', () => {
@@ -2270,7 +2259,6 @@
             expectZeroDiagnostics(diagnostics);
             expect(((statements[0] as FunctionStatement).func.body.statements[0] as AssignmentStatement).tokens.name.text).to.eq('alias');
         });
->>>>>>> bb0d81d4
     });
 });
 
@@ -2306,4 +2294,4 @@
 
 export function failStatementType(stat: Statement, type: string) {
     assert.fail(`Statement ${stat.constructor.name} line ${stat.range.start.line} is not a ${type}`);
-}+}
