--- conflicted
+++ resolved
@@ -55,7 +55,6 @@
      * Shorthand for creating a new source node
      */
     public sourceNode(locatable: { range?: Range }, code: string | SourceNode | Array<string | SourceNode>): SourceNode | undefined {
-<<<<<<< HEAD
         if (locatable.range) {
             return new SourceNode(
                 //convert 0-based range line to 1-based SourceNode line
@@ -68,16 +67,6 @@
         } else {
             return new SourceNode(null, null, this.srcPath, code);
         }
-=======
-        return new SourceNode(
-            //convert 0-based range line to 1-based SourceNode line
-            locatable.range.start.line + 1,
-            //range and SourceNode character are both 0-based, so no conversion necessary
-            locatable.range.start.character,
-            this.srcPath,
-            code
-        );
->>>>>>> 9cd921a0
     }
 
     /**
@@ -85,11 +74,7 @@
      * because the entire token is passed by reference, instead of the raw string being copied to the parameter,
      * only to then be copied again for the SourceNode constructor
      */
-<<<<<<< HEAD
-    private tokenToSourceNode(token: { range?: Range; text: string }) {
-=======
     public tokenToSourceNode(token: { range?: Range; text: string }) {
->>>>>>> 9cd921a0
         return new SourceNode(
             //convert 0-based range line to 1-based SourceNode line
             token.range.start.line + 1,
@@ -103,18 +88,12 @@
     /**
      * Create a SourceNode from a token, accounting for missing range and multi-line text
      */
-<<<<<<< HEAD
     public transpileToken(token: { range?: Range; text: string }, defaultValue?: string) {
         if (!token && defaultValue !== undefined) {
             return new SourceNode(null, null, null, defaultValue);
         }
         if (!token.range) {
             return new SourceNode(null, null, null, token.text);
-=======
-    public transpileToken(token: { range?: Range; text: string }) {
-        if (!token.range) {
-            return token.text;
->>>>>>> 9cd921a0
         }
         //split multi-line text
         if (token.range.end.line > token.range.start.line) {
