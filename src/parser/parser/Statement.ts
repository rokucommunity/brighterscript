--- conflicted
+++ resolved
@@ -774,83 +774,4 @@
         }
         return result;
     }
-<<<<<<< HEAD
-}
-=======
-}
-
-export class ClassStatement implements Statement {
-
-    constructor(
-        readonly keyword: Token,
-        readonly name: Identifier,
-        readonly members: ClassMemberStatement[],
-        readonly end: Token
-    ) {
-        for (let member of this.members) {
-            if (member instanceof ClassMethodStatement) {
-                this.methods.push(member);
-            } else if (member instanceof ClassFieldStatement) {
-                this.fields.push(member);
-            } else {
-                throw new Error(`Critical error: unknown member type added to class definition ${this.name}`);
-            }
-        }
-    }
-
-    public methods = [] as ClassMethodStatement[];
-    public fields = [] as ClassFieldStatement[];
-
-    get location() {
-        return {
-            start: this.keyword.location.start,
-            end: this.end.location.end
-        };
-    }
-
-    transpile(state: TranspileState): Array<SourceNode | string> {
-        throw new Error('transpile not implemented for ' + Object.getPrototypeOf(this).constructor.name);
-    }
-}
-
-export class ClassMethodStatement implements Statement {
-    constructor(
-        readonly accessModifier: Token,
-        readonly name: Identifier,
-        readonly func: FunctionExpression
-    ) { }
-
-    get location() {
-        return {
-            start: this.accessModifier ? this.accessModifier.location.start : this.func.location.start,
-            end: this.func.location.end
-        };
-    }
-
-    transpile(state: TranspileState): Array<SourceNode | string> {
-        throw new Error('transpile not implemented for ' + Object.getPrototypeOf(this).constructor.name);
-    }
-}
-
-export class ClassFieldStatement implements Statement {
-
-    constructor(
-        readonly accessModifier: Token,
-        readonly name: Identifier,
-        readonly as: Token,
-        readonly type: Token
-    ) { }
-
-    get location() {
-        return {
-            start: this.accessModifier.location.start,
-            end: this.type.location.end
-        };
-    }
-
-    transpile(state: TranspileState): Array<SourceNode | string> {
-        throw new Error('transpile not implemented for ' + Object.getPrototypeOf(this).constructor.name);
-    }
-}
-export type ClassMemberStatement = ClassFieldStatement | ClassMethodStatement;
->>>>>>> 7d5b78ba
+}