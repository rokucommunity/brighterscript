import type { Token, Identifier } from '../lexer/Token';
import { isToken } from '../lexer/Token';
import type { BlockTerminator } from '../lexer/TokenKind';
import { Lexer } from '../lexer/Lexer';
import {
    AllowedLocalIdentifiers,
    AllowedTypeIdentifiers,
    DeclarableTypes,
    AllowedProperties,
    AssignmentOperators,
    BrighterScriptSourceLiterals,
    DisallowedFunctionIdentifiersText,
    DisallowedLocalIdentifiersText,
    TokenKind,
    BlockTerminators,
    ReservedWords
} from '../lexer/TokenKind';
import type {
    PrintSeparatorSpace,
    PrintSeparatorTab
} from './Statement';
import {
    AliasStatement,
    AssignmentStatement,
    Block,
    Body,
    CatchStatement,
    ContinueStatement,
    ClassStatement,
    ConstStatement,
    ConditionalCompileStatement,
    DimStatement,
    DottedSetStatement,
    EndStatement,
    EnumMemberStatement,
    EnumStatement,
    ExitForStatement,
    ExitWhileStatement,
    ExpressionStatement,
    ForEachStatement,
    FieldStatement,
    ForStatement,
    FunctionStatement,
    GotoStatement,
    IfStatement,
    ImportStatement,
    IncrementStatement,
    IndexedSetStatement,
    InterfaceFieldStatement,
    InterfaceMethodStatement,
    InterfaceStatement,
    LabelStatement,
    LibraryStatement,
    MethodStatement,
    NamespaceStatement,
    PrintStatement,
    ReturnStatement,
    StopStatement,
    ThrowStatement,
    TryCatchStatement,
    WhileStatement,
    TypecastStatement,
    ConditionalCompileConstStatement,
    ConditionalCompileErrorStatement
} from './Statement';
import type { DiagnosticInfo } from '../DiagnosticMessages';
import { DiagnosticMessages } from '../DiagnosticMessages';
import { util } from '../util';
import {
    AALiteralExpression,
    AAMemberExpression,
    AnnotationExpression,
    ArrayLiteralExpression,
    BinaryExpression,
    CallExpression,
    CallfuncExpression,
    DottedGetExpression,
    EscapedCharCodeLiteralExpression,
    FunctionExpression,
    FunctionParameterExpression,
    GroupingExpression,
    IndexedGetExpression,
    LiteralExpression,
    NewExpression,
    NullCoalescingExpression,
    RegexLiteralExpression,
    SourceLiteralExpression,
    TaggedTemplateStringExpression,
    TemplateStringExpression,
    TemplateStringQuasiExpression,
    TernaryExpression,
    TypecastExpression,
    TypeExpression,
    TypedArrayExpression,
    UnaryExpression,
    VariableExpression,
    XmlAttributeGetExpression
} from './Expression';
import type { Diagnostic, Range } from 'vscode-languageserver';
<<<<<<< HEAD
import { Logger } from '../Logger';
import { isAnnotationExpression, isCallExpression, isCallfuncExpression, isConditionalCompileStatement, isDottedGetExpression, isIfStatement, isIndexedGetExpression, isLiteralBoolean, isTypecastExpression, isVariableExpression } from '../astUtils/reflection';
import { createStringLiteral, createToken } from '../astUtils/creators';
=======
import type { Logger } from '../logging';
import { createLogger } from '../logging';
import { isAnnotationExpression, isCallExpression, isCallfuncExpression, isDottedGetExpression, isIfStatement, isIndexedGetExpression, isTypecastExpression } from '../astUtils/reflection';
import { createStringLiteral } from '../astUtils/creators';
>>>>>>> 78d76a9d
import type { Expression, Statement } from './AstNode';
import type { DeepWriteable } from '../interfaces';

export class Parser {
    /**
     * The array of tokens passed to `parse()`
     */
    public tokens = [] as Token[];

    /**
     * The current token index
     */
    public current: number;

    /**
     * The list of statements for the parsed file
     */
    public ast = new Body({ statements: [] });

    public get eofToken(): Token {
        const lastToken = this.tokens?.[this.tokens.length - 1];
        if (lastToken?.kind === TokenKind.Eof) {
            return lastToken;
        }
    }

    public get statements() {
        return this.ast.statements;
    }

    /**
     * The top-level symbol table for the body of this file.
     */
    public get symbolTable() {
        return this.ast.symbolTable;
    }

    /**
     * The list of diagnostics found during the parse process
     */
    public diagnostics: Diagnostic[];

    /**
     * The depth of the calls to function declarations. Helps some checks know if they are at the root or not.
     */
    private namespaceAndFunctionDepth: number;

    /**
     * The options used to parse the file
     */
    public options: ParseOptions;

    private globalTerminators = [] as TokenKind[][];

    /**
     * A list of identifiers that are permitted to be used as local variables. We store this in a property because we augment the list in the constructor
     * based on the parse mode
     */
    private allowedLocalIdentifiers: TokenKind[];

    /**
     * Annotations collected which should be attached to the next statement
     */
    private pendingAnnotations: AnnotationExpression[];

    /**
     * Get the currently active global terminators
     */
    private peekGlobalTerminators() {
        return this.globalTerminators[this.globalTerminators.length - 1] ?? [];
    }

    /**
     * Static wrapper around creating a new parser and parsing a list of tokens
     */
    public static parse(toParse: Token[] | string, options?: ParseOptions): Parser {
        return new Parser().parse(toParse, options);
    }

    /**
     * Parses an array of `Token`s into an abstract syntax tree
     * @param toParse the array of tokens to parse. May not contain any whitespace tokens
     * @returns the same instance of the parser which contains the diagnostics and statements
     */
    public parse(toParse: Token[] | string, options?: ParseOptions) {
        this.logger = options?.logger ?? createLogger();
        options = this.sanitizeParseOptions(options);
        this.options = options;

        let tokens: Token[];
        if (typeof toParse === 'string') {
            tokens = Lexer.scan(toParse, { trackLocations: options.trackLocations }).tokens;
        } else {
            tokens = toParse;
        }
        this.tokens = tokens;
        this.allowedLocalIdentifiers = [
            ...AllowedLocalIdentifiers,
            //when in plain brightscript mode, the BrighterScript source literals can be used as regular variables
            ...(this.options.mode === ParseMode.BrightScript ? BrighterScriptSourceLiterals : [])
        ];
        this.current = 0;
        this.diagnostics = [];
        this.namespaceAndFunctionDepth = 0;
        this.pendingAnnotations = [];

        this.ast = this.body();
        this.ast.bsConsts = options.bsConsts;
        //now that we've built the AST, link every node to its parent
        this.ast.link();
        return this;
    }

    private logger: Logger;

    private body() {
        const parentAnnotations = this.enterAnnotationBlock();

        let body = new Body({ statements: [] });
        if (this.tokens.length > 0) {
            this.consumeStatementSeparators(true);

            try {
                while (
                    //not at end of tokens
                    !this.isAtEnd() &&
                    //the next token is not one of the end terminators
                    !this.checkAny(...this.peekGlobalTerminators())
                ) {
                    let dec = this.declaration();
                    if (dec) {
                        if (!isAnnotationExpression(dec)) {
                            this.consumePendingAnnotations(dec);
                            body.statements.push(dec);
                            //ensure statement separator
                            this.consumeStatementSeparators(false);
                        } else {
                            this.consumeStatementSeparators(true);
                        }
                    }
                }
            } catch (parseError) {
                //do nothing with the parse error for now. perhaps we can remove this?
                console.error(parseError);
            }
        }

        this.exitAnnotationBlock(parentAnnotations);
        return body;
    }

    private sanitizeParseOptions(options: ParseOptions) {
        options ??= {};
        options.mode ??= ParseMode.BrightScript;
        options.trackLocations ??= true;
        return options;
    }

    /**
     * Determine if the parser is currently parsing tokens at the root level.
     */
    private isAtRootLevel() {
        return this.namespaceAndFunctionDepth === 0;
    }

    /**
     * Throws an error if the input file type is not BrighterScript
     */
    private warnIfNotBrighterScriptMode(featureName: string) {
        if (this.options.mode !== ParseMode.BrighterScript) {
            let diagnostic = {
                ...DiagnosticMessages.bsFeatureNotSupportedInBrsFiles(featureName),
                range: this.peek().range
            } as Diagnostic;
            this.diagnostics.push(diagnostic);
        }
    }

    /**
     * Throws an exception using the last diagnostic message
     */
    private lastDiagnosticAsError() {
        let error = new Error(this.diagnostics[this.diagnostics.length - 1]?.message ?? 'Unknown error');
        (error as any).isDiagnostic = true;
        return error;
    }

    private declaration(): Statement | AnnotationExpression | undefined {
        try {
            if (this.checkAny(TokenKind.HashConst)) {
                return this.conditionalCompileConstStatement();
            }
            if (this.checkAny(TokenKind.HashIf)) {
                return this.conditionalCompileStatement();
            }
            if (this.checkAny(TokenKind.HashError)) {
                return this.conditionalCompileErrorStatement();
            }

            if (this.checkAny(TokenKind.Sub, TokenKind.Function)) {
                return this.functionDeclaration(false);
            }

            if (this.checkLibrary()) {
                return this.libraryStatement();
            }

            if (this.checkAlias()) {
                return this.aliasStatement();
            }

            if (this.check(TokenKind.Const) && this.checkAnyNext(TokenKind.Identifier, ...this.allowedLocalIdentifiers)) {
                return this.constDeclaration();
            }

            if (this.check(TokenKind.At) && this.checkNext(TokenKind.Identifier)) {
                return this.annotationExpression();
            }

            //catch certain global terminators to prevent unnecessary lookahead (i.e. like `end namespace`, no need to continue)
            if (this.checkAny(...this.peekGlobalTerminators())) {
                return;
            }

            return this.statement();
        } catch (error: any) {
            //if the error is not a diagnostic, then log the error for debugging purposes
            if (!error.isDiagnostic) {
                this.logger.error(error);
            }
            this.synchronize();
        }
    }

    /**
     * Try to get an identifier. If not found, add diagnostic and return undefined
     */
    private tryIdentifier(...additionalTokenKinds: TokenKind[]): Identifier | undefined {
        const identifier = this.tryConsume(
            DiagnosticMessages.expectedIdentifier(),
            TokenKind.Identifier,
            ...additionalTokenKinds
        ) as Identifier;
        if (identifier) {
            // force the name into an identifier so the AST makes some sense
            identifier.kind = TokenKind.Identifier;
            return identifier;
        }
    }

    private identifier(...additionalTokenKinds: TokenKind[]) {
        const identifier = this.consume(
            DiagnosticMessages.expectedIdentifier(),
            TokenKind.Identifier,
            ...additionalTokenKinds
        ) as Identifier;
        // force the name into an identifier so the AST makes some sense
        identifier.kind = TokenKind.Identifier;
        return identifier;
    }

    private enumMemberStatement() {
        const name = this.consume(
            DiagnosticMessages.expectedClassFieldIdentifier(),
            TokenKind.Identifier,
            ...AllowedProperties
        ) as Identifier;
        let equalsToken: Token;
        let value: Expression;
        //look for `= SOME_EXPRESSION`
        if (this.check(TokenKind.Equal)) {
            equalsToken = this.advance();
            value = this.expression();
        }
        const statement = new EnumMemberStatement({ name: name, equals: equalsToken, value: value });
        return statement;
    }

    /**
     * Create a new InterfaceMethodStatement. This should only be called from within `interfaceDeclaration`
     */
    private interfaceFieldStatement(optionalKeyword?: Token) {
        const name = this.identifier(...AllowedProperties);
        let asToken;
        let typeExpression;
        if (this.check(TokenKind.As)) {
            [asToken, typeExpression] = this.consumeAsTokenAndTypeExpression();
        }
        return new InterfaceFieldStatement({ name: name, as: asToken, typeExpression: typeExpression, optional: optionalKeyword });
    }

    private consumeAsTokenAndTypeExpression(ignoreDiagnostics = false): [Token, TypeExpression] {
        let asToken = this.consumeToken(TokenKind.As);
        let typeExpression: TypeExpression;
        if (asToken) {
            //if there's nothing after the `as`, add a diagnostic and continue
            if (this.checkEndOfStatement()) {
                if (!ignoreDiagnostics) {
                    this.diagnostics.push({
                        ...DiagnosticMessages.expectedIdentifierAfterKeyword(asToken.text),
                        range: asToken.range
                    });
                }
                //consume the statement separator
                this.consumeStatementSeparators();
            } else if (this.peek().kind !== TokenKind.Identifier && !this.checkAny(...DeclarableTypes, ...AllowedTypeIdentifiers)) {
                if (!ignoreDiagnostics) {
                    this.diagnostics.push({
                        ...DiagnosticMessages.expectedIdentifierAfterKeyword(asToken.text),
                        range: asToken.range
                    });
                }
            } else {
                typeExpression = this.typeExpression();
            }
        }
        return [asToken, typeExpression];
    }

    /**
     * Create a new InterfaceMethodStatement. This should only be called from within `interfaceDeclaration()`
     */
    private interfaceMethodStatement(optionalKeyword?: Token) {
        const functionType = this.advance();
        const name = this.identifier(...AllowedProperties);
        const leftParen = this.consume(DiagnosticMessages.expectedToken(TokenKind.LeftParen), TokenKind.LeftParen);

        let params = [] as FunctionParameterExpression[];
        if (!this.check(TokenKind.RightParen)) {
            do {
                if (params.length >= CallExpression.MaximumArguments) {
                    this.diagnostics.push({
                        ...DiagnosticMessages.tooManyCallableParameters(params.length, CallExpression.MaximumArguments),
                        range: this.peek().range
                    });
                }

                params.push(this.functionParameter());
            } while (this.match(TokenKind.Comma));
        }
        const rightParen = this.consumeToken(TokenKind.RightParen);
        // let asToken = null as Token;
        // let returnTypeExpression: TypeExpression;
        let asToken: Token;
        let returnTypeExpression: TypeExpression;
        if (this.check(TokenKind.As)) {
            [asToken, returnTypeExpression] = this.consumeAsTokenAndTypeExpression();
        }

        return new InterfaceMethodStatement({
            functionType: functionType,
            name: name,
            leftParen: leftParen,
            params: params,
            rightParen: rightParen,
            as: asToken,
            returnTypeExpression: returnTypeExpression,
            optional: optionalKeyword
        });
    }

    private interfaceDeclaration(): InterfaceStatement {
        this.warnIfNotBrighterScriptMode('interface declarations');

        const parentAnnotations = this.enterAnnotationBlock();

        const interfaceToken = this.consume(
            DiagnosticMessages.expectedKeyword(TokenKind.Interface),
            TokenKind.Interface
        );
        const nameToken = this.identifier(...this.allowedLocalIdentifiers);

        let extendsToken: Token;
        let parentInterfaceName: TypeExpression;

        if (this.peek().text.toLowerCase() === 'extends') {
            extendsToken = this.advance();
            if (this.checkEndOfStatement()) {
                this.diagnostics.push({
                    ...DiagnosticMessages.expectedIdentifierAfterKeyword(extendsToken.text),
                    range: extendsToken.range
                });
            } else {
                parentInterfaceName = this.typeExpression();
            }
        }
        this.consumeStatementSeparators();
        //gather up all interface members (Fields, Methods)
        let body = [] as Statement[];
        while (this.checkAny(TokenKind.Comment, TokenKind.Identifier, TokenKind.At, ...AllowedProperties)) {
            try {
                //break out of this loop if we encountered the `EndInterface` token not followed by `as`
                if (this.check(TokenKind.EndInterface) && !this.checkNext(TokenKind.As)) {
                    break;
                }

                let decl: Statement;

                //collect leading annotations
                if (this.check(TokenKind.At)) {
                    this.annotationExpression();
                }
                const optionalKeyword = this.consumeTokenIf(TokenKind.Optional);
                //fields
                if (this.checkAny(TokenKind.Identifier, ...AllowedProperties) && this.checkAnyNext(TokenKind.As, TokenKind.Newline, TokenKind.Comment)) {
                    decl = this.interfaceFieldStatement(optionalKeyword);
                    //field with name = 'optional'
                } else if (optionalKeyword && this.checkAny(TokenKind.As, TokenKind.Newline, TokenKind.Comment)) {
                    //rewind one place, so that 'optional' is the field name
                    this.current--;
                    decl = this.interfaceFieldStatement();

                    //methods (function/sub keyword followed by opening paren)
                } else if (this.checkAny(TokenKind.Function, TokenKind.Sub) && this.checkAnyNext(TokenKind.Identifier, ...AllowedProperties)) {
                    decl = this.interfaceMethodStatement(optionalKeyword);

                }
                if (decl) {
                    this.consumePendingAnnotations(decl);
                    body.push(decl);
                } else {
                    //we didn't find a declaration...flag tokens until next line
                    this.flagUntil(TokenKind.Newline, TokenKind.Colon, TokenKind.Eof);
                }
            } catch (e) {
                //throw out any failed members and move on to the next line
                this.flagUntil(TokenKind.Newline, TokenKind.Colon, TokenKind.Eof);
            }

            //ensure statement separator
            this.consumeStatementSeparators();
        }

        //consume the final `end interface` token
        const endInterfaceToken = this.consumeToken(TokenKind.EndInterface);

        const statement = new InterfaceStatement({
            interface: interfaceToken,
            name: nameToken,
            extends: extendsToken,
            parentInterfaceName: parentInterfaceName,
            body: body,
            endInterface: endInterfaceToken
        });
        this.exitAnnotationBlock(parentAnnotations);
        return statement;
    }

    private enumDeclaration(): EnumStatement {
        const enumToken = this.consume(
            DiagnosticMessages.expectedKeyword(TokenKind.Enum),
            TokenKind.Enum
        );
        const nameToken = this.tryIdentifier(...this.allowedLocalIdentifiers);

        this.warnIfNotBrighterScriptMode('enum declarations');

        const parentAnnotations = this.enterAnnotationBlock();

        this.consumeStatementSeparators();

        const body: Array<EnumMemberStatement> = [];
        //gather up all members
        while (this.checkAny(TokenKind.Comment, TokenKind.Identifier, TokenKind.At, ...AllowedProperties)) {
            try {
                let decl: EnumMemberStatement;

                //collect leading annotations
                if (this.check(TokenKind.At)) {
                    this.annotationExpression();
                }

                //members
                if (this.checkAny(TokenKind.Identifier, ...AllowedProperties)) {
                    decl = this.enumMemberStatement();
                }

                if (decl) {
                    this.consumePendingAnnotations(decl);
                    body.push(decl);
                } else {
                    //we didn't find a declaration...flag tokens until next line
                    this.flagUntil(TokenKind.Newline, TokenKind.Colon, TokenKind.Eof);
                }
            } catch (e) {
                //throw out any failed members and move on to the next line
                this.flagUntil(TokenKind.Newline, TokenKind.Colon, TokenKind.Eof);
            }

            //ensure statement separator
            this.consumeStatementSeparators();
            //break out of this loop if we encountered the `EndEnum` token
            if (this.check(TokenKind.EndEnum)) {
                break;
            }
        }

        //consume the final `end interface` token
        const endEnumToken = this.consumeToken(TokenKind.EndEnum);

        const result = new EnumStatement({
            enum: enumToken,
            name: nameToken,
            body: body,
            endEnum: endEnumToken
        });

        this.exitAnnotationBlock(parentAnnotations);
        return result;
    }

    /**
     * A BrighterScript class declaration
     */
    private classDeclaration(): ClassStatement {
        this.warnIfNotBrighterScriptMode('class declarations');

        const parentAnnotations = this.enterAnnotationBlock();

        let classKeyword = this.consume(
            DiagnosticMessages.expectedKeyword(TokenKind.Class),
            TokenKind.Class
        );
        let extendsKeyword: Token;
        let parentClassName: TypeExpression;

        //get the class name
        let className = this.tryConsume(DiagnosticMessages.expectedIdentifierAfterKeyword('class'), TokenKind.Identifier, ...this.allowedLocalIdentifiers) as Identifier;

        //see if the class inherits from parent
        if (this.peek().text.toLowerCase() === 'extends') {
            extendsKeyword = this.advance();
            if (this.checkEndOfStatement()) {
                this.diagnostics.push({
                    ...DiagnosticMessages.expectedIdentifierAfterKeyword(extendsKeyword.text),
                    range: extendsKeyword.range
                });
            } else {
                parentClassName = this.typeExpression();
            }
        }

        //ensure statement separator
        this.consumeStatementSeparators();

        //gather up all class members (Fields, Methods)
        let body = [] as Statement[];
        while (this.checkAny(TokenKind.Public, TokenKind.Protected, TokenKind.Private, TokenKind.Function, TokenKind.Sub, TokenKind.Comment, TokenKind.Identifier, TokenKind.At, ...AllowedProperties)) {
            try {
                let decl: Statement;
                let accessModifier: Token;

                if (this.check(TokenKind.At)) {
                    this.annotationExpression();
                }

                if (this.checkAny(TokenKind.Public, TokenKind.Protected, TokenKind.Private)) {
                    //use actual access modifier
                    accessModifier = this.advance();
                }

                let overrideKeyword: Token;
                if (this.peek().text.toLowerCase() === 'override') {
                    overrideKeyword = this.advance();
                }
                //methods (function/sub keyword OR identifier followed by opening paren)
                if (this.checkAny(TokenKind.Function, TokenKind.Sub) || (this.checkAny(TokenKind.Identifier, ...AllowedProperties) && this.checkNext(TokenKind.LeftParen))) {
                    const funcDeclaration = this.functionDeclaration(false, false);

                    //if we have an overrides keyword AND this method is called 'new', that's not allowed
                    if (overrideKeyword && funcDeclaration.tokens.name.text.toLowerCase() === 'new') {
                        this.diagnostics.push({
                            ...DiagnosticMessages.cannotUseOverrideKeywordOnConstructorFunction(),
                            range: overrideKeyword.range
                        });
                    }

                    decl = new MethodStatement({
                        modifiers: accessModifier,
                        name: funcDeclaration.tokens.name,
                        func: funcDeclaration.func,
                        override: overrideKeyword
                    });

                    //fields
                } else if (this.checkAny(TokenKind.Identifier, ...AllowedProperties)) {

                    decl = this.fieldDeclaration(accessModifier);

                    //class fields cannot be overridden
                    if (overrideKeyword) {
                        this.diagnostics.push({
                            ...DiagnosticMessages.classFieldCannotBeOverridden(),
                            range: overrideKeyword.range
                        });
                    }

                }

                if (decl) {
                    this.consumePendingAnnotations(decl);
                    body.push(decl);
                }
            } catch (e) {
                //throw out any failed members and move on to the next line
                this.flagUntil(TokenKind.Newline, TokenKind.Colon, TokenKind.Eof);
            }

            //ensure statement separator
            this.consumeStatementSeparators();
        }

        let endingKeyword = this.advance();
        if (endingKeyword.kind !== TokenKind.EndClass) {
            this.diagnostics.push({
                ...DiagnosticMessages.couldNotFindMatchingEndKeyword('class'),
                range: endingKeyword.range
            });
        }

        const result = new ClassStatement({
            class: classKeyword,
            name: className,
            body: body,
            endClass: endingKeyword,
            extends: extendsKeyword,
            parentClassName: parentClassName
        });

        this.exitAnnotationBlock(parentAnnotations);
        return result;
    }

    private fieldDeclaration(accessModifier: Token | null) {

        let optionalKeyword = this.consumeTokenIf(TokenKind.Optional);

        if (this.checkAny(TokenKind.Identifier, ...AllowedProperties)) {
            if (this.check(TokenKind.As)) {
                if (this.checkAnyNext(TokenKind.Comment, TokenKind.Newline)) {
                    // as <EOL>
                    // `as` is the field name
                } else if (this.checkNext(TokenKind.As)) {
                    //  as as ____
                    // first `as` is the field name
                } else if (optionalKeyword) {
                    // optional as ____
                    // optional is the field name, `as` starts type
                    // rewind current token
                    optionalKeyword = null;
                    this.current--;
                }
            }
        } else {
            // no name after `optional` ... optional is the name
            // rewind current token
            optionalKeyword = null;
            this.current--;
        }

        let name = this.consume(
            DiagnosticMessages.expectedClassFieldIdentifier(),
            TokenKind.Identifier,
            ...AllowedProperties
        ) as Identifier;

        let asToken: Token;
        let fieldTypeExpression: TypeExpression;
        //look for `as SOME_TYPE`
        if (this.check(TokenKind.As)) {
            [asToken, fieldTypeExpression] = this.consumeAsTokenAndTypeExpression();
        }

        let initialValue: Expression;
        let equal: Token;
        //if there is a field initializer
        if (this.check(TokenKind.Equal)) {
            equal = this.advance();
            initialValue = this.expression();
        }

        return new FieldStatement({
            accessModifier: accessModifier,
            name: name,
            as: asToken,
            typeExpression: fieldTypeExpression,
            equals: equal,
            initialValue: initialValue,
            optional: optionalKeyword
        });
    }

    /**
     * An array of CallExpression for the current function body
     */
    private callExpressions = [];

    private functionDeclaration(isAnonymous: true, checkIdentifier?: boolean, onlyCallableAsMember?: boolean): FunctionExpression;
    private functionDeclaration(isAnonymous: false, checkIdentifier?: boolean, onlyCallableAsMember?: boolean): FunctionStatement;
    private functionDeclaration(isAnonymous: boolean, checkIdentifier = true, onlyCallableAsMember = false) {
        let previousCallExpressions = this.callExpressions;
        this.callExpressions = [];
        try {
            //track depth to help certain statements need to know if they are contained within a function body
            this.namespaceAndFunctionDepth++;
            let functionType: Token;
            if (this.checkAny(TokenKind.Sub, TokenKind.Function)) {
                functionType = this.advance();
            } else {
                this.diagnostics.push({
                    ...DiagnosticMessages.missingCallableKeyword(),
                    range: this.peek().range
                });
                functionType = {
                    isReserved: true,
                    kind: TokenKind.Function,
                    text: 'function',
                    //zero-length location means derived
                    range: {
                        start: this.peek().range.start,
                        end: this.peek().range.start
                    },
                    leadingWhitespace: '',
                    leadingTrivia: []
                };
            }
            let isSub = functionType?.kind === TokenKind.Sub;
            let functionTypeText = isSub ? 'sub' : 'function';
            let name: Identifier;
            let leftParen: Token;

            if (isAnonymous) {
                leftParen = this.consume(
                    DiagnosticMessages.expectedLeftParenAfterCallable(functionTypeText),
                    TokenKind.LeftParen
                );
            } else {
                name = this.consume(
                    DiagnosticMessages.expectedNameAfterCallableKeyword(functionTypeText),
                    TokenKind.Identifier,
                    ...AllowedProperties
                ) as Identifier;
                leftParen = this.consume(
                    DiagnosticMessages.expectedLeftParenAfterCallableName(functionTypeText),
                    TokenKind.LeftParen
                );

                //prevent functions from ending with type designators
                let lastChar = name.text[name.text.length - 1];
                if (['$', '%', '!', '#', '&'].includes(lastChar)) {
                    //don't throw this error; let the parser continue
                    this.diagnostics.push({
                        ...DiagnosticMessages.functionNameCannotEndWithTypeDesignator(functionTypeText, name.text, lastChar),
                        range: name.range
                    });
                }

                //flag functions with keywords for names (only for standard functions)
                if (checkIdentifier && DisallowedFunctionIdentifiersText.has(name.text.toLowerCase())) {
                    this.diagnostics.push({
                        ...DiagnosticMessages.cannotUseReservedWordAsIdentifier(name.text),
                        range: name.range
                    });
                }
            }

            let params = [] as FunctionParameterExpression[];
            let asToken: Token;
            let typeExpression: TypeExpression;
            if (!this.check(TokenKind.RightParen)) {
                do {
                    params.push(this.functionParameter());
                } while (this.match(TokenKind.Comma));
            }
            let rightParen = this.advance();

            if (this.check(TokenKind.As)) {
                [asToken, typeExpression] = this.consumeAsTokenAndTypeExpression();
            }

            params.reduce((haveFoundOptional: boolean, param: FunctionParameterExpression) => {
                if (haveFoundOptional && !param.defaultValue) {
                    this.diagnostics.push({
                        ...DiagnosticMessages.requiredParameterMayNotFollowOptionalParameter(param.tokens.name.text),
                        range: param.range
                    });
                }

                return haveFoundOptional || !!param.defaultValue;
            }, false);

            this.consumeStatementSeparators(true);


            //support ending the function with `end sub` OR `end function`
            let body = this.block();
            //if the parser was unable to produce a block, make an empty one so the AST makes some sense...

            // consume 'end sub' or 'end function'
            const endFunctionType = this.advance();
            let expectedEndKind = isSub ? TokenKind.EndSub : TokenKind.EndFunction;

            //if `function` is ended with `end sub`, or `sub` is ended with `end function`, then
            //add an error but don't hard-fail so the AST can continue more gracefully
            if (endFunctionType.kind !== expectedEndKind) {
                this.diagnostics.push({
                    ...DiagnosticMessages.mismatchedEndCallableKeyword(functionTypeText, endFunctionType.text),
                    range: endFunctionType.range
                });
            }

            if (!body) {
                body = new Block({
                    statements: [],
                    startingRange: util.createBoundingRange(
                        functionType, name, leftParen, ...params, rightParen, asToken, typeExpression, endFunctionType)
                });
            }

            let func = new FunctionExpression({
                parameters: params,
                body: body,
                functionType: functionType,
                endFunctionType: endFunctionType,
                leftParen: leftParen,
                rightParen: rightParen,
                as: asToken,
                returnTypeExpression: typeExpression
            });

            if (isAnonymous) {
                return func;
            } else {
                let result = new FunctionStatement({ name: name, func: func });
                return result;
            }
        } finally {
            this.namespaceAndFunctionDepth--;
            //restore the previous CallExpression list
            this.callExpressions = previousCallExpressions;
        }
    }

    private functionParameter(): FunctionParameterExpression {
        if (!this.checkAny(TokenKind.Identifier, ...this.allowedLocalIdentifiers)) {
            this.diagnostics.push({
                ...DiagnosticMessages.expectedParameterNameButFound(this.peek().text),
                range: this.peek().range
            });
            throw this.lastDiagnosticAsError();
        }

        let name = this.advance() as Identifier;
        // force the name into an identifier so the AST makes some sense
        name.kind = TokenKind.Identifier;

        let typeExpression: TypeExpression;
        let defaultValue;
        let equalToken: Token;
        // parse argument default value
        if ((equalToken = this.consumeTokenIf(TokenKind.Equal))) {
            // it seems any expression is allowed here -- including ones that operate on other arguments!
            defaultValue = this.expression(false);
        }

        let asToken: Token = null;
        if (this.check(TokenKind.As)) {
            [asToken, typeExpression] = this.consumeAsTokenAndTypeExpression();

        }
        return new FunctionParameterExpression({
            name: name,
            equals: equalToken,
            defaultValue: defaultValue,
            as: asToken,
            typeExpression: typeExpression
        });
    }

    private assignment(allowedAssignmentOperators = AssignmentOperators): AssignmentStatement {
        let name = this.advance() as Identifier;
        //add diagnostic if name is a reserved word that cannot be used as an identifier
        if (DisallowedLocalIdentifiersText.has(name.text.toLowerCase())) {
            this.diagnostics.push({
                ...DiagnosticMessages.cannotUseReservedWordAsIdentifier(name.text),
                range: name.range
            });
        }
        let asToken: Token;
        let typeExpression: TypeExpression;

        //look for `as SOME_TYPE`
        if (this.check(TokenKind.As)) {
            this.warnIfNotBrighterScriptMode('typed assignment');

            [asToken, typeExpression] = this.consumeAsTokenAndTypeExpression();
        }

        let operator = this.consume(
            DiagnosticMessages.expectedOperatorAfterIdentifier(allowedAssignmentOperators, name.text),
            ...allowedAssignmentOperators
        );
        let value = this.expression();

        let result: AssignmentStatement;
        if (operator.kind === TokenKind.Equal) {
            result = new AssignmentStatement({ equals: operator, name: name, value: value, as: asToken, typeExpression: typeExpression });
        } else {
            const nameExpression = new VariableExpression({ name: name });
            result = new AssignmentStatement({
                equals: operator,
                name: name,
                value: new BinaryExpression({
                    left: nameExpression,
                    operator: operator,
                    right: value
                }),
                as: asToken,
                typeExpression: typeExpression
            });
        }

        return result;
    }

    private checkLibrary() {
        let isLibraryToken = this.check(TokenKind.Library);

        //if we are at the top level, any line that starts with "library" should be considered a library statement
        if (this.isAtRootLevel() && isLibraryToken) {
            return true;

            //not at root level, library statements are all invalid here, but try to detect if the tokens look
            //like a library statement (and let the libraryStatement function handle emitting the diagnostics)
        } else if (isLibraryToken && this.checkNext(TokenKind.StringLiteral)) {
            return true;

            //definitely not a library statement
        } else {
            return false;
        }
    }

    private checkAlias() {
        let isAliasToken = this.check(TokenKind.Alias);

        //if we are at the top level, any line that starts with "alias" should be considered a alias statement
        if (this.isAtRootLevel() && isAliasToken) {
            return true;

            //not at root level, alias statements are all invalid here, but try to detect if the tokens look
            //like a alias statement (and let the alias function handle emitting the diagnostics)
        } else if (isAliasToken && this.checkNext(TokenKind.Identifier)) {
            return true;

            //definitely not a alias statement
        } else {
            return false;
        }
    }

    private statement(): Statement | undefined {
        if (this.checkLibrary()) {
            return this.libraryStatement();
        }

        if (this.check(TokenKind.Import)) {
            return this.importStatement();
        }

        if (this.check(TokenKind.Typecast) && this.checkAnyNext(TokenKind.Identifier, ...this.allowedLocalIdentifiers)) {
            return this.typecastStatement();
        }

        if (this.checkAlias()) {
            return this.aliasStatement();
        }

        if (this.check(TokenKind.Stop)) {
            return this.stopStatement();
        }

        if (this.check(TokenKind.If)) {
            return this.ifStatement();
        }

        //`try` must be followed by a block, otherwise it could be a local variable
        if (this.check(TokenKind.Try) && this.checkAnyNext(TokenKind.Newline, TokenKind.Colon, TokenKind.Comment)) {
            return this.tryCatchStatement();
        }

        if (this.check(TokenKind.Throw)) {
            return this.throwStatement();
        }

        if (this.checkAny(TokenKind.Print, TokenKind.Question)) {
            return this.printStatement();
        }
        if (this.check(TokenKind.Dim)) {
            return this.dimStatement();
        }

        if (this.check(TokenKind.While)) {
            return this.whileStatement();
        }

        if (this.check(TokenKind.ExitWhile)) {
            return this.exitWhile();
        }

        if (this.check(TokenKind.For)) {
            return this.forStatement();
        }

        if (this.check(TokenKind.ForEach)) {
            return this.forEachStatement();
        }

        if (this.check(TokenKind.ExitFor)) {
            return this.exitFor();
        }

        if (this.check(TokenKind.End)) {
            return this.endStatement();
        }

        if (this.match(TokenKind.Return)) {
            return this.returnStatement();
        }

        if (this.check(TokenKind.Goto)) {
            return this.gotoStatement();
        }

        //the continue keyword (followed by `for`, `while`, or a statement separator)
        if (this.check(TokenKind.Continue) && this.checkAnyNext(TokenKind.While, TokenKind.For, TokenKind.Newline, TokenKind.Colon, TokenKind.Comment)) {
            return this.continueStatement();
        }

        //does this line look like a label? (i.e.  `someIdentifier:` )
        if (this.check(TokenKind.Identifier) && this.checkNext(TokenKind.Colon) && this.checkPrevious(TokenKind.Newline)) {
            try {
                return this.labelStatement();
            } catch (err) {
                if (!(err instanceof CancelStatementError)) {
                    throw err;
                }
                //not a label, try something else
            }
        }

        // BrightScript is like python, in that variables can be declared without a `var`,
        // `let`, (...) keyword. As such, we must check the token *after* an identifier to figure
        // out what to do with it.
        if (
            this.checkAny(TokenKind.Identifier, ...this.allowedLocalIdentifiers)
        ) {
            if (this.checkAnyNext(...AssignmentOperators)) {
                return this.assignment();
            } else if (this.checkNext(TokenKind.As)) {
                // may be a typed assignment
                const backtrack = this.current;
                let validTypeExpression = false;

                try {
                    // skip the identifier, and check for valid type expression
                    this.advance();
                    const parts = this.consumeAsTokenAndTypeExpression(true);
                    validTypeExpression = !!(parts?.[0] && parts?.[1]);
                } catch (e) {
                    // ignore any errors
                } finally {
                    this.current = backtrack;
                }
                if (validTypeExpression) {
                    // there is a valid 'as' and type expression
                    return this.assignment();
                }
            }
        }

        //some BrighterScript keywords are allowed as a local identifiers, so we need to check for them AFTER the assignment check
        if (this.check(TokenKind.Interface)) {
            return this.interfaceDeclaration();
        }

        if (this.check(TokenKind.Class)) {
            return this.classDeclaration();
        }

        if (this.check(TokenKind.Namespace)) {
            return this.namespaceStatement();
        }

        if (this.check(TokenKind.Enum)) {
            return this.enumDeclaration();
        }

        // TODO: support multi-statements
        return this.setStatement();
    }

    private whileStatement(): WhileStatement {
        const whileKeyword = this.advance();
        const condition = this.expression();

        this.consumeStatementSeparators();

        const whileBlock = this.block(TokenKind.EndWhile);
        let endWhile: Token;
        if (!whileBlock || this.peek().kind !== TokenKind.EndWhile) {
            this.diagnostics.push({
                ...DiagnosticMessages.couldNotFindMatchingEndKeyword('while'),
                range: this.peek().range
            });
            if (!whileBlock) {
                throw this.lastDiagnosticAsError();
            }
        } else {
            endWhile = this.advance();
        }

        return new WhileStatement({
            while: whileKeyword,
            endWhile: endWhile,
            condition: condition,
            body: whileBlock
        });
    }

    private exitWhile(): ExitWhileStatement {
        let keyword = this.advance();

        return new ExitWhileStatement({ exitWhile: keyword });
    }

    private forStatement(): ForStatement {
        const forToken = this.advance();
        const initializer = this.assignment();

        //TODO: newline allowed?

        const toToken = this.advance();
        const finalValue = this.expression();
        let incrementExpression: Expression | undefined;
        let stepToken: Token | undefined;

        if (this.check(TokenKind.Step)) {
            stepToken = this.advance();
            incrementExpression = this.expression();
        } else {
            // BrightScript for/to/step loops default to a step of 1 if no `step` is provided
        }

        this.consumeStatementSeparators();

        let body = this.block(TokenKind.EndFor, TokenKind.Next);
        let endForToken: Token;
        if (!body || !this.checkAny(TokenKind.EndFor, TokenKind.Next)) {
            this.diagnostics.push({
                ...DiagnosticMessages.expectedEndForOrNextToTerminateForLoop(),
                range: this.peek().range
            });
            if (!body) {
                throw this.lastDiagnosticAsError();
            }
        } else {
            endForToken = this.advance();
        }

        // WARNING: BrightScript doesn't delete the loop initial value after a for/to loop! It just
        // stays around in scope with whatever value it was when the loop exited.
        return new ForStatement({
            for: forToken,
            counterDeclaration: initializer,
            to: toToken,
            finalValue: finalValue,
            body: body,
            endFor: endForToken,
            step: stepToken,
            increment: incrementExpression
        });
    }

    private forEachStatement(): ForEachStatement {
        let forEach = this.advance();
        let name = this.advance();

        let maybeIn = this.peek();
        if (this.check(TokenKind.Identifier) && maybeIn.text.toLowerCase() === 'in') {
            this.advance();
        } else {
            this.diagnostics.push({
                ...DiagnosticMessages.expectedInAfterForEach(name.text),
                range: this.peek().range
            });
            throw this.lastDiagnosticAsError();
        }
        maybeIn.kind = TokenKind.In;

        let target = this.expression();
        if (!target) {
            this.diagnostics.push({
                ...DiagnosticMessages.expectedExpressionAfterForEachIn(),
                range: this.peek().range
            });
            throw this.lastDiagnosticAsError();
        }

        this.consumeStatementSeparators();

        let body = this.block(TokenKind.EndFor, TokenKind.Next);
        if (!body) {
            this.diagnostics.push({
                ...DiagnosticMessages.expectedEndForOrNextToTerminateForLoop(),
                range: this.peek().range
            });
            throw this.lastDiagnosticAsError();
        }

        let endFor = this.advance();

        return new ForEachStatement({
            forEach: forEach,
            in: maybeIn,
            endFor: endFor,
            item: name,
            target: target,
            body: body
        });
    }

    private exitFor(): ExitForStatement {
        let keyword = this.advance();

        return new ExitForStatement({ exitFor: keyword });
    }

    private namespaceStatement(): NamespaceStatement | undefined {
        this.warnIfNotBrighterScriptMode('namespace');
        let keyword = this.advance();

        this.namespaceAndFunctionDepth++;

        let name = this.identifyingExpression();
        //set the current namespace name

        this.globalTerminators.push([TokenKind.EndNamespace]);
        let body = this.body();
        this.globalTerminators.pop();

        let endKeyword: Token;
        if (this.check(TokenKind.EndNamespace)) {
            endKeyword = this.advance();
        } else {
            //the `end namespace` keyword is missing. add a diagnostic, but keep parsing
            this.diagnostics.push({
                ...DiagnosticMessages.couldNotFindMatchingEndKeyword('namespace'),
                range: keyword.range
            });
        }

        this.namespaceAndFunctionDepth--;

        let result = new NamespaceStatement({
            namespace: keyword,
            nameExpression: name,
            body: body,
            endNamespace: endKeyword
        });

        //cache the range property so that plugins can't affect it
        result.cacheRange();
        result.body.symbolTable.name += `: namespace '${result.name}'`;
        return result;
    }

    /**
     * Get an expression with identifiers separated by periods. Useful for namespaces and class extends
     */
    private identifyingExpression(allowedTokenKinds?: TokenKind[]): DottedGetExpression | VariableExpression {
        allowedTokenKinds = allowedTokenKinds ?? this.allowedLocalIdentifiers;
        let firstIdentifier = this.consume(
            DiagnosticMessages.expectedIdentifierAfterKeyword(this.previous().text),
            TokenKind.Identifier,
            ...allowedTokenKinds
        ) as Identifier;

        let expr: DottedGetExpression | VariableExpression;

        if (firstIdentifier) {
            // force it into an identifier so the AST makes some sense
            firstIdentifier.kind = TokenKind.Identifier;
            const varExpr = new VariableExpression({ name: firstIdentifier });
            expr = varExpr;

            //consume multiple dot identifiers (i.e. `Name.Space.Can.Have.Many.Parts`)
            while (this.check(TokenKind.Dot)) {
                let dot = this.tryConsume(
                    DiagnosticMessages.unexpectedToken(this.peek().text),
                    TokenKind.Dot
                );
                if (!dot) {
                    break;
                }
                let identifier = this.tryConsume(
                    DiagnosticMessages.expectedIdentifier(),
                    TokenKind.Identifier,
                    ...allowedTokenKinds,
                    ...AllowedProperties
                ) as Identifier;

                if (!identifier) {
                    break;
                }
                // force it into an identifier so the AST makes some sense
                identifier.kind = TokenKind.Identifier;
                expr = new DottedGetExpression({ obj: expr, name: identifier, dot: dot });
            }
        }
        return expr;
    }
    /**
     * Add an 'unexpected token' diagnostic for any token found between current and the first stopToken found.
     */
    private flagUntil(...stopTokens: TokenKind[]) {
        while (!this.checkAny(...stopTokens) && !this.isAtEnd()) {
            let token = this.advance();
            this.diagnostics.push({
                ...DiagnosticMessages.unexpectedToken(token.text),
                range: token.range
            });
        }
    }

    /**
     * Consume tokens until one of the `stopTokenKinds` is encountered
     * @param stopTokenKinds a list of tokenKinds where any tokenKind in this list will result in a match
     * @returns - the list of tokens consumed, EXCLUDING the `stopTokenKind` (you can use `this.peek()` to see which one it was)
     */
    private consumeUntil(...stopTokenKinds: TokenKind[]) {
        let result = [] as Token[];
        //take tokens until we encounter one of the stopTokenKinds
        while (!stopTokenKinds.includes(this.peek().kind)) {
            result.push(this.advance());
        }
        return result;
    }

    private constDeclaration(): ConstStatement | undefined {
        this.warnIfNotBrighterScriptMode('const declaration');
        const constToken = this.advance();
        const nameToken = this.identifier(...this.allowedLocalIdentifiers);
        const equalToken = this.consumeToken(TokenKind.Equal);
        const expression = this.expression();
        const statement = new ConstStatement({
            const: constToken,
            name: nameToken,
            equals: equalToken,
            value: expression
        });
        return statement;
    }

    private libraryStatement(): LibraryStatement | undefined {
        let libStatement = new LibraryStatement({
            library: this.advance(),
            //grab the next token only if it's a string
            filePath: this.tryConsume(
                DiagnosticMessages.expectedStringLiteralAfterKeyword('library'),
                TokenKind.StringLiteral
            )
        });

        return libStatement;
    }

    private importStatement() {
        this.warnIfNotBrighterScriptMode('import statements');
        let importStatement = new ImportStatement({
            import: this.advance(),
            //grab the next token only if it's a string
            path: this.tryConsume(
                DiagnosticMessages.expectedStringLiteralAfterKeyword('import'),
                TokenKind.StringLiteral
            )
        });

        return importStatement;
    }

    private typecastStatement() {
        this.warnIfNotBrighterScriptMode('typecast statements');
        const typecastToken = this.advance();
        const typecastExpr = this.expression();
        if (isTypecastExpression(typecastExpr)) {
            return new TypecastStatement({
                typecast: typecastToken,
                typecastExpression: typecastExpr
            });
        }
        this.diagnostics.push({
            ...DiagnosticMessages.expectedIdentifierAfterKeyword('typecast'),
            range: util.getRange(typecastToken, this.peek())
        });
        throw this.lastDiagnosticAsError();
    }

    private aliasStatement(): AliasStatement | undefined {
        this.warnIfNotBrighterScriptMode('alias statements');
        const aliasToken = this.advance();
        const name = this.tryConsume(
            DiagnosticMessages.expectedIdentifierAfterKeyword('alias'),
            TokenKind.Identifier
        );
        const equals = this.tryConsume(
            DiagnosticMessages.expectedToken(TokenKind.Equal),
            TokenKind.Equal
        );
        let value = this.identifyingExpression();

        let aliasStmt = new AliasStatement({
            alias: aliasToken,
            name: name,
            equals: equals,
            value: value

        });

        return aliasStmt;
    }

    private annotationExpression() {
        const atToken = this.advance();
        const identifier = this.tryConsume(DiagnosticMessages.expectedIdentifier(), TokenKind.Identifier, ...AllowedProperties);
        if (identifier) {
            identifier.kind = TokenKind.Identifier;
        }
        let annotation = new AnnotationExpression({ at: atToken, name: identifier });
        this.pendingAnnotations.push(annotation);

        //optional arguments
        if (this.check(TokenKind.LeftParen)) {
            let leftParen = this.advance();
            annotation.call = this.finishCall(leftParen, annotation, false);
        }
        return annotation;
    }

    private ternaryExpression(test?: Expression): TernaryExpression {
        this.warnIfNotBrighterScriptMode('ternary operator');
        if (!test) {
            test = this.expression();
        }
        const questionMarkToken = this.advance();

        //consume newlines or comments
        while (this.checkAny(TokenKind.Newline, TokenKind.Comment)) {
            this.advance();
        }

        let consequent: Expression;
        try {
            consequent = this.expression();
        } catch { }

        //consume newlines or comments
        while (this.checkAny(TokenKind.Newline, TokenKind.Comment)) {
            this.advance();
        }

        const colonToken = this.tryConsumeToken(TokenKind.Colon);

        //consume newlines
        while (this.checkAny(TokenKind.Newline, TokenKind.Comment)) {
            this.advance();
        }
        let alternate: Expression;
        try {
            alternate = this.expression();
        } catch { }

        return new TernaryExpression({
            test: test,
            questionMark: questionMarkToken,
            consequent: consequent,
            colon: colonToken,
            alternate: alternate
        });
    }

    private nullCoalescingExpression(test: Expression): NullCoalescingExpression {
        this.warnIfNotBrighterScriptMode('null coalescing operator');
        const questionQuestionToken = this.advance();
        const alternate = this.expression();
        return new NullCoalescingExpression({
            consequent: test,
            questionQuestion: questionQuestionToken,
            alternate: alternate
        });
    }

    private regexLiteralExpression() {
        this.warnIfNotBrighterScriptMode('regular expression literal');
        return new RegexLiteralExpression({
            regexLiteral: this.advance()
        });
    }

    private templateString(isTagged: boolean): TemplateStringExpression | TaggedTemplateStringExpression {
        this.warnIfNotBrighterScriptMode('template string');

        //get the tag name
        let tagName: Identifier;
        if (isTagged) {
            tagName = this.consume(DiagnosticMessages.expectedIdentifier(), TokenKind.Identifier, ...AllowedProperties) as Identifier;
            // force it into an identifier so the AST makes some sense
            tagName.kind = TokenKind.Identifier;
        }

        let quasis = [] as TemplateStringQuasiExpression[];
        let expressions = [];
        let openingBacktick = this.peek();
        this.advance();
        let currentQuasiExpressionParts = [];
        while (!this.isAtEnd() && !this.check(TokenKind.BackTick)) {
            let next = this.peek();
            if (next.kind === TokenKind.TemplateStringQuasi) {
                //a quasi can actually be made up of multiple quasis when it includes char literals
                currentQuasiExpressionParts.push(
                    new LiteralExpression({ value: next })
                );
                this.advance();
            } else if (next.kind === TokenKind.EscapedCharCodeLiteral) {
                currentQuasiExpressionParts.push(
                    new EscapedCharCodeLiteralExpression({ value: next as Token & { charCode: number } })
                );
                this.advance();
            } else {
                //finish up the current quasi
                quasis.push(
                    new TemplateStringQuasiExpression({ expressions: currentQuasiExpressionParts })
                );
                currentQuasiExpressionParts = [];

                if (next.kind === TokenKind.TemplateStringExpressionBegin) {
                    this.advance();
                }
                //now keep this expression
                expressions.push(this.expression());
                if (!this.isAtEnd() && this.check(TokenKind.TemplateStringExpressionEnd)) {
                    //TODO is it an error if this is not present?
                    this.advance();
                } else {
                    this.diagnostics.push({
                        ...DiagnosticMessages.unterminatedTemplateExpression(),
                        range: util.getRange(openingBacktick, this.peek())
                    });
                    throw this.lastDiagnosticAsError();
                }
            }
        }

        //store the final set of quasis
        quasis.push(
            new TemplateStringQuasiExpression({ expressions: currentQuasiExpressionParts })
        );

        if (this.isAtEnd()) {
            //error - missing backtick
            this.diagnostics.push({
                ...DiagnosticMessages.unterminatedTemplateStringAtEndOfFile(),
                range: util.getRange(openingBacktick, this.peek())
            });
            throw this.lastDiagnosticAsError();

        } else {
            let closingBacktick = this.advance();
            if (isTagged) {
                return new TaggedTemplateStringExpression({
                    tagName: tagName,
                    openingBacktick: openingBacktick,
                    quasis: quasis,
                    expressions: expressions,
                    closingBacktick: closingBacktick
                });
            } else {
                return new TemplateStringExpression({
                    openingBacktick: openingBacktick,
                    quasis: quasis,
                    expressions: expressions,
                    closingBacktick: closingBacktick
                });
            }
        }
    }

    private tryCatchStatement(): TryCatchStatement {
        const tryToken = this.advance();
        let endTryToken: Token;
        let catchStmt: CatchStatement;
        //ensure statement separator
        this.consumeStatementSeparators();

        let tryBranch = this.block(TokenKind.Catch, TokenKind.EndTry);

        const peek = this.peek();
        if (peek.kind !== TokenKind.Catch) {
            this.diagnostics.push({
                ...DiagnosticMessages.expectedCatchBlockInTryCatch(),
                range: this.peek().range
            });
        } else {
            const catchToken = this.advance();
            const exceptionVarToken = this.tryConsume(DiagnosticMessages.missingExceptionVarToFollowCatch(), TokenKind.Identifier, ...this.allowedLocalIdentifiers) as Identifier;
            if (exceptionVarToken) {
                // force it into an identifier so the AST makes some sense
                exceptionVarToken.kind = TokenKind.Identifier;
            }
            //ensure statement sepatator
            this.consumeStatementSeparators();
            const catchBranch = this.block(TokenKind.EndTry);
            catchStmt = new CatchStatement({
                catch: catchToken,
                exceptionVariable: exceptionVarToken,
                catchBranch: catchBranch
            });
        }
        if (this.peek().kind !== TokenKind.EndTry) {
            this.diagnostics.push({
                ...DiagnosticMessages.expectedEndTryToTerminateTryCatch(),
                range: this.peek().range
            });
        } else {
            endTryToken = this.advance();
        }

        const statement = new TryCatchStatement({
            try: tryToken,
            tryBranch: tryBranch,
            catchStatement: catchStmt,
            endTry: endTryToken
        }
        );
        return statement;
    }

    private throwStatement() {
        const throwToken = this.advance();
        let expression: Expression;
        if (this.checkAny(TokenKind.Newline, TokenKind.Colon)) {
            this.diagnostics.push({
                ...DiagnosticMessages.missingExceptionExpressionAfterThrowKeyword(),
                range: throwToken.range
            });
        } else {
            expression = this.expression();
        }
        return new ThrowStatement({ throw: throwToken, expression: expression });
    }

    private dimStatement() {
        const dim = this.advance();

        let identifier = this.tryConsume(DiagnosticMessages.expectedIdentifierAfterKeyword('dim'), TokenKind.Identifier, ...this.allowedLocalIdentifiers) as Identifier;
        // force to an identifier so the AST makes some sense
        if (identifier) {
            identifier.kind = TokenKind.Identifier;
        }

        let leftSquareBracket = this.tryConsume(DiagnosticMessages.missingLeftSquareBracketAfterDimIdentifier(), TokenKind.LeftSquareBracket);

        let expressions: Expression[] = [];
        let expression: Expression;
        do {
            try {
                expression = this.expression();
                expressions.push(expression);
                if (this.check(TokenKind.Comma)) {
                    this.advance();
                } else {
                    // will also exit for right square braces
                    break;
                }
            } catch (error) {
            }
        } while (expression);

        if (expressions.length === 0) {
            this.diagnostics.push({
                ...DiagnosticMessages.missingExpressionsInDimStatement(),
                range: this.peek().range
            });
        }
        let rightSquareBracket = this.tryConsume(DiagnosticMessages.missingRightSquareBracketAfterDimIdentifier(), TokenKind.RightSquareBracket);
        return new DimStatement({
            dim: dim,
            name: identifier,
            openingSquare: leftSquareBracket,
            dimensions: expressions,
            closingSquare: rightSquareBracket
        });
    }

    private ifStatement(): IfStatement {
        // colon before `if` is usually not allowed, unless it's after `then`
        if (this.current > 0) {
            const prev = this.previous();
            if (prev.kind === TokenKind.Colon) {
                if (this.current > 1 && this.tokens[this.current - 2].kind !== TokenKind.Then) {
                    this.diagnostics.push({
                        ...DiagnosticMessages.unexpectedColonBeforeIfStatement(),
                        range: prev.range
                    });
                }
            }
        }

        const ifToken = this.advance();
        const startingRange = ifToken.range;

        const condition = this.expression();
        let thenBranch: Block;
        let elseBranch: IfStatement | Block | undefined;

        let thenToken: Token | undefined;
        let endIfToken: Token | undefined;
        let elseToken: Token | undefined;

        //optional `then`
        if (this.check(TokenKind.Then)) {
            thenToken = this.advance();
        }

        //is it inline or multi-line if?
        const isInlineIfThen = !this.checkAny(TokenKind.Newline, TokenKind.Colon, TokenKind.Comment);

        if (isInlineIfThen) {
            /*** PARSE INLINE IF STATEMENT ***/

            thenBranch = this.inlineConditionalBranch(TokenKind.Else, TokenKind.EndIf);

            if (!thenBranch) {
                this.diagnostics.push({
                    ...DiagnosticMessages.expectedStatementToFollowConditionalCondition(ifToken.text),
                    range: this.peek().range
                });
                throw this.lastDiagnosticAsError();
            } else {
                this.ensureInline(thenBranch.statements);
            }

            //else branch
            if (this.check(TokenKind.Else)) {
                elseToken = this.advance();

                if (this.check(TokenKind.If)) {
                    // recurse-read `else if`
                    elseBranch = this.ifStatement();

                    //no multi-line if chained with an inline if
                    if (!elseBranch.isInline) {
                        this.diagnostics.push({
                            ...DiagnosticMessages.expectedInlineIfStatement(),
                            range: elseBranch.range
                        });
                    }

                } else if (this.checkAny(TokenKind.Newline, TokenKind.Colon)) {
                    //expecting inline else branch
                    this.diagnostics.push({
                        ...DiagnosticMessages.expectedInlineIfStatement(),
                        range: this.peek().range
                    });
                    throw this.lastDiagnosticAsError();
                } else {
                    elseBranch = this.inlineConditionalBranch(TokenKind.Else, TokenKind.EndIf);

                    if (elseBranch) {
                        this.ensureInline(elseBranch.statements);
                    }
                }

                if (!elseBranch) {
                    //missing `else` branch
                    this.diagnostics.push({
                        ...DiagnosticMessages.expectedStatementToFollowElse(),
                        range: this.peek().range
                    });
                    throw this.lastDiagnosticAsError();
                }
            }

            if (!elseBranch || !isIfStatement(elseBranch)) {
                //enforce newline at the end of the inline if statement
                const peek = this.peek();
                if (peek.kind !== TokenKind.Newline && peek.kind !== TokenKind.Comment && !this.isAtEnd()) {
                    //ignore last error if it was about a colon
                    if (this.previous().kind === TokenKind.Colon) {
                        this.diagnostics.pop();
                        this.current--;
                    }
                    //newline is required
                    this.diagnostics.push({
                        ...DiagnosticMessages.expectedFinalNewline(),
                        range: this.peek().range
                    });
                }
            }

        } else {
            /*** PARSE MULTI-LINE IF STATEMENT ***/

            thenBranch = this.blockConditionalBranch(ifToken);

            //ensure newline/colon before next keyword
            this.ensureNewLineOrColon();

            //else branch
            if (this.check(TokenKind.Else)) {
                elseToken = this.advance();

                if (this.check(TokenKind.If)) {
                    // recurse-read `else if`
                    elseBranch = this.ifStatement();

                } else {
                    elseBranch = this.blockConditionalBranch(ifToken);

                    //ensure newline/colon before next keyword
                    this.ensureNewLineOrColon();
                }
            }

            if (!isIfStatement(elseBranch)) {
                if (this.check(TokenKind.EndIf)) {
                    endIfToken = this.advance();

                } else {
                    //missing endif
                    this.diagnostics.push({
                        ...DiagnosticMessages.expectedEndIfToCloseIfStatement(startingRange.start),
                        range: ifToken.range
                    });
                }
            }
        }

        return new IfStatement({
            if: ifToken,
            then: thenToken,
            endIf: endIfToken,
            else: elseToken,
            condition: condition,
            thenBranch: thenBranch,
            elseBranch: elseBranch,
            isInline: isInlineIfThen
        });
    }

    //consume a `then` or `else` branch block of an `if` statement
    private blockConditionalBranch(ifToken: Token) {
        //keep track of the current error count, because if the then branch fails,
        //we will trash them in favor of a single error on if
        let diagnosticsLengthBeforeBlock = this.diagnostics.length;

        // we're parsing a multi-line ("block") form of the BrightScript if/then and must find
        // a trailing "end if" or "else if"
        let branch = this.block(TokenKind.EndIf, TokenKind.Else);

        if (!branch) {
            //throw out any new diagnostics created as a result of a `then` block parse failure.
            //the block() function will discard the current line, so any discarded diagnostics will
            //resurface if they are legitimate, and not a result of a malformed if statement
            this.diagnostics.splice(diagnosticsLengthBeforeBlock, this.diagnostics.length - diagnosticsLengthBeforeBlock);

            //this whole if statement is bogus...add error to the if token and hard-fail
            this.diagnostics.push({
                ...DiagnosticMessages.expectedEndIfElseIfOrElseToTerminateThenBlock(),
                range: ifToken.range
            });
            throw this.lastDiagnosticAsError();
        }
        return branch;
    }

    private conditionalCompileStatement(): ConditionalCompileStatement {
        const hashIfToken = this.advance();
        const startingRange = hashIfToken.range;
        let notToken: Token | undefined;

        if (this.check(TokenKind.Not)) {
            notToken = this.advance();
        }

        if (!this.checkAny(TokenKind.True, TokenKind.False, TokenKind.Identifier)) {
            this.diagnostics.push({
                ...DiagnosticMessages.invalidHashIfValue(),
                range: this.peek()?.range
            });
        }


        const condition = this.advance();

        let thenBranch: Block;
        let elseBranch: ConditionalCompileStatement | Block | undefined;

        let hashEndIfToken: Token | undefined;
        let hashElseToken: Token | undefined;

        //keep track of the current error count
        //if this is `#if false` remove all diagnostics.
        let diagnosticsLengthBeforeBlock = this.diagnostics.length;

        thenBranch = this.blockConditionalCompileBranch(hashIfToken);
        const conditionTextLower = condition.text.toLowerCase();
        if (!this.options.bsConsts?.get(conditionTextLower) || conditionTextLower === 'false') {
            //throw out any new diagnostics created as a result of a false block
            this.diagnostics.splice(diagnosticsLengthBeforeBlock, this.diagnostics.length - diagnosticsLengthBeforeBlock);
        }

        this.ensureNewLine();
        this.advance();

        //else branch
        if (this.check(TokenKind.HashElseIf)) {
            // recurse-read `#else if`
            elseBranch = this.conditionalCompileStatement();
            this.ensureNewLine();

        } else if (this.check(TokenKind.HashElse)) {
            hashElseToken = this.advance();
            let diagnosticsLengthBeforeBlock = this.diagnostics.length;
            elseBranch = this.blockConditionalCompileBranch(hashIfToken);

            if (condition.text.toLowerCase() === 'true') {
                //throw out any new diagnostics created as a result of a false block
                this.diagnostics.splice(diagnosticsLengthBeforeBlock, this.diagnostics.length - diagnosticsLengthBeforeBlock);
            }
            this.ensureNewLine();
            this.advance();
        }

        if (!isConditionalCompileStatement(elseBranch)) {

            if (this.check(TokenKind.HashEndIf)) {
                hashEndIfToken = this.advance();

            } else {
                //missing #endif
                this.diagnostics.push({
                    ...DiagnosticMessages.expectedHashEndIfToCloseHashIf(startingRange.start.line),
                    range: hashIfToken.range
                });
            }
        }

        return new ConditionalCompileStatement({
            hashIf: hashIfToken,
            hashElse: hashElseToken,
            hashEndIf: hashEndIfToken,
            not: notToken,
            condition: condition,
            thenBranch: thenBranch,
            elseBranch: elseBranch
        });
    }

    //consume a conditional compile branch block of an `#if` statement
    private blockConditionalCompileBranch(hashIfToken: Token) {
        //keep track of the current error count, because if the then branch fails,
        //we will trash them in favor of a single error on if
        let diagnosticsLengthBeforeBlock = this.diagnostics.length;

        //parsing until trailing "#end if", "#else", "#else if"
        let branch = this.conditionalCompileBlock();

        if (!branch) {
            //throw out any new diagnostics created as a result of a `then` block parse failure.
            //the block() function will discard the current line, so any discarded diagnostics will
            //resurface if they are legitimate, and not a result of a malformed if statement
            this.diagnostics.splice(diagnosticsLengthBeforeBlock, this.diagnostics.length - diagnosticsLengthBeforeBlock);

            //this whole if statement is bogus...add error to the if token and hard-fail
            this.diagnostics.push({
                ...DiagnosticMessages.expectedTerminatorOnConditionalCompileBlock(),
                range: hashIfToken.range
            });
            throw this.lastDiagnosticAsError();
        }
        return branch;
    }

    /**
     * Parses a block, looking for a specific terminating TokenKind to denote completion.
     * Always looks for `#end if` or `#else`
     */
    private conditionalCompileBlock(): Block | undefined {
        const parentAnnotations = this.enterAnnotationBlock();

        this.consumeStatementSeparators(true);
        let startingToken = this.peek();
        const unsafeTerminators = BlockTerminators;
        const conditionalEndTokens = [TokenKind.HashElse, TokenKind.HashElseIf, TokenKind.HashEndIf];
        const terminators = [...conditionalEndTokens, ...unsafeTerminators];
        this.globalTerminators.push(conditionalEndTokens);
        const statements: Statement[] = [];
        while (!this.isAtEnd() && !this.checkAny(...terminators)) {
            //grab the location of the current token
            let loopCurrent = this.current;
            let dec = this.declaration();
            if (dec) {
                if (!isAnnotationExpression(dec)) {
                    this.consumePendingAnnotations(dec);
                    statements.push(dec);
                }

                const peekKind = this.peek().kind;
                if (conditionalEndTokens.includes(peekKind)) {
                    // current conditional compile branch was closed by other statement, rewind to preceding newline
                    this.current--;
                }
                //ensure statement separator
                this.consumeStatementSeparators();

            } else {
                //something went wrong. reset to the top of the loop
                this.current = loopCurrent;

                //scrap the entire line (hopefully whatever failed has added a diagnostic)
                this.consumeUntil(TokenKind.Newline, TokenKind.Colon, TokenKind.Eof);

                //trash the next token. this prevents an infinite loop. not exactly sure why we need this,
                //but there's already an error in the file being parsed, so just leave this line here
                this.advance();

                //consume potential separators
                this.consumeStatementSeparators(true);
            }
        }
        this.globalTerminators.pop();


        if (this.isAtEnd()) {
            return undefined;
            // TODO: Figure out how to handle unterminated blocks well
        } else {
            //did we  hit an unsafe terminator?
            //if so, we need to restore the statement separator
            let prev = this.previous();
            let prevKind = prev.kind;
            let peek = this.peek();
            let peekKind = this.peek().kind;
            if (
                (peekKind === TokenKind.HashEndIf || peekKind === TokenKind.HashElse || peekKind === TokenKind.HashElseIf) &&
                (prevKind === TokenKind.Newline)
            ) {
                this.current--;
            } else if (unsafeTerminators.includes(peekKind) &&
                (prevKind === TokenKind.Newline || prevKind === TokenKind.Colon)
            ) {
                this.diagnostics.push({
                    ...DiagnosticMessages.unsafeUnmatchedTerminatorInConditionalCompileBlock(peek.text),
                    range: peek.range
                });
                throw this.lastDiagnosticAsError();
            } else {
                return undefined;
            }
        }
        this.exitAnnotationBlock(parentAnnotations);
        return new Block({ statements: statements, startingRange: startingToken.range });
    }

    private conditionalCompileConstStatement() {
        const hashConstToken = this.advance();

        const constName = this.peek();
        //disallow using keywords for const names
        if (ReservedWords.has(constName?.text.toLowerCase())) {
            this.diagnostics.push({
                ...DiagnosticMessages.constNameCannotBeReservedWord(),
                range: constName?.range
            });

            this.lastDiagnosticAsError();
            return;
        }
        const assignment = this.assignment([TokenKind.Equal]);
        if (assignment) {
            // check for something other than #const <name> = <otherName|true|false>
            if (assignment.tokens.as || assignment.typeExpression) {
                this.diagnostics.push({
                    ...DiagnosticMessages.unexpectedToken(assignment.tokens.as?.text || assignment.typeExpression?.getName(ParseMode.BrighterScript)),
                    range: assignment.tokens.as?.range ?? assignment.typeExpression?.range
                });
                this.lastDiagnosticAsError();
            }

            if (isVariableExpression(assignment.value) || isLiteralBoolean(assignment.value)) {
                //value is an identifier or a boolean
                //check for valid identifiers will happen in program validation
            } else {
                this.diagnostics.push({
                    ...DiagnosticMessages.invalidHashConstValue(),
                    range: assignment.value.range
                });
                this.lastDiagnosticAsError();
            }
        } else {
            return undefined;
        }

        if (!this.check(TokenKind.Newline)) {
            this.diagnostics.push({
                ...DiagnosticMessages.expectedNewlineInConditionalCompile(),
                range: this.peek().range
            });
            throw this.lastDiagnosticAsError();
        }

        return new ConditionalCompileConstStatement({ hashConst: hashConstToken, assignment: assignment });
    }

    private conditionalCompileErrorStatement() {
        const hashErrorToken = this.advance();
        const tokensUntilEndOfLine = this.consumeUntil(TokenKind.Newline);
        const message = createToken(TokenKind.HashErrorMessage, tokensUntilEndOfLine.map(t => t.text).join(' '));
        return new ConditionalCompileErrorStatement({ hashError: hashErrorToken, message: message });
    }

    private ensureNewLine() {
        //ensure newline before next keyword
        if (!this.check(TokenKind.Newline)) {
            this.diagnostics.push({
                ...DiagnosticMessages.expectedNewlineInConditionalCompile(),
                range: this.peek().range
            });
            throw this.lastDiagnosticAsError();
        }
    }

    private ensureNewLineOrColon(silent = false) {
        const prev = this.previous().kind;
        if (prev !== TokenKind.Newline && prev !== TokenKind.Colon) {
            if (!silent) {
                this.diagnostics.push({
                    ...DiagnosticMessages.expectedNewlineOrColon(),
                    range: this.peek().range
                });
            }
            return false;
        }
        return true;
    }

    //ensure each statement of an inline block is single-line
    private ensureInline(statements: Statement[]) {
        for (const stat of statements) {
            if (isIfStatement(stat) && !stat.isInline) {
                this.diagnostics.push({
                    ...DiagnosticMessages.expectedInlineIfStatement(),
                    range: stat.range
                });
            }
        }
    }

    //consume inline branch of an `if` statement
    private inlineConditionalBranch(...additionalTerminators: BlockTerminator[]): Block | undefined {
        let statements = [];
        //attempt to get the next statement without using `this.declaration`
        //which seems a bit hackish to get to work properly
        let statement = this.statement();
        if (!statement) {
            return undefined;
        }
        statements.push(statement);
        const startingRange = statement.range;

        //look for colon statement separator
        let foundColon = false;
        while (this.match(TokenKind.Colon)) {
            foundColon = true;
        }

        //if a colon was found, add the next statement or err if unexpected
        if (foundColon) {
            if (!this.checkAny(TokenKind.Newline, ...additionalTerminators)) {
                //if not an ending keyword, add next statement
                let extra = this.inlineConditionalBranch(...additionalTerminators);
                if (!extra) {
                    return undefined;
                }
                statements.push(...extra.statements);
            } else {
                //error: colon before next keyword
                const colon = this.previous();
                this.diagnostics.push({
                    ...DiagnosticMessages.unexpectedToken(colon.text),
                    range: colon.range
                });
            }
        }
        return new Block({ statements: statements, startingRange: startingRange });
    }

    private expressionStatement(expr: Expression): ExpressionStatement | IncrementStatement {
        let expressionStart = this.peek();

        if (this.checkAny(TokenKind.PlusPlus, TokenKind.MinusMinus)) {
            let operator = this.advance();

            if (this.checkAny(TokenKind.PlusPlus, TokenKind.MinusMinus)) {
                this.diagnostics.push({
                    ...DiagnosticMessages.consecutiveIncrementDecrementOperatorsAreNotAllowed(),
                    range: this.peek().range
                });
                throw this.lastDiagnosticAsError();
            } else if (isCallExpression(expr)) {
                this.diagnostics.push({
                    ...DiagnosticMessages.incrementDecrementOperatorsAreNotAllowedAsResultOfFunctionCall(),
                    range: expressionStart.range
                });
                throw this.lastDiagnosticAsError();
            }

            const result = new IncrementStatement({ value: expr, operator: operator });
            return result;
        }

        if (isCallExpression(expr) || isCallfuncExpression(expr)) {
            return new ExpressionStatement({ expression: expr });
        }

        //at this point, it's probably an error. However, we recover a little more gracefully by creating an inclosing ExpressionStatement
        this.diagnostics.push({
            ...DiagnosticMessages.expectedStatementOrFunctionCallButReceivedExpression(),
            range: expressionStart.range
        });
        return new ExpressionStatement({ expression: expr });
    }

    private setStatement(): DottedSetStatement | IndexedSetStatement | ExpressionStatement | IncrementStatement | AssignmentStatement {
        /**
         * Attempts to find an expression-statement or an increment statement.
         * While calls are valid expressions _and_ statements, increment (e.g. `foo++`)
         * statements aren't valid expressions. They _do_ however fall under the same parsing
         * priority as standalone function calls though, so we can parse them in the same way.
         */
        let expr = this.call();
        if (this.checkAny(...AssignmentOperators) && !(isCallExpression(expr))) {
            let left = expr;
            let operator = this.advance();
            let right = this.expression();

            // Create a dotted or indexed "set" based on the left-hand side's type
            if (isIndexedGetExpression(left)) {
                return new IndexedSetStatement({
                    obj: left.obj,
                    indexes: left.indexes,
                    value: operator.kind === TokenKind.Equal
                        ? right
                        : new BinaryExpression({ left: left, operator: operator, right: right }),
                    openingSquare: left.tokens.openingSquare,
                    closingSquare: left.tokens.closingSquare
                });
            } else if (isDottedGetExpression(left)) {
                return new DottedSetStatement({
                    obj: left.obj,
                    name: left.tokens.name,
                    value: operator.kind === TokenKind.Equal
                        ? right
                        : new BinaryExpression({ left: left, operator: operator, right: right }),
                    dot: left.tokens.dot
                });
            }
        }
        return this.expressionStatement(expr);
    }

    private printStatement(): PrintStatement {
        let printKeyword = this.advance();

        let values: (
            | Expression
            | PrintSeparatorTab
            | PrintSeparatorSpace)[] = [];

        while (!this.checkEndOfStatement()) {
            if (this.check(TokenKind.Semicolon)) {
                values.push(this.advance() as PrintSeparatorSpace);
            } else if (this.check(TokenKind.Comma)) {
                values.push(this.advance() as PrintSeparatorTab);
            } else if (this.check(TokenKind.Else)) {
                break; // inline branch
            } else {
                values.push(this.expression());
            }
        }

        //print statements can be empty, so look for empty print conditions
        if (!values.length) {
            const endOfStatementRange = util.createRangeFromPositions(printKeyword.range.end, this.peek()?.range.end);
            let emptyStringLiteral = createStringLiteral('', endOfStatementRange);
            values.push(emptyStringLiteral);
        }

        let last = values[values.length - 1];
        if (isToken(last)) {
            // TODO: error, expected value
        }

        return new PrintStatement({ print: printKeyword, expressions: values });
    }

    /**
     * Parses a return statement with an optional return value.
     * @returns an AST representation of a return statement.
     */
    private returnStatement(): ReturnStatement {
        let options = { return: this.previous() };

        if (this.checkEndOfStatement()) {
            return new ReturnStatement(options);
        }

        let toReturn = this.check(TokenKind.Else) ? undefined : this.expression();
        return new ReturnStatement({ ...options, value: toReturn });
    }

    /**
     * Parses a `label` statement
     * @returns an AST representation of an `label` statement.
     */
    private labelStatement() {
        let options = {
            name: this.advance(),
            colon: this.advance()
        };

        //label must be alone on its line, this is probably not a label
        if (!this.checkAny(TokenKind.Newline, TokenKind.Comment)) {
            //rewind and cancel
            this.current -= 2;
            throw new CancelStatementError();
        }

        return new LabelStatement(options);
    }

    /**
     * Parses a `continue` statement
     */
    private continueStatement() {
        return new ContinueStatement({
            continue: this.advance(),
            loopType: this.tryConsume(
                DiagnosticMessages.expectedToken(TokenKind.While, TokenKind.For),
                TokenKind.While, TokenKind.For
            )
        });
    }

    /**
     * Parses a `goto` statement
     * @returns an AST representation of an `goto` statement.
     */
    private gotoStatement() {
        let tokens = {
            goto: this.advance(),
            label: this.consume(
                DiagnosticMessages.expectedLabelIdentifierAfterGotoKeyword(),
                TokenKind.Identifier
            )
        };

        return new GotoStatement(tokens);
    }

    /**
     * Parses an `end` statement
     * @returns an AST representation of an `end` statement.
     */
    private endStatement() {
        let options = { end: this.advance() };

        return new EndStatement(options);
    }
    /**
     * Parses a `stop` statement
     * @returns an AST representation of a `stop` statement
     */
    private stopStatement() {
        let options = { stop: this.advance() };

        return new StopStatement(options);
    }

    /**
     * Parses a block, looking for a specific terminating TokenKind to denote completion.
     * Always looks for `end sub`/`end function` to handle unterminated blocks.
     * @param terminators the token(s) that signifies the end of this block; all other terminators are
     *                    ignored.
     */
    private block(...terminators: BlockTerminator[]): Block | undefined {
        const parentAnnotations = this.enterAnnotationBlock();

        this.consumeStatementSeparators(true);
        let startingToken = this.peek();

        const statements: Statement[] = [];
        const flatGlobalTerminators = this.globalTerminators.flat().flat();
        while (!this.isAtEnd() && !this.checkAny(TokenKind.EndSub, TokenKind.EndFunction, ...terminators, ...flatGlobalTerminators)) {
            //grab the location of the current token
            let loopCurrent = this.current;
            let dec = this.declaration();
            if (dec) {
                if (!isAnnotationExpression(dec)) {
                    this.consumePendingAnnotations(dec);
                    statements.push(dec);
                }

                //ensure statement separator
                this.consumeStatementSeparators();

            } else {
                //something went wrong. reset to the top of the loop
                this.current = loopCurrent;

                //scrap the entire line (hopefully whatever failed has added a diagnostic)
                this.consumeUntil(TokenKind.Newline, TokenKind.Colon, TokenKind.Eof);

                //trash the next token. this prevents an infinite loop. not exactly sure why we need this,
                //but there's already an error in the file being parsed, so just leave this line here
                this.advance();

                //consume potential separators
                this.consumeStatementSeparators(true);
            }
        }

        if (this.isAtEnd()) {
            return undefined;
            // TODO: Figure out how to handle unterminated blocks well
        } else if (terminators.length > 0) {
            //did we hit end-sub / end-function while looking for some other terminator?
            //if so, we need to restore the statement separator
            let prev = this.previous().kind;
            let peek = this.peek().kind;
            if (
                (peek === TokenKind.EndSub || peek === TokenKind.EndFunction) &&
                (prev === TokenKind.Newline || prev === TokenKind.Colon)
            ) {
                this.current--;
            }
        }

        this.exitAnnotationBlock(parentAnnotations);
        return new Block({ statements: statements, startingRange: startingToken.range });
    }

    /**
     * Attach pending annotations to the provided statement,
     * and then reset the annotations array
     */
    consumePendingAnnotations(statement: Statement) {
        if (this.pendingAnnotations.length) {
            statement.annotations = this.pendingAnnotations;
            this.pendingAnnotations = [];
        }
    }

    enterAnnotationBlock() {
        const pending = this.pendingAnnotations;
        this.pendingAnnotations = [];
        return pending;
    }

    exitAnnotationBlock(parentAnnotations: AnnotationExpression[]) {
        // non consumed annotations are an error
        if (this.pendingAnnotations.length) {
            for (const annotation of this.pendingAnnotations) {
                this.diagnostics.push({
                    ...DiagnosticMessages.unusedAnnotation(),
                    range: annotation.range
                });
            }
        }
        this.pendingAnnotations = parentAnnotations;
    }

    private expression(findTypecast = true): Expression {
        let expression = this.anonymousFunction();
        let asToken: Token;
        let typeExpression: TypeExpression;
        if (findTypecast) {
            do {
                if (this.check(TokenKind.As)) {
                    this.warnIfNotBrighterScriptMode('type cast');
                    // Check if this expression is wrapped in any type casts
                    // allows for multiple casts:
                    // myVal = foo() as dynamic as string
                    [asToken, typeExpression] = this.consumeAsTokenAndTypeExpression();
                    if (asToken && typeExpression) {
                        expression = new TypecastExpression({ obj: expression, as: asToken, typeExpression: typeExpression });
                    }
                } else {
                    break;
                }

            } while (asToken && typeExpression);
        }
        return expression;
    }

    private anonymousFunction(): Expression {
        if (this.checkAny(TokenKind.Sub, TokenKind.Function)) {
            const func = this.functionDeclaration(true);
            //if there's an open paren after this, this is an IIFE
            if (this.check(TokenKind.LeftParen)) {
                return this.finishCall(this.advance(), func);
            } else {
                return func;
            }
        }

        let expr = this.boolean();

        if (this.check(TokenKind.Question)) {
            return this.ternaryExpression(expr);
        } else if (this.check(TokenKind.QuestionQuestion)) {
            return this.nullCoalescingExpression(expr);
        } else {
            return expr;
        }
    }

    private boolean(): Expression {
        let expr = this.relational();

        while (this.matchAny(TokenKind.And, TokenKind.Or)) {
            let operator = this.previous();
            let right = this.relational();
            expr = new BinaryExpression({ left: expr, operator: operator, right: right });
        }

        return expr;
    }

    private relational(): Expression {
        let expr = this.additive();

        while (
            this.matchAny(
                TokenKind.Equal,
                TokenKind.LessGreater,
                TokenKind.Greater,
                TokenKind.GreaterEqual,
                TokenKind.Less,
                TokenKind.LessEqual
            )
        ) {
            let operator = this.previous();
            let right = this.additive();
            expr = new BinaryExpression({ left: expr, operator: operator, right: right });
        }

        return expr;
    }

    // TODO: bitshift

    private additive(): Expression {
        let expr = this.multiplicative();

        while (this.matchAny(TokenKind.Plus, TokenKind.Minus)) {
            let operator = this.previous();
            let right = this.multiplicative();
            expr = new BinaryExpression({ left: expr, operator: operator, right: right });
        }

        return expr;
    }

    private multiplicative(): Expression {
        let expr = this.exponential();

        while (this.matchAny(
            TokenKind.Forwardslash,
            TokenKind.Backslash,
            TokenKind.Star,
            TokenKind.Mod,
            TokenKind.LeftShift,
            TokenKind.RightShift
        )) {
            let operator = this.previous();
            let right = this.exponential();
            expr = new BinaryExpression({ left: expr, operator: operator, right: right });
        }

        return expr;
    }

    private exponential(): Expression {
        let expr = this.prefixUnary();

        while (this.match(TokenKind.Caret)) {
            let operator = this.previous();
            let right = this.prefixUnary();
            expr = new BinaryExpression({ left: expr, operator: operator, right: right });
        }

        return expr;
    }

    private prefixUnary(): Expression {
        const nextKind = this.peek().kind;
        if (nextKind === TokenKind.Not) {
            this.current++; //advance
            let operator = this.previous();
            let right = this.relational();
            return new UnaryExpression({ operator: operator, right: right });
        } else if (nextKind === TokenKind.Minus || nextKind === TokenKind.Plus) {
            this.current++; //advance
            let operator = this.previous();
            let right = (nextKind as any) === TokenKind.Not
                ? this.boolean()
                : this.prefixUnary();
            return new UnaryExpression({ operator: operator, right: right });
        }
        return this.call();
    }

    private indexedGet(expr: Expression) {
        let openingSquare = this.previous();
        let questionDotToken = this.getMatchingTokenAtOffset(-2, TokenKind.QuestionDot);
        let indexes: Expression[] = [];


        //consume leading newlines
        while (this.match(TokenKind.Newline)) { }

        try {
            indexes.push(
                this.expression()
            );
            //consume additional indexes separated by commas
            while (this.check(TokenKind.Comma)) {
                //discard the comma
                this.advance();
                indexes.push(
                    this.expression()
                );
            }
        } catch (error) {
            this.rethrowNonDiagnosticError(error);
        }
        //consume trailing newlines
        while (this.match(TokenKind.Newline)) { }

        const closingSquare = this.tryConsume(
            DiagnosticMessages.expectedRightSquareBraceAfterArrayOrObjectIndex(),
            TokenKind.RightSquareBracket
        );

        return new IndexedGetExpression({
            obj: expr,
            indexes: indexes,
            openingSquare: openingSquare,
            closingSquare: closingSquare,
            questionDot: questionDotToken
        });
    }

    private newExpression() {
        this.warnIfNotBrighterScriptMode(`using 'new' keyword to construct a class`);
        let newToken = this.advance();

        let nameExpr = this.identifyingExpression();
        let leftParen = this.tryConsume(
            DiagnosticMessages.unexpectedToken(this.peek().text),
            TokenKind.LeftParen,
            TokenKind.QuestionLeftParen
        );

        if (!leftParen) {
            // new expression without a following call expression
            // wrap the name in an expression
            const endOfStatementRange = util.createRangeFromPositions(newToken.range.end, this.peek()?.range.end);
            const exprStmt = nameExpr ?? createStringLiteral('', endOfStatementRange);
            return new ExpressionStatement({ expression: exprStmt });
        }

        let call = this.finishCall(leftParen, nameExpr);
        //pop the call from the  callExpressions list because this is technically something else
        this.callExpressions.pop();
        let result = new NewExpression({ new: newToken, call: call });
        return result;
    }

    /**
     * A callfunc expression (i.e. `node@.someFunctionOnNode()`)
     */
    private callfunc(callee: Expression): Expression {
        this.warnIfNotBrighterScriptMode('callfunc operator');
        let operator = this.previous();
        let methodName = this.consume(DiagnosticMessages.expectedIdentifier(), TokenKind.Identifier, ...AllowedProperties);
        // force it into an identifier so the AST makes some sense
        methodName.kind = TokenKind.Identifier;
        let openParen = this.consume(DiagnosticMessages.expectedOpenParenToFollowCallfuncIdentifier(), TokenKind.LeftParen);
        let call = this.finishCall(openParen, callee, false);

        return new CallfuncExpression({
            callee: callee,
            operator: operator,
            methodName: methodName as Identifier,
            openingParen: openParen,
            args: call.args,
            closingParen: call.tokens.closingParen
        });
    }

    private call(): Expression {
        if (this.check(TokenKind.New) && this.checkAnyNext(TokenKind.Identifier, ...this.allowedLocalIdentifiers)) {
            return this.newExpression();
        }
        let expr = this.primary();

        while (true) {
            if (this.matchAny(TokenKind.LeftParen, TokenKind.QuestionLeftParen)) {
                expr = this.finishCall(this.previous(), expr);
            } else if (this.matchAny(TokenKind.LeftSquareBracket, TokenKind.QuestionLeftSquare) || this.matchSequence(TokenKind.QuestionDot, TokenKind.LeftSquareBracket)) {
                expr = this.indexedGet(expr);
            } else if (this.match(TokenKind.Callfunc)) {
                expr = this.callfunc(expr);
            } else if (this.matchAny(TokenKind.Dot, TokenKind.QuestionDot)) {
                if (this.match(TokenKind.LeftSquareBracket)) {
                    expr = this.indexedGet(expr);
                } else {
                    let dot = this.previous();
                    let name = this.tryConsume(
                        DiagnosticMessages.expectedPropertyNameAfterPeriod(),
                        TokenKind.Identifier,
                        ...AllowedProperties
                    );
                    if (!name) {
                        break;
                    }

                    // force it into an identifier so the AST makes some sense
                    name.kind = TokenKind.Identifier;
                    expr = new DottedGetExpression({ obj: expr, name: name as Identifier, dot: dot });
                }

            } else if (this.checkAny(TokenKind.At, TokenKind.QuestionAt)) {
                let dot = this.advance();
                let name = this.tryConsume(
                    DiagnosticMessages.expectedAttributeNameAfterAtSymbol(),
                    TokenKind.Identifier,
                    ...AllowedProperties
                );

                // force it into an identifier so the AST makes some sense
                name.kind = TokenKind.Identifier;
                if (!name) {
                    break;
                }
                expr = new XmlAttributeGetExpression({ obj: expr, name: name as Identifier, at: dot });
                //only allow a single `@` expression
                break;

            } else {
                break;
            }
        }

        return expr;
    }

    private finishCall(openingParen: Token, callee: Expression, addToCallExpressionList = true) {
        let args = [] as Expression[];
        while (this.match(TokenKind.Newline)) { }

        if (!this.check(TokenKind.RightParen)) {
            do {
                while (this.match(TokenKind.Newline)) { }

                if (args.length >= CallExpression.MaximumArguments) {
                    this.diagnostics.push({
                        ...DiagnosticMessages.tooManyCallableArguments(args.length, CallExpression.MaximumArguments),
                        range: this.peek().range
                    });
                    throw this.lastDiagnosticAsError();
                }
                try {
                    args.push(this.expression());
                } catch (error) {
                    this.rethrowNonDiagnosticError(error);
                    // we were unable to get an expression, so don't continue
                    break;
                }
            } while (this.match(TokenKind.Comma));
        }

        while (this.match(TokenKind.Newline)) { }

        const closingParen = this.tryConsume(
            DiagnosticMessages.expectedRightParenAfterFunctionCallArguments(),
            TokenKind.RightParen
        );

        let expression = new CallExpression({
            callee: callee,
            openingParen: openingParen,
            args: args,
            closingParen: closingParen
        });
        if (addToCallExpressionList) {
            this.callExpressions.push(expression);
        }
        return expression;
    }

    /**
     * Creates a TypeExpression, which wraps standard ASTNodes that represent a BscType
     */
    private typeExpression(): TypeExpression {
        const changedTokens: { token: Token; oldKind: TokenKind }[] = [];
        try {
            let expr: Expression = this.getTypeExpressionPart(changedTokens);
            while (this.options.mode === ParseMode.BrighterScript && this.matchAny(TokenKind.Or)) {
                // If we're in Brighterscript mode, allow union types with "or" between types
                // TODO: Handle Union types in parens? eg. "(string or integer)"
                let operator = this.previous();
                let right = this.getTypeExpressionPart(changedTokens);
                if (right) {
                    expr = new BinaryExpression({ left: expr, operator: operator, right: right });
                } else {
                    break;
                }
            }
            if (expr) {
                return new TypeExpression({ expression: expr });
            }

        } catch (error) {
            // Something went wrong - reset the kind to what it was previously
            for (const changedToken of changedTokens) {
                changedToken.token.kind = changedToken.oldKind;
            }
            throw error;
        }
    }

    /**
     * Gets a single "part" of a type of a potential Union type
     * Note: this does not NEED to be part of a union type, but the logic is the same
     *
     * @param changedTokens an array that is modified with any tokens that have been changed from their default kind to identifiers - eg. when a keyword is used as type
     * @returns an expression that was successfully parsed
     */
    private getTypeExpressionPart(changedTokens: { token: Token; oldKind: TokenKind }[]) {
        let expr: VariableExpression | DottedGetExpression | TypedArrayExpression;
        if (this.checkAny(...DeclarableTypes)) {
            // if this is just a type, just use directly
            expr = new VariableExpression({ name: this.advance() as Identifier });
        } else {
            if (this.checkAny(...AllowedTypeIdentifiers)) {
                // Since the next token is allowed as a type identifier, change the kind
                let nextToken = this.peek();
                changedTokens.push({ token: nextToken, oldKind: nextToken.kind });
                nextToken.kind = TokenKind.Identifier;
            }
            expr = this.identifyingExpression(AllowedTypeIdentifiers);
        }

        //Check if it has square brackets, thus making it an array
        if (expr && this.check(TokenKind.LeftSquareBracket)) {
            if (this.options.mode === ParseMode.BrightScript) {
                // typed arrays not allowed in Brightscript
                this.warnIfNotBrighterScriptMode('typed arrays');
                return expr;
            }

            // Check if it is an array - that is, if it has `[]` after the type
            // eg. `string[]` or `SomeKlass[]`
            // This is while loop, so it supports multidimensional arrays (eg. integer[][])
            while (this.check(TokenKind.LeftSquareBracket)) {
                const leftBracket = this.advance();
                if (this.check(TokenKind.RightSquareBracket)) {
                    const rightBracket = this.advance();
                    expr = new TypedArrayExpression({ innerType: expr, leftBracket: leftBracket, rightBracket: rightBracket });
                }
            }
        }

        return expr;
    }

    private primary(): Expression {
        switch (true) {
            case this.matchAny(
                TokenKind.False,
                TokenKind.True,
                TokenKind.Invalid,
                TokenKind.IntegerLiteral,
                TokenKind.LongIntegerLiteral,
                TokenKind.FloatLiteral,
                TokenKind.DoubleLiteral,
                TokenKind.StringLiteral
            ):
                return new LiteralExpression({ value: this.previous() });

            //capture source literals (LINE_NUM if brightscript, or a bunch of them if brighterscript)
            case this.matchAny(TokenKind.LineNumLiteral, ...(this.options.mode === ParseMode.BrightScript ? [] : BrighterScriptSourceLiterals)):
                return new SourceLiteralExpression({ value: this.previous() });

            //template string
            case this.check(TokenKind.BackTick):
                return this.templateString(false);

            //tagged template string (currently we do not support spaces between the identifier and the backtick)
            case this.checkAny(TokenKind.Identifier, ...AllowedLocalIdentifiers) && this.checkNext(TokenKind.BackTick):
                return this.templateString(true);

            case this.matchAny(TokenKind.Identifier, ...this.allowedLocalIdentifiers):
                return new VariableExpression({ name: this.previous() as Identifier });

            case this.match(TokenKind.LeftParen):
                let left = this.previous();
                let expr = this.expression();
                let right = this.consume(
                    DiagnosticMessages.unmatchedLeftParenAfterExpression(),
                    TokenKind.RightParen
                );
                return new GroupingExpression({ leftParen: left, rightParen: right, expression: expr });

            case this.matchAny(TokenKind.LeftSquareBracket):
                return this.arrayLiteral();

            case this.match(TokenKind.LeftCurlyBrace):
                return this.aaLiteral();

            case this.matchAny(TokenKind.Pos, TokenKind.Tab):
                let token = Object.assign(this.previous(), {
                    kind: TokenKind.Identifier
                }) as Identifier;
                return new VariableExpression({ name: token });

            case this.checkAny(TokenKind.Function, TokenKind.Sub):
                return this.anonymousFunction();

            case this.check(TokenKind.RegexLiteral):
                return this.regexLiteralExpression();

            default:
                //if we found an expected terminator, don't throw a diagnostic...just return undefined
                if (this.checkAny(...this.peekGlobalTerminators())) {
                    //don't throw a diagnostic, just return undefined

                    //something went wrong...throw an error so the upstream processor can scrap this line and move on
                } else {
                    this.diagnostics.push({
                        ...DiagnosticMessages.unexpectedToken(this.peek().text),
                        range: this.peek().range
                    });
                    throw this.lastDiagnosticAsError();
                }
        }
    }

    private arrayLiteral() {
        let elements: Array<Expression> = [];
        let openingSquare = this.previous();

        while (this.match(TokenKind.Newline)) {
        }
        let closingSquare: Token;

        if (!this.match(TokenKind.RightSquareBracket)) {
            try {
                elements.push(this.expression());

                while (this.matchAny(TokenKind.Comma, TokenKind.Newline, TokenKind.Comment)) {

                    while (this.match(TokenKind.Newline)) {

                    }

                    if (this.check(TokenKind.RightSquareBracket)) {
                        break;
                    }

                    elements.push(this.expression());
                }
            } catch (error: any) {
                this.rethrowNonDiagnosticError(error);
            }

            closingSquare = this.tryConsume(
                DiagnosticMessages.unmatchedLeftSquareBraceAfterArrayLiteral(),
                TokenKind.RightSquareBracket
            );
        } else {
            closingSquare = this.previous();
        }

        //this.consume("Expected newline or ':' after array literal", TokenKind.Newline, TokenKind.Colon, TokenKind.Eof);
        return new ArrayLiteralExpression({ elements: elements, open: openingSquare, close: closingSquare });
    }

    private aaLiteral() {
        let openingBrace = this.previous();
        let members: Array<AAMemberExpression> = [];

        let key = () => {
            let result = {
                colonToken: null as Token,
                keyToken: null as Token,
                range: null as Range
            };
            if (this.checkAny(TokenKind.Identifier, ...AllowedProperties)) {
                result.keyToken = this.identifier(...AllowedProperties);
            } else if (this.check(TokenKind.StringLiteral)) {
                result.keyToken = this.advance();
            } else {
                this.diagnostics.push({
                    ...DiagnosticMessages.unexpectedAAKey(),
                    range: this.peek().range
                });
                throw this.lastDiagnosticAsError();
            }

            result.colonToken = this.consume(
                DiagnosticMessages.expectedColonBetweenAAKeyAndvalue(),
                TokenKind.Colon
            );
            result.range = util.getRange(result.keyToken, result.colonToken);
            return result;
        };

        while (this.match(TokenKind.Newline)) { }
        let closingBrace: Token;
        if (!this.match(TokenKind.RightCurlyBrace)) {
            let lastAAMember: AAMemberExpression;
            try {
                let k = key();
                let expr = this.expression();
                lastAAMember = new AAMemberExpression({
                    key: k.keyToken,
                    colon: k.colonToken,
                    value: expr
                });
                members.push(lastAAMember);

                while (this.matchAny(TokenKind.Comma, TokenKind.Newline, TokenKind.Colon, TokenKind.Comment)) {
                    // collect comma at end of expression
                    if (lastAAMember && this.checkPrevious(TokenKind.Comma)) {
                        (lastAAMember as DeepWriteable<AAMemberExpression>).tokens.comma = this.previous();
                    }

                    this.consumeStatementSeparators(true);

                    if (this.check(TokenKind.RightCurlyBrace)) {
                        break;
                    }
                    let k = key();
                    let expr = this.expression();
                    lastAAMember = new AAMemberExpression({
                        key: k.keyToken,
                        colon: k.colonToken,
                        value: expr
                    });
                    members.push(lastAAMember);

                }
            } catch (error: any) {
                this.rethrowNonDiagnosticError(error);
            }

            closingBrace = this.tryConsume(
                DiagnosticMessages.unmatchedLeftCurlyAfterAALiteral(),
                TokenKind.RightCurlyBrace
            );
        } else {
            closingBrace = this.previous();
        }

        const aaExpr = new AALiteralExpression({ elements: members, open: openingBrace, close: closingBrace });
        return aaExpr;
    }

    /**
     * Pop token if we encounter specified token
     */
    private match(tokenKind: TokenKind) {
        if (this.check(tokenKind)) {
            this.current++; //advance
            return true;
        }
        return false;
    }

    /**
     * Pop token if we encounter a token in the specified list
     * @param tokenKinds a list of tokenKinds where any tokenKind in this list will result in a match
     */
    private matchAny(...tokenKinds: TokenKind[]) {
        for (let tokenKind of tokenKinds) {
            if (this.check(tokenKind)) {
                this.current++; //advance
                return true;
            }
        }
        return false;
    }

    /**
     * If the next series of tokens matches the given set of tokens, pop them all
     * @param tokenKinds a list of tokenKinds used to match the next set of tokens
     */
    private matchSequence(...tokenKinds: TokenKind[]) {
        const endIndex = this.current + tokenKinds.length;
        for (let i = 0; i < tokenKinds.length; i++) {
            if (tokenKinds[i] !== this.tokens[this.current + i]?.kind) {
                return false;
            }
        }
        this.current = endIndex;
        return true;
    }

    /**
     * Get next token matching a specified list, or fail with an error
     */
    private consume(diagnosticInfo: DiagnosticInfo, ...tokenKinds: TokenKind[]): Token {
        let token = this.tryConsume(diagnosticInfo, ...tokenKinds);
        if (token) {
            return token;
        } else {
            let error = new Error(diagnosticInfo.message);
            (error as any).isDiagnostic = true;
            throw error;
        }
    }

    /**
     * Consume next token IF it matches the specified kind. Otherwise, do nothing and return undefined
     */
    private consumeTokenIf(tokenKind: TokenKind) {
        if (this.match(tokenKind)) {
            return this.previous();
        }
    }

    private consumeToken(tokenKind: TokenKind) {
        return this.consume(
            DiagnosticMessages.expectedToken(tokenKind),
            tokenKind
        );
    }

    /**
     * Consume, or add a message if not found. But then continue and return undefined
     */
    private tryConsume(diagnostic: DiagnosticInfo, ...tokenKinds: TokenKind[]): Token | undefined {
        const nextKind = this.peek().kind;
        let foundTokenKind = tokenKinds.some(tokenKind => nextKind === tokenKind);

        if (foundTokenKind) {
            return this.advance();
        }
        this.diagnostics.push({
            ...diagnostic,
            range: this.peek().range
        });
    }

    private tryConsumeToken(tokenKind: TokenKind) {
        return this.tryConsume(
            DiagnosticMessages.expectedToken(tokenKind),
            tokenKind
        );
    }

    private consumeStatementSeparators(optional = false) {
        //a comment or EOF mark the end of the statement
        if (this.isAtEnd() || this.check(TokenKind.Comment)) {
            return true;
        }
        let consumed = false;
        //consume any newlines and colons
        while (this.matchAny(TokenKind.Newline, TokenKind.Colon)) {
            consumed = true;
        }
        if (!optional && !consumed) {
            this.diagnostics.push({
                ...DiagnosticMessages.expectedNewlineOrColon(),
                range: this.peek().range
            });
        }
        return consumed;
    }

    private advance(): Token {
        if (!this.isAtEnd()) {
            this.current++;
        }
        return this.previous();
    }

    private checkEndOfStatement(): boolean {
        const nextKind = this.peek().kind;
        return [TokenKind.Colon, TokenKind.Newline, TokenKind.Comment, TokenKind.Eof].includes(nextKind);
    }

    private checkPrevious(tokenKind: TokenKind): boolean {
        return this.previous()?.kind === tokenKind;
    }

    /**
     * Check that the next token kind is the expected kind
     * @param tokenKind the expected next kind
     * @returns true if the next tokenKind is the expected value
     */
    private check(tokenKind: TokenKind): boolean {
        const nextKind = this.peek().kind;
        if (nextKind === TokenKind.Eof) {
            return false;
        }
        return nextKind === tokenKind;
    }

    private checkAny(...tokenKinds: TokenKind[]): boolean {
        const nextKind = this.peek().kind;
        if (nextKind === TokenKind.Eof) {
            return false;
        }
        return tokenKinds.includes(nextKind);
    }

    private checkNext(tokenKind: TokenKind): boolean {
        if (this.isAtEnd()) {
            return false;
        }
        return this.peekNext().kind === tokenKind;
    }

    private checkAnyNext(...tokenKinds: TokenKind[]): boolean {
        if (this.isAtEnd()) {
            return false;
        }
        const nextKind = this.peekNext().kind;
        return tokenKinds.includes(nextKind);
    }

    private isAtEnd(): boolean {
        const peekToken = this.peek();
        return !peekToken || peekToken.kind === TokenKind.Eof;
    }

    private peekNext(): Token {
        if (this.isAtEnd()) {
            return this.peek();
        }
        return this.tokens[this.current + 1];
    }

    private peek(): Token {
        return this.tokens[this.current];
    }

    private previous(): Token {
        return this.tokens[this.current - 1];
    }

    /**
     * Sometimes we catch an error that is a diagnostic.
     * If that's the case, we want to continue parsing.
     * Otherwise, re-throw the error
     *
     * @param error error caught in a try/catch
     */
    private rethrowNonDiagnosticError(error) {
        if (!error.isDiagnostic) {
            throw error;
        }
    }

    /**
     * Get the token that is {offset} indexes away from {this.current}
     * @param offset the number of index steps away from current index to fetch
     * @param tokenKinds the desired token must match one of these
     * @example
     * getToken(-1); //returns the previous token.
     * getToken(0);  //returns current token.
     * getToken(1);  //returns next token
     */
    private getMatchingTokenAtOffset(offset: number, ...tokenKinds: TokenKind[]): Token {
        const token = this.tokens[this.current + offset];
        if (tokenKinds.includes(token.kind)) {
            return token;
        }
    }

    private synchronize() {
        this.advance(); // skip the erroneous token

        while (!this.isAtEnd()) {
            if (this.ensureNewLineOrColon(true)) {
                // end of statement reached
                return;
            }

            switch (this.peek().kind) { //eslint-disable-line @typescript-eslint/switch-exhaustiveness-check
                case TokenKind.Namespace:
                case TokenKind.Class:
                case TokenKind.Function:
                case TokenKind.Sub:
                case TokenKind.If:
                case TokenKind.For:
                case TokenKind.ForEach:
                case TokenKind.While:
                case TokenKind.Print:
                case TokenKind.Return:
                    // start parsing again from the next block starter or obvious
                    // expression start
                    return;
            }

            this.advance();
        }
    }


    public dispose() {
    }
}

export enum ParseMode {
    BrightScript = 'BrightScript',
    BrighterScript = 'BrighterScript'
}

export interface ParseOptions {
    /**
     * The parse mode. When in 'BrightScript' mode, no BrighterScript syntax is allowed, and will emit diagnostics.
     */
    mode?: ParseMode;
    /**
     * A logger that should be used for logging. If omitted, a default logger is used
     */
    logger?: Logger;
    /**
     * Should locations be tracked. If false, the `range` property will be omitted
     * @default true
     */
    trackLocations?: boolean;
    /**
     *
     */
    bsConsts?: Map<string, boolean>;
}


class CancelStatementError extends Error {
    constructor() {
        super('CancelStatement');
    }
}<|MERGE_RESOLUTION|>--- conflicted
+++ resolved
@@ -97,16 +97,10 @@
     XmlAttributeGetExpression
 } from './Expression';
 import type { Diagnostic, Range } from 'vscode-languageserver';
-<<<<<<< HEAD
-import { Logger } from '../Logger';
+import type { Logger } from '../logging';
+import { createLogger } from '../logging';
 import { isAnnotationExpression, isCallExpression, isCallfuncExpression, isConditionalCompileStatement, isDottedGetExpression, isIfStatement, isIndexedGetExpression, isLiteralBoolean, isTypecastExpression, isVariableExpression } from '../astUtils/reflection';
 import { createStringLiteral, createToken } from '../astUtils/creators';
-=======
-import type { Logger } from '../logging';
-import { createLogger } from '../logging';
-import { isAnnotationExpression, isCallExpression, isCallfuncExpression, isDottedGetExpression, isIfStatement, isIndexedGetExpression, isTypecastExpression } from '../astUtils/reflection';
-import { createStringLiteral } from '../astUtils/creators';
->>>>>>> 78d76a9d
 import type { Expression, Statement } from './AstNode';
 import type { DeepWriteable } from '../interfaces';
 
