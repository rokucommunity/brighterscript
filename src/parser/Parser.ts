import type {
    Token,
    Identifier,
    BlockTerminator
} from '../lexer';
import {
    TokenKind,
    AllowedLocalIdentifiers,
    AssignmentOperators,
    DisallowedLocalIdentifiersText,
    DisallowedFunctionIdentifiersText,
    AllowedProperties,
    Lexer,
    BrighterScriptSourceLiterals,
    isToken,
    DeclarableTypes
} from '../lexer';

import type {
    Statement,
    PrintSeparatorTab,
    PrintSeparatorSpace
} from './Statement';
import {
    InterfaceStatement,
    InterfaceMethodStatement,
    InterfaceFieldStatement,
    AssignmentStatement,
    Block,
    Body,
    ClassFieldStatement,
    ClassMethodStatement,
    ClassStatement,
    CommentStatement,
    DimStatement,
    DottedSetStatement,
    EndStatement,
    ExitForStatement,
    ExitWhileStatement,
    ExpressionStatement,
    ForEachStatement,
    ForStatement,
    FunctionStatement,
    GotoStatement,
    IfStatement,
    ImportStatement,
    IncrementStatement,
    IndexedSetStatement,
    LabelStatement,
    LibraryStatement,
    NamespaceStatement,
    PrintStatement,
    ReturnStatement,
    StopStatement,
    ThrowStatement,
    TryCatchStatement,
    WhileStatement
} from './Statement';
import type { DiagnosticInfo } from '../DiagnosticMessages';
import { DiagnosticMessages } from '../DiagnosticMessages';
import { util } from '../util';

import type { Expression } from './Expression';
import {
    AALiteralExpression,
    AAMemberExpression,
    ArrayLiteralExpression,
    BinaryExpression,
    CallExpression,
    CallfuncExpression,
    DottedGetExpression,
    FunctionExpression,
    GroupingExpression,
    IndexedGetExpression,
    LiteralExpression,
    NamespacedVariableNameExpression,
    NewExpression,
    UnaryExpression,
    VariableExpression,
    XmlAttributeGetExpression,
    TemplateStringExpression,
    EscapedCharCodeLiteralExpression,
    TemplateStringQuasiExpression,
    TaggedTemplateStringExpression,
    SourceLiteralExpression,
    AnnotationExpression,
    FunctionParameterExpression,
    TernaryExpression,
    NullCoalescingExpression
} from './Expression';
import type { Diagnostic, Range } from 'vscode-languageserver';
import { Logger } from '../Logger';
import { isAAMemberExpression, isAnnotationExpression, isCallExpression, isCallfuncExpression, isClassMethodStatement, isCommentStatement, isDottedGetExpression, isIfStatement, isIndexedGetExpression, isVariableExpression } from '../astUtils/reflection';
import { createVisitor, WalkMode } from '../astUtils/visitors';
import { createStringLiteral, createToken } from '../astUtils/creators';
import { EnumMemberStatement, EnumStatement, RegexLiteralExpression } from '.';
import { Cache } from '../Cache';
import { debug } from 'console';

export class Parser {
    /**
     * The array of tokens passed to `parse()`
     */
    public tokens = [] as Token[];

    /**
     * The current token index
     */
    public current: number;

    /**
     * The list of statements for the parsed file
     */
    public ast = new Body([]);

    public get statements() {
        return this.ast.statements;
    }

    /**
     * References for significant statements/expressions in the parser.
     * These are initially extracted during parse-time to improve performance, but will also be dynamically regenerated if need be.
     *
     * If a plugin modifies the AST, then the plugin should call Parser#invalidateReferences() to force this object to refresh
     */
    public get references() {
        //build the references object if it's missing.
        if (!this._references) {
            this.findReferences();
        }
        return this._references;
    }

    private _references = new References();

    /**
     * Invalidates (clears) the references collection. This should be called anytime the AST has been manipulated.
     */
    invalidateReferences() {
        this._references = undefined;
    }

    private addPropertyHints(item: Token | AALiteralExpression) {
        if (isToken(item)) {
            const name = item.text;
            this._references.propertyHints[name.toLowerCase()] = name;
        } else {
            for (const member of item.elements) {
                if (!isCommentStatement(member)) {
                    const name = member.keyToken.text;
                    if (!name.startsWith('"')) {
                        this._references.propertyHints[name.toLowerCase()] = name;
                    }
                }
            }
        }
    }

    /**
     * The list of diagnostics found during the parse process
     */
    public diagnostics: Diagnostic[];

    /**
     * The depth of the calls to function declarations. Helps some checks know if they are at the root or not.
     */
    private namespaceAndFunctionDepth: number;

    /**
     * The options used to parse the file
     */
    public options: ParseOptions;

    private globalTerminators = [] as TokenKind[][];

    /**
     * When a namespace has been started, this gets set. When it's done, this gets unset.
     * It is useful for passing the namespace into certain statements that need it
     */
    private currentNamespaceName: NamespacedVariableNameExpression;

    /**
     * When a FunctionExpression has been started, this gets set. When it's done, this gets unset.
     * It's useful for passing the function into statements and expressions that need to be located
     * by function later on.
     */
    private currentFunctionExpression: FunctionExpression;

    /**
     * A list of identifiers that are permitted to be used as local variables. We store this in a property because we augment the list in the constructor
     * based on the parse mode
     */
    private allowedLocalIdentifiers: TokenKind[];

    /**
     * Annotations collected which should be attached to the next statement
     */
    private pendingAnnotations: AnnotationExpression[];

    /**
     * Get the currently active global terminators
     */
    private peekGlobalTerminators() {
        return this.globalTerminators[this.globalTerminators.length - 1] ?? [];
    }

    /**
     * Static wrapper around creating a new parser and parsing a list of tokens
     */
    public static parse(toParse: Token[] | string, options?: ParseOptions): Parser {
        let tokens: Token[];
        if (typeof toParse === 'string') {
            tokens = Lexer.scan(toParse).tokens;
        } else {
            tokens = toParse;
        }
        return new Parser().parse(tokens, options);
    }

    /**
     * Parses an array of `Token`s into an abstract syntax tree
     * @param toParse the array of tokens to parse. May not contain any whitespace tokens
     * @returns the same instance of the parser which contains the diagnostics and statements
     */
    public parse(tokens: Token[], options?: ParseOptions) {
        this.logger = options?.logger ?? new Logger();
        this.tokens = tokens;
        this.options = this.sanitizeParseOptions(options);
        this.allowedLocalIdentifiers = [
            ...AllowedLocalIdentifiers,
            //when in plain brightscript mode, the BrighterScript source literals can be used as regular variables
            ...(this.options.mode === ParseMode.BrightScript ? BrighterScriptSourceLiterals : [])
        ];
        this.current = 0;
        this.diagnostics = [];
        this.namespaceAndFunctionDepth = 0;
        this.pendingAnnotations = [];

        this.ast = this.body();

        return this;
    }

    private logger: Logger;

    private body() {
        const parentAnnotations = this.enterAnnotationBlock();

        let body = new Body([]);
        if (this.tokens.length > 0) {
            this.consumeStatementSeparators(true);

            try {
                while (
                    //not at end of tokens
                    !this.isAtEnd() &&
                    //the next token is not one of the end terminators
                    !this.checkAny(...this.peekGlobalTerminators())
                ) {
                    let dec = this.declaration();
                    if (dec) {
                        if (!isAnnotationExpression(dec)) {
                            this.consumePendingAnnotations(dec);
                            body.statements.push(dec);
                            //ensure statement separator
                            this.consumeStatementSeparators(false);
                        } else {
                            this.consumeStatementSeparators(true);
                        }
                    }
                }
            } catch (parseError) {
                //do nothing with the parse error for now. perhaps we can remove this?
                console.error(parseError);
            }
        }

        this.exitAnnotationBlock(parentAnnotations);
        return body;
    }

    private sanitizeParseOptions(options: ParseOptions) {
        return {
            mode: 'brightscript',
            ...(options || {})
        } as ParseOptions;
    }

    /**
     * Determine if the parser is currently parsing tokens at the root level.
     */
    private isAtRootLevel() {
        return this.namespaceAndFunctionDepth === 0;
    }

    /**
     * Throws an error if the input file type is not BrighterScript
     */
    private warnIfNotBrighterScriptMode(featureName: string) {
        if (this.options.mode !== ParseMode.BrighterScript) {
            let diagnostic = {
                ...DiagnosticMessages.bsFeatureNotSupportedInBrsFiles(featureName),
                range: this.peek().range
            } as Diagnostic;
            this.diagnostics.push(diagnostic);
        }
    }

    /**
     * Throws an exception using the last diagnostic message
     */
    private lastDiagnosticAsError() {
        let error = new Error(this.diagnostics[this.diagnostics.length - 1]?.message ?? 'Unknown error');
        (error as any).isDiagnostic = true;
        return error;
    }

    private declaration(): Statement | AnnotationExpression | undefined {
        try {
            if (this.checkAny(TokenKind.Sub, TokenKind.Function)) {
                return this.functionDeclaration(false);
            }

            if (this.checkLibrary()) {
                return this.libraryStatement();
            }

            if (this.check(TokenKind.At) && this.checkNext(TokenKind.Identifier)) {
                return this.annotationExpression();
            }

            if (this.check(TokenKind.Comment)) {
                return this.commentStatement();
            }

            //catch certain global terminators to prevent unnecessary lookahead (i.e. like `end namespace`, no need to continue)
            if (this.checkAny(...this.peekGlobalTerminators())) {
                return;
            }

            return this.statement();
        } catch (error: any) {
            //if the error is not a diagnostic, then log the error for debugging purposes
            if (!error.isDiagnostic) {
                this.logger.error(error);
            }
            this.synchronize();
        }
    }

    /**
     * Try to get an identifier. If not found, add diagnostic and return undefined
     */
    private tryIdentifier(...additionalTokenKinds: TokenKind[]): Identifier | undefined {
        const identifier = this.tryConsume(
            DiagnosticMessages.expectedIdentifier(),
            TokenKind.Identifier,
            ...additionalTokenKinds
        ) as Identifier;
        if (identifier) {
            // force the name into an identifier so the AST makes some sense
            identifier.kind = TokenKind.Identifier;
            return identifier;
        }
    }

    private identifier(...additionalTokenKinds: TokenKind[]) {
        const identifier = this.consume(
            DiagnosticMessages.expectedIdentifier(),
            TokenKind.Identifier,
            ...additionalTokenKinds
        ) as Identifier;
        // force the name into an identifier so the AST makes some sense
        identifier.kind = TokenKind.Identifier;
        return identifier;
    }

    private enumMemberStatement() {
        const statement = new EnumMemberStatement({} as any);
        statement.tokens.name = this.consume(
            DiagnosticMessages.expectedClassFieldIdentifier(),
            TokenKind.Identifier,
            ...AllowedProperties
        ) as Identifier;
        //look for `= SOME_EXPRESSION`
        if (this.check(TokenKind.Equal)) {
            statement.tokens.equal = this.advance();
            statement.value = this.expression();
        }
        return statement;
    }

    /**
     * Create a new InterfaceMethodStatement. This should only be called from within `interfaceDeclaration`
     */
    private interfaceFieldStatement() {
        const name = this.identifier(...AllowedProperties);
        let asToken = this.consumeToken(TokenKind.As);
        let typeToken = this.typeToken();
        const type = util.tokenToBscType(typeToken);

        if (!type) {
            this.diagnostics.push({
                ...DiagnosticMessages.functionParameterTypeIsInvalid(name.text, typeToken.text),
                range: typeToken.range
            });
            throw this.lastDiagnosticAsError();
        }

        return new InterfaceFieldStatement(name, asToken, typeToken, type);
    }

    /**
     * Create a new InterfaceMethodStatement. This should only be called from within `interfaceDeclaration()`
     */
    private interfaceMethodStatement() {
        const functionType = this.advance();
        const name = this.identifier(...AllowedProperties);
        const leftParen = this.consumeToken(TokenKind.LeftParen);

        const params = [];
        const rightParen = this.consumeToken(TokenKind.RightParen);
        let asToken = null as Token;
        let returnTypeToken = null as Token;
        if (this.check(TokenKind.As)) {
            asToken = this.advance();
            returnTypeToken = this.typeToken();
            const returnType = util.tokenToBscType(returnTypeToken);
            if (!returnType) {
                this.diagnostics.push({
                    ...DiagnosticMessages.functionParameterTypeIsInvalid(name.text, returnTypeToken.text),
                    range: returnTypeToken.range
                });
                throw this.lastDiagnosticAsError();
            }
        }

        return new InterfaceMethodStatement(
            functionType,
            name,
            leftParen,
            params,
            rightParen,
            asToken,
            returnTypeToken,
            util.tokenToBscType(returnTypeToken)
        );
    }

    private interfaceDeclaration(): InterfaceStatement {
        this.warnIfNotBrighterScriptMode('interface declarations');

        const parentAnnotations = this.enterAnnotationBlock();

        const interfaceToken = this.consume(
            DiagnosticMessages.expectedKeyword(TokenKind.Interface),
            TokenKind.Interface
        );
        const nameToken = this.identifier();

        let extendsToken: Token;
        let parentInterfaceName: NamespacedVariableNameExpression;

        if (this.peek().text.toLowerCase() === 'extends') {
            extendsToken = this.advance();
            parentInterfaceName = this.getNamespacedVariableNameExpression();
        }
        this.consumeStatementSeparators();
        //gather up all interface members (Fields, Methods)
        let body = [] as Statement[];
        while (this.checkAny(TokenKind.Comment, TokenKind.Identifier, TokenKind.At, ...AllowedProperties)) {
            try {
                let decl: Statement;

                //collect leading annotations
                if (this.check(TokenKind.At)) {
                    this.annotationExpression();
                }

                //fields
                if (this.checkAny(TokenKind.Identifier, ...AllowedProperties) && this.checkNext(TokenKind.As)) {
                    decl = this.interfaceFieldStatement();

                    //methods (function/sub keyword followed by opening paren)
                } else if (this.checkAny(TokenKind.Function, TokenKind.Sub) && this.checkAny(TokenKind.Identifier, ...AllowedProperties)) {
                    decl = this.interfaceMethodStatement();

                    //comments
                } else if (this.check(TokenKind.Comment)) {
                    decl = this.commentStatement();
                }

                if (decl) {
                    this.consumePendingAnnotations(decl);
                    body.push(decl);
                } else {
                    //we didn't find a declaration...flag tokens until next line
                    this.flagUntil(TokenKind.Newline, TokenKind.Colon, TokenKind.Eof);
                }
            } catch (e) {
                //throw out any failed members and move on to the next line
                this.flagUntil(TokenKind.Newline, TokenKind.Colon, TokenKind.Eof);
            }

            //ensure statement separator
            this.consumeStatementSeparators();
            //break out of this loop if we encountered the `EndInterface` token not followed by `as`
            if (this.check(TokenKind.EndInterface) && !this.checkNext(TokenKind.As)) {
                break;
            }
        }

        //consume the final `end interface` token
        const endInterfaceToken = this.consumeToken(TokenKind.EndInterface);

        const statement = new InterfaceStatement(
            interfaceToken,
            nameToken,
            extendsToken,
            parentInterfaceName,
            body,
            endInterfaceToken,
            this.currentNamespaceName
        );
        this._references.interfaceStatements.push(statement);
        this.exitAnnotationBlock(parentAnnotations);
        return statement;
    }

    private enumDeclaration(): EnumStatement {
        const result = new EnumStatement({} as any, [], this.currentNamespaceName);
        this.warnIfNotBrighterScriptMode('enum declarations');

        const parentAnnotations = this.enterAnnotationBlock();

        result.tokens.enum = this.consume(
            DiagnosticMessages.expectedKeyword(TokenKind.Enum),
            TokenKind.Enum
        );

        result.tokens.name = this.tryIdentifier();

        this.consumeStatementSeparators();
        //gather up all members
        while (this.checkAny(TokenKind.Comment, TokenKind.Identifier, TokenKind.At, ...AllowedProperties)) {
            try {
                let decl: EnumMemberStatement | CommentStatement;

                //collect leading annotations
                if (this.check(TokenKind.At)) {
                    this.annotationExpression();
                }

                //members
                if (this.checkAny(TokenKind.Identifier, ...AllowedProperties)) {
                    decl = this.enumMemberStatement();

                    //comments
                } else if (this.check(TokenKind.Comment)) {
                    decl = this.commentStatement();
                }

                if (decl) {
                    this.consumePendingAnnotations(decl);
                    result.body.push(decl);
                } else {
                    //we didn't find a declaration...flag tokens until next line
                    this.flagUntil(TokenKind.Newline, TokenKind.Colon, TokenKind.Eof);
                }
            } catch (e) {
                //throw out any failed members and move on to the next line
                this.flagUntil(TokenKind.Newline, TokenKind.Colon, TokenKind.Eof);
            }

            //ensure statement separator
            this.consumeStatementSeparators();
            //break out of this loop if we encountered the `EndEnum` token
            if (this.check(TokenKind.EndEnum)) {
                break;
            }
        }

        //consume the final `end interface` token
        result.tokens.endEnum = this.consumeToken(TokenKind.EndEnum);

        this._references.enumStatements.push(result);
        this.exitAnnotationBlock(parentAnnotations);
        return result;
    }

    /**
     * A BrighterScript class declaration
     */
    private classDeclaration(): ClassStatement {
        this.warnIfNotBrighterScriptMode('class declarations');

        const parentAnnotations = this.enterAnnotationBlock();

        let classKeyword = this.consume(
            DiagnosticMessages.expectedKeyword(TokenKind.Class),
            TokenKind.Class
        );
        let extendsKeyword: Token;
        let parentClassName: NamespacedVariableNameExpression;

        //get the class name
        let className = this.tryConsume(DiagnosticMessages.expectedIdentifierAfterKeyword('class'), TokenKind.Identifier, ...this.allowedLocalIdentifiers) as Identifier;

        //see if the class inherits from parent
        if (this.peek().text.toLowerCase() === 'extends') {
            extendsKeyword = this.advance();
            parentClassName = this.getNamespacedVariableNameExpression();
        }

        //ensure statement separator
        this.consumeStatementSeparators();

        //gather up all class members (Fields, Methods)
        let body = [] as Statement[];
        while (this.checkAny(TokenKind.Public, TokenKind.Protected, TokenKind.Private, TokenKind.Function, TokenKind.Sub, TokenKind.Comment, TokenKind.Identifier, TokenKind.At, ...AllowedProperties)) {
            try {
                let decl: Statement;
                let accessModifier: Token;

                if (this.check(TokenKind.At)) {
                    this.annotationExpression();
                }

                if (this.checkAny(TokenKind.Public, TokenKind.Protected, TokenKind.Private)) {
                    //use actual access modifier
                    accessModifier = this.advance();
                }

                let overrideKeyword: Token;
                if (this.peek().text.toLowerCase() === 'override') {
                    overrideKeyword = this.advance();
                }

                //methods (function/sub keyword OR identifier followed by opening paren)
                if (this.checkAny(TokenKind.Function, TokenKind.Sub) || (this.checkAny(TokenKind.Identifier, ...AllowedProperties) && this.checkNext(TokenKind.LeftParen))) {
                    const funcDeclaration = this.functionDeclaration(false, false);

                    //remove this function from the lists because it's not a callable
                    const functionStatement = this._references.functionStatements.pop();

                    //if we have an overrides keyword AND this method is called 'new', that's not allowed
                    if (overrideKeyword && funcDeclaration.name.text.toLowerCase() === 'new') {
                        this.diagnostics.push({
                            ...DiagnosticMessages.cannotUseOverrideKeywordOnConstructorFunction(),
                            range: overrideKeyword.range
                        });
                    }

                    decl = new ClassMethodStatement(
                        accessModifier,
                        funcDeclaration.name,
                        funcDeclaration.func,
                        overrideKeyword
                    );

                    //refer to this statement as parent of the expression
                    functionStatement.func.functionStatement = decl as ClassMethodStatement;

                    //fields
                } else if (this.checkAny(TokenKind.Identifier, ...AllowedProperties)) {

                    decl = this.classFieldDeclaration(accessModifier);

                    //class fields cannot be overridden
                    if (overrideKeyword) {
                        this.diagnostics.push({
                            ...DiagnosticMessages.classFieldCannotBeOverridden(),
                            range: overrideKeyword.range
                        });
                    }

                    //comments
                } else if (this.check(TokenKind.Comment)) {
                    decl = this.commentStatement();
                }

                if (decl) {
                    this.consumePendingAnnotations(decl);
                    body.push(decl);
                }
            } catch (e) {
                //throw out any failed members and move on to the next line
                this.flagUntil(TokenKind.Newline, TokenKind.Colon, TokenKind.Eof);
            }

            //ensure statement separator
            this.consumeStatementSeparators();
        }

        let endingKeyword = this.advance();
        if (endingKeyword.kind !== TokenKind.EndClass) {
            this.diagnostics.push({
                ...DiagnosticMessages.couldNotFindMatchingEndKeyword('class'),
                range: endingKeyword.range
            });
        }

        const result = new ClassStatement(
            classKeyword,
            className,
            body,
            endingKeyword,
            extendsKeyword,
            parentClassName,
            this.currentNamespaceName
        );

        this._references.classStatements.push(result);
        this.exitAnnotationBlock(parentAnnotations);
        return result;
    }

    private classFieldDeclaration(accessModifier: Token | null) {
        let name = this.consume(
            DiagnosticMessages.expectedClassFieldIdentifier(),
            TokenKind.Identifier,
            ...AllowedProperties
        ) as Identifier;
        let asToken: Token;
        let fieldType: Token;
        //look for `as SOME_TYPE`
        if (this.check(TokenKind.As)) {
            asToken = this.advance();
            fieldType = this.typeToken();

            //no field type specified
            if (!util.tokenToBscType(fieldType)) {
                this.diagnostics.push({
                    ...DiagnosticMessages.expectedValidTypeToFollowAsKeyword(),
                    range: this.peek().range
                });
            }
        }

        let initialValue: Expression;
        let equal: Token;
        //if there is a field initializer
        if (this.check(TokenKind.Equal)) {
            equal = this.advance();
            initialValue = this.expression();
        }

        return new ClassFieldStatement(
            accessModifier,
            name,
            asToken,
            fieldType,
            equal,
            initialValue
        );
    }

    /**
     * An array of CallExpression for the current function body
     */
    private callExpressions = [];

    private functionDeclaration(isAnonymous: true, checkIdentifier?: boolean): FunctionExpression;
    private functionDeclaration(isAnonymous: false, checkIdentifier?: boolean): FunctionStatement;
    private functionDeclaration(isAnonymous: boolean, checkIdentifier = true) {
        let previousCallExpressions = this.callExpressions;
        this.callExpressions = [];
        try {
            //track depth to help certain statements need to know if they are contained within a function body
            this.namespaceAndFunctionDepth++;
            let functionType: Token;
            if (this.checkAny(TokenKind.Sub, TokenKind.Function)) {
                functionType = this.advance();
            } else {
                this.diagnostics.push({
                    ...DiagnosticMessages.missingCallableKeyword(),
                    range: this.peek().range
                });
                functionType = {
                    isReserved: true,
                    kind: TokenKind.Function,
                    text: 'function',
                    //zero-length location means derived
                    range: {
                        start: this.peek().range.start,
                        end: this.peek().range.start
                    },
                    leadingWhitespace: ''
                };
            }
            let isSub = functionType?.kind === TokenKind.Sub;
            let functionTypeText = isSub ? 'sub' : 'function';
            let name: Identifier;
            let leftParen: Token;

            if (isAnonymous) {
                leftParen = this.consume(
                    DiagnosticMessages.expectedLeftParenAfterCallable(functionTypeText),
                    TokenKind.LeftParen
                );
            } else {
                name = this.consume(
                    DiagnosticMessages.expectedNameAfterCallableKeyword(functionTypeText),
                    TokenKind.Identifier,
                    ...AllowedProperties
                ) as Identifier;
                leftParen = this.consume(
                    DiagnosticMessages.expectedLeftParenAfterCallableName(functionTypeText),
                    TokenKind.LeftParen
                );

                //prevent functions from ending with type designators
                let lastChar = name.text[name.text.length - 1];
                if (['$', '%', '!', '#', '&'].includes(lastChar)) {
                    //don't throw this error; let the parser continue
                    this.diagnostics.push({
                        ...DiagnosticMessages.functionNameCannotEndWithTypeDesignator(functionTypeText, name.text, lastChar),
                        range: name.range
                    });
                }

                //flag functions with keywords for names (only for standard functions)
                if (checkIdentifier && DisallowedFunctionIdentifiersText.has(name.text.toLowerCase())) {
                    this.diagnostics.push({
                        ...DiagnosticMessages.cannotUseReservedWordAsIdentifier(name.text),
                        range: name.range
                    });
                }
            }

            let params = [] as FunctionParameterExpression[];
            let asToken: Token;
            let typeToken: Token;
            if (!this.check(TokenKind.RightParen)) {
                do {
                    if (params.length >= CallExpression.MaximumArguments) {
                        this.diagnostics.push({
                            ...DiagnosticMessages.tooManyCallableParameters(params.length, CallExpression.MaximumArguments),
                            range: this.peek().range
                        });
                    }

                    params.push(this.functionParameter());
                } while (this.match(TokenKind.Comma));
            }
            let rightParen = this.advance();

            if (this.check(TokenKind.As)) {
                asToken = this.advance();

                typeToken = this.typeToken();

                if (!util.tokenToBscType(typeToken, this.options.mode === ParseMode.BrighterScript)) {
                    this.diagnostics.push({
                        ...DiagnosticMessages.invalidFunctionReturnType(typeToken.text ?? ''),
                        range: typeToken.range
                    });
                }
            }

            params.reduce((haveFoundOptional: boolean, param: FunctionParameterExpression) => {
                if (haveFoundOptional && !param.defaultValue) {
                    this.diagnostics.push({
                        ...DiagnosticMessages.requiredParameterMayNotFollowOptionalParameter(param.name.text),
                        range: param.range
                    });
                }

                return haveFoundOptional || !!param.defaultValue;
            }, false);

            this.consumeStatementSeparators(true);

            let func = new FunctionExpression(
                params,
                undefined, //body
                functionType,
                undefined, //ending keyword
                leftParen,
                rightParen,
                asToken,
                typeToken,
                this.currentFunctionExpression,
                this.currentNamespaceName
            );
            //if there is a parent function, register this function with the parent
            if (this.currentFunctionExpression) {
                this.currentFunctionExpression.childFunctionExpressions.push(func);
            }

            this._references.functionExpressions.push(func);

            let previousFunctionExpression = this.currentFunctionExpression;
            this.currentFunctionExpression = func;

            //make sure to restore the currentFunctionExpression even if the body block fails to parse
            try {
                //support ending the function with `end sub` OR `end function`
                func.body = this.block();
            } finally {
                this.currentFunctionExpression = previousFunctionExpression;
            }

            if (!func.body) {
                this.diagnostics.push({
                    ...DiagnosticMessages.callableBlockMissingEndKeyword(functionTypeText),
                    range: this.peek().range
                });
                throw this.lastDiagnosticAsError();
            }

            // consume 'end sub' or 'end function'
            func.end = this.advance();
            let expectedEndKind = isSub ? TokenKind.EndSub : TokenKind.EndFunction;

            //if `function` is ended with `end sub`, or `sub` is ended with `end function`, then
            //add an error but don't hard-fail so the AST can continue more gracefully
            if (func.end.kind !== expectedEndKind) {
                this.diagnostics.push({
                    ...DiagnosticMessages.mismatchedEndCallableKeyword(functionTypeText, func.end.text),
                    range: this.peek().range
                });
            }
            func.callExpressions = this.callExpressions;

            if (isAnonymous) {
                return func;
            } else {
                let result = new FunctionStatement(name, func, this.currentNamespaceName);
                func.functionStatement = result;
                this._references.functionStatements.push(result);
                return result;
            }
        } finally {
            this.namespaceAndFunctionDepth--;
            //restore the previous CallExpression list
            this.callExpressions = previousCallExpressions;
        }
    }

    private functionParameter(): FunctionParameterExpression {
        if (!this.checkAny(TokenKind.Identifier, ...this.allowedLocalIdentifiers)) {
            this.diagnostics.push({
                ...DiagnosticMessages.expectedParameterNameButFound(this.peek().text),
                range: this.peek().range
            });
            throw this.lastDiagnosticAsError();
        }

        let name = this.advance() as Identifier;
        // force the name into an identifier so the AST makes some sense
        name.kind = TokenKind.Identifier;

        let typeToken: Token | undefined;
        let defaultValue;

        // parse argument default value
        if (this.match(TokenKind.Equal)) {
            // it seems any expression is allowed here -- including ones that operate on other arguments!
            defaultValue = this.expression();
        }

        let asToken = null;
        if (this.check(TokenKind.As)) {
            asToken = this.advance();

            typeToken = this.typeToken();

            if (!util.tokenToBscType(typeToken, this.options.mode === ParseMode.BrighterScript)) {
                this.diagnostics.push({
                    ...DiagnosticMessages.functionParameterTypeIsInvalid(name.text, typeToken.text),
                    range: typeToken.range
                });
                throw this.lastDiagnosticAsError();
            }
        }
        return new FunctionParameterExpression(
            name,
            typeToken,
            defaultValue,
            asToken,
            this.currentNamespaceName
        );
    }

    private assignment(): AssignmentStatement {
        let name = this.advance() as Identifier;
        //add diagnostic if name is a reserved word that cannot be used as an identifier
        if (DisallowedLocalIdentifiersText.has(name.text.toLowerCase())) {
            this.diagnostics.push({
                ...DiagnosticMessages.cannotUseReservedWordAsIdentifier(name.text),
                range: name.range
            });
        }
        let operator = this.consume(
            DiagnosticMessages.expectedOperatorAfterIdentifier(AssignmentOperators, name.text),
            ...AssignmentOperators
        );
        let value = this.expression();

        let result: AssignmentStatement;
        if (operator.kind === TokenKind.Equal) {
            result = new AssignmentStatement(operator, name, value, this.currentFunctionExpression);
        } else {
            result = new AssignmentStatement(
                operator,
                name,
                new BinaryExpression(new VariableExpression(name, this.currentNamespaceName), operator, value),
                this.currentFunctionExpression
            );
            //remove the right-hand-side expression from this assignment operator, and replace with the full assignment expression
            this._references.expressions.delete(value);
            this._references.expressions.add(result);
        }
        this._references.assignmentStatements.push(result);
        return result;
    }

    private checkLibrary() {
        let isLibraryToken = this.check(TokenKind.Library);

        //if we are at the top level, any line that starts with "library" should be considered a library statement
        if (this.isAtRootLevel() && isLibraryToken) {
            return true;

            //not at root level, library statements are all invalid here, but try to detect if the tokens look
            //like a library statement (and let the libraryStatement function handle emitting the diagnostics)
        } else if (isLibraryToken && this.checkNext(TokenKind.StringLiteral)) {
            return true;

            //definitely not a library statement
        } else {
            return false;
        }
    }

    private statement(): Statement | undefined {
        if (this.checkLibrary()) {
            return this.libraryStatement();
        }

        if (this.check(TokenKind.Import)) {
            return this.importStatement();
        }

        if (this.check(TokenKind.Stop)) {
            return this.stopStatement();
        }

        if (this.check(TokenKind.If)) {
            return this.ifStatement();
        }

        //`try` must be followed by a block, otherwise it could be a local variable
        if (this.check(TokenKind.Try) && this.checkAnyNext(TokenKind.Newline, TokenKind.Colon, TokenKind.Comment)) {
            return this.tryCatchStatement();
        }

        if (this.check(TokenKind.Throw)) {
            return this.throwStatement();
        }

        if (this.checkAny(TokenKind.Print, TokenKind.Question)) {
            return this.printStatement();
        }
        if (this.check(TokenKind.Dim)) {
            return this.dimStatement();
        }

        if (this.check(TokenKind.While)) {
            return this.whileStatement();
        }

        if (this.check(TokenKind.ExitWhile)) {
            return this.exitWhile();
        }

        if (this.check(TokenKind.For)) {
            return this.forStatement();
        }

        if (this.check(TokenKind.ForEach)) {
            return this.forEachStatement();
        }

        if (this.check(TokenKind.ExitFor)) {
            return this.exitFor();
        }

        if (this.check(TokenKind.End)) {
            return this.endStatement();
        }

        if (this.match(TokenKind.Return)) {
            return this.returnStatement();
        }

        if (this.check(TokenKind.Goto)) {
            return this.gotoStatement();
        }

        //does this line look like a label? (i.e.  `someIdentifier:` )
        if (this.check(TokenKind.Identifier) && this.checkNext(TokenKind.Colon) && this.checkPrevious(TokenKind.Newline)) {
            try {
                return this.labelStatement();
            } catch (err) {
                if (!(err instanceof CancelStatementError)) {
                    throw err;
                }
                //not a label, try something else
            }
        }

        // BrightScript is like python, in that variables can be declared without a `var`,
        // `let`, (...) keyword. As such, we must check the token *after* an identifier to figure
        // out what to do with it.
        if (
            this.checkAny(TokenKind.Identifier, ...this.allowedLocalIdentifiers) &&
            this.checkAnyNext(...AssignmentOperators)
        ) {
            return this.assignment();
        }

        //some BrighterScript keywords are allowed as a local identifiers, so we need to check for them AFTER the assignment check
        if (this.check(TokenKind.Interface)) {
            return this.interfaceDeclaration();
        }

        if (this.check(TokenKind.Class)) {
            return this.classDeclaration();
        }

        if (this.check(TokenKind.Namespace)) {
            return this.namespaceStatement();
        }

        if (this.check(TokenKind.Enum)) {
            return this.enumDeclaration();
        }

        // TODO: support multi-statements
        return this.setStatement();
    }

    private whileStatement(): WhileStatement {
        const whileKeyword = this.advance();
        const condition = this.expression();

        this.consumeStatementSeparators();

        const whileBlock = this.block(TokenKind.EndWhile);
        let endWhile: Token;
        if (!whileBlock || this.peek().kind !== TokenKind.EndWhile) {
            this.diagnostics.push({
                ...DiagnosticMessages.couldNotFindMatchingEndKeyword('while'),
                range: this.peek().range
            });
            if (!whileBlock) {
                throw this.lastDiagnosticAsError();
            }
        } else {
            endWhile = this.advance();
        }

        return new WhileStatement(
            { while: whileKeyword, endWhile: endWhile },
            condition,
            whileBlock
        );
    }

    private exitWhile(): ExitWhileStatement {
        let keyword = this.advance();

        return new ExitWhileStatement({ exitWhile: keyword });
    }

    private forStatement(): ForStatement {
        const forToken = this.advance();
        const initializer = this.assignment();

        //TODO: newline allowed?

        const toToken = this.advance();
        const finalValue = this.expression();
        let incrementExpression: Expression | undefined;
        let stepToken: Token | undefined;

        if (this.check(TokenKind.Step)) {
            stepToken = this.advance();
            incrementExpression = this.expression();
        } else {
            // BrightScript for/to/step loops default to a step of 1 if no `step` is provided
        }

        this.consumeStatementSeparators();

        let body = this.block(TokenKind.EndFor, TokenKind.Next);
        let endForToken: Token;
        if (!body || !this.checkAny(TokenKind.EndFor, TokenKind.Next)) {
            this.diagnostics.push({
                ...DiagnosticMessages.expectedEndForOrNextToTerminateForLoop(),
                range: this.peek().range
            });
            if (!body) {
                throw this.lastDiagnosticAsError();
            }
        } else {
            endForToken = this.advance();
        }

        // WARNING: BrightScript doesn't delete the loop initial value after a for/to loop! It just
        // stays around in scope with whatever value it was when the loop exited.
        return new ForStatement(
            forToken,
            initializer,
            toToken,
            finalValue,
            body,
            endForToken,
            stepToken,
            incrementExpression
        );
    }

    private forEachStatement(): ForEachStatement {
        let forEach = this.advance();
        let name = this.advance();

        let maybeIn = this.peek();
        if (this.check(TokenKind.Identifier) && maybeIn.text.toLowerCase() === 'in') {
            this.advance();
        } else {
            this.diagnostics.push({
                ...DiagnosticMessages.expectedInAfterForEach(name.text),
                range: this.peek().range
            });
            throw this.lastDiagnosticAsError();
        }

        let target = this.expression();
        if (!target) {
            this.diagnostics.push({
                ...DiagnosticMessages.expectedExpressionAfterForEachIn(),
                range: this.peek().range
            });
            throw this.lastDiagnosticAsError();
        }

        this.consumeStatementSeparators();

        let body = this.block(TokenKind.EndFor, TokenKind.Next);
        if (!body) {
            this.diagnostics.push({
                ...DiagnosticMessages.expectedEndForOrNextToTerminateForLoop(),
                range: this.peek().range
            });
            throw this.lastDiagnosticAsError();
        }

        let endFor = this.advance();

        return new ForEachStatement(
            {
                forEach: forEach,
                in: maybeIn,
                endFor: endFor
            },
            name,
            target,
            body
        );
    }

    private exitFor(): ExitForStatement {
        let keyword = this.advance();

        return new ExitForStatement({ exitFor: keyword });
    }

    private commentStatement() {
        //if this comment is on the same line as the previous statement,
        //then this comment should be treated as a single-line comment
        let prev = this.previous();
        if (prev?.range.end.line === this.peek().range.start.line) {
            return new CommentStatement([this.advance()]);
        } else {
            let comments = [this.advance()];
            while (this.check(TokenKind.Newline) && this.checkNext(TokenKind.Comment)) {
                this.advance();
                comments.push(this.advance());
            }
            return new CommentStatement(comments);
        }
    }

    private namespaceStatement(): NamespaceStatement | undefined {
        this.warnIfNotBrighterScriptMode('namespace');
        let keyword = this.advance();

        if (!this.isAtRootLevel()) {
            this.diagnostics.push({
                ...DiagnosticMessages.keywordMustBeDeclaredAtRootLevel('namespace'),
                range: keyword.range
            });
        }
        this.namespaceAndFunctionDepth++;

        let name = this.getNamespacedVariableNameExpression();

        //set the current namespace name
        this.currentNamespaceName = name;

        this.globalTerminators.push([TokenKind.EndNamespace]);
        let body = this.body();
        this.globalTerminators.pop();

        //unset the current namespace name
        this.currentNamespaceName = undefined;

        let endKeyword: Token;
        if (this.check(TokenKind.EndNamespace)) {
            endKeyword = this.advance();
        } else {
            //the `end namespace` keyword is missing. add a diagnostic, but keep parsing
            this.diagnostics.push({
                ...DiagnosticMessages.couldNotFindMatchingEndKeyword('namespace'),
                range: keyword.range
            });
        }

        this.namespaceAndFunctionDepth--;
        let result = new NamespaceStatement(keyword, name, body, endKeyword);
        this._references.namespaceStatements.push(result);

        return result;
    }

    /**
     * Get an expression with identifiers separated by periods. Useful for namespaces and class extends
     */
    private getNamespacedVariableNameExpression() {
        let firstIdentifier = this.consume(
            DiagnosticMessages.expectedIdentifierAfterKeyword(this.previous().text),
            TokenKind.Identifier,
            ...this.allowedLocalIdentifiers
        ) as Identifier;

        let expr: DottedGetExpression | VariableExpression;

        if (firstIdentifier) {
            // force it into an identifier so the AST makes some sense
            firstIdentifier.kind = TokenKind.Identifier;
            const varExpr = new VariableExpression(firstIdentifier, null);
            expr = varExpr;

            //consume multiple dot identifiers (i.e. `Name.Space.Can.Have.Many.Parts`)
            while (this.check(TokenKind.Dot)) {
                let dot = this.tryConsume(
                    DiagnosticMessages.unexpectedToken(this.peek().text),
                    TokenKind.Dot
                );
                if (!dot) {
                    break;
                }
                let identifier = this.tryConsume(
                    DiagnosticMessages.expectedIdentifier(),
                    TokenKind.Identifier,
                    ...this.allowedLocalIdentifiers,
                    ...AllowedProperties
                ) as Identifier;

                if (!identifier) {
                    break;
                }
                // force it into an identifier so the AST makes some sense
                identifier.kind = TokenKind.Identifier;
                expr = new DottedGetExpression(expr, identifier, dot);
            }
        }
        return new NamespacedVariableNameExpression(expr);
    }

    /**
     * Add an 'unexpected token' diagnostic for any token found between current and the first stopToken found.
     */
    private flagUntil(...stopTokens: TokenKind[]) {
        while (!this.checkAny(...stopTokens) && !this.isAtEnd()) {
            let token = this.advance();
            this.diagnostics.push({
                ...DiagnosticMessages.unexpectedToken(token.text),
                range: token.range
            });
        }
    }

    /**
     * Consume tokens until one of the `stopTokenKinds` is encountered
     * @param tokenKinds
     * @return - the list of tokens consumed, EXCLUDING the `stopTokenKind` (you can use `this.peek()` to see which one it was)
     */
    private consumeUntil(...stopTokenKinds: TokenKind[]) {
        let result = [] as Token[];
        //take tokens until we encounter one of the stopTokenKinds
        while (!stopTokenKinds.includes(this.peek().kind)) {
            result.push(this.advance());
        }
        return result;
    }

    private libraryStatement(): LibraryStatement | undefined {
        let libStatement = new LibraryStatement({
            library: this.advance(),
            //grab the next token only if it's a string
            filePath: this.tryConsume(
                DiagnosticMessages.expectedStringLiteralAfterKeyword('library'),
                TokenKind.StringLiteral
            )
        });

        this._references.libraryStatements.push(libStatement);
        return libStatement;
    }

    private importStatement() {
        this.warnIfNotBrighterScriptMode('import statements');
        let importStatement = new ImportStatement(
            this.advance(),
            //grab the next token only if it's a string
            this.tryConsume(
                DiagnosticMessages.expectedStringLiteralAfterKeyword('import'),
                TokenKind.StringLiteral
            )
        );

        this._references.importStatements.push(importStatement);
        return importStatement;
    }

    private annotationExpression() {
        const atToken = this.advance();
        const identifier = this.tryConsume(DiagnosticMessages.expectedIdentifier(), TokenKind.Identifier, ...AllowedProperties);
        if (identifier) {
            identifier.kind = TokenKind.Identifier;
        }
        let annotation = new AnnotationExpression(atToken, identifier);
        this.pendingAnnotations.push(annotation);

        //optional arguments
        if (this.check(TokenKind.LeftParen)) {
            let leftParen = this.advance();
            annotation.call = this.finishCall(leftParen, annotation, false);
        }
        return annotation;
    }

    private ternaryExpression(test?: Expression): TernaryExpression {
        this.warnIfNotBrighterScriptMode('ternary operator');
        if (!test) {
            test = this.expression();
        }
        const questionMarkToken = this.advance();

        //consume newlines or comments
        while (this.checkAny(TokenKind.Newline, TokenKind.Comment)) {
            this.advance();
        }

        let consequent: Expression;
        try {
            consequent = this.expression();
        } catch { }

        //consume newlines or comments
        while (this.checkAny(TokenKind.Newline, TokenKind.Comment)) {
            this.advance();
        }

        const colonToken = this.tryConsumeToken(TokenKind.Colon);

        //consume newlines
        while (this.checkAny(TokenKind.Newline, TokenKind.Comment)) {
            this.advance();
        }
        let alternate: Expression;
        try {
            alternate = this.expression();
        } catch { }

        return new TernaryExpression(test, questionMarkToken, consequent, colonToken, alternate);
    }

    private nullCoalescingExpression(test: Expression): NullCoalescingExpression {
        this.warnIfNotBrighterScriptMode('null coalescing operator');
        const questionQuestionToken = this.advance();
        const alternate = this.expression();
        return new NullCoalescingExpression(test, questionQuestionToken, alternate);
    }

    private regexLiteralExpression() {
        this.warnIfNotBrighterScriptMode('regular expression literal');
        return new RegexLiteralExpression({
            regexLiteral: this.advance()
        });
    }

    private templateString(isTagged: boolean): TemplateStringExpression | TaggedTemplateStringExpression {
        this.warnIfNotBrighterScriptMode('template string');

        //get the tag name
        let tagName: Identifier;
        if (isTagged) {
            tagName = this.consume(DiagnosticMessages.expectedIdentifier(), TokenKind.Identifier, ...AllowedProperties) as Identifier;
            // force it into an identifier so the AST makes some sense
            tagName.kind = TokenKind.Identifier;
        }

        let quasis = [] as TemplateStringQuasiExpression[];
        let expressions = [];
        let openingBacktick = this.peek();
        this.advance();
        let currentQuasiExpressionParts = [];
        while (!this.isAtEnd() && !this.check(TokenKind.BackTick)) {
            let next = this.peek();
            if (next.kind === TokenKind.TemplateStringQuasi) {
                //a quasi can actually be made up of multiple quasis when it includes char literals
                currentQuasiExpressionParts.push(
                    new LiteralExpression(next)
                );
                this.advance();
            } else if (next.kind === TokenKind.EscapedCharCodeLiteral) {
                currentQuasiExpressionParts.push(
                    new EscapedCharCodeLiteralExpression(<any>next)
                );
                this.advance();
            } else {
                //finish up the current quasi
                quasis.push(
                    new TemplateStringQuasiExpression(currentQuasiExpressionParts)
                );
                currentQuasiExpressionParts = [];

                if (next.kind === TokenKind.TemplateStringExpressionBegin) {
                    this.advance();
                }
                //now keep this expression
                expressions.push(this.expression());
                if (!this.isAtEnd() && this.check(TokenKind.TemplateStringExpressionEnd)) {
                    //TODO is it an error if this is not present?
                    this.advance();
                } else {
                    this.diagnostics.push({
                        ...DiagnosticMessages.unterminatedTemplateExpression(),
                        range: util.getRange(openingBacktick, this.peek())
                    });
                    throw this.lastDiagnosticAsError();
                }
            }
        }

        //store the final set of quasis
        quasis.push(
            new TemplateStringQuasiExpression(currentQuasiExpressionParts)
        );

        if (this.isAtEnd()) {
            //error - missing backtick
            this.diagnostics.push({
                ...DiagnosticMessages.unterminatedTemplateStringAtEndOfFile(),
                range: util.getRange(openingBacktick, this.peek())
            });
            throw this.lastDiagnosticAsError();

        } else {
            let closingBacktick = this.advance();
            if (isTagged) {
                return new TaggedTemplateStringExpression(tagName, openingBacktick, quasis, expressions, closingBacktick);
            } else {
                return new TemplateStringExpression(openingBacktick, quasis, expressions, closingBacktick);
            }
        }
    }

    private tryCatchStatement(): TryCatchStatement {
        const tryToken = this.advance();
        const statement = new TryCatchStatement(
            tryToken
        );

        //ensure statement separator
        this.consumeStatementSeparators();

        statement.tryBranch = this.block(TokenKind.Catch, TokenKind.EndTry);

        const peek = this.peek();
        if (peek.kind !== TokenKind.Catch) {
            this.diagnostics.push({
                ...DiagnosticMessages.expectedCatchBlockInTryCatch(),
                range: this.peek().range
            });
            //gracefully handle end-try
            if (peek.kind === TokenKind.EndTry) {
                statement.endTryToken = this.advance();
            }
            return statement;
        } else {
            statement.catchToken = this.advance();
        }

        const exceptionVarToken = this.tryConsume(DiagnosticMessages.missingExceptionVarToFollowCatch(), TokenKind.Identifier, ...this.allowedLocalIdentifiers);
        if (exceptionVarToken) {
            // force it into an identifier so the AST makes some sense
            exceptionVarToken.kind = TokenKind.Identifier;
            statement.exceptionVariable = exceptionVarToken as Identifier;
        }

        //ensure statement sepatator
        this.consumeStatementSeparators();

        statement.catchBranch = this.block(TokenKind.EndTry);

        if (this.peek().kind !== TokenKind.EndTry) {
            this.diagnostics.push({
                ...DiagnosticMessages.expectedEndTryToTerminateTryCatch(),
                range: this.peek().range
            });
        } else {
            statement.endTryToken = this.advance();
        }
        return statement;
    }

    private throwStatement() {
        const throwToken = this.advance();
        let expression: Expression;
        if (this.checkAny(TokenKind.Newline, TokenKind.Colon)) {
            this.diagnostics.push({
                ...DiagnosticMessages.missingExceptionExpressionAfterThrowKeyword(),
                range: throwToken.range
            });
        } else {
            expression = this.expression();
        }
        return new ThrowStatement(throwToken, expression);
    }

    private dimStatement() {
        const dim = this.advance();

        let identifier = this.tryConsume(DiagnosticMessages.expectedIdentifierAfterKeyword('dim'), TokenKind.Identifier, ...this.allowedLocalIdentifiers) as Identifier;
        // force to an identifier so the AST makes some sense
        if (identifier) {
            identifier.kind = TokenKind.Identifier;
        }

        let leftSquareBracket = this.tryConsume(DiagnosticMessages.missingLeftSquareBracketAfterDimIdentifier(), TokenKind.LeftSquareBracket);

        let expressions: Expression[] = [];
        let expression: Expression;
        do {
            try {
                expression = this.expression();
                expressions.push(expression);
                if (this.check(TokenKind.Comma)) {
                    this.advance();
                } else {
                    // will also exit for right square braces
                    break;
                }
            } catch (error) {
            }
        } while (expression);

        if (expressions.length === 0) {
            this.diagnostics.push({
                ...DiagnosticMessages.missingExpressionsInDimStatement(),
                range: this.peek().range
            });
        }
        let rightSquareBracket = this.tryConsume(DiagnosticMessages.missingRightSquareBracketAfterDimIdentifier(), TokenKind.RightSquareBracket);

        return new DimStatement(dim, identifier, leftSquareBracket, expressions, rightSquareBracket);
    }

    private ifStatement(): IfStatement {
        // colon before `if` is usually not allowed, unless it's after `then`
        if (this.current > 0) {
            const prev = this.previous();
            if (prev.kind === TokenKind.Colon) {
                if (this.current > 1 && this.tokens[this.current - 2].kind !== TokenKind.Then) {
                    this.diagnostics.push({
                        ...DiagnosticMessages.unexpectedColonBeforeIfStatement(),
                        range: prev.range
                    });
                }
            }
        }

        const ifToken = this.advance();
        const startingRange = ifToken.range;

        const condition = this.expression();
        let thenBranch: Block;
        let elseBranch: IfStatement | Block | undefined;

        let thenToken: Token | undefined;
        let endIfToken: Token | undefined;
        let elseToken: Token | undefined;

        //optional `then`
        if (this.check(TokenKind.Then)) {
            thenToken = this.advance();
        }

        //is it inline or multi-line if?
        const isInlineIfThen = !this.checkAny(TokenKind.Newline, TokenKind.Colon, TokenKind.Comment);

        if (isInlineIfThen) {
            /*** PARSE INLINE IF STATEMENT ***/

            thenBranch = this.inlineConditionalBranch(TokenKind.Else, TokenKind.EndIf);

            if (!thenBranch) {
                this.diagnostics.push({
                    ...DiagnosticMessages.expectedStatementToFollowConditionalCondition(ifToken.text),
                    range: this.peek().range
                });
                throw this.lastDiagnosticAsError();
            } else {
                this.ensureInline(thenBranch.statements);
            }

            //else branch
            if (this.check(TokenKind.Else)) {
                elseToken = this.advance();

                if (this.check(TokenKind.If)) {
                    // recurse-read `else if`
                    elseBranch = this.ifStatement();

                    //no multi-line if chained with an inline if
                    if (!elseBranch.isInline) {
                        this.diagnostics.push({
                            ...DiagnosticMessages.expectedInlineIfStatement(),
                            range: elseBranch.range
                        });
                    }

                } else if (this.checkAny(TokenKind.Newline, TokenKind.Colon)) {
                    //expecting inline else branch
                    this.diagnostics.push({
                        ...DiagnosticMessages.expectedInlineIfStatement(),
                        range: this.peek().range
                    });
                    throw this.lastDiagnosticAsError();
                } else {
                    elseBranch = this.inlineConditionalBranch(TokenKind.Else, TokenKind.EndIf);

                    if (elseBranch) {
                        this.ensureInline(elseBranch.statements);
                    }
                }

                if (!elseBranch) {
                    //missing `else` branch
                    this.diagnostics.push({
                        ...DiagnosticMessages.expectedStatementToFollowElse(),
                        range: this.peek().range
                    });
                    throw this.lastDiagnosticAsError();
                }
            }

            if (!elseBranch || !isIfStatement(elseBranch)) {
                //enforce newline at the end of the inline if statement
                const peek = this.peek();
                if (peek.kind !== TokenKind.Newline && peek.kind !== TokenKind.Comment && !this.isAtEnd()) {
                    //ignore last error if it was about a colon
                    if (this.previous().kind === TokenKind.Colon) {
                        this.diagnostics.pop();
                        this.current--;
                    }
                    //newline is required
                    this.diagnostics.push({
                        ...DiagnosticMessages.expectedFinalNewline(),
                        range: this.peek().range
                    });
                }
            }

        } else {
            /*** PARSE MULTI-LINE IF STATEMENT ***/

            thenBranch = this.blockConditionalBranch(ifToken);

            //ensure newline/colon before next keyword
            this.ensureNewLineOrColon();

            //else branch
            if (this.check(TokenKind.Else)) {
                elseToken = this.advance();

                if (this.check(TokenKind.If)) {
                    // recurse-read `else if`
                    elseBranch = this.ifStatement();

                } else {
                    elseBranch = this.blockConditionalBranch(ifToken);

                    //ensure newline/colon before next keyword
                    this.ensureNewLineOrColon();
                }
            }

            if (!isIfStatement(elseBranch)) {
                if (this.check(TokenKind.EndIf)) {
                    endIfToken = this.advance();

                } else {
                    //missing endif
                    this.diagnostics.push({
                        ...DiagnosticMessages.expectedEndIfToCloseIfStatement(startingRange.start),
                        range: ifToken.range
                    });
                }
            }
        }

        return new IfStatement(
            {
                if: ifToken,
                then: thenToken,
                endIf: endIfToken,
                else: elseToken
            },
            condition,
            thenBranch,
            elseBranch,
            isInlineIfThen
        );
    }

    //consume a `then` or `else` branch block of an `if` statement
    private blockConditionalBranch(ifToken: Token) {
        //keep track of the current error count, because if the then branch fails,
        //we will trash them in favor of a single error on if
        let diagnosticsLengthBeforeBlock = this.diagnostics.length;

        // we're parsing a multi-line ("block") form of the BrightScript if/then and must find
        // a trailing "end if" or "else if"
        let branch = this.block(TokenKind.EndIf, TokenKind.Else);

        if (!branch) {
            //throw out any new diagnostics created as a result of a `then` block parse failure.
            //the block() function will discard the current line, so any discarded diagnostics will
            //resurface if they are legitimate, and not a result of a malformed if statement
            this.diagnostics.splice(diagnosticsLengthBeforeBlock, this.diagnostics.length - diagnosticsLengthBeforeBlock);

            //this whole if statement is bogus...add error to the if token and hard-fail
            this.diagnostics.push({
                ...DiagnosticMessages.expectedEndIfElseIfOrElseToTerminateThenBlock(),
                range: ifToken.range
            });
            throw this.lastDiagnosticAsError();
        }
        return branch;
    }

    private ensureNewLineOrColon(silent = false) {
        const prev = this.previous().kind;
        if (prev !== TokenKind.Newline && prev !== TokenKind.Colon) {
            if (!silent) {
                this.diagnostics.push({
                    ...DiagnosticMessages.expectedNewlineOrColon(),
                    range: this.peek().range
                });
            }
            return false;
        }
        return true;
    }

    //ensure each statement of an inline block is single-line
    private ensureInline(statements: Statement[]) {
        for (const stat of statements) {
            if (isIfStatement(stat) && !stat.isInline) {
                this.diagnostics.push({
                    ...DiagnosticMessages.expectedInlineIfStatement(),
                    range: stat.range
                });
            }
        }
    }

    //consume inline branch of an `if` statement
    private inlineConditionalBranch(...additionalTerminators: BlockTerminator[]): Block | undefined {
        let statements = [];
        //attempt to get the next statement without using `this.declaration`
        //which seems a bit hackish to get to work properly
        let statement = this.statement();
        if (!statement) {
            return undefined;
        }
        statements.push(statement);
        const startingRange = statement.range;

        //look for colon statement separator
        let foundColon = false;
        while (this.match(TokenKind.Colon)) {
            foundColon = true;
        }

        //if a colon was found, add the next statement or err if unexpected
        if (foundColon) {
            if (!this.checkAny(TokenKind.Newline, ...additionalTerminators)) {
                //if not an ending keyword, add next statement
                let extra = this.inlineConditionalBranch(...additionalTerminators);
                if (!extra) {
                    return undefined;
                }
                statements.push(...extra.statements);
            } else {
                //error: colon before next keyword
                const colon = this.previous();
                this.diagnostics.push({
                    ...DiagnosticMessages.unexpectedToken(colon.text),
                    range: colon.range
                });
            }
        }
        return new Block(statements, startingRange);
    }

    private expressionStatement(expr: Expression): ExpressionStatement | IncrementStatement {
        let expressionStart = this.peek();

        if (this.checkAny(TokenKind.PlusPlus, TokenKind.MinusMinus)) {
            let operator = this.advance();

            if (this.checkAny(TokenKind.PlusPlus, TokenKind.MinusMinus)) {
                this.diagnostics.push({
                    ...DiagnosticMessages.consecutiveIncrementDecrementOperatorsAreNotAllowed(),
                    range: this.peek().range
                });
                throw this.lastDiagnosticAsError();
            } else if (isCallExpression(expr)) {
                this.diagnostics.push({
                    ...DiagnosticMessages.incrementDecrementOperatorsAreNotAllowedAsResultOfFunctionCall(),
                    range: expressionStart.range
                });
                throw this.lastDiagnosticAsError();
            }

            const result = new IncrementStatement(expr, operator);
            this._references.expressions.add(result);
            return result;
        }

        if (isCallExpression(expr) || isCallfuncExpression(expr)) {
            return new ExpressionStatement(expr);
        }

        //at this point, it's probably an error. However, we recover a little more gracefully by creating an assignment
        this.diagnostics.push({
            ...DiagnosticMessages.expectedStatementOrFunctionCallButReceivedExpression(),
            range: expressionStart.range
        });
        throw this.lastDiagnosticAsError();
    }

    private setStatement(): DottedSetStatement | IndexedSetStatement | ExpressionStatement | IncrementStatement | AssignmentStatement {
        /**
         * Attempts to find an expression-statement or an increment statement.
         * While calls are valid expressions _and_ statements, increment (e.g. `foo++`)
         * statements aren't valid expressions. They _do_ however fall under the same parsing
         * priority as standalone function calls though, so we can parse them in the same way.
         */
        let expr = this.call();
        if (this.checkAny(...AssignmentOperators) && !(isCallExpression(expr))) {
            let left = expr;
            let operator = this.advance();
            let right = this.expression();

            // Create a dotted or indexed "set" based on the left-hand side's type
            if (isIndexedGetExpression(left)) {
                return new IndexedSetStatement(
                    left.obj,
                    left.index,
                    operator.kind === TokenKind.Equal
                        ? right
                        : new BinaryExpression(left, operator, right),
                    left.openingSquare,
                    left.closingSquare
                );
            } else if (isDottedGetExpression(left)) {
                return new DottedSetStatement(
                    left.obj,
                    left.name,
                    operator.kind === TokenKind.Equal
                        ? right
                        : new BinaryExpression(left, operator, right)
                );
            }
        }
        return this.expressionStatement(expr);
    }

    private printStatement(): PrintStatement {
        let printKeyword = this.advance();

        let values: (
            | Expression
            | PrintSeparatorTab
            | PrintSeparatorSpace)[] = [];

        while (!this.checkEndOfStatement()) {
            if (this.check(TokenKind.Semicolon)) {
                values.push(this.advance() as PrintSeparatorSpace);
            } else if (this.check(TokenKind.Comma)) {
                values.push(this.advance() as PrintSeparatorTab);
            } else if (this.check(TokenKind.Else)) {
                break; // inline branch
            } else {
                values.push(this.expression());
            }
        }

        //print statements can be empty, so look for empty print conditions
        if (!values.length) {
            let emptyStringLiteral = createStringLiteral('');
            values.push(emptyStringLiteral);
        }

        let last = values[values.length - 1];
        if (isToken(last)) {
            // TODO: error, expected value
        }

        return new PrintStatement({ print: printKeyword }, values);
    }

    /**
     * Parses a return statement with an optional return value.
     * @returns an AST representation of a return statement.
     */
    private returnStatement(): ReturnStatement {
        let tokens = { return: this.previous() };

        if (this.checkEndOfStatement()) {
            return new ReturnStatement(tokens);
        }

        let toReturn = this.check(TokenKind.Else) ? undefined : this.expression();
        return new ReturnStatement(tokens, toReturn);
    }

    /**
     * Parses a `label` statement
     * @returns an AST representation of an `label` statement.
     */
    private labelStatement() {
        let tokens = {
            identifier: this.advance(),
            colon: this.advance()
        };

        //label must be alone on its line, this is probably not a label
        if (!this.checkAny(TokenKind.Newline, TokenKind.Comment)) {
            //rewind and cancel
            this.current -= 2;
            throw new CancelStatementError();
        }

        return new LabelStatement(tokens);
    }

    /**
     * Parses a `goto` statement
     * @returns an AST representation of an `goto` statement.
     */
    private gotoStatement() {
        let tokens = {
            goto: this.advance(),
            label: this.consume(
                DiagnosticMessages.expectedLabelIdentifierAfterGotoKeyword(),
                TokenKind.Identifier
            )
        };

        return new GotoStatement(tokens);
    }

    /**
     * Parses an `end` statement
     * @returns an AST representation of an `end` statement.
     */
    private endStatement() {
        let endTokens = { end: this.advance() };

        return new EndStatement(endTokens);
    }
    /**
     * Parses a `stop` statement
     * @returns an AST representation of a `stop` statement
     */
    private stopStatement() {
        let tokens = { stop: this.advance() };

        return new StopStatement(tokens);
    }

    /**
     * Parses a block, looking for a specific terminating TokenKind to denote completion.
     * Always looks for `end sub`/`end function` to handle unterminated blocks.
     * @param terminators the token(s) that signifies the end of this block; all other terminators are
     *                    ignored.
     */
    private block(...terminators: BlockTerminator[]): Block | undefined {
        const parentAnnotations = this.enterAnnotationBlock();

        this.consumeStatementSeparators(true);
        let startingToken = this.peek();

        const statements: Statement[] = [];
        while (!this.isAtEnd() && !this.checkAny(TokenKind.EndSub, TokenKind.EndFunction, ...terminators)) {
            //grab the location of the current token
            let loopCurrent = this.current;
            let dec = this.declaration();
            if (dec) {
                if (!isAnnotationExpression(dec)) {
                    this.consumePendingAnnotations(dec);
                    statements.push(dec);
                }

                //ensure statement separator
                this.consumeStatementSeparators();

            } else {
                //something went wrong. reset to the top of the loop
                this.current = loopCurrent;

                //scrap the entire line (hopefully whatever failed has added a diagnostic)
                this.consumeUntil(TokenKind.Newline, TokenKind.Colon, TokenKind.Eof);

                //trash the next token. this prevents an infinite loop. not exactly sure why we need this,
                //but there's already an error in the file being parsed, so just leave this line here
                this.advance();

                //consume potential separators
                this.consumeStatementSeparators(true);
            }
        }

        if (this.isAtEnd()) {
            return undefined;
            // TODO: Figure out how to handle unterminated blocks well
        } else if (terminators.length > 0) {
            //did we hit end-sub / end-function while looking for some other terminator?
            //if so, we need to restore the statement separator
            let prev = this.previous().kind;
            let peek = this.peek().kind;
            if (
                (peek === TokenKind.EndSub || peek === TokenKind.EndFunction) &&
                (prev === TokenKind.Newline || prev === TokenKind.Colon)
            ) {
                this.current--;
            }
        }

        this.exitAnnotationBlock(parentAnnotations);
        return new Block(statements, startingToken.range);
    }

    /**
     * Attach pending annotations to the provided statement,
     * and then reset the annotations array
     */
    consumePendingAnnotations(statement: Statement) {
        if (this.pendingAnnotations.length) {
            statement.annotations = this.pendingAnnotations;
            this.pendingAnnotations = [];
        }
    }

    enterAnnotationBlock() {
        const pending = this.pendingAnnotations;
        this.pendingAnnotations = [];
        return pending;
    }

    exitAnnotationBlock(parentAnnotations: AnnotationExpression[]) {
        // non consumed annotations are an error
        if (this.pendingAnnotations.length) {
            for (const annotation of this.pendingAnnotations) {
                this.diagnostics.push({
                    ...DiagnosticMessages.unusedAnnotation(),
                    range: annotation.range
                });
            }
        }
        this.pendingAnnotations = parentAnnotations;
    }

    private expression(): Expression {
        const expression = this.anonymousFunction();
        this._references.expressions.add(expression);
        return expression;
    }

    private anonymousFunction(): Expression {
        if (this.checkAny(TokenKind.Sub, TokenKind.Function)) {
            const func = this.functionDeclaration(true);
            //if there's an open paren after this, this is an IIFE
            if (this.check(TokenKind.LeftParen)) {
                return this.finishCall(this.advance(), func);
            } else {
                return func;
            }
        }

        let expr = this.boolean();

        if (this.check(TokenKind.Question)) {
            return this.ternaryExpression(expr);
        } else if (this.check(TokenKind.QuestionQuestion)) {
            return this.nullCoalescingExpression(expr);
        } else {
            return expr;
        }
    }

    private boolean(): Expression {
        let expr = this.relational();

        while (this.matchAny(TokenKind.And, TokenKind.Or)) {
            let operator = this.previous();
            let right = this.relational();
            expr = new BinaryExpression(expr, operator, right);
        }

        return expr;
    }

    private relational(): Expression {
        let expr = this.additive();

        while (
            this.matchAny(
                TokenKind.Equal,
                TokenKind.LessGreater,
                TokenKind.Greater,
                TokenKind.GreaterEqual,
                TokenKind.Less,
                TokenKind.LessEqual
            )
        ) {
            let operator = this.previous();
            let right = this.additive();
            expr = new BinaryExpression(expr, operator, right);
        }

        return expr;
    }

    // TODO: bitshift

    private additive(): Expression {
        let expr = this.multiplicative();

        while (this.matchAny(TokenKind.Plus, TokenKind.Minus)) {
            let operator = this.previous();
            let right = this.multiplicative();
            expr = new BinaryExpression(expr, operator, right);
        }

        return expr;
    }

    private multiplicative(): Expression {
        let expr = this.exponential();

        while (this.matchAny(
            TokenKind.Forwardslash,
            TokenKind.Backslash,
            TokenKind.Star,
            TokenKind.Mod,
            TokenKind.LeftShift,
            TokenKind.RightShift
        )) {
            let operator = this.previous();
            let right = this.exponential();
            expr = new BinaryExpression(expr, operator, right);
        }

        return expr;
    }

    private exponential(): Expression {
        let expr = this.prefixUnary();

        while (this.match(TokenKind.Caret)) {
            let operator = this.previous();
            let right = this.prefixUnary();
            expr = new BinaryExpression(expr, operator, right);
        }

        return expr;
    }

    private prefixUnary(): Expression {
        const nextKind = this.peek().kind;
        if (nextKind === TokenKind.Not || nextKind === TokenKind.Minus) {
            this.current++; //advance
            let operator = this.previous();
            let right = this.prefixUnary();
            return new UnaryExpression(operator, right);
        }
        return this.call();
    }

    private indexedGet(expr: Expression) {
        let openingSquare = this.previous();
        while (this.match(TokenKind.Newline)) { }

        let index = this.expression();

        while (this.match(TokenKind.Newline)) { }
        let closingSquare = this.consume(
            DiagnosticMessages.expectedRightSquareBraceAfterArrayOrObjectIndex(),
            TokenKind.RightSquareBracket
        );

        return new IndexedGetExpression(expr, index, openingSquare, closingSquare);
    }

    private newExpression() {
        this.warnIfNotBrighterScriptMode(`using 'new' keyword to construct a class`);
        let newToken = this.advance();

        let nameExpr = this.getNamespacedVariableNameExpression();
        let leftParen = this.consume(
            DiagnosticMessages.unexpectedToken(this.peek().text),
            TokenKind.LeftParen
        );
        let call = this.finishCall(leftParen, nameExpr);
        //pop the call from the  callExpressions list because this is technically something else
        this.callExpressions.pop();
        let result = new NewExpression(newToken, call);
        this._references.newExpressions.push(result);
        return result;
    }

    /**
     * A callfunc expression (i.e. `node@.someFunctionOnNode()`)
     */
    private callfunc(callee: Expression): Expression {
        this.warnIfNotBrighterScriptMode('callfunc operator');
        let operator = this.previous();
        let methodName = this.consume(DiagnosticMessages.expectedIdentifier(), TokenKind.Identifier, ...AllowedProperties);
        // force it into an identifier so the AST makes some sense
        methodName.kind = TokenKind.Identifier;
        let openParen = this.consume(DiagnosticMessages.expectedOpenParenToFollowCallfuncIdentifier(), TokenKind.LeftParen);
        let call = this.finishCall(openParen, callee, false);

        return new CallfuncExpression(callee, operator, methodName as Identifier, openParen, call.args, call.closingParen);
    }

    private call(): Expression {
        if (this.check(TokenKind.New) && this.checkAnyNext(TokenKind.Identifier, ...this.allowedLocalIdentifiers)) {
            return this.newExpression();
        }
        let expr = this.primary();
        //an expression to keep for _references
        let referenceCallExpression: Expression;
        while (true) {
            if (this.match(TokenKind.LeftParen)) {
                expr = this.finishCall(this.previous(), expr);
                //store this call expression in references
                referenceCallExpression = expr;
            } else if (this.match(TokenKind.LeftSquareBracket)) {
                expr = this.indexedGet(expr);
            } else if (this.match(TokenKind.Callfunc)) {
                expr = this.callfunc(expr);
                //store this callfunc expression in references
                referenceCallExpression = expr;
            } else if (this.match(TokenKind.Dot)) {
                if (this.match(TokenKind.LeftSquareBracket)) {
                    expr = this.indexedGet(expr);
                } else {
                    let dot = this.previous();
                    let name = this.consume(
                        DiagnosticMessages.expectedPropertyNameAfterPeriod(),
                        TokenKind.Identifier,
                        ...AllowedProperties
                    );

                    // force it into an identifier so the AST makes some sense
                    name.kind = TokenKind.Identifier;
                    expr = new DottedGetExpression(expr, name as Identifier, dot);

                    this.addPropertyHints(name);
                }
            } else if (this.check(TokenKind.At)) {
                let dot = this.advance();
                let name = this.consume(
                    DiagnosticMessages.expectedAttributeNameAfterAtSymbol(),
                    TokenKind.Identifier,
                    ...AllowedProperties
                );

                // force it into an identifier so the AST makes some sense
                name.kind = TokenKind.Identifier;

                expr = new XmlAttributeGetExpression(expr, name as Identifier, dot);
                //only allow a single `@` expression
                break;
            } else {
                break;
            }
        }
        //if we found a callExpression, add it to `expressions` in references
        if (referenceCallExpression) {
            this._references.expressions.add(referenceCallExpression);
        }
        return expr;
    }

    private finishCall(openingParen: Token, callee: Expression, addToCallExpressionList = true) {
        let args = [] as Expression[];
        while (this.match(TokenKind.Newline)) {
        }

        if (!this.check(TokenKind.RightParen)) {
            do {
                while (this.match(TokenKind.Newline)) { }

                if (args.length >= CallExpression.MaximumArguments) {
                    this.diagnostics.push({
                        ...DiagnosticMessages.tooManyCallableArguments(args.length, CallExpression.MaximumArguments),
                        range: this.peek().range
                    });
                    throw this.lastDiagnosticAsError();
                }
                args.push(this.expression());
            } while (this.match(TokenKind.Comma));
        }

        while (this.match(TokenKind.Newline)) { }

        const closingParen = this.consume(
            DiagnosticMessages.expectedRightParenAfterFunctionCallArguments(),
            TokenKind.RightParen
        );

        if (isVariableExpression(callee)) {
            callee.isCalled = true;
        }

        let expression = new CallExpression(callee, openingParen, closingParen, args, this.currentNamespaceName);
        if (addToCallExpressionList) {
            this.callExpressions.push(expression);
        }
        return expression;
    }

    /**
     * Tries to get the next token as a type
     * Allows for built-in types (double, string, etc.) or namespaced custom types in Brighterscript mode
     * Will  return a token of whatever is next to be parsed (unless `advanceIfUnknown` is false, in which case undefined will be returned instead
     */
    private typeToken(): Token {
        let typeToken: Token;

        if (this.checkAny(...DeclarableTypes)) {
            // Token is a built in type
            typeToken = this.advance();
        } else if (this.options.mode === ParseMode.BrighterScript) {
            try {
                // see if we can get a namespaced identifer
                const qualifiedType = this.getNamespacedVariableNameExpression();
                typeToken = createToken(TokenKind.Identifier, qualifiedType.getName(this.options.mode), qualifiedType.range);
            } catch {
                //could not get an identifier - just get whatever's next
                typeToken = this.advance();
            }
        } else {
            // just get whatever's next
            typeToken = this.advance();
        }
        return typeToken;
    }

    private primary(): Expression {
        switch (true) {
            case this.matchAny(
                TokenKind.False,
                TokenKind.True,
                TokenKind.Invalid,
                TokenKind.IntegerLiteral,
                TokenKind.LongIntegerLiteral,
                TokenKind.FloatLiteral,
                TokenKind.DoubleLiteral,
                TokenKind.StringLiteral
            ):
                return new LiteralExpression(this.previous());
            //capture source literals (LINE_NUM if brightscript, or a bunch of them if brighterscript)
            case this.matchAny(TokenKind.LineNumLiteral, ...(this.options.mode === ParseMode.BrightScript ? [] : BrighterScriptSourceLiterals)):
                return new SourceLiteralExpression(this.previous());
            //template string
            case this.check(TokenKind.BackTick):
                return this.templateString(false);
            //tagged template string (currently we do not support spaces between the identifier and the backtick)
            case this.checkAny(TokenKind.Identifier, ...AllowedLocalIdentifiers) && this.checkNext(TokenKind.BackTick):
                return this.templateString(true);
            case this.matchAny(TokenKind.Identifier, ...this.allowedLocalIdentifiers):
                return new VariableExpression(this.previous() as Identifier, this.currentNamespaceName);
            case this.match(TokenKind.LeftParen):
                let left = this.previous();
                let expr = this.expression();
                let right = this.consume(
                    DiagnosticMessages.unmatchedLeftParenAfterExpression(),
                    TokenKind.RightParen
                );
                return new GroupingExpression({ left: left, right: right }, expr);
            case this.match(TokenKind.LeftSquareBracket):
                let elements: Array<Expression | CommentStatement> = [];
                let openingSquare = this.previous();

                //add any comment found right after the opening square
                if (this.check(TokenKind.Comment)) {
                    elements.push(new CommentStatement([this.advance()]));
                }

                while (this.match(TokenKind.Newline)) {
                }

                if (!this.match(TokenKind.RightSquareBracket)) {
                    elements.push(this.expression());

                    while (this.matchAny(TokenKind.Comma, TokenKind.Newline, TokenKind.Comment)) {
                        if (this.checkPrevious(TokenKind.Comment) || this.check(TokenKind.Comment)) {
                            let comment = this.check(TokenKind.Comment) ? this.advance() : this.previous();
                            elements.push(new CommentStatement([comment]));
                        }
                        while (this.match(TokenKind.Newline)) {

                        }

                        if (this.check(TokenKind.RightSquareBracket)) {
                            break;
                        }

                        elements.push(this.expression());
                    }

                    this.consume(
                        DiagnosticMessages.unmatchedLeftSquareBraceAfterArrayLiteral(),
                        TokenKind.RightSquareBracket
                    );
                }

                let closingSquare = this.previous();

                //this.consume("Expected newline or ':' after array literal", TokenKind.Newline, TokenKind.Colon, TokenKind.Eof);
                return new ArrayLiteralExpression(elements, openingSquare, closingSquare);
            case this.match(TokenKind.LeftCurlyBrace):
                let openingBrace = this.previous();
                let members: Array<AAMemberExpression | CommentStatement> = [];

                let key = () => {
                    let result = {
                        colonToken: null as Token,
                        keyToken: null as Token,
                        range: null as Range
                    };
                    if (this.checkAny(TokenKind.Identifier, ...AllowedProperties)) {
                        result.keyToken = this.advance();
                    } else if (this.check(TokenKind.StringLiteral)) {
                        result.keyToken = this.advance();
                    } else {
                        this.diagnostics.push({
                            ...DiagnosticMessages.unexpectedAAKey(),
                            range: this.peek().range
                        });
                        throw this.lastDiagnosticAsError();
                    }

                    result.colonToken = this.consume(
                        DiagnosticMessages.expectedColonBetweenAAKeyAndvalue(),
                        TokenKind.Colon
                    );
                    result.range = util.getRange(result.keyToken, result.colonToken);
                    return result;
                };

                while (this.match(TokenKind.Newline)) {
                }

                if (!this.match(TokenKind.RightCurlyBrace)) {
                    let lastAAMember: AAMemberExpression;
                    if (this.check(TokenKind.Comment)) {
                        lastAAMember = null;
                        members.push(new CommentStatement([this.advance()]));
                    } else {
                        let k = key();
                        let expr = this.expression();
                        lastAAMember = new AAMemberExpression(
                            k.keyToken,
                            k.colonToken,
                            expr
                        );
                        members.push(lastAAMember);
                    }

                    while (this.matchAny(TokenKind.Comma, TokenKind.Newline, TokenKind.Colon, TokenKind.Comment)) {
                        // collect comma at end of expression
                        if (lastAAMember && this.checkPrevious(TokenKind.Comma)) {
                            lastAAMember.commaToken = this.previous();
                        }

                        //check for comment at the end of the current line
                        if (this.check(TokenKind.Comment) || this.checkPrevious(TokenKind.Comment)) {
                            let token = this.checkPrevious(TokenKind.Comment) ? this.previous() : this.advance();
                            members.push(new CommentStatement([token]));
                        } else {
                            this.consumeStatementSeparators(true);

                            //check for a comment on its own line
                            if (this.check(TokenKind.Comment) || this.checkPrevious(TokenKind.Comment)) {
                                let token = this.checkPrevious(TokenKind.Comment) ? this.previous() : this.advance();
                                lastAAMember = null;
                                members.push(new CommentStatement([token]));
                                continue;
                            }

                            if (this.check(TokenKind.RightCurlyBrace)) {
                                break;
                            }
                            let k = key();
                            let expr = this.expression();
                            lastAAMember = new AAMemberExpression(
                                k.keyToken,
                                k.colonToken,
                                expr
                            );
                            members.push(lastAAMember);
                        }
                    }

                    this.consume(
                        DiagnosticMessages.unmatchedLeftCurlyAfterAALiteral(),
                        TokenKind.RightCurlyBrace
                    );
                }

                let closingBrace = this.previous();

                const aaExpr = new AALiteralExpression(members, openingBrace, closingBrace);
                this.addPropertyHints(aaExpr);
                return aaExpr;
            case this.matchAny(TokenKind.Pos, TokenKind.Tab):
                let token = Object.assign(this.previous(), {
                    kind: TokenKind.Identifier
                }) as Identifier;
                return new VariableExpression(token, this.currentNamespaceName);
            case this.checkAny(TokenKind.Function, TokenKind.Sub):
                return this.anonymousFunction();
            case this.check(TokenKind.RegexLiteral):
                return this.regexLiteralExpression();
            case this.check(TokenKind.Comment):
                return new CommentStatement([this.advance()]);
            default:
                //if we found an expected terminator, don't throw a diagnostic...just return undefined
                if (this.checkAny(...this.peekGlobalTerminators())) {
                    //don't throw a diagnostic, just return undefined

                    //something went wrong...throw an error so the upstream processor can scrap this line and move on
                } else {
                    this.diagnostics.push({
                        ...DiagnosticMessages.unexpectedToken(this.peek().text),
                        range: this.peek().range
                    });
                    throw this.lastDiagnosticAsError();
                }
        }
    }

    /**
     * Pop token if we encounter specified token
     */
    private match(tokenKind: TokenKind) {
        if (this.check(tokenKind)) {
            this.current++; //advance
            return true;
        }
        return false;
    }

    /**
     * Pop token if we encounter a token in the specified list
     * @param tokenKinds
     */
    private matchAny(...tokenKinds: TokenKind[]) {
        for (let tokenKind of tokenKinds) {
            if (this.check(tokenKind)) {
                this.current++; //advance
                return true;
            }
        }
        return false;
    }

    /**
     * Get next token matching a specified list, or fail with an error
     */
    private consume(diagnosticInfo: DiagnosticInfo, ...tokenKinds: TokenKind[]): Token {
        let token = this.tryConsume(diagnosticInfo, ...tokenKinds);
        if (token) {
            return token;
        } else {
            let error = new Error(diagnosticInfo.message);
            (error as any).isDiagnostic = true;
            throw error;
        }
    }

    private consumeToken(tokenKind: TokenKind) {
        return this.consume(
            DiagnosticMessages.expectedToken(tokenKind),
            tokenKind
        );
    }

    /**
     * Consume, or add a message if not found. But then continue and return undefined
     */
    private tryConsume(diagnostic: DiagnosticInfo, ...tokenKinds: TokenKind[]): Token | undefined {
        const nextKind = this.peek().kind;
        let foundTokenKind = tokenKinds.some(tokenKind => nextKind === tokenKind);

        if (foundTokenKind) {
            return this.advance();
        }
        this.diagnostics.push({
            ...diagnostic,
            range: this.peek().range
        });
    }

    private tryConsumeToken(tokenKind: TokenKind) {
        return this.tryConsume(
            DiagnosticMessages.expectedToken(tokenKind),
            tokenKind
        );
    }

    private consumeStatementSeparators(optional = false) {
        //a comment or EOF mark the end of the statement
        if (this.isAtEnd() || this.check(TokenKind.Comment)) {
            return true;
        }
        let consumed = false;
        //consume any newlines and colons
        while (this.matchAny(TokenKind.Newline, TokenKind.Colon)) {
            consumed = true;
        }
        if (!optional && !consumed) {
            this.diagnostics.push({
                ...DiagnosticMessages.expectedNewlineOrColon(),
                range: this.peek().range
            });
        }
        return consumed;
    }

    private advance(): Token {
        if (!this.isAtEnd()) {
            this.current++;
        }
        return this.previous();
    }

    private checkEndOfStatement(): boolean {
        const nextKind = this.peek().kind;
        return [TokenKind.Colon, TokenKind.Newline, TokenKind.Comment, TokenKind.Eof].includes(nextKind);
    }

    private checkPrevious(tokenKind: TokenKind): boolean {
        return this.previous()?.kind === tokenKind;
    }

    private check(tokenKind: TokenKind): boolean {
        const nextKind = this.peek().kind;
        if (nextKind === TokenKind.Eof) {
            return false;
        }
        return nextKind === tokenKind;
    }

    private checkAny(...tokenKinds: TokenKind[]): boolean {
        const nextKind = this.peek().kind;
        if (nextKind === TokenKind.Eof) {
            return false;
        }
        return tokenKinds.includes(nextKind);
    }

    private checkNext(tokenKind: TokenKind): boolean {
        if (this.isAtEnd()) {
            return false;
        }
        return this.peekNext().kind === tokenKind;
    }

    private checkAnyNext(...tokenKinds: TokenKind[]): boolean {
        if (this.isAtEnd()) {
            return false;
        }
        const nextKind = this.peekNext().kind;
        return tokenKinds.includes(nextKind);
    }

    private isAtEnd(): boolean {
        return this.peek().kind === TokenKind.Eof;
    }

    private peekNext(): Token {
        if (this.isAtEnd()) {
            return this.peek();
        }
        return this.tokens[this.current + 1];
    }

    private peek(): Token {
        return this.tokens[this.current];
    }

    private previous(): Token {
        return this.tokens[this.current - 1];
    }

    private synchronize() {
        this.advance(); // skip the erroneous token

        while (!this.isAtEnd()) {
            if (this.ensureNewLineOrColon(true)) {
                // end of statement reached
                return;
            }

            switch (this.peek().kind) { //eslint-disable-line @typescript-eslint/switch-exhaustiveness-check
                case TokenKind.Namespace:
                case TokenKind.Class:
                case TokenKind.Function:
                case TokenKind.Sub:
                case TokenKind.If:
                case TokenKind.For:
                case TokenKind.ForEach:
                case TokenKind.While:
                case TokenKind.Print:
                case TokenKind.Return:
                    // start parsing again from the next block starter or obvious
                    // expression start
                    return;
            }

            this.advance();
        }
    }

    /**
     * References are found during the initial parse.
     * However, sometimes plugins can modify the AST, requiring a full walk to re-compute all references.
     * This does that walk.
     */
    private findReferences() {
        this._references = new References();
<<<<<<< HEAD
        debug;
=======
        const excludedExpressions = new Set<Expression>();

        const visitCallExpression = (e: CallExpression | CallfuncExpression) => {
            for (const p of e.args) {
                this._references.expressions.add(p);
            }
            //add calls that were not excluded (from loop below)
            if (!excludedExpressions.has(e)) {
                this._references.expressions.add(e);
            }

            //if this call is part of a longer expression that includes a call higher up, find that higher one and remove it
            if (e.callee) {
                let node: Expression = e.callee;
                while (node) {
                    //the primary goal for this loop. If we found a parent call expression, remove it from `references`
                    if (isCallExpression(node)) {
                        this.references.expressions.delete(node);
                        excludedExpressions.add(node);
                        //stop here. even if there are multiple calls in the chain, each child will find and remove its closest parent, so that reduces excess walking.
                        break;

                        //when we hit a variable expression, we're definitely at the leftmost expression so stop
                    } else if (isVariableExpression(node)) {
                        break;
                        //if

                    } else if (isDottedGetExpression(node) || isIndexedGetExpression(node)) {
                        node = node.obj;
                    } else {
                        //some expression we don't understand. log it and quit the loop
                        this.logger.info('Encountered unknown expression while calculating function expression chain', node);
                        break;
                    }
                }
            }
        };

>>>>>>> c5f330f0
        this.ast.walk(createVisitor({
            AssignmentStatement: s => {
                debug;
                this._references.assignmentStatements.push(s);
                this.references.expressions.add(s.value);
            },
            ClassStatement: s => {
                debug;
                this._references.classStatements.push(s);
            },
            ClassFieldStatement: s => {
                if (s.initialValue) {
                    this._references.expressions.add(s.initialValue);
                }
            },
            NamespaceStatement: s => {
                debug;
                this._references.namespaceStatements.push(s);
            },
            FunctionStatement: s => {
                debug;
                this._references.functionStatements.push(s);
            },
            ImportStatement: s => {
                debug;
                this._references.importStatements.push(s);
            },
            LibraryStatement: s => {
                this._references.libraryStatements.push(s);
            },
            FunctionExpression: (expression, parent) => {
                debug;
                if (!isClassMethodStatement(parent)) {
                    this._references.functionExpressions.push(expression);
                }
            },
            NewExpression: e => {
                debug;
                this._references.newExpressions.push(e);
                for (const p of e.call.args) {
                    this._references.expressions.add(p);
                }
            },
            ExpressionStatement: s => {
                this._references.expressions.add(s.expression);
            },
            CallfuncExpression: e => {
                visitCallExpression(e);
            },
            CallExpression: e => {
                visitCallExpression(e);
            },
            AALiteralExpression: e => {
                debug;
                this.addPropertyHints(e);
                this._references.expressions.add(e);
                for (const member of e.elements) {
                    if (isAAMemberExpression(member)) {
                        this._references.expressions.add(member.value);
                    }
                }
            },
            ArrayLiteralExpression: e => {
                for (const element of e.elements) {
                    //keep everything except comments
                    if (!isCommentStatement(element)) {
                        this._references.expressions.add(element);
                    }
                }
            },
            DottedGetExpression: e => {
                debug;
                this.addPropertyHints(e.name);
            },
            DottedSetStatement: e => {
                this.addPropertyHints(e.name);
            },
<<<<<<< HEAD
            EnumStatement: e => {
                this._references.enumStatements.push(e);
=======
            UnaryExpression: e => {
                this._references.expressions.add(e);
            },
            IncrementStatement: e => {
                this._references.expressions.add(e);
>>>>>>> c5f330f0
            }
        }), {
            walkMode: WalkMode.visitAllRecursive
        });
    }

    public dispose() {
    }
}

export enum ParseMode {
    BrightScript = 'BrightScript',
    BrighterScript = 'BrighterScript'
}

export interface ParseOptions {
    /**
     * The parse mode. When in 'BrightScript' mode, no BrighterScript syntax is allowed, and will emit diagnostics.
     */
    mode: ParseMode;
    /**
     * A logger that should be used for logging. If omitted, a default logger is used
     */
    logger?: Logger;
}

export class References {
    private cache = new Cache();
    public assignmentStatements = [] as AssignmentStatement[];
    public classStatements = [] as ClassStatement[];

    public get classStatementLookup() {
        if (!this._classStatementLookup) {
            this._classStatementLookup = new Map();
            for (const stmt of this.classStatements) {
                this._classStatementLookup.set(stmt.getName(ParseMode.BrighterScript).toLowerCase(), stmt);
            }
        }
        return this._classStatementLookup;
    }
    private _classStatementLookup: Map<string, ClassStatement>;

    public functionExpressions = [] as FunctionExpression[];
    public functionStatements = [] as FunctionStatement[];
    /**
     * A map of function statements, indexed by fully-namespaced lower function name.
     */
    public get functionStatementLookup() {
        if (!this._functionStatementLookup) {
            this._functionStatementLookup = new Map();
            for (const stmt of this.functionStatements) {
                this._functionStatementLookup.set(stmt.getName(ParseMode.BrighterScript).toLowerCase(), stmt);
            }
        }
        return this._functionStatementLookup;
    }
    private _functionStatementLookup: Map<string, FunctionStatement>;

    public interfaceStatements = [] as InterfaceStatement[];

    public get interfaceStatementLookup() {
        if (!this._interfaceStatementLookup) {
            this._interfaceStatementLookup = new Map();
            for (const stmt of this.interfaceStatements) {
                this._interfaceStatementLookup.set(stmt.fullName.toLowerCase(), stmt);
            }
        }
        return this._interfaceStatementLookup;
    }
    private _interfaceStatementLookup: Map<string, InterfaceStatement>;

<<<<<<< HEAD

    public enumStatements = [] as EnumStatement[];

    public get enumStatementLookup() {
        return this.cache.getOrAdd('enums', () => {
            const result = new Map<string, EnumStatement>();
            for (const stmt of this.enumStatements) {
                result.set(stmt.fullName.toLowerCase(), stmt);
            }
            return result;
        });
    }
=======
    /**
     * A collection of full expressions. This excludes intermediary expressions.
     *
     * Example 1:
     * `a.b.c` is composed of `a` (variableExpression)  `.b` (DottedGetExpression) `.c` (DottedGetExpression)
     * This will only contain the final `.c` DottedGetExpression because `.b` and `a` can both be derived by walking back from the `.c` DottedGetExpression.
     *
     * Example 2:
     * `name.space.doSomething(a.b.c)` will result in 2 entries in this list. the `CallExpression` for `doSomething`, and the `.c` DottedGetExpression.
     */
    public expressions = new Set<Expression>();
>>>>>>> c5f330f0

    public importStatements = [] as ImportStatement[];
    public libraryStatements = [] as LibraryStatement[];
    public namespaceStatements = [] as NamespaceStatement[];
    public newExpressions = [] as NewExpression[];
    public propertyHints = {} as Record<string, string>;
}

class CancelStatementError extends Error {
    constructor() {
        super('CancelStatement');
    }
}<|MERGE_RESOLUTION|>--- conflicted
+++ resolved
@@ -95,7 +95,6 @@
 import { createStringLiteral, createToken } from '../astUtils/creators';
 import { EnumMemberStatement, EnumStatement, RegexLiteralExpression } from '.';
 import { Cache } from '../Cache';
-import { debug } from 'console';
 
 export class Parser {
     /**
@@ -2875,9 +2874,6 @@
      */
     private findReferences() {
         this._references = new References();
-<<<<<<< HEAD
-        debug;
-=======
         const excludedExpressions = new Set<Expression>();
 
         const visitCallExpression = (e: CallExpression | CallfuncExpression) => {
@@ -2916,15 +2912,12 @@
             }
         };
 
->>>>>>> c5f330f0
         this.ast.walk(createVisitor({
             AssignmentStatement: s => {
-                debug;
                 this._references.assignmentStatements.push(s);
                 this.references.expressions.add(s.value);
             },
             ClassStatement: s => {
-                debug;
                 this._references.classStatements.push(s);
             },
             ClassFieldStatement: s => {
@@ -2933,28 +2926,23 @@
                 }
             },
             NamespaceStatement: s => {
-                debug;
                 this._references.namespaceStatements.push(s);
             },
             FunctionStatement: s => {
-                debug;
                 this._references.functionStatements.push(s);
             },
             ImportStatement: s => {
-                debug;
                 this._references.importStatements.push(s);
             },
             LibraryStatement: s => {
                 this._references.libraryStatements.push(s);
             },
             FunctionExpression: (expression, parent) => {
-                debug;
                 if (!isClassMethodStatement(parent)) {
                     this._references.functionExpressions.push(expression);
                 }
             },
             NewExpression: e => {
-                debug;
                 this._references.newExpressions.push(e);
                 for (const p of e.call.args) {
                     this._references.expressions.add(p);
@@ -2970,7 +2958,6 @@
                 visitCallExpression(e);
             },
             AALiteralExpression: e => {
-                debug;
                 this.addPropertyHints(e);
                 this._references.expressions.add(e);
                 for (const member of e.elements) {
@@ -2988,22 +2975,19 @@
                 }
             },
             DottedGetExpression: e => {
-                debug;
                 this.addPropertyHints(e.name);
             },
             DottedSetStatement: e => {
                 this.addPropertyHints(e.name);
             },
-<<<<<<< HEAD
             EnumStatement: e => {
                 this._references.enumStatements.push(e);
-=======
+            },
             UnaryExpression: e => {
                 this._references.expressions.add(e);
             },
             IncrementStatement: e => {
                 this._references.expressions.add(e);
->>>>>>> c5f330f0
             }
         }), {
             walkMode: WalkMode.visitAllRecursive
@@ -3075,8 +3059,6 @@
     }
     private _interfaceStatementLookup: Map<string, InterfaceStatement>;
 
-<<<<<<< HEAD
-
     public enumStatements = [] as EnumStatement[];
 
     public get enumStatementLookup() {
@@ -3088,7 +3070,7 @@
             return result;
         });
     }
-=======
+
     /**
      * A collection of full expressions. This excludes intermediary expressions.
      *
@@ -3100,7 +3082,6 @@
      * `name.space.doSomething(a.b.c)` will result in 2 entries in this list. the `CallExpression` for `doSomething`, and the `.c` DottedGetExpression.
      */
     public expressions = new Set<Expression>();
->>>>>>> c5f330f0
 
     public importStatements = [] as ImportStatement[];
     public libraryStatements = [] as LibraryStatement[];
