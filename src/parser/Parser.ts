--- conflicted
+++ resolved
@@ -1292,25 +1292,6 @@
         return new ExitForStatement({ exitFor: keyword });
     }
 
-<<<<<<< HEAD
-=======
-    private commentStatement() {
-        //if this comment is on the same line as the previous statement,
-        //then this comment should be treated as a single-line comment
-        let prev = this.previous();
-        if (prev?.range?.end.line === this.peek().range?.start.line) {
-            return new CommentStatement({ comments: [this.advance()] });
-        } else {
-            let comments = [this.advance()];
-            while (this.check(TokenKind.Newline) && this.checkNext(TokenKind.Comment)) {
-                this.advance();
-                comments.push(this.advance());
-            }
-            return new CommentStatement({ comments: comments });
-        }
-    }
-
->>>>>>> e155a452
     private namespaceStatement(): NamespaceStatement | undefined {
         this.warnIfNotBrighterScriptMode('namespace');
         let keyword = this.advance();
