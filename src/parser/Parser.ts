import type { Token, Identifier } from '../lexer/Token';
import { isToken } from '../lexer/Token';
import type { BlockTerminator } from '../lexer/TokenKind';
import { Lexer } from '../lexer/Lexer';
import {
    AllowedLocalIdentifiers,
    AllowedTypeIdentifiers,
    DeclarableTypes,
    AllowedProperties,
    AssignmentOperators,
    BrighterScriptSourceLiterals,
    DisallowedFunctionIdentifiersText,
    DisallowedLocalIdentifiersText,
    TokenKind
} from '../lexer/TokenKind';
import type {
    PrintSeparatorSpace,
    PrintSeparatorTab
} from './Statement';
import {
    AssignmentStatement,
    Block,
    Body,
    CatchStatement,
    ContinueStatement,
    ClassStatement,
    ConstStatement,
    CommentStatement,
    DimStatement,
    DottedSetStatement,
    EndStatement,
    EnumMemberStatement,
    EnumStatement,
    ExitForStatement,
    ExitWhileStatement,
    ExpressionStatement,
    ForEachStatement,
    FieldStatement,
    ForStatement,
    FunctionStatement,
    GotoStatement,
    IfStatement,
    ImportStatement,
    IncrementStatement,
    IndexedSetStatement,
    InterfaceFieldStatement,
    InterfaceMethodStatement,
    InterfaceStatement,
    LabelStatement,
    LibraryStatement,
    MethodStatement,
    NamespaceStatement,
    PrintStatement,
    ReturnStatement,
    StopStatement,
    ThrowStatement,
    TryCatchStatement,
    WhileStatement
} from './Statement';
import type { DiagnosticInfo } from '../DiagnosticMessages';
import { DiagnosticMessages } from '../DiagnosticMessages';
import { util } from '../util';
import {
    AALiteralExpression,
    AAMemberExpression,
    AnnotationExpression,
    ArrayLiteralExpression,
    BinaryExpression,
    CallExpression,
    CallfuncExpression,
    DottedGetExpression,
    EscapedCharCodeLiteralExpression,
    FunctionExpression,
    FunctionParameterExpression,
    GroupingExpression,
    IndexedGetExpression,
    LiteralExpression,
    NewExpression,
    NullCoalescingExpression,
    RegexLiteralExpression,
    SourceLiteralExpression,
    TaggedTemplateStringExpression,
    TemplateStringExpression,
    TemplateStringQuasiExpression,
    TernaryExpression,
    TypeCastExpression,
    TypeExpression,
    TypedArrayExpression,
    UnaryExpression,
    VariableExpression,
    XmlAttributeGetExpression
} from './Expression';
import type { Diagnostic, Range } from 'vscode-languageserver';
import { Logger } from '../Logger';
import { isAnnotationExpression, isCallExpression, isCallfuncExpression, isDottedGetExpression, isIfStatement, isIndexedGetExpression } from '../astUtils/reflection';
import { createStringLiteral } from '../astUtils/creators';
import type { Expression, Statement } from './AstNode';
import { SymbolTable } from '../SymbolTable';

export class Parser {
    /**
     * The array of tokens passed to `parse()`
     */
    public tokens = [] as Token[];

    /**
     * The current token index
     */
    public current: number;

    /**
     * The list of statements for the parsed file
     */
    public ast = new Body({ statements: [] });

    public get statements() {
        return this.ast.statements;
    }

    /**
     * The top-level symbol table for the body of this file.
     */
    public get symbolTable() {
        return this.ast.symbolTable;
    }

    /**
     * The list of diagnostics found during the parse process
     */
    public diagnostics: Diagnostic[];

    /**
     * The depth of the calls to function declarations. Helps some checks know if they are at the root or not.
     */
    private namespaceAndFunctionDepth: number;

    /**
     * The options used to parse the file
     */
    public options: ParseOptions;

    private globalTerminators = [] as TokenKind[][];

    /**
     * A list of identifiers that are permitted to be used as local variables. We store this in a property because we augment the list in the constructor
     * based on the parse mode
     */
    private allowedLocalIdentifiers: TokenKind[];

    /**
     * Annotations collected which should be attached to the next statement
     */
    private pendingAnnotations: AnnotationExpression[];

    /**
     * Get the currently active global terminators
     */
    private peekGlobalTerminators() {
        return this.globalTerminators[this.globalTerminators.length - 1] ?? [];
    }

    /**
     * Static wrapper around creating a new parser and parsing a list of tokens
     */
    public static parse(toParse: Token[] | string, options?: ParseOptions): Parser {
        return new Parser().parse(toParse, options);
    }

    /**
     * Parses an array of `Token`s into an abstract syntax tree
     * @param toParse the array of tokens to parse. May not contain any whitespace tokens
     * @returns the same instance of the parser which contains the diagnostics and statements
     */
    public parse(toParse: Token[] | string, options?: ParseOptions) {
        let tokens: Token[];
        if (typeof toParse === 'string') {
            tokens = Lexer.scan(toParse).tokens;
        } else {
            tokens = toParse;
        }
        this.logger = options?.logger ?? new Logger();
        this.tokens = tokens;
        this.options = this.sanitizeParseOptions(options);
        this.allowedLocalIdentifiers = [
            ...AllowedLocalIdentifiers,
            //when in plain brightscript mode, the BrighterScript source literals can be used as regular variables
            ...(this.options.mode === ParseMode.BrightScript ? BrighterScriptSourceLiterals : [])
        ];
        this.current = 0;
        this.diagnostics = [];
        this.namespaceAndFunctionDepth = 0;
        this.pendingAnnotations = [];

        this.ast = this.body();
        //now that we've built the AST, link every node to its parent
        this.ast.link();
        return this;
    }

    private logger: Logger;

    private body() {
        const parentAnnotations = this.enterAnnotationBlock();

        let body = new Body({ statements: [] });
        if (this.tokens.length > 0) {
            this.consumeStatementSeparators(true);

            try {
                while (
                    //not at end of tokens
                    !this.isAtEnd() &&
                    //the next token is not one of the end terminators
                    !this.checkAny(...this.peekGlobalTerminators())
                ) {
                    let dec = this.declaration();
                    if (dec) {
                        if (!isAnnotationExpression(dec)) {
                            this.consumePendingAnnotations(dec);
                            body.statements.push(dec);
                            //ensure statement separator
                            this.consumeStatementSeparators(false);
                        } else {
                            this.consumeStatementSeparators(true);
                        }
                    }
                }
            } catch (parseError) {
                //do nothing with the parse error for now. perhaps we can remove this?
                console.error(parseError);
            }
        }

        this.exitAnnotationBlock(parentAnnotations);
        return body;
    }

    private sanitizeParseOptions(options: ParseOptions) {
        return {
            mode: 'brightscript',
            ...(options || {})
        } as ParseOptions;
    }

    /**
     * Determine if the parser is currently parsing tokens at the root level.
     */
    private isAtRootLevel() {
        return this.namespaceAndFunctionDepth === 0;
    }

    /**
     * Throws an error if the input file type is not BrighterScript
     */
    private warnIfNotBrighterScriptMode(featureName: string) {
        if (this.options.mode !== ParseMode.BrighterScript) {
            let diagnostic = {
                ...DiagnosticMessages.bsFeatureNotSupportedInBrsFiles(featureName),
                range: this.peek().range
            } as Diagnostic;
            this.diagnostics.push(diagnostic);
        }
    }

    /**
     * Throws an exception using the last diagnostic message
     */
    private lastDiagnosticAsError() {
        let error = new Error(this.diagnostics[this.diagnostics.length - 1]?.message ?? 'Unknown error');
        (error as any).isDiagnostic = true;
        return error;
    }

    private declaration(): Statement | AnnotationExpression | undefined {
        try {
            if (this.checkAny(TokenKind.Sub, TokenKind.Function)) {
                return this.functionDeclaration(false);
            }

            if (this.checkLibrary()) {
                return this.libraryStatement();
            }

            if (this.check(TokenKind.Const) && this.checkAnyNext(TokenKind.Identifier, ...this.allowedLocalIdentifiers)) {
                return this.constDeclaration();
            }

            if (this.check(TokenKind.At) && this.checkNext(TokenKind.Identifier)) {
                return this.annotationExpression();
            }

            if (this.check(TokenKind.Comment)) {
                return this.commentStatement();
            }

            //catch certain global terminators to prevent unnecessary lookahead (i.e. like `end namespace`, no need to continue)
            if (this.checkAny(...this.peekGlobalTerminators())) {
                return;
            }

            return this.statement();
        } catch (error: any) {
            //if the error is not a diagnostic, then log the error for debugging purposes
            if (!error.isDiagnostic) {
                this.logger.error(error);
            }
            this.synchronize();
        }
    }

    /**
     * Try to get an identifier. If not found, add diagnostic and return undefined
     */
    private tryIdentifier(...additionalTokenKinds: TokenKind[]): Identifier | undefined {
        const identifier = this.tryConsume(
            DiagnosticMessages.expectedIdentifier(),
            TokenKind.Identifier,
            ...additionalTokenKinds
        ) as Identifier;
        if (identifier) {
            // force the name into an identifier so the AST makes some sense
            identifier.kind = TokenKind.Identifier;
            return identifier;
        }
    }

    private identifier(...additionalTokenKinds: TokenKind[]) {
        const identifier = this.consume(
            DiagnosticMessages.expectedIdentifier(),
            TokenKind.Identifier,
            ...additionalTokenKinds
        ) as Identifier;
        // force the name into an identifier so the AST makes some sense
        identifier.kind = TokenKind.Identifier;
        return identifier;
    }

    private enumMemberStatement() {
        const statement = new EnumMemberStatement({} as any);
        statement.tokens.name = this.consume(
            DiagnosticMessages.expectedClassFieldIdentifier(),
            TokenKind.Identifier,
            ...AllowedProperties
        ) as Identifier;
        //look for `= SOME_EXPRESSION`
        if (this.check(TokenKind.Equal)) {
            statement.tokens.equal = this.advance();
            statement.value = this.expression();
        }
        return statement;
    }

    /**
     * Create a new InterfaceMethodStatement. This should only be called from within `interfaceDeclaration`
     */
    private interfaceFieldStatement(optionalKeyword?: Token) {
        const name = this.identifier(...AllowedProperties);
        let asToken;
        let typeExpression;
        if (this.check(TokenKind.As)) {
            [asToken, typeExpression] = this.consumeAsTokenAndTypeExpression();
        }
        return new InterfaceFieldStatement(name, asToken, typeExpression, optionalKeyword);
    }

    private consumeAsTokenAndTypeExpression(): [Token, TypeExpression] {
        let asToken = this.consumeToken(TokenKind.As);
        let typeExpression: TypeExpression;
        if (asToken) {
            //if there's nothing after the `as`, add a diagnostic and continue
            if (this.checkEndOfStatement()) {
                this.diagnostics.push({
                    ...DiagnosticMessages.expectedIdentifierAfterKeyword(asToken.text),
                    range: asToken.range
                });
                //consume the statement separator
                this.consumeStatementSeparators();
            } else if (this.peek().kind !== TokenKind.Identifier && !this.checkAny(...DeclarableTypes, ...AllowedTypeIdentifiers)) {
                this.diagnostics.push({
                    ...DiagnosticMessages.expectedIdentifierAfterKeyword(asToken.text),
                    range: asToken.range
                });
            } else {
                typeExpression = this.typeExpression();
            }
        }
        return [asToken, typeExpression];
    }

    /**
     * Create a new InterfaceMethodStatement. This should only be called from within `interfaceDeclaration()`
     */
    private interfaceMethodStatement(optionalKeyword?: Token) {
        const functionType = this.advance();
        const name = this.identifier(...AllowedProperties);
        const leftParen = this.consume(DiagnosticMessages.expectedToken(TokenKind.LeftParen), TokenKind.LeftParen);

        let params = [] as FunctionParameterExpression[];
        if (!this.check(TokenKind.RightParen)) {
            do {
                if (params.length >= CallExpression.MaximumArguments) {
                    this.diagnostics.push({
                        ...DiagnosticMessages.tooManyCallableParameters(params.length, CallExpression.MaximumArguments),
                        range: this.peek().range
                    });
                }

                params.push(this.functionParameter());
            } while (this.match(TokenKind.Comma));
        }
        const rightParen = this.consumeToken(TokenKind.RightParen);
        // let asToken = null as Token;
        // let returnTypeExpression: TypeExpression;
        let asToken: Token;
        let returnTypeExpression: TypeExpression;
        if (this.check(TokenKind.As)) {
            [asToken, returnTypeExpression] = this.consumeAsTokenAndTypeExpression();
        }

        return new InterfaceMethodStatement(
            functionType,
            name,
            leftParen,
            params,
            rightParen,
            asToken,
            returnTypeExpression,
            optionalKeyword
        );
    }

    private interfaceDeclaration(): InterfaceStatement {
        this.warnIfNotBrighterScriptMode('interface declarations');

        const parentAnnotations = this.enterAnnotationBlock();

        const interfaceToken = this.consume(
            DiagnosticMessages.expectedKeyword(TokenKind.Interface),
            TokenKind.Interface
        );
        const nameToken = this.identifier(...this.allowedLocalIdentifiers);

        let extendsToken: Token;
        let parentInterfaceName: TypeExpression;

        if (this.peek().text.toLowerCase() === 'extends') {
            extendsToken = this.advance();
            if (this.checkEndOfStatement()) {
                this.diagnostics.push({
                    ...DiagnosticMessages.expectedIdentifierAfterKeyword(extendsToken.text),
                    range: extendsToken.range
                });
            } else {
                parentInterfaceName = this.typeExpression();
            }
        }
        this.consumeStatementSeparators();
        //gather up all interface members (Fields, Methods)
        let body = [] as Statement[];
        while (this.checkAny(TokenKind.Comment, TokenKind.Identifier, TokenKind.At, ...AllowedProperties)) {
            try {
                let decl: Statement;

                //collect leading annotations
                if (this.check(TokenKind.At)) {
                    this.annotationExpression();
                }
                const optionalKeyword = this.consumeTokenIf(TokenKind.Optional);
                //fields
                if (this.checkAny(TokenKind.Identifier, ...AllowedProperties) && this.checkAnyNext(TokenKind.As, TokenKind.Newline, TokenKind.Comment)) {
                    decl = this.interfaceFieldStatement(optionalKeyword);
                    //field with name = 'optional'
                } else if (optionalKeyword && this.checkAny(TokenKind.As, TokenKind.Newline, TokenKind.Comment)) {
                    //rewind one place, so that 'optional' is the field name
                    this.current--;
                    decl = this.interfaceFieldStatement();

                    //methods (function/sub keyword followed by opening paren)
                } else if (this.checkAny(TokenKind.Function, TokenKind.Sub) && this.checkAnyNext(TokenKind.Identifier, ...AllowedProperties)) {
                    decl = this.interfaceMethodStatement(optionalKeyword);

                    //comments
                } else if (this.check(TokenKind.Comment)) {
                    decl = this.commentStatement();
                }
                if (decl) {
                    this.consumePendingAnnotations(decl);
                    body.push(decl);
                } else {
                    //we didn't find a declaration...flag tokens until next line
                    this.flagUntil(TokenKind.Newline, TokenKind.Colon, TokenKind.Eof);
                }
            } catch (e) {
                //throw out any failed members and move on to the next line
                this.flagUntil(TokenKind.Newline, TokenKind.Colon, TokenKind.Eof);
            }

            //ensure statement separator
            this.consumeStatementSeparators();
            //break out of this loop if we encountered the `EndInterface` token not followed by `as`
            if (this.check(TokenKind.EndInterface) && !this.checkNext(TokenKind.As)) {
                break;
            }
        }

        //consume the final `end interface` token
        const endInterfaceToken = this.consumeToken(TokenKind.EndInterface);

        const statement = new InterfaceStatement(
            interfaceToken,
            nameToken,
            extendsToken,
            parentInterfaceName,
            body,
            endInterfaceToken
        );
        this.exitAnnotationBlock(parentAnnotations);
        return statement;
    }

    private enumDeclaration(): EnumStatement {
        const result = new EnumStatement({} as any, []);
        this.warnIfNotBrighterScriptMode('enum declarations');

        const parentAnnotations = this.enterAnnotationBlock();

        result.tokens.enum = this.consume(
            DiagnosticMessages.expectedKeyword(TokenKind.Enum),
            TokenKind.Enum
        );

        result.tokens.name = this.tryIdentifier(...this.allowedLocalIdentifiers);

        this.consumeStatementSeparators();
        //gather up all members
        while (this.checkAny(TokenKind.Comment, TokenKind.Identifier, TokenKind.At, ...AllowedProperties)) {
            try {
                let decl: EnumMemberStatement | CommentStatement;

                //collect leading annotations
                if (this.check(TokenKind.At)) {
                    this.annotationExpression();
                }

                //members
                if (this.checkAny(TokenKind.Identifier, ...AllowedProperties)) {
                    decl = this.enumMemberStatement();

                    //comments
                } else if (this.check(TokenKind.Comment)) {
                    decl = this.commentStatement();
                }

                if (decl) {
                    this.consumePendingAnnotations(decl);
                    result.body.push(decl);
                } else {
                    //we didn't find a declaration...flag tokens until next line
                    this.flagUntil(TokenKind.Newline, TokenKind.Colon, TokenKind.Eof);
                }
            } catch (e) {
                //throw out any failed members and move on to the next line
                this.flagUntil(TokenKind.Newline, TokenKind.Colon, TokenKind.Eof);
            }

            //ensure statement separator
            this.consumeStatementSeparators();
            //break out of this loop if we encountered the `EndEnum` token
            if (this.check(TokenKind.EndEnum)) {
                break;
            }
        }

        //consume the final `end interface` token
        result.tokens.endEnum = this.consumeToken(TokenKind.EndEnum);

        this.exitAnnotationBlock(parentAnnotations);
        return result;
    }

    /**
     * A BrighterScript class declaration
     */
    private classDeclaration(): ClassStatement {
        this.warnIfNotBrighterScriptMode('class declarations');

        const parentAnnotations = this.enterAnnotationBlock();

        let classKeyword = this.consume(
            DiagnosticMessages.expectedKeyword(TokenKind.Class),
            TokenKind.Class
        );
        let extendsKeyword: Token;
        let parentClassName: TypeExpression;

        //get the class name
        let className = this.tryConsume(DiagnosticMessages.expectedIdentifierAfterKeyword('class'), TokenKind.Identifier, ...this.allowedLocalIdentifiers) as Identifier;

        //see if the class inherits from parent
        if (this.peek().text.toLowerCase() === 'extends') {
            extendsKeyword = this.advance();
            if (this.checkEndOfStatement()) {
                this.diagnostics.push({
                    ...DiagnosticMessages.expectedIdentifierAfterKeyword(extendsKeyword.text),
                    range: extendsKeyword.range
                });
            } else {
                parentClassName = this.typeExpression();
            }
        }

        //ensure statement separator
        this.consumeStatementSeparators();

        //gather up all class members (Fields, Methods)
        let body = [] as Statement[];
        while (this.checkAny(TokenKind.Public, TokenKind.Protected, TokenKind.Private, TokenKind.Function, TokenKind.Sub, TokenKind.Comment, TokenKind.Identifier, TokenKind.At, ...AllowedProperties)) {
            try {
                let decl: Statement;
                let accessModifier: Token;

                if (this.check(TokenKind.At)) {
                    this.annotationExpression();
                }

                if (this.checkAny(TokenKind.Public, TokenKind.Protected, TokenKind.Private)) {
                    //use actual access modifier
                    accessModifier = this.advance();
                }

                let overrideKeyword: Token;
                if (this.peek().text.toLowerCase() === 'override') {
                    overrideKeyword = this.advance();
                }
                //methods (function/sub keyword OR identifier followed by opening paren)
                if (this.checkAny(TokenKind.Function, TokenKind.Sub) || (this.checkAny(TokenKind.Identifier, ...AllowedProperties) && this.checkNext(TokenKind.LeftParen))) {
                    const funcDeclaration = this.functionDeclaration(false, false);

                    //if we have an overrides keyword AND this method is called 'new', that's not allowed
                    if (overrideKeyword && funcDeclaration.tokens.name.text.toLowerCase() === 'new') {
                        this.diagnostics.push({
                            ...DiagnosticMessages.cannotUseOverrideKeywordOnConstructorFunction(),
                            range: overrideKeyword.range
                        });
                    }

                    decl = new MethodStatement({
                        modifiers: accessModifier,
                        nameToken: funcDeclaration.tokens.name,
                        func: funcDeclaration.func,
                        overrideToken: overrideKeyword
                    });

                    //refer to this statement as parent of the expression
                    funcDeclaration.func.functionStatement = decl as MethodStatement;

                    //fields
                } else if (this.checkAny(TokenKind.Identifier, ...AllowedProperties)) {

                    decl = this.fieldDeclaration(accessModifier);

                    //class fields cannot be overridden
                    if (overrideKeyword) {
                        this.diagnostics.push({
                            ...DiagnosticMessages.classFieldCannotBeOverridden(),
                            range: overrideKeyword.range
                        });
                    }

                    //comments
                } else if (this.check(TokenKind.Comment)) {
                    decl = this.commentStatement();
                }

                if (decl) {
                    this.consumePendingAnnotations(decl);
                    body.push(decl);
                }
            } catch (e) {
                //throw out any failed members and move on to the next line
                this.flagUntil(TokenKind.Newline, TokenKind.Colon, TokenKind.Eof);
            }

            //ensure statement separator
            this.consumeStatementSeparators();
        }

        let endingKeyword = this.advance();
        if (endingKeyword.kind !== TokenKind.EndClass) {
            this.diagnostics.push({
                ...DiagnosticMessages.couldNotFindMatchingEndKeyword('class'),
                range: endingKeyword.range
            });
        }

        const result = new ClassStatement({
            classKeywordToken: classKeyword,
            nameToken: className,
            body: body,
            endClassToken: endingKeyword,
            extendsKeywordToken: extendsKeyword,
            parentClassName: parentClassName
        });

        this.exitAnnotationBlock(parentAnnotations);
        return result;
    }

    private fieldDeclaration(accessModifier: Token | null) {

        let optionalKeyword = this.consumeTokenIf(TokenKind.Optional);

        if (this.checkAny(TokenKind.Identifier, ...AllowedProperties)) {
            if (this.check(TokenKind.As)) {
                if (this.checkAnyNext(TokenKind.Comment, TokenKind.Newline)) {
                    // as <EOL>
                    // `as` is the field name
                } else if (this.checkNext(TokenKind.As)) {
                    //  as as ____
                    // first `as` is the field name
                } else if (optionalKeyword) {
                    // optional as ____
                    // optional is the field name, `as` starts type
                    // rewind current token
                    optionalKeyword = null;
                    this.current--;
                }
            }
        } else {
            // no name after `optional` ... optional is the name
            // rewind current token
            optionalKeyword = null;
            this.current--;
        }

        let name = this.consume(
            DiagnosticMessages.expectedClassFieldIdentifier(),
            TokenKind.Identifier,
            ...AllowedProperties
        ) as Identifier;

        let asToken: Token;
        let fieldTypeExpression: TypeExpression;
        //look for `as SOME_TYPE`
        if (this.check(TokenKind.As)) {
            [asToken, fieldTypeExpression] = this.consumeAsTokenAndTypeExpression();
        }

        let initialValue: Expression;
        let equal: Token;
        //if there is a field initializer
        if (this.check(TokenKind.Equal)) {
            equal = this.advance();
            initialValue = this.expression();
        }

        return new FieldStatement({
            accessModifierToken: accessModifier,
            nameToken: name,
            asToken: asToken,
            typeExpression: fieldTypeExpression,
            equalsToken: equal,
            initialValue: initialValue,
            optionalToken: optionalKeyword
        });
    }

    /**
     * An array of CallExpression for the current function body
     */
    private callExpressions = [];

    private functionDeclaration(isAnonymous: true, checkIdentifier?: boolean, onlyCallableAsMember?: boolean): FunctionExpression;
    private functionDeclaration(isAnonymous: false, checkIdentifier?: boolean, onlyCallableAsMember?: boolean): FunctionStatement;
    private functionDeclaration(isAnonymous: boolean, checkIdentifier = true, onlyCallableAsMember = false) {
        let previousCallExpressions = this.callExpressions;
        this.callExpressions = [];
        try {
            //track depth to help certain statements need to know if they are contained within a function body
            this.namespaceAndFunctionDepth++;
            let functionType: Token;
            if (this.checkAny(TokenKind.Sub, TokenKind.Function)) {
                functionType = this.advance();
            } else {
                this.diagnostics.push({
                    ...DiagnosticMessages.missingCallableKeyword(),
                    range: this.peek().range
                });
                functionType = {
                    isReserved: true,
                    kind: TokenKind.Function,
                    text: 'function',
                    //zero-length location means derived
                    range: {
                        start: this.peek().range.start,
                        end: this.peek().range.start
                    },
                    leadingWhitespace: '',
                    leadingTrivia: []
                };
            }
            let isSub = functionType?.kind === TokenKind.Sub;
            let functionTypeText = isSub ? 'sub' : 'function';
            let name: Identifier;
            let leftParen: Token;

            if (isAnonymous) {
                leftParen = this.consume(
                    DiagnosticMessages.expectedLeftParenAfterCallable(functionTypeText),
                    TokenKind.LeftParen
                );
            } else {
                name = this.consume(
                    DiagnosticMessages.expectedNameAfterCallableKeyword(functionTypeText),
                    TokenKind.Identifier,
                    ...AllowedProperties
                ) as Identifier;
                leftParen = this.consume(
                    DiagnosticMessages.expectedLeftParenAfterCallableName(functionTypeText),
                    TokenKind.LeftParen
                );

                //prevent functions from ending with type designators
                let lastChar = name.text[name.text.length - 1];
                if (['$', '%', '!', '#', '&'].includes(lastChar)) {
                    //don't throw this error; let the parser continue
                    this.diagnostics.push({
                        ...DiagnosticMessages.functionNameCannotEndWithTypeDesignator(functionTypeText, name.text, lastChar),
                        range: name.range
                    });
                }

                //flag functions with keywords for names (only for standard functions)
                if (checkIdentifier && DisallowedFunctionIdentifiersText.has(name.text.toLowerCase())) {
                    this.diagnostics.push({
                        ...DiagnosticMessages.cannotUseReservedWordAsIdentifier(name.text),
                        range: name.range
                    });
                }
            }

            let params = [] as FunctionParameterExpression[];
            let asToken: Token;
            let typeExpression: TypeExpression;
            if (!this.check(TokenKind.RightParen)) {
                do {
                    if (params.length >= CallExpression.MaximumArguments) {
                        this.diagnostics.push({
                            ...DiagnosticMessages.tooManyCallableParameters(params.length, CallExpression.MaximumArguments),
                            range: this.peek().range
                        });
                    }

                    params.push(this.functionParameter());
                } while (this.match(TokenKind.Comma));
            }
            let rightParen = this.advance();

            if (this.check(TokenKind.As)) {
                [asToken, typeExpression] = this.consumeAsTokenAndTypeExpression();
            }

            params.reduce((haveFoundOptional: boolean, param: FunctionParameterExpression) => {
                if (haveFoundOptional && !param.defaultValue) {
                    this.diagnostics.push({
                        ...DiagnosticMessages.requiredParameterMayNotFollowOptionalParameter(param.name.text),
                        range: param.range
                    });
                }

                return haveFoundOptional || !!param.defaultValue;
            }, false);

            this.consumeStatementSeparators(true);

            let func = new FunctionExpression(
                params,
                undefined, //body
                functionType,
                undefined, //ending keyword
                leftParen,
                rightParen,
                asToken,
                typeExpression
            );

            //support ending the function with `end sub` OR `end function`
            func.body = this.block();
            //if the parser was unable to produce a block, make an empty one so the AST makes some sense...
            if (!func.body) {
                func.body = new Block({
                    statements: [],
                    startingRange: util.createRangeFromPositions(func.range.start, func.range.start)
                });
            }
            func.body.symbolTable = new SymbolTable(`Block: Function '${name?.text ?? ''}'`, () => func.getSymbolTable());

            if (!func.body) {
                this.diagnostics.push({
                    ...DiagnosticMessages.callableBlockMissingEndKeyword(functionTypeText),
                    range: this.peek().range
                });
                throw this.lastDiagnosticAsError();
            }

            // consume 'end sub' or 'end function'
            func.end = this.advance();
            let expectedEndKind = isSub ? TokenKind.EndSub : TokenKind.EndFunction;

            //if `function` is ended with `end sub`, or `sub` is ended with `end function`, then
            //add an error but don't hard-fail so the AST can continue more gracefully
            if (func.end.kind !== expectedEndKind) {
                this.diagnostics.push({
                    ...DiagnosticMessages.mismatchedEndCallableKeyword(functionTypeText, func.end.text),
                    range: func.end.range
                });
            }
            func.callExpressions = this.callExpressions;

            if (isAnonymous) {
                return func;
            } else {
                let result = new FunctionStatement({ nameToken: name, func: func });
                func.symbolTable.name += `: '${name?.text}'`;
                func.functionStatement = result;

                return result;
            }
        } finally {
            this.namespaceAndFunctionDepth--;
            //restore the previous CallExpression list
            this.callExpressions = previousCallExpressions;
        }
    }

    private functionParameter(): FunctionParameterExpression {
        if (!this.checkAny(TokenKind.Identifier, ...this.allowedLocalIdentifiers)) {
            this.diagnostics.push({
                ...DiagnosticMessages.expectedParameterNameButFound(this.peek().text),
                range: this.peek().range
            });
            throw this.lastDiagnosticAsError();
        }

        let name = this.advance() as Identifier;
        // force the name into an identifier so the AST makes some sense
        name.kind = TokenKind.Identifier;

        let typeExpression: TypeExpression;
        let defaultValue;
        let equalToken: Token;
        // parse argument default value
        if ((equalToken = this.consumeTokenIf(TokenKind.Equal))) {
            // it seems any expression is allowed here -- including ones that operate on other arguments!
            defaultValue = this.expression(false);
        }

        let asToken: Token = null;
        if (this.check(TokenKind.As)) {
            [asToken, typeExpression] = this.consumeAsTokenAndTypeExpression();

        }
        return new FunctionParameterExpression(
            name,
            equalToken,
            defaultValue,
            asToken,
            typeExpression
        );
    }

    private assignment(): AssignmentStatement {
        let name = this.advance() as Identifier;
        //add diagnostic if name is a reserved word that cannot be used as an identifier
        if (DisallowedLocalIdentifiersText.has(name.text.toLowerCase())) {
            this.diagnostics.push({
                ...DiagnosticMessages.cannotUseReservedWordAsIdentifier(name.text),
                range: name.range
            });
        }
        let operator = this.consume(
            DiagnosticMessages.expectedOperatorAfterIdentifier(AssignmentOperators, name.text),
            ...AssignmentOperators
        );
        let value = this.expression();

        let result: AssignmentStatement;
        if (operator.kind === TokenKind.Equal) {
            result = new AssignmentStatement({ equalsToken: operator, nameToken: name, value: value });
        } else {
<<<<<<< HEAD
            const nameExpression = new VariableExpression({ nameToken: name });
            result = new AssignmentStatement({
                equalsToken: operator,
                nameToken: name,
                value: new BinaryExpression(nameExpression, operator, value)
            });
            this.addExpressionsToReferences(nameExpression);
            if (isBinaryExpression(value)) {
                //remove the right-hand-side expression from this assignment operator, and replace with the full assignment expression
                this._references.expressions.delete(value);
            }
            this._references.expressions.add(result);
=======
            const nameExpression = new VariableExpression(name);
            result = new AssignmentStatement(
                operator,
                name,
                new BinaryExpression(nameExpression, operator, value)
            );
>>>>>>> 165e9805
        }

        return result;
    }

    private checkLibrary() {
        let isLibraryToken = this.check(TokenKind.Library);

        //if we are at the top level, any line that starts with "library" should be considered a library statement
        if (this.isAtRootLevel() && isLibraryToken) {
            return true;

            //not at root level, library statements are all invalid here, but try to detect if the tokens look
            //like a library statement (and let the libraryStatement function handle emitting the diagnostics)
        } else if (isLibraryToken && this.checkNext(TokenKind.StringLiteral)) {
            return true;

            //definitely not a library statement
        } else {
            return false;
        }
    }

    private statement(): Statement | undefined {
        if (this.checkLibrary()) {
            return this.libraryStatement();
        }

        if (this.check(TokenKind.Import)) {
            return this.importStatement();
        }

        if (this.check(TokenKind.Stop)) {
            return this.stopStatement();
        }

        if (this.check(TokenKind.If)) {
            return this.ifStatement();
        }

        //`try` must be followed by a block, otherwise it could be a local variable
        if (this.check(TokenKind.Try) && this.checkAnyNext(TokenKind.Newline, TokenKind.Colon, TokenKind.Comment)) {
            return this.tryCatchStatement();
        }

        if (this.check(TokenKind.Throw)) {
            return this.throwStatement();
        }

        if (this.checkAny(TokenKind.Print, TokenKind.Question)) {
            return this.printStatement();
        }
        if (this.check(TokenKind.Dim)) {
            return this.dimStatement();
        }

        if (this.check(TokenKind.While)) {
            return this.whileStatement();
        }

        if (this.check(TokenKind.ExitWhile)) {
            return this.exitWhile();
        }

        if (this.check(TokenKind.For)) {
            return this.forStatement();
        }

        if (this.check(TokenKind.ForEach)) {
            return this.forEachStatement();
        }

        if (this.check(TokenKind.ExitFor)) {
            return this.exitFor();
        }

        if (this.check(TokenKind.End)) {
            return this.endStatement();
        }

        if (this.match(TokenKind.Return)) {
            return this.returnStatement();
        }

        if (this.check(TokenKind.Goto)) {
            return this.gotoStatement();
        }

        //the continue keyword (followed by `for`, `while`, or a statement separator)
        if (this.check(TokenKind.Continue) && this.checkAnyNext(TokenKind.While, TokenKind.For, TokenKind.Newline, TokenKind.Colon, TokenKind.Comment)) {
            return this.continueStatement();
        }

        //does this line look like a label? (i.e.  `someIdentifier:` )
        if (this.check(TokenKind.Identifier) && this.checkNext(TokenKind.Colon) && this.checkPrevious(TokenKind.Newline)) {
            try {
                return this.labelStatement();
            } catch (err) {
                if (!(err instanceof CancelStatementError)) {
                    throw err;
                }
                //not a label, try something else
            }
        }

        // BrightScript is like python, in that variables can be declared without a `var`,
        // `let`, (...) keyword. As such, we must check the token *after* an identifier to figure
        // out what to do with it.
        if (
            this.checkAny(TokenKind.Identifier, ...this.allowedLocalIdentifiers) &&
            this.checkAnyNext(...AssignmentOperators)
        ) {
            return this.assignment();
        }

        //some BrighterScript keywords are allowed as a local identifiers, so we need to check for them AFTER the assignment check
        if (this.check(TokenKind.Interface)) {
            return this.interfaceDeclaration();
        }

        if (this.check(TokenKind.Class)) {
            return this.classDeclaration();
        }

        if (this.check(TokenKind.Namespace)) {
            return this.namespaceStatement();
        }

        if (this.check(TokenKind.Enum)) {
            return this.enumDeclaration();
        }

        // TODO: support multi-statements
        return this.setStatement();
    }

    private whileStatement(): WhileStatement {
        const whileKeyword = this.advance();
        const condition = this.expression();

        this.consumeStatementSeparators();

        const whileBlock = this.block(TokenKind.EndWhile);
        let endWhile: Token;
        if (!whileBlock || this.peek().kind !== TokenKind.EndWhile) {
            this.diagnostics.push({
                ...DiagnosticMessages.couldNotFindMatchingEndKeyword('while'),
                range: this.peek().range
            });
            if (!whileBlock) {
                throw this.lastDiagnosticAsError();
            }
        } else {
            endWhile = this.advance();
        }

        return new WhileStatement({
            whileToken: whileKeyword,
            endWhileToken: endWhile,
            condition: condition,
            body: whileBlock
        });
    }

    private exitWhile(): ExitWhileStatement {
        let keyword = this.advance();

        return new ExitWhileStatement({ exitWhile: keyword });
    }

    private forStatement(): ForStatement {
        const forToken = this.advance();
        const initializer = this.assignment();

        //TODO: newline allowed?

        const toToken = this.advance();
        const finalValue = this.expression();
        let incrementExpression: Expression | undefined;
        let stepToken: Token | undefined;

        if (this.check(TokenKind.Step)) {
            stepToken = this.advance();
            incrementExpression = this.expression();
        } else {
            // BrightScript for/to/step loops default to a step of 1 if no `step` is provided
        }

        this.consumeStatementSeparators();

        let body = this.block(TokenKind.EndFor, TokenKind.Next);
        let endForToken: Token;
        if (!body || !this.checkAny(TokenKind.EndFor, TokenKind.Next)) {
            this.diagnostics.push({
                ...DiagnosticMessages.expectedEndForOrNextToTerminateForLoop(),
                range: this.peek().range
            });
            if (!body) {
                throw this.lastDiagnosticAsError();
            }
        } else {
            endForToken = this.advance();
        }

        // WARNING: BrightScript doesn't delete the loop initial value after a for/to loop! It just
        // stays around in scope with whatever value it was when the loop exited.
        return new ForStatement({
            forToken: forToken,
            counterDeclaration: initializer,
            toToken: toToken,
            finalValue: finalValue,
            body: body,
            endForToken: endForToken,
            stepToken: stepToken,
            increment: incrementExpression
        });
    }

    private forEachStatement(): ForEachStatement {
        let forEach = this.advance();
        let name = this.advance();

        let maybeIn = this.peek();
        if (this.check(TokenKind.Identifier) && maybeIn.text.toLowerCase() === 'in') {
            this.advance();
        } else {
            this.diagnostics.push({
                ...DiagnosticMessages.expectedInAfterForEach(name.text),
                range: this.peek().range
            });
            throw this.lastDiagnosticAsError();
        }

        let target = this.expression();
        if (!target) {
            this.diagnostics.push({
                ...DiagnosticMessages.expectedExpressionAfterForEachIn(),
                range: this.peek().range
            });
            throw this.lastDiagnosticAsError();
        }

        this.consumeStatementSeparators();

        let body = this.block(TokenKind.EndFor, TokenKind.Next);
        if (!body) {
            this.diagnostics.push({
                ...DiagnosticMessages.expectedEndForOrNextToTerminateForLoop(),
                range: this.peek().range
            });
            throw this.lastDiagnosticAsError();
        }

        let endFor = this.advance();

        return new ForEachStatement({
            forEachToken: forEach,
            inToken: maybeIn,
            endForToken: endFor,
            itemToken: name,
            target: target,
            body: body
        });
    }

    private exitFor(): ExitForStatement {
        let keyword = this.advance();

        return new ExitForStatement({ exitFor: keyword });
    }

    private commentStatement() {
        //if this comment is on the same line as the previous statement,
        //then this comment should be treated as a single-line comment
        let prev = this.previous();
        if (prev?.range.end.line === this.peek().range.start.line) {
            return new CommentStatement({ comments: [this.advance()] });
        } else {
            let comments = [this.advance()];
            while (this.check(TokenKind.Newline) && this.checkNext(TokenKind.Comment)) {
                this.advance();
                comments.push(this.advance());
            }
            return new CommentStatement({ comments: comments });
        }
    }

    private namespaceStatement(): NamespaceStatement | undefined {
        this.warnIfNotBrighterScriptMode('namespace');
        let keyword = this.advance();

        this.namespaceAndFunctionDepth++;

        let name = this.identifyingExpression();
        //set the current namespace name
        let result = new NamespaceStatement(keyword, name, null, null);

        this.globalTerminators.push([TokenKind.EndNamespace]);
        let body = this.body();
        this.globalTerminators.pop();

        let endKeyword: Token;
        if (this.check(TokenKind.EndNamespace)) {
            endKeyword = this.advance();
        } else {
            //the `end namespace` keyword is missing. add a diagnostic, but keep parsing
            this.diagnostics.push({
                ...DiagnosticMessages.couldNotFindMatchingEndKeyword('namespace'),
                range: keyword.range
            });
        }

        this.namespaceAndFunctionDepth--;

        result.body = body;
        result.endKeyword = endKeyword;
        //cache the range property so that plugins can't affect it
        result.cacheRange();
        result.body.symbolTable.name += `: namespace '${result.name}'`;
        return result;
    }

    /**
     * Get an expression with identifiers separated by periods. Useful for namespaces and class extends
     */
    private identifyingExpression(allowedTokenKinds?: TokenKind[]): DottedGetExpression | VariableExpression {
        allowedTokenKinds = allowedTokenKinds ?? this.allowedLocalIdentifiers;
        let firstIdentifier = this.consume(
            DiagnosticMessages.expectedIdentifierAfterKeyword(this.previous().text),
            TokenKind.Identifier,
            ...allowedTokenKinds
        ) as Identifier;

        let expr: DottedGetExpression | VariableExpression;

        if (firstIdentifier) {
            // force it into an identifier so the AST makes some sense
            firstIdentifier.kind = TokenKind.Identifier;
            const varExpr = new VariableExpression({ nameToken: firstIdentifier });
            expr = varExpr;

            //consume multiple dot identifiers (i.e. `Name.Space.Can.Have.Many.Parts`)
            while (this.check(TokenKind.Dot)) {
                let dot = this.tryConsume(
                    DiagnosticMessages.unexpectedToken(this.peek().text),
                    TokenKind.Dot
                );
                if (!dot) {
                    break;
                }
                let identifier = this.tryConsume(
                    DiagnosticMessages.expectedIdentifier(),
                    TokenKind.Identifier,
                    ...allowedTokenKinds,
                    ...AllowedProperties
                ) as Identifier;

                if (!identifier) {
                    break;
                }
                // force it into an identifier so the AST makes some sense
                identifier.kind = TokenKind.Identifier;
                expr = new DottedGetExpression({ obj: expr, nameToken: identifier, dotToken: dot });
            }
        }
        return expr;
    }
    /**
     * Add an 'unexpected token' diagnostic for any token found between current and the first stopToken found.
     */
    private flagUntil(...stopTokens: TokenKind[]) {
        while (!this.checkAny(...stopTokens) && !this.isAtEnd()) {
            let token = this.advance();
            this.diagnostics.push({
                ...DiagnosticMessages.unexpectedToken(token.text),
                range: token.range
            });
        }
    }

    /**
     * Consume tokens until one of the `stopTokenKinds` is encountered
     * @param stopTokenKinds a list of tokenKinds where any tokenKind in this list will result in a match
     * @returns - the list of tokens consumed, EXCLUDING the `stopTokenKind` (you can use `this.peek()` to see which one it was)
     */
    private consumeUntil(...stopTokenKinds: TokenKind[]) {
        let result = [] as Token[];
        //take tokens until we encounter one of the stopTokenKinds
        while (!stopTokenKinds.includes(this.peek().kind)) {
            result.push(this.advance());
        }
        return result;
    }

    private constDeclaration(): ConstStatement | undefined {
        this.warnIfNotBrighterScriptMode('const declaration');
        const constToken = this.advance();
        const nameToken = this.identifier(...this.allowedLocalIdentifiers);
        const equalToken = this.consumeToken(TokenKind.Equal);
        const expression = this.expression();
        const statement = new ConstStatement({
            const: constToken,
            name: nameToken,
            equals: equalToken
        }, expression);
        return statement;
    }

    private libraryStatement(): LibraryStatement | undefined {
        let libStatement = new LibraryStatement({
            library: this.advance(),
            //grab the next token only if it's a string
            filePath: this.tryConsume(
                DiagnosticMessages.expectedStringLiteralAfterKeyword('library'),
                TokenKind.StringLiteral
            )
        });

        return libStatement;
    }

    private importStatement() {
        this.warnIfNotBrighterScriptMode('import statements');
        let importStatement = new ImportStatement(
            this.advance(),
            //grab the next token only if it's a string
            this.tryConsume(
                DiagnosticMessages.expectedStringLiteralAfterKeyword('import'),
                TokenKind.StringLiteral
            )
        );

        return importStatement;
    }

    private annotationExpression() {
        const atToken = this.advance();
        const identifier = this.tryConsume(DiagnosticMessages.expectedIdentifier(), TokenKind.Identifier, ...AllowedProperties);
        if (identifier) {
            identifier.kind = TokenKind.Identifier;
        }
        let annotation = new AnnotationExpression(atToken, identifier);
        this.pendingAnnotations.push(annotation);

        //optional arguments
        if (this.check(TokenKind.LeftParen)) {
            let leftParen = this.advance();
            annotation.call = this.finishCall(leftParen, annotation, false);
        }
        return annotation;
    }

    private ternaryExpression(test?: Expression): TernaryExpression {
        this.warnIfNotBrighterScriptMode('ternary operator');
        if (!test) {
            test = this.expression();
        }
        const questionMarkToken = this.advance();

        //consume newlines or comments
        while (this.checkAny(TokenKind.Newline, TokenKind.Comment)) {
            this.advance();
        }

        let consequent: Expression;
        try {
            consequent = this.expression();
        } catch { }

        //consume newlines or comments
        while (this.checkAny(TokenKind.Newline, TokenKind.Comment)) {
            this.advance();
        }

        const colonToken = this.tryConsumeToken(TokenKind.Colon);

        //consume newlines
        while (this.checkAny(TokenKind.Newline, TokenKind.Comment)) {
            this.advance();
        }
        let alternate: Expression;
        try {
            alternate = this.expression();
        } catch { }

        return new TernaryExpression(test, questionMarkToken, consequent, colonToken, alternate);
    }

    private nullCoalescingExpression(test: Expression): NullCoalescingExpression {
        this.warnIfNotBrighterScriptMode('null coalescing operator');
        const questionQuestionToken = this.advance();
        const alternate = this.expression();
        return new NullCoalescingExpression(test, questionQuestionToken, alternate);
    }

    private regexLiteralExpression() {
        this.warnIfNotBrighterScriptMode('regular expression literal');
        return new RegexLiteralExpression({
            regexLiteral: this.advance()
        });
    }

    private templateString(isTagged: boolean): TemplateStringExpression | TaggedTemplateStringExpression {
        this.warnIfNotBrighterScriptMode('template string');

        //get the tag name
        let tagName: Identifier;
        if (isTagged) {
            tagName = this.consume(DiagnosticMessages.expectedIdentifier(), TokenKind.Identifier, ...AllowedProperties) as Identifier;
            // force it into an identifier so the AST makes some sense
            tagName.kind = TokenKind.Identifier;
        }

        let quasis = [] as TemplateStringQuasiExpression[];
        let expressions = [];
        let openingBacktick = this.peek();
        this.advance();
        let currentQuasiExpressionParts = [];
        while (!this.isAtEnd() && !this.check(TokenKind.BackTick)) {
            let next = this.peek();
            if (next.kind === TokenKind.TemplateStringQuasi) {
                //a quasi can actually be made up of multiple quasis when it includes char literals
                currentQuasiExpressionParts.push(
                    new LiteralExpression(next)
                );
                this.advance();
            } else if (next.kind === TokenKind.EscapedCharCodeLiteral) {
                currentQuasiExpressionParts.push(
                    new EscapedCharCodeLiteralExpression(<any>next)
                );
                this.advance();
            } else {
                //finish up the current quasi
                quasis.push(
                    new TemplateStringQuasiExpression(currentQuasiExpressionParts)
                );
                currentQuasiExpressionParts = [];

                if (next.kind === TokenKind.TemplateStringExpressionBegin) {
                    this.advance();
                }
                //now keep this expression
                expressions.push(this.expression());
                if (!this.isAtEnd() && this.check(TokenKind.TemplateStringExpressionEnd)) {
                    //TODO is it an error if this is not present?
                    this.advance();
                } else {
                    this.diagnostics.push({
                        ...DiagnosticMessages.unterminatedTemplateExpression(),
                        range: util.getRange(openingBacktick, this.peek())
                    });
                    throw this.lastDiagnosticAsError();
                }
            }
        }

        //store the final set of quasis
        quasis.push(
            new TemplateStringQuasiExpression(currentQuasiExpressionParts)
        );

        if (this.isAtEnd()) {
            //error - missing backtick
            this.diagnostics.push({
                ...DiagnosticMessages.unterminatedTemplateStringAtEndOfFile(),
                range: util.getRange(openingBacktick, this.peek())
            });
            throw this.lastDiagnosticAsError();

        } else {
            let closingBacktick = this.advance();
            if (isTagged) {
                return new TaggedTemplateStringExpression(tagName, openingBacktick, quasis, expressions, closingBacktick);
            } else {
                return new TemplateStringExpression(openingBacktick, quasis, expressions, closingBacktick);
            }
        }
    }

    private tryCatchStatement(): TryCatchStatement {
        const tryToken = this.advance();
        const statement = new TryCatchStatement(
            { try: tryToken }
        );

        //ensure statement separator
        this.consumeStatementSeparators();

        statement.tryBranch = this.block(TokenKind.Catch, TokenKind.EndTry);

        const peek = this.peek();
        if (peek.kind !== TokenKind.Catch) {
            this.diagnostics.push({
                ...DiagnosticMessages.expectedCatchBlockInTryCatch(),
                range: this.peek().range
            });
            //gracefully handle end-try
            if (peek.kind === TokenKind.EndTry) {
                statement.tokens.endTry = this.advance();
            }
            return statement;
        }
        const catchStmt = new CatchStatement({ catch: this.advance() });
        statement.catchStatement = catchStmt;

        const exceptionVarToken = this.tryConsume(DiagnosticMessages.missingExceptionVarToFollowCatch(), TokenKind.Identifier, ...this.allowedLocalIdentifiers);
        if (exceptionVarToken) {
            // force it into an identifier so the AST makes some sense
            exceptionVarToken.kind = TokenKind.Identifier;
            catchStmt.exceptionVariable = exceptionVarToken as Identifier;
        }

        //ensure statement sepatator
        this.consumeStatementSeparators();

        catchStmt.catchBranch = this.block(TokenKind.EndTry);

        if (this.peek().kind !== TokenKind.EndTry) {
            this.diagnostics.push({
                ...DiagnosticMessages.expectedEndTryToTerminateTryCatch(),
                range: this.peek().range
            });
        } else {
            statement.tokens.endTry = this.advance();
        }
        return statement;
    }

    private throwStatement() {
        const throwToken = this.advance();
        let expression: Expression;
        if (this.checkAny(TokenKind.Newline, TokenKind.Colon)) {
            this.diagnostics.push({
                ...DiagnosticMessages.missingExceptionExpressionAfterThrowKeyword(),
                range: throwToken.range
            });
        } else {
            expression = this.expression();
        }
        return new ThrowStatement(throwToken, expression);
    }

    private dimStatement() {
        const dim = this.advance();

        let identifier = this.tryConsume(DiagnosticMessages.expectedIdentifierAfterKeyword('dim'), TokenKind.Identifier, ...this.allowedLocalIdentifiers) as Identifier;
        // force to an identifier so the AST makes some sense
        if (identifier) {
            identifier.kind = TokenKind.Identifier;
        }

        let leftSquareBracket = this.tryConsume(DiagnosticMessages.missingLeftSquareBracketAfterDimIdentifier(), TokenKind.LeftSquareBracket);

        let expressions: Expression[] = [];
        let expression: Expression;
        do {
            try {
                expression = this.expression();
                expressions.push(expression);
                if (this.check(TokenKind.Comma)) {
                    this.advance();
                } else {
                    // will also exit for right square braces
                    break;
                }
            } catch (error) {
            }
        } while (expression);

        if (expressions.length === 0) {
            this.diagnostics.push({
                ...DiagnosticMessages.missingExpressionsInDimStatement(),
                range: this.peek().range
            });
        }
        let rightSquareBracket = this.tryConsume(DiagnosticMessages.missingRightSquareBracketAfterDimIdentifier(), TokenKind.RightSquareBracket);
        return new DimStatement({
            dimToken: dim,
            identifierToken: identifier,
            openingSquareToken: leftSquareBracket,
            dimensions: expressions,
            closingSquareToken: rightSquareBracket
        });
    }

    private ifStatement(): IfStatement {
        // colon before `if` is usually not allowed, unless it's after `then`
        if (this.current > 0) {
            const prev = this.previous();
            if (prev.kind === TokenKind.Colon) {
                if (this.current > 1 && this.tokens[this.current - 2].kind !== TokenKind.Then) {
                    this.diagnostics.push({
                        ...DiagnosticMessages.unexpectedColonBeforeIfStatement(),
                        range: prev.range
                    });
                }
            }
        }

        const ifToken = this.advance();
        const startingRange = ifToken.range;

        const condition = this.expression();
        let thenBranch: Block;
        let elseBranch: IfStatement | Block | undefined;

        let thenToken: Token | undefined;
        let endIfToken: Token | undefined;
        let elseToken: Token | undefined;

        //optional `then`
        if (this.check(TokenKind.Then)) {
            thenToken = this.advance();
        }

        //is it inline or multi-line if?
        const isInlineIfThen = !this.checkAny(TokenKind.Newline, TokenKind.Colon, TokenKind.Comment);

        if (isInlineIfThen) {
            /*** PARSE INLINE IF STATEMENT ***/

            thenBranch = this.inlineConditionalBranch(TokenKind.Else, TokenKind.EndIf);

            if (!thenBranch) {
                this.diagnostics.push({
                    ...DiagnosticMessages.expectedStatementToFollowConditionalCondition(ifToken.text),
                    range: this.peek().range
                });
                throw this.lastDiagnosticAsError();
            } else {
                this.ensureInline(thenBranch.statements);
            }

            //else branch
            if (this.check(TokenKind.Else)) {
                elseToken = this.advance();

                if (this.check(TokenKind.If)) {
                    // recurse-read `else if`
                    elseBranch = this.ifStatement();

                    //no multi-line if chained with an inline if
                    if (!elseBranch.isInline) {
                        this.diagnostics.push({
                            ...DiagnosticMessages.expectedInlineIfStatement(),
                            range: elseBranch.range
                        });
                    }

                } else if (this.checkAny(TokenKind.Newline, TokenKind.Colon)) {
                    //expecting inline else branch
                    this.diagnostics.push({
                        ...DiagnosticMessages.expectedInlineIfStatement(),
                        range: this.peek().range
                    });
                    throw this.lastDiagnosticAsError();
                } else {
                    elseBranch = this.inlineConditionalBranch(TokenKind.Else, TokenKind.EndIf);

                    if (elseBranch) {
                        this.ensureInline(elseBranch.statements);
                    }
                }

                if (!elseBranch) {
                    //missing `else` branch
                    this.diagnostics.push({
                        ...DiagnosticMessages.expectedStatementToFollowElse(),
                        range: this.peek().range
                    });
                    throw this.lastDiagnosticAsError();
                }
            }

            if (!elseBranch || !isIfStatement(elseBranch)) {
                //enforce newline at the end of the inline if statement
                const peek = this.peek();
                if (peek.kind !== TokenKind.Newline && peek.kind !== TokenKind.Comment && !this.isAtEnd()) {
                    //ignore last error if it was about a colon
                    if (this.previous().kind === TokenKind.Colon) {
                        this.diagnostics.pop();
                        this.current--;
                    }
                    //newline is required
                    this.diagnostics.push({
                        ...DiagnosticMessages.expectedFinalNewline(),
                        range: this.peek().range
                    });
                }
            }

        } else {
            /*** PARSE MULTI-LINE IF STATEMENT ***/

            thenBranch = this.blockConditionalBranch(ifToken);

            //ensure newline/colon before next keyword
            this.ensureNewLineOrColon();

            //else branch
            if (this.check(TokenKind.Else)) {
                elseToken = this.advance();

                if (this.check(TokenKind.If)) {
                    // recurse-read `else if`
                    elseBranch = this.ifStatement();

                } else {
                    elseBranch = this.blockConditionalBranch(ifToken);

                    //ensure newline/colon before next keyword
                    this.ensureNewLineOrColon();
                }
            }

            if (!isIfStatement(elseBranch)) {
                if (this.check(TokenKind.EndIf)) {
                    endIfToken = this.advance();

                } else {
                    //missing endif
                    this.diagnostics.push({
                        ...DiagnosticMessages.expectedEndIfToCloseIfStatement(startingRange.start),
                        range: ifToken.range
                    });
                }
            }
        }

        return new IfStatement({
            ifToken: ifToken,
            thenToken: thenToken,
            endIfToken: endIfToken,
            elseToken: elseToken,
            condition: condition,
            thenBranch: thenBranch,
            elseBranch: elseBranch,
            isInline: isInlineIfThen
        });
    }

    //consume a `then` or `else` branch block of an `if` statement
    private blockConditionalBranch(ifToken: Token) {
        //keep track of the current error count, because if the then branch fails,
        //we will trash them in favor of a single error on if
        let diagnosticsLengthBeforeBlock = this.diagnostics.length;

        // we're parsing a multi-line ("block") form of the BrightScript if/then and must find
        // a trailing "end if" or "else if"
        let branch = this.block(TokenKind.EndIf, TokenKind.Else);

        if (!branch) {
            //throw out any new diagnostics created as a result of a `then` block parse failure.
            //the block() function will discard the current line, so any discarded diagnostics will
            //resurface if they are legitimate, and not a result of a malformed if statement
            this.diagnostics.splice(diagnosticsLengthBeforeBlock, this.diagnostics.length - diagnosticsLengthBeforeBlock);

            //this whole if statement is bogus...add error to the if token and hard-fail
            this.diagnostics.push({
                ...DiagnosticMessages.expectedEndIfElseIfOrElseToTerminateThenBlock(),
                range: ifToken.range
            });
            throw this.lastDiagnosticAsError();
        }
        return branch;
    }

    private ensureNewLineOrColon(silent = false) {
        const prev = this.previous().kind;
        if (prev !== TokenKind.Newline && prev !== TokenKind.Colon) {
            if (!silent) {
                this.diagnostics.push({
                    ...DiagnosticMessages.expectedNewlineOrColon(),
                    range: this.peek().range
                });
            }
            return false;
        }
        return true;
    }

    //ensure each statement of an inline block is single-line
    private ensureInline(statements: Statement[]) {
        for (const stat of statements) {
            if (isIfStatement(stat) && !stat.isInline) {
                this.diagnostics.push({
                    ...DiagnosticMessages.expectedInlineIfStatement(),
                    range: stat.range
                });
            }
        }
    }

    //consume inline branch of an `if` statement
    private inlineConditionalBranch(...additionalTerminators: BlockTerminator[]): Block | undefined {
        let statements = [];
        //attempt to get the next statement without using `this.declaration`
        //which seems a bit hackish to get to work properly
        let statement = this.statement();
        if (!statement) {
            return undefined;
        }
        statements.push(statement);
        const startingRange = statement.range;

        //look for colon statement separator
        let foundColon = false;
        while (this.match(TokenKind.Colon)) {
            foundColon = true;
        }

        //if a colon was found, add the next statement or err if unexpected
        if (foundColon) {
            if (!this.checkAny(TokenKind.Newline, ...additionalTerminators)) {
                //if not an ending keyword, add next statement
                let extra = this.inlineConditionalBranch(...additionalTerminators);
                if (!extra) {
                    return undefined;
                }
                statements.push(...extra.statements);
            } else {
                //error: colon before next keyword
                const colon = this.previous();
                this.diagnostics.push({
                    ...DiagnosticMessages.unexpectedToken(colon.text),
                    range: colon.range
                });
            }
        }
        return new Block({ statements: statements, startingRange: startingRange });
    }

    private expressionStatement(expr: Expression): ExpressionStatement | IncrementStatement {
        let expressionStart = this.peek();

        if (this.checkAny(TokenKind.PlusPlus, TokenKind.MinusMinus)) {
            let operator = this.advance();

            if (this.checkAny(TokenKind.PlusPlus, TokenKind.MinusMinus)) {
                this.diagnostics.push({
                    ...DiagnosticMessages.consecutiveIncrementDecrementOperatorsAreNotAllowed(),
                    range: this.peek().range
                });
                throw this.lastDiagnosticAsError();
            } else if (isCallExpression(expr)) {
                this.diagnostics.push({
                    ...DiagnosticMessages.incrementDecrementOperatorsAreNotAllowedAsResultOfFunctionCall(),
                    range: expressionStart.range
                });
                throw this.lastDiagnosticAsError();
            }

<<<<<<< HEAD
            const result = new IncrementStatement({ value: expr, operatorToken: operator });
            this._references.expressions.add(result);
=======
            const result = new IncrementStatement(expr, operator);
>>>>>>> 165e9805
            return result;
        }

        if (isCallExpression(expr) || isCallfuncExpression(expr)) {
            return new ExpressionStatement({ expression: expr });
        }

        //at this point, it's probably an error. However, we recover a little more gracefully by creating an inclosing ExpressionStatement
        this.diagnostics.push({
            ...DiagnosticMessages.expectedStatementOrFunctionCallButReceivedExpression(),
            range: expressionStart.range
        });
        return new ExpressionStatement({ expression: expr });
    }

    private setStatement(): DottedSetStatement | IndexedSetStatement | ExpressionStatement | IncrementStatement | AssignmentStatement {
        /**
         * Attempts to find an expression-statement or an increment statement.
         * While calls are valid expressions _and_ statements, increment (e.g. `foo++`)
         * statements aren't valid expressions. They _do_ however fall under the same parsing
         * priority as standalone function calls though, so we can parse them in the same way.
         */
        let expr = this.call();
        if (this.checkAny(...AssignmentOperators) && !(isCallExpression(expr))) {
            let left = expr;
            let operator = this.advance();
            let right = this.expression();

            // Create a dotted or indexed "set" based on the left-hand side's type
            if (isIndexedGetExpression(left)) {
                return new IndexedSetStatement({
                    obj: left.obj,
                    index: left.index,
                    value: operator.kind === TokenKind.Equal
                        ? right
                        : new BinaryExpression(left, operator, right),
                    openingSquareToken: left.openingSquare,
                    closingSquareToken: left.closingSquare
                });
            } else if (isDottedGetExpression(left)) {
                return new DottedSetStatement({
                    obj: left.obj,
                    nameToken: left.tokens.name,
                    value: operator.kind === TokenKind.Equal
                        ? right
                        : new BinaryExpression(left, operator, right),
                    dotToken: left.tokens.dot
                });
            }
        }
        return this.expressionStatement(expr);
    }

    private printStatement(): PrintStatement {
        let printKeyword = this.advance();

        let values: (
            | Expression
            | PrintSeparatorTab
            | PrintSeparatorSpace)[] = [];

        while (!this.checkEndOfStatement()) {
            if (this.check(TokenKind.Semicolon)) {
                values.push(this.advance() as PrintSeparatorSpace);
            } else if (this.check(TokenKind.Comma)) {
                values.push(this.advance() as PrintSeparatorTab);
            } else if (this.check(TokenKind.Else)) {
                break; // inline branch
            } else {
                values.push(this.expression());
            }
        }

        //print statements can be empty, so look for empty print conditions
        if (!values.length) {
            const endOfStatementRange = util.createRangeFromPositions(printKeyword.range.end, this.peek()?.range.end);
            let emptyStringLiteral = createStringLiteral('', endOfStatementRange);
            values.push(emptyStringLiteral);
        }

        let last = values[values.length - 1];
        if (isToken(last)) {
            // TODO: error, expected value
        }

        return new PrintStatement({ printToken: printKeyword, expressions: values });
    }

    /**
     * Parses a return statement with an optional return value.
     * @returns an AST representation of a return statement.
     */
    private returnStatement(): ReturnStatement {
        let options = { returnToken: this.previous() };

        if (this.checkEndOfStatement()) {
            return new ReturnStatement(options);
        }

        let toReturn = this.check(TokenKind.Else) ? undefined : this.expression();
        return new ReturnStatement({ ...options, value: toReturn });
    }

    /**
     * Parses a `label` statement
     * @returns an AST representation of an `label` statement.
     */
    private labelStatement() {
        let options = {
            identifierToken: this.advance(),
            colonToken: this.advance()
        };

        //label must be alone on its line, this is probably not a label
        if (!this.checkAny(TokenKind.Newline, TokenKind.Comment)) {
            //rewind and cancel
            this.current -= 2;
            throw new CancelStatementError();
        }

        return new LabelStatement(options);
    }

    /**
     * Parses a `continue` statement
     */
    private continueStatement() {
        return new ContinueStatement({
            continue: this.advance(),
            loopType: this.tryConsume(
                DiagnosticMessages.expectedToken(TokenKind.While, TokenKind.For),
                TokenKind.While, TokenKind.For
            )
        });
    }

    /**
     * Parses a `goto` statement
     * @returns an AST representation of an `goto` statement.
     */
    private gotoStatement() {
        let tokens = {
            gotoToken: this.advance(),
            labelToken: this.consume(
                DiagnosticMessages.expectedLabelIdentifierAfterGotoKeyword(),
                TokenKind.Identifier
            )
        };

        return new GotoStatement(tokens);
    }

    /**
     * Parses an `end` statement
     * @returns an AST representation of an `end` statement.
     */
    private endStatement() {
        let options = { endToken: this.advance() };

        return new EndStatement(options);
    }
    /**
     * Parses a `stop` statement
     * @returns an AST representation of a `stop` statement
     */
    private stopStatement() {
        let options = { stopToken: this.advance() };

        return new StopStatement(options);
    }

    /**
     * Parses a block, looking for a specific terminating TokenKind to denote completion.
     * Always looks for `end sub`/`end function` to handle unterminated blocks.
     * @param terminators the token(s) that signifies the end of this block; all other terminators are
     *                    ignored.
     */
    private block(...terminators: BlockTerminator[]): Block | undefined {
        const parentAnnotations = this.enterAnnotationBlock();

        this.consumeStatementSeparators(true);
        let startingToken = this.peek();

        const statements: Statement[] = [];
        while (!this.isAtEnd() && !this.checkAny(TokenKind.EndSub, TokenKind.EndFunction, ...terminators)) {
            //grab the location of the current token
            let loopCurrent = this.current;
            let dec = this.declaration();
            if (dec) {
                if (!isAnnotationExpression(dec)) {
                    this.consumePendingAnnotations(dec);
                    statements.push(dec);
                }

                //ensure statement separator
                this.consumeStatementSeparators();

            } else {
                //something went wrong. reset to the top of the loop
                this.current = loopCurrent;

                //scrap the entire line (hopefully whatever failed has added a diagnostic)
                this.consumeUntil(TokenKind.Newline, TokenKind.Colon, TokenKind.Eof);

                //trash the next token. this prevents an infinite loop. not exactly sure why we need this,
                //but there's already an error in the file being parsed, so just leave this line here
                this.advance();

                //consume potential separators
                this.consumeStatementSeparators(true);
            }
        }

        if (this.isAtEnd()) {
            return undefined;
            // TODO: Figure out how to handle unterminated blocks well
        } else if (terminators.length > 0) {
            //did we hit end-sub / end-function while looking for some other terminator?
            //if so, we need to restore the statement separator
            let prev = this.previous().kind;
            let peek = this.peek().kind;
            if (
                (peek === TokenKind.EndSub || peek === TokenKind.EndFunction) &&
                (prev === TokenKind.Newline || prev === TokenKind.Colon)
            ) {
                this.current--;
            }
        }

        this.exitAnnotationBlock(parentAnnotations);
        return new Block({ statements: statements, startingRange: startingToken.range });
    }

    /**
     * Attach pending annotations to the provided statement,
     * and then reset the annotations array
     */
    consumePendingAnnotations(statement: Statement) {
        if (this.pendingAnnotations.length) {
            statement.annotations = this.pendingAnnotations;
            this.pendingAnnotations = [];
        }
    }

    enterAnnotationBlock() {
        const pending = this.pendingAnnotations;
        this.pendingAnnotations = [];
        return pending;
    }

    exitAnnotationBlock(parentAnnotations: AnnotationExpression[]) {
        // non consumed annotations are an error
        if (this.pendingAnnotations.length) {
            for (const annotation of this.pendingAnnotations) {
                this.diagnostics.push({
                    ...DiagnosticMessages.unusedAnnotation(),
                    range: annotation.range
                });
            }
        }
        this.pendingAnnotations = parentAnnotations;
    }

    private expression(findTypeCast = true): Expression {
        let expression = this.anonymousFunction();
        let asToken: Token;
        let typeExpression: TypeExpression;
        if (findTypeCast) {
            do {
                if (this.check(TokenKind.As)) {
                    this.warnIfNotBrighterScriptMode('type cast');
                    // Check if this expression is wrapped in any type casts
                    // allows for multiple casts:
                    // myVal = foo() as dynamic as string
                    [asToken, typeExpression] = this.consumeAsTokenAndTypeExpression();
                    if (asToken && typeExpression) {
                        expression = new TypeCastExpression(expression, asToken, typeExpression);
                    }
                } else {
                    break;
                }

            } while (asToken && typeExpression);
        }
        return expression;
    }

    private anonymousFunction(): Expression {
        if (this.checkAny(TokenKind.Sub, TokenKind.Function)) {
            const func = this.functionDeclaration(true);
            //if there's an open paren after this, this is an IIFE
            if (this.check(TokenKind.LeftParen)) {
                return this.finishCall(this.advance(), func);
            } else {
                return func;
            }
        }

        let expr = this.boolean();

        if (this.check(TokenKind.Question)) {
            return this.ternaryExpression(expr);
        } else if (this.check(TokenKind.QuestionQuestion)) {
            return this.nullCoalescingExpression(expr);
        } else {
            return expr;
        }
    }

    private boolean(): Expression {
        let expr = this.relational();

        while (this.matchAny(TokenKind.And, TokenKind.Or)) {
            let operator = this.previous();
            let right = this.relational();
            expr = new BinaryExpression(expr, operator, right);
        }

        return expr;
    }

    private relational(): Expression {
        let expr = this.additive();

        while (
            this.matchAny(
                TokenKind.Equal,
                TokenKind.LessGreater,
                TokenKind.Greater,
                TokenKind.GreaterEqual,
                TokenKind.Less,
                TokenKind.LessEqual
            )
        ) {
            let operator = this.previous();
            let right = this.additive();
            expr = new BinaryExpression(expr, operator, right);
        }

        return expr;
    }

    // TODO: bitshift

    private additive(): Expression {
        let expr = this.multiplicative();

        while (this.matchAny(TokenKind.Plus, TokenKind.Minus)) {
            let operator = this.previous();
            let right = this.multiplicative();
            expr = new BinaryExpression(expr, operator, right);
        }

        return expr;
    }

    private multiplicative(): Expression {
        let expr = this.exponential();

        while (this.matchAny(
            TokenKind.Forwardslash,
            TokenKind.Backslash,
            TokenKind.Star,
            TokenKind.Mod,
            TokenKind.LeftShift,
            TokenKind.RightShift
        )) {
            let operator = this.previous();
            let right = this.exponential();
            expr = new BinaryExpression(expr, operator, right);
        }

        return expr;
    }

    private exponential(): Expression {
        let expr = this.prefixUnary();

        while (this.match(TokenKind.Caret)) {
            let operator = this.previous();
            let right = this.prefixUnary();
            expr = new BinaryExpression(expr, operator, right);
        }

        return expr;
    }

    private prefixUnary(): Expression {
        const nextKind = this.peek().kind;
        if (nextKind === TokenKind.Not) {
            this.current++; //advance
            let operator = this.previous();
            let right = this.relational();
            return new UnaryExpression(operator, right);
        } else if (nextKind === TokenKind.Minus || nextKind === TokenKind.Plus) {
            this.current++; //advance
            let operator = this.previous();
            let right = (nextKind as any) === TokenKind.Not
                ? this.boolean()
                : this.prefixUnary();
            return new UnaryExpression(operator, right);
        }
        return this.call();
    }

    private indexedGet(expr: Expression) {
        let openingSquare = this.previous();
        let questionDotToken = this.getMatchingTokenAtOffset(-2, TokenKind.QuestionDot);
        let index: Expression;
        let closingSquare: Token;
        while (this.match(TokenKind.Newline)) { }
        try {
            index = this.expression();
        } catch (error) {
            this.rethrowNonDiagnosticError(error);
        }

        while (this.match(TokenKind.Newline)) { }
        closingSquare = this.tryConsume(
            DiagnosticMessages.expectedRightSquareBraceAfterArrayOrObjectIndex(),
            TokenKind.RightSquareBracket
        );

        return new IndexedGetExpression(expr, index, openingSquare, closingSquare, questionDotToken);
    }

    private newExpression() {
        this.warnIfNotBrighterScriptMode(`using 'new' keyword to construct a class`);
        let newToken = this.advance();

        let nameExpr = this.identifyingExpression();
        let leftParen = this.tryConsume(
            DiagnosticMessages.unexpectedToken(this.peek().text),
            TokenKind.LeftParen,
            TokenKind.QuestionLeftParen
        );

        if (!leftParen) {
            // new expression without a following call expression
            // wrap the name in an expression
            const endOfStatementRange = util.createRangeFromPositions(newToken.range.end, this.peek()?.range.end);
            const exprStmt = nameExpr ?? createStringLiteral('', endOfStatementRange);
            return new ExpressionStatement({ expression: exprStmt });
        }

        let call = this.finishCall(leftParen, nameExpr);
        //pop the call from the  callExpressions list because this is technically something else
        this.callExpressions.pop();
        let result = new NewExpression(newToken, call);
        return result;
    }

    /**
     * A callfunc expression (i.e. `node@.someFunctionOnNode()`)
     */
    private callfunc(callee: Expression): Expression {
        this.warnIfNotBrighterScriptMode('callfunc operator');
        let operator = this.previous();
        let methodName = this.consume(DiagnosticMessages.expectedIdentifier(), TokenKind.Identifier, ...AllowedProperties);
        // force it into an identifier so the AST makes some sense
        methodName.kind = TokenKind.Identifier;
        let openParen = this.consume(DiagnosticMessages.expectedOpenParenToFollowCallfuncIdentifier(), TokenKind.LeftParen);
        let call = this.finishCall(openParen, callee, false);

        return new CallfuncExpression(callee, operator, methodName as Identifier, openParen, call.args, call.closingParen);
    }

    private call(): Expression {
        if (this.check(TokenKind.New) && this.checkAnyNext(TokenKind.Identifier, ...this.allowedLocalIdentifiers)) {
            return this.newExpression();
        }
        let expr = this.primary();

        while (true) {
            if (this.matchAny(TokenKind.LeftParen, TokenKind.QuestionLeftParen)) {
                expr = this.finishCall(this.previous(), expr);
            } else if (this.matchAny(TokenKind.LeftSquareBracket, TokenKind.QuestionLeftSquare) || this.matchSequence(TokenKind.QuestionDot, TokenKind.LeftSquareBracket)) {
                expr = this.indexedGet(expr);
            } else if (this.match(TokenKind.Callfunc)) {
                expr = this.callfunc(expr);
            } else if (this.matchAny(TokenKind.Dot, TokenKind.QuestionDot)) {
                if (this.match(TokenKind.LeftSquareBracket)) {
                    expr = this.indexedGet(expr);
                } else {
                    let dot = this.previous();
                    let name = this.tryConsume(
                        DiagnosticMessages.expectedPropertyNameAfterPeriod(),
                        TokenKind.Identifier,
                        ...AllowedProperties
                    );
                    if (!name) {
                        break;
                    }

                    // force it into an identifier so the AST makes some sense
                    name.kind = TokenKind.Identifier;
<<<<<<< HEAD
                    expr = new DottedGetExpression({ obj: expr, nameToken: name as Identifier, dotToken: dot });

                    this.addPropertyHints(name);
=======
                    expr = new DottedGetExpression(expr, name as Identifier, dot);
>>>>>>> 165e9805
                }

            } else if (this.checkAny(TokenKind.At, TokenKind.QuestionAt)) {
                let dot = this.advance();
                let name = this.tryConsume(
                    DiagnosticMessages.expectedAttributeNameAfterAtSymbol(),
                    TokenKind.Identifier,
                    ...AllowedProperties
                );

                // force it into an identifier so the AST makes some sense
                name.kind = TokenKind.Identifier;
                if (!name) {
                    break;
                }
                expr = new XmlAttributeGetExpression(expr, name as Identifier, dot);
                //only allow a single `@` expression
                break;

            } else {
                break;
            }
        }

        return expr;
    }

    private finishCall(openingParen: Token, callee: Expression, addToCallExpressionList = true) {
        let args = [] as Expression[];
        while (this.match(TokenKind.Newline)) { }

        if (!this.check(TokenKind.RightParen)) {
            do {
                while (this.match(TokenKind.Newline)) { }

                if (args.length >= CallExpression.MaximumArguments) {
                    this.diagnostics.push({
                        ...DiagnosticMessages.tooManyCallableArguments(args.length, CallExpression.MaximumArguments),
                        range: this.peek().range
                    });
                    throw this.lastDiagnosticAsError();
                }
                try {
                    args.push(this.expression());
                } catch (error) {
                    this.rethrowNonDiagnosticError(error);
                    // we were unable to get an expression, so don't continue
                    break;
                }
            } while (this.match(TokenKind.Comma));
        }

        while (this.match(TokenKind.Newline)) { }

        const closingParen = this.tryConsume(
            DiagnosticMessages.expectedRightParenAfterFunctionCallArguments(),
            TokenKind.RightParen
        );

        let expression = new CallExpression(callee, openingParen, closingParen, args);
        if (addToCallExpressionList) {
            this.callExpressions.push(expression);
        }
        return expression;
    }

    /**
     * Creates a TypeExpression, which wraps standard ASTNodes that represent a BscType
     */
    private typeExpression(): TypeExpression {
        const changedTokens: { token: Token; oldKind: TokenKind }[] = [];
        try {
            let expr: Expression = this.getTypeExpressionPart(changedTokens);
            while (this.options.mode === ParseMode.BrighterScript && this.matchAny(TokenKind.Or)) {
                // If we're in Brighterscript mode, allow union types with "or" between types
                // TODO: Handle Union types in parens? eg. "(string or integer)"
                let operator = this.previous();
                let right = this.getTypeExpressionPart(changedTokens);
                if (right) {
                    expr = new BinaryExpression(expr, operator, right);
                } else {
                    break;
                }
            }
            if (expr) {
                return new TypeExpression(expr);
            }

        } catch (error) {
            // Something went wrong - reset the kind to what it was previously
            for (const changedToken of changedTokens) {
                changedToken.token.kind = changedToken.oldKind;
            }
            throw error;
        }
    }

    /**
     * Gets a single "part" of a type of a potential Union type
     * Note: this does not NEED to be part of a union type, but the logic is the same
     *
     * @param changedTokens an array that is modified with any tokens that have been changed from their default kind to identifiers - eg. when a keyword is used as type
     * @returns an expression that was successfully parsed
     */
    private getTypeExpressionPart(changedTokens: { token: Token; oldKind: TokenKind }[]) {
        let expr: VariableExpression | DottedGetExpression | TypedArrayExpression;
        if (this.checkAny(...DeclarableTypes)) {
            // if this is just a type, just use directly
            expr = new VariableExpression({ nameToken: this.advance() as Identifier });
        } else {
            if (this.checkAny(...AllowedTypeIdentifiers)) {
                // Since the next token is allowed as a type identifier, change the kind
                let nextToken = this.peek();
                changedTokens.push({ token: nextToken, oldKind: nextToken.kind });
                nextToken.kind = TokenKind.Identifier;
            }
            expr = this.identifyingExpression(AllowedTypeIdentifiers);
        }

        //Check if it has square brackets, thus making it an array
        if (expr && this.check(TokenKind.LeftSquareBracket)) {
            if (this.options.mode === ParseMode.BrightScript) {
                // typed arrays not allowed in Brightscript
                this.warnIfNotBrighterScriptMode('typed arrays');
                return expr;
            }

            // Check if it is an array - that is, if it has `[]` after the type
            // eg. `string[]` or `SomeKlass[]`
            // This is while loop, so it supports multidimensional arrays (eg. integer[][])
            while (this.check(TokenKind.LeftSquareBracket)) {
                const leftBracket = this.advance();
                if (this.check(TokenKind.RightSquareBracket)) {
                    const rightBracket = this.advance();
                    expr = new TypedArrayExpression(expr, leftBracket, rightBracket);
                }
            }
        }

        return expr;
    }

    private primary(): Expression {
        switch (true) {
            case this.matchAny(
                TokenKind.False,
                TokenKind.True,
                TokenKind.Invalid,
                TokenKind.IntegerLiteral,
                TokenKind.LongIntegerLiteral,
                TokenKind.FloatLiteral,
                TokenKind.DoubleLiteral,
                TokenKind.StringLiteral
            ):
                return new LiteralExpression(this.previous());

            //capture source literals (LINE_NUM if brightscript, or a bunch of them if brighterscript)
            case this.matchAny(TokenKind.LineNumLiteral, ...(this.options.mode === ParseMode.BrightScript ? [] : BrighterScriptSourceLiterals)):
                return new SourceLiteralExpression(this.previous());

            //template string
            case this.check(TokenKind.BackTick):
                return this.templateString(false);

            //tagged template string (currently we do not support spaces between the identifier and the backtick)
            case this.checkAny(TokenKind.Identifier, ...AllowedLocalIdentifiers) && this.checkNext(TokenKind.BackTick):
                return this.templateString(true);

            case this.matchAny(TokenKind.Identifier, ...this.allowedLocalIdentifiers):
                return new VariableExpression({ nameToken: this.previous() as Identifier });

            case this.match(TokenKind.LeftParen):
                let left = this.previous();
                let expr = this.expression();
                let right = this.consume(
                    DiagnosticMessages.unmatchedLeftParenAfterExpression(),
                    TokenKind.RightParen
                );
                return new GroupingExpression({ left: left, right: right }, expr);

            case this.matchAny(TokenKind.LeftSquareBracket):
                return this.arrayLiteral();

            case this.match(TokenKind.LeftCurlyBrace):
                return this.aaLiteral();

            case this.matchAny(TokenKind.Pos, TokenKind.Tab):
                let token = Object.assign(this.previous(), {
                    kind: TokenKind.Identifier
                }) as Identifier;
                return new VariableExpression({ nameToken: token });

            case this.checkAny(TokenKind.Function, TokenKind.Sub):
                return this.anonymousFunction();

            case this.check(TokenKind.RegexLiteral):
                return this.regexLiteralExpression();

            case this.check(TokenKind.Comment):
                return new CommentStatement({ comments: [this.advance()] });

            default:
                //if we found an expected terminator, don't throw a diagnostic...just return undefined
                if (this.checkAny(...this.peekGlobalTerminators())) {
                    //don't throw a diagnostic, just return undefined

                    //something went wrong...throw an error so the upstream processor can scrap this line and move on
                } else {
                    this.diagnostics.push({
                        ...DiagnosticMessages.unexpectedToken(this.peek().text),
                        range: this.peek().range
                    });
                    throw this.lastDiagnosticAsError();
                }
        }
    }

    private arrayLiteral() {
        let elements: Array<Expression | CommentStatement> = [];
        let openingSquare = this.previous();

        //add any comment found right after the opening square
        if (this.check(TokenKind.Comment)) {
            elements.push(new CommentStatement({ comments: [this.advance()] }));
        }

        while (this.match(TokenKind.Newline)) {
        }
        let closingSquare: Token;

        if (!this.match(TokenKind.RightSquareBracket)) {
            try {
                elements.push(this.expression());

                while (this.matchAny(TokenKind.Comma, TokenKind.Newline, TokenKind.Comment)) {
                    if (this.checkPrevious(TokenKind.Comment) || this.check(TokenKind.Comment)) {
                        let comment = this.check(TokenKind.Comment) ? this.advance() : this.previous();
                        elements.push(new CommentStatement({ comments: [comment] }));
                    }
                    while (this.match(TokenKind.Newline)) {

                    }

                    if (this.check(TokenKind.RightSquareBracket)) {
                        break;
                    }

                    elements.push(this.expression());
                }
            } catch (error: any) {
                this.rethrowNonDiagnosticError(error);
            }

            closingSquare = this.tryConsume(
                DiagnosticMessages.unmatchedLeftSquareBraceAfterArrayLiteral(),
                TokenKind.RightSquareBracket
            );
        } else {
            closingSquare = this.previous();
        }

        //this.consume("Expected newline or ':' after array literal", TokenKind.Newline, TokenKind.Colon, TokenKind.Eof);
        return new ArrayLiteralExpression(elements, openingSquare, closingSquare);
    }

    private aaLiteral() {
        let openingBrace = this.previous();
        let members: Array<AAMemberExpression | CommentStatement> = [];

        let key = () => {
            let result = {
                colonToken: null as Token,
                keyToken: null as Token,
                range: null as Range
            };
            if (this.checkAny(TokenKind.Identifier, ...AllowedProperties)) {
                result.keyToken = this.identifier(...AllowedProperties);
            } else if (this.check(TokenKind.StringLiteral)) {
                result.keyToken = this.advance();
            } else {
                this.diagnostics.push({
                    ...DiagnosticMessages.unexpectedAAKey(),
                    range: this.peek().range
                });
                throw this.lastDiagnosticAsError();
            }

            result.colonToken = this.consume(
                DiagnosticMessages.expectedColonBetweenAAKeyAndvalue(),
                TokenKind.Colon
            );
            result.range = util.getRange(result.keyToken, result.colonToken);
            return result;
        };

        while (this.match(TokenKind.Newline)) { }
        let closingBrace: Token;
        if (!this.match(TokenKind.RightCurlyBrace)) {
            let lastAAMember: AAMemberExpression;
            try {
                if (this.check(TokenKind.Comment)) {
                    lastAAMember = null;
                    members.push(new CommentStatement({ comments: [this.advance()] }));
                } else {
                    let k = key();
                    let expr = this.expression();
                    lastAAMember = new AAMemberExpression(
                        k.keyToken,
                        k.colonToken,
                        expr
                    );
                    members.push(lastAAMember);
                }

                while (this.matchAny(TokenKind.Comma, TokenKind.Newline, TokenKind.Colon, TokenKind.Comment)) {
                    // collect comma at end of expression
                    if (lastAAMember && this.checkPrevious(TokenKind.Comma)) {
                        lastAAMember.commaToken = this.previous();
                    }

                    //check for comment at the end of the current line
                    if (this.check(TokenKind.Comment) || this.checkPrevious(TokenKind.Comment)) {
                        let token = this.checkPrevious(TokenKind.Comment) ? this.previous() : this.advance();
                        members.push(new CommentStatement({ comments: [token] }));
                    } else {
                        this.consumeStatementSeparators(true);

                        //check for a comment on its own line
                        if (this.check(TokenKind.Comment) || this.checkPrevious(TokenKind.Comment)) {
                            let token = this.checkPrevious(TokenKind.Comment) ? this.previous() : this.advance();
                            lastAAMember = null;
                            members.push(new CommentStatement({ comments: [token] }));
                            continue;
                        }

                        if (this.check(TokenKind.RightCurlyBrace)) {
                            break;
                        }
                        let k = key();
                        let expr = this.expression();
                        lastAAMember = new AAMemberExpression(
                            k.keyToken,
                            k.colonToken,
                            expr
                        );
                        members.push(lastAAMember);
                    }
                }
            } catch (error: any) {
                this.rethrowNonDiagnosticError(error);
            }

            closingBrace = this.tryConsume(
                DiagnosticMessages.unmatchedLeftCurlyAfterAALiteral(),
                TokenKind.RightCurlyBrace
            );
        } else {
            closingBrace = this.previous();
        }

        const aaExpr = new AALiteralExpression(members, openingBrace, closingBrace);
        return aaExpr;
    }

    /**
     * Pop token if we encounter specified token
     */
    private match(tokenKind: TokenKind) {
        if (this.check(tokenKind)) {
            this.current++; //advance
            return true;
        }
        return false;
    }

    /**
     * Pop token if we encounter a token in the specified list
     * @param tokenKinds a list of tokenKinds where any tokenKind in this list will result in a match
     */
    private matchAny(...tokenKinds: TokenKind[]) {
        for (let tokenKind of tokenKinds) {
            if (this.check(tokenKind)) {
                this.current++; //advance
                return true;
            }
        }
        return false;
    }

    /**
     * If the next series of tokens matches the given set of tokens, pop them all
     * @param tokenKinds a list of tokenKinds used to match the next set of tokens
     */
    private matchSequence(...tokenKinds: TokenKind[]) {
        const endIndex = this.current + tokenKinds.length;
        for (let i = 0; i < tokenKinds.length; i++) {
            if (tokenKinds[i] !== this.tokens[this.current + i]?.kind) {
                return false;
            }
        }
        this.current = endIndex;
        return true;
    }

    /**
     * Get next token matching a specified list, or fail with an error
     */
    private consume(diagnosticInfo: DiagnosticInfo, ...tokenKinds: TokenKind[]): Token {
        let token = this.tryConsume(diagnosticInfo, ...tokenKinds);
        if (token) {
            return token;
        } else {
            let error = new Error(diagnosticInfo.message);
            (error as any).isDiagnostic = true;
            throw error;
        }
    }

    /**
     * Consume next token IF it matches the specified kind. Otherwise, do nothing and return undefined
     */
    private consumeTokenIf(tokenKind: TokenKind) {
        if (this.match(tokenKind)) {
            return this.previous();
        }
    }

    private consumeToken(tokenKind: TokenKind) {
        return this.consume(
            DiagnosticMessages.expectedToken(tokenKind),
            tokenKind
        );
    }

    /**
     * Consume, or add a message if not found. But then continue and return undefined
     */
    private tryConsume(diagnostic: DiagnosticInfo, ...tokenKinds: TokenKind[]): Token | undefined {
        const nextKind = this.peek().kind;
        let foundTokenKind = tokenKinds.some(tokenKind => nextKind === tokenKind);

        if (foundTokenKind) {
            return this.advance();
        }
        this.diagnostics.push({
            ...diagnostic,
            range: this.peek().range
        });
    }

    private tryConsumeToken(tokenKind: TokenKind) {
        return this.tryConsume(
            DiagnosticMessages.expectedToken(tokenKind),
            tokenKind
        );
    }

    private consumeStatementSeparators(optional = false) {
        //a comment or EOF mark the end of the statement
        if (this.isAtEnd() || this.check(TokenKind.Comment)) {
            return true;
        }
        let consumed = false;
        //consume any newlines and colons
        while (this.matchAny(TokenKind.Newline, TokenKind.Colon)) {
            consumed = true;
        }
        if (!optional && !consumed) {
            this.diagnostics.push({
                ...DiagnosticMessages.expectedNewlineOrColon(),
                range: this.peek().range
            });
        }
        return consumed;
    }

    private advance(): Token {
        if (!this.isAtEnd()) {
            this.current++;
        }
        return this.previous();
    }

    private checkEndOfStatement(): boolean {
        const nextKind = this.peek().kind;
        return [TokenKind.Colon, TokenKind.Newline, TokenKind.Comment, TokenKind.Eof].includes(nextKind);
    }

    private checkPrevious(tokenKind: TokenKind): boolean {
        return this.previous()?.kind === tokenKind;
    }

    private check(tokenKind: TokenKind): boolean {
        const nextKind = this.peek().kind;
        if (nextKind === TokenKind.Eof) {
            return false;
        }
        return nextKind === tokenKind;
    }

    private checkAny(...tokenKinds: TokenKind[]): boolean {
        const nextKind = this.peek().kind;
        if (nextKind === TokenKind.Eof) {
            return false;
        }
        return tokenKinds.includes(nextKind);
    }

    private checkNext(tokenKind: TokenKind): boolean {
        if (this.isAtEnd()) {
            return false;
        }
        return this.peekNext().kind === tokenKind;
    }

    private checkAnyNext(...tokenKinds: TokenKind[]): boolean {
        if (this.isAtEnd()) {
            return false;
        }
        const nextKind = this.peekNext().kind;
        return tokenKinds.includes(nextKind);
    }

    private isAtEnd(): boolean {
        return this.peek().kind === TokenKind.Eof;
    }

    private peekNext(): Token {
        if (this.isAtEnd()) {
            return this.peek();
        }
        return this.tokens[this.current + 1];
    }

    private peek(): Token {
        return this.tokens[this.current];
    }

    private previous(): Token {
        return this.tokens[this.current - 1];
    }

    /**
     * Sometimes we catch an error that is a diagnostic.
     * If that's the case, we want to continue parsing.
     * Otherwise, re-throw the error
     *
     * @param error error caught in a try/catch
     */
    private rethrowNonDiagnosticError(error) {
        if (!error.isDiagnostic) {
            throw error;
        }
    }

    /**
     * Get the token that is {offset} indexes away from {this.current}
     * @param offset the number of index steps away from current index to fetch
     * @param tokenKinds the desired token must match one of these
     * @example
     * getToken(-1); //returns the previous token.
     * getToken(0);  //returns current token.
     * getToken(1);  //returns next token
     */
    private getMatchingTokenAtOffset(offset: number, ...tokenKinds: TokenKind[]): Token {
        const token = this.tokens[this.current + offset];
        if (tokenKinds.includes(token.kind)) {
            return token;
        }
    }

    private synchronize() {
        this.advance(); // skip the erroneous token

        while (!this.isAtEnd()) {
            if (this.ensureNewLineOrColon(true)) {
                // end of statement reached
                return;
            }

            switch (this.peek().kind) { //eslint-disable-line @typescript-eslint/switch-exhaustiveness-check
                case TokenKind.Namespace:
                case TokenKind.Class:
                case TokenKind.Function:
                case TokenKind.Sub:
                case TokenKind.If:
                case TokenKind.For:
                case TokenKind.ForEach:
                case TokenKind.While:
                case TokenKind.Print:
                case TokenKind.Return:
                    // start parsing again from the next block starter or obvious
                    // expression start
                    return;
            }

            this.advance();
        }
    }


    public dispose() {
    }
}

export enum ParseMode {
    BrightScript = 'BrightScript',
    BrighterScript = 'BrighterScript'
}

export interface ParseOptions {
    /**
     * The parse mode. When in 'BrightScript' mode, no BrighterScript syntax is allowed, and will emit diagnostics.
     */
    mode: ParseMode;
    /**
     * A logger that should be used for logging. If omitted, a default logger is used
     */
    logger?: Logger;
}


class CancelStatementError extends Error {
    constructor() {
        super('CancelStatement');
    }
}<|MERGE_RESOLUTION|>--- conflicted
+++ resolved
@@ -988,27 +988,12 @@
         if (operator.kind === TokenKind.Equal) {
             result = new AssignmentStatement({ equalsToken: operator, nameToken: name, value: value });
         } else {
-<<<<<<< HEAD
             const nameExpression = new VariableExpression({ nameToken: name });
             result = new AssignmentStatement({
                 equalsToken: operator,
                 nameToken: name,
                 value: new BinaryExpression(nameExpression, operator, value)
             });
-            this.addExpressionsToReferences(nameExpression);
-            if (isBinaryExpression(value)) {
-                //remove the right-hand-side expression from this assignment operator, and replace with the full assignment expression
-                this._references.expressions.delete(value);
-            }
-            this._references.expressions.add(result);
-=======
-            const nameExpression = new VariableExpression(name);
-            result = new AssignmentStatement(
-                operator,
-                name,
-                new BinaryExpression(nameExpression, operator, value)
-            );
->>>>>>> 165e9805
         }
 
         return result;
@@ -1961,12 +1946,7 @@
                 throw this.lastDiagnosticAsError();
             }
 
-<<<<<<< HEAD
             const result = new IncrementStatement({ value: expr, operatorToken: operator });
-            this._references.expressions.add(result);
-=======
-            const result = new IncrementStatement(expr, operator);
->>>>>>> 165e9805
             return result;
         }
 
@@ -2463,13 +2443,7 @@
 
                     // force it into an identifier so the AST makes some sense
                     name.kind = TokenKind.Identifier;
-<<<<<<< HEAD
                     expr = new DottedGetExpression({ obj: expr, nameToken: name as Identifier, dotToken: dot });
-
-                    this.addPropertyHints(name);
-=======
-                    expr = new DottedGetExpression(expr, name as Identifier, dot);
->>>>>>> 165e9805
                 }
 
             } else if (this.checkAny(TokenKind.At, TokenKind.QuestionAt)) {
