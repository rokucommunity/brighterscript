--- conflicted
+++ resolved
@@ -891,18 +891,7 @@
             let typeToken: Token;
             const paramCommas: Token[] = [];
             if (!this.check(TokenKind.RightParen)) {
-<<<<<<< HEAD
                 while (true) {
-                    if (params.length >= CallExpression.MaximumArguments) {
-                        this.diagnostics.push({
-                            ...DiagnosticMessages.tooManyCallableParameters(params.length, CallExpression.MaximumArguments),
-                            range: this.peek().range
-                        });
-                    }
-
-=======
-                do {
->>>>>>> 8d6a4dbf
                     params.push(this.functionParameter());
                     if (this.check(TokenKind.Comma)) {
                         paramCommas.push(this.advance());
@@ -959,16 +948,6 @@
 
             this._references.functionExpressions.push(func);
 
-<<<<<<< HEAD
-            //make sure to restore the currentFunctionExpression even if the body block fails to parse
-            try {
-                //support ending the function with `end sub` OR `end function`
-                func.body = this.block();
-                if (func.body) {
-                    func.body.symbolTable = new SymbolTable(`Block: Function '${name?.text ?? ''}'`, () => func.getSymbolTable());
-                }
-            } finally { }
-=======
             //support ending the function with `end sub` OR `end function`
             func.body = this.block();
             //if the parser was unable to produce a block, make an empty one so the AST makes some sense...
@@ -976,7 +955,6 @@
                 func.body = new Block([], util.createRangeFromPositions(func.range.start, func.range.start));
             }
             func.body.symbolTable = new SymbolTable(`Block: Function '${name?.text ?? ''}'`, () => func.getSymbolTable());
->>>>>>> 8d6a4dbf
 
             if (!func.body) {
                 this.diagnostics.push({
@@ -1091,7 +1069,7 @@
         } else {
             const nameExpression = new VariableExpression(name);
             result = new AssignmentStatement(
-                { kind: TokenKind.Equal, text: '=', range: operator.range },
+                { kind: TokenKind.Equal, text: '=', range: operator.range, leadingTrivia: [] },
                 name,
                 new BinaryExpression(nameExpression, operator, value)
             );
@@ -2188,14 +2166,10 @@
                         : new BinaryExpression(left, operator, right),
                     left.openingSquare,
                     left.closingSquare,
-<<<<<<< HEAD
-                    operator
-=======
                     left.additionalIndexes,
                     operator.kind === TokenKind.Equal
                         ? operator
-                        : { kind: TokenKind.Equal, text: '=', range: operator.range }
->>>>>>> 8d6a4dbf
+                        : { kind: TokenKind.Equal, text: '=', range: operator.range, leadingTrivia: [] }
                 );
             } else if (isDottedGetExpression(left)) {
                 return new DottedSetStatement(
@@ -2205,13 +2179,9 @@
                         ? right
                         : new BinaryExpression(left, operator, right),
                     left.dot,
-<<<<<<< HEAD
-                    operator
-=======
                     operator.kind === TokenKind.Equal
                         ? operator
-                        : { kind: TokenKind.Equal, text: '=', range: operator.range }
->>>>>>> 8d6a4dbf
+                        : { kind: TokenKind.Equal, text: '=', range: operator.range, leadingTrivia: [] }
                 );
             }
         }
@@ -2774,20 +2744,7 @@
      */
     private typeToken(ignoreDiagnostics = false): Token {
         let typeToken: Token;
-<<<<<<< HEAD
         const leadingTrivia = this.peek()?.leadingTrivia;
-
-        if (this.checkAny(...DeclarableTypes)) {
-            // Token is a built in type
-            typeToken = this.advance();
-        } else if (this.options.mode === ParseMode.BrighterScript) {
-            try {
-                // see if we can get a namespaced identifer
-                const qualifiedType = this.getNamespacedVariableNameExpression();
-                typeToken = createToken(TokenKind.Identifier, qualifiedType.getName(this.options.mode), qualifiedType.range);
-            } catch {
-                //could not get an identifier - just get whatever's next
-=======
         let lookForUnions = true;
         let isAUnion = false;
         let resultToken;
@@ -2808,7 +2765,6 @@
                 }
             } else {
                 // just get whatever's next
->>>>>>> 8d6a4dbf
                 typeToken = this.advance();
             }
             resultToken = resultToken ?? typeToken;
@@ -2829,17 +2785,13 @@
                 }
             }
         }
+        if (typeToken) {
+            typeToken.leadingTrivia = leadingTrivia;
+        }
         if (isAUnion) {
             resultToken = createToken(TokenKind.Dynamic, null, util.createBoundingRange(resultToken, typeToken));
         }
-<<<<<<< HEAD
-        if (typeToken) {
-            typeToken.leadingTrivia = leadingTrivia;
-        }
-        return typeToken;
-=======
         return resultToken;
->>>>>>> 8d6a4dbf
     }
 
     private primary(): Expression {
