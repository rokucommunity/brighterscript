import type { Token, Identifier } from '../lexer/Token';
import { isToken } from '../lexer/Token';
import type { BlockTerminator } from '../lexer/TokenKind';
import { Lexer } from '../lexer/Lexer';
import {
    AllowedLocalIdentifiers,
    AssignmentOperators,
    DisallowedLocalIdentifiersText,
    DisallowedFunctionIdentifiersText,
    AllowedProperties,
    BrighterScriptSourceLiterals,
    DeclarableTypes, TokenKind
} from '../lexer/TokenKind';
import type {
    Statement,
    PrintSeparatorTab,
    PrintSeparatorSpace
} from './Statement';
import {
    InterfaceStatement,
    InterfaceMethodStatement,
    InterfaceFieldStatement,
    AssignmentStatement,
    Block,
    Body,
    ClassFieldStatement,
    ClassMethodStatement,
    ClassStatement,
    CommentStatement,
    DimStatement,
    DottedSetStatement,
    EndStatement,
    ExitForStatement,
    ExitWhileStatement,
    ExpressionStatement,
    ForEachStatement,
    ForStatement,
    FunctionStatement,
    GotoStatement,
    IfStatement,
    ImportStatement,
    IncrementStatement,
    IndexedSetStatement,
    LabelStatement,
    LibraryStatement,
    NamespaceStatement,
    PrintStatement,
    ReturnStatement,
    StopStatement,
    ThrowStatement,
    TryCatchStatement,
    WhileStatement
} from './Statement';
import type { DiagnosticInfo } from '../DiagnosticMessages';
import { DiagnosticMessages } from '../DiagnosticMessages';
import { util } from '../util';
import type { Expression } from './Expression';
import {
    AALiteralExpression,
    AAMemberExpression,
    ArrayLiteralExpression,
    BinaryExpression,
    CallExpression,
    CallfuncExpression,
    DottedGetExpression,
    FunctionExpression,
    GroupingExpression,
    IndexedGetExpression,
    LiteralExpression,
    NamespacedVariableNameExpression,
    NewExpression,
    RegexLiteralExpression,
    UnaryExpression,
    VariableExpression,
    XmlAttributeGetExpression,
    TemplateStringExpression,
    EscapedCharCodeLiteralExpression,
    TemplateStringQuasiExpression,
    TaggedTemplateStringExpression,
    SourceLiteralExpression,
    AnnotationExpression,
    FunctionParameterExpression,
    TernaryExpression,
    NullCoalescingExpression
} from './Expression';
import type { Diagnostic, Position, Range } from 'vscode-languageserver';
import { Logger } from '../Logger';
<<<<<<< HEAD
import { isAnnotationExpression, isCallExpression, isCallfuncExpression, isClassMethodStatement, isCommentStatement, isDottedGetExpression, isFunctionExpression, isIfStatement, isIndexedGetExpression, isLiteralExpression, isVariableExpression, isAALiteralExpression, isArrayLiteralExpression, isNewExpression, isInvalidType } from '../astUtils/reflection';
import { createVisitor, WalkMode } from '../astUtils/visitors';
import { createStringLiteral, createToken } from '../astUtils/creators';
import type { BscType } from '../types/BscType';
import { DynamicType } from '../types/DynamicType';
import { SymbolTable } from '../SymbolTable';
import { ObjectType } from '../types/ObjectType';
import { ArrayType } from '../types/ArrayType';
import { getTypeFromCallExpression, getTypeFromDottedGetExpression, getTypeFromNewExpression, getTypeFromVariableExpression } from '../types/helpers';
import { RegexLiteralExpression } from '.';
=======
import { isAAMemberExpression, isAnnotationExpression, isCallExpression, isCallfuncExpression, isClassMethodStatement, isCommentStatement, isDottedGetExpression, isIfStatement, isIndexedGetExpression, isVariableExpression } from '../astUtils/reflection';
import { createVisitor, WalkMode } from '../astUtils/visitors';
import { createStringLiteral, createToken } from '../astUtils/creators';
>>>>>>> e6a52bce

export class Parser {
    /**
     * The array of tokens passed to `parse()`
     */
    public tokens = [] as Token[];

    /**
     * The current token index
     */
    public current: number;

    /**
     * The list of statements for the parsed file
     */
    public ast = new Body([]);

    public get statements() {
        return this.ast.statements;
    }


    public symbolTable = new SymbolTable();

    private get currentSymbolTable() {
        return this.currentFunctionExpression?.symbolTable ?? this.symbolTable;
    }

    /**
     * References for significant statements/expressions in the parser.
     * These are initially extracted during parse-time to improve performance, but will also be dynamically regenerated if need be.
     *
     * If a plugin modifies the AST, then the plugin should call Parser#invalidateReferences() to force this object to refresh
     */
    public get references() {
        //build the references object if it's missing.
        if (!this._references) {
            this.findReferences();
        }
        return this._references;
    }

    private _references = new References();

    /**
     * Invalidates (clears) the references collection. This should be called anytime the AST has been manipulated.
     */
    invalidateReferences() {
        this._references = undefined;
    }

    private addPropertyHints(item: Token | AALiteralExpression) {
        if (isToken(item)) {
            const name = item.text;
            this._references.propertyHints[name.toLowerCase()] = name;
        } else {
            for (const member of item.elements) {
                if (!isCommentStatement(member)) {
                    const name = member.keyToken.text;
                    if (!name.startsWith('"')) {
                        this._references.propertyHints[name.toLowerCase()] = name;
                    }
                }
            }
        }
    }

    /**
     * The list of diagnostics found during the parse process
     */
    public diagnostics: Diagnostic[];

    /**
     * The depth of the calls to function declarations. Helps some checks know if they are at the root or not.
     */
    private namespaceAndFunctionDepth: number;

    /**
     * The options used to parse the file
     */
    public options: ParseOptions;

    private globalTerminators = [] as TokenKind[][];

    /**
     * When a namespace has been started, this gets set. When it's done, this gets unset.
     * It is useful for passing the namespace into certain statements that need it
     */
    private currentNamespace: NamespaceStatement;

    private get currentNamespaceName(): NamespacedVariableNameExpression {
        return this.currentNamespace?.nameExpression;
    }

    /**
     * When a FunctionExpression has been started, this gets set. When it's done, this gets unset.
     * It's useful for passing the function into statements and expressions that need to be located
     * by function later on.
     */
    private currentFunctionExpression: FunctionExpression;

    /**
     * A list of identifiers that are permitted to be used as local variables. We store this in a property because we augment the list in the constructor
     * based on the parse mode
     */
    private allowedLocalIdentifiers: TokenKind[];

    /**
     * Annotations collected which should be attached to the next statement
     */
    private pendingAnnotations: AnnotationExpression[];

    /**
     * Get the currently active global terminators
     */
    private peekGlobalTerminators() {
        return this.globalTerminators[this.globalTerminators.length - 1] ?? [];
    }

    /**
     * Static wrapper around creating a new parser and parsing a list of tokens
     */
    public static parse(toParse: Token[] | string, options?: ParseOptions): Parser {
        let tokens: Token[];
        if (typeof toParse === 'string') {
            tokens = Lexer.scan(toParse).tokens;
        } else {
            tokens = toParse;
        }
        return new Parser().parse(tokens, options);
    }

    /**
     * Parses an array of `Token`s into an abstract syntax tree
     * @param toParse the array of tokens to parse. May not contain any whitespace tokens
     * @returns the same instance of the parser which contains the diagnostics and statements
     */
    public parse(tokens: Token[], options?: ParseOptions) {
        this.logger = options?.logger ?? new Logger();
        this.tokens = tokens;
        this.options = this.sanitizeParseOptions(options);
        this.allowedLocalIdentifiers = [
            ...AllowedLocalIdentifiers,
            //when in plain brightscript mode, the BrighterScript source literals can be used as regular variables
            ...(this.options.mode === ParseMode.BrightScript ? BrighterScriptSourceLiterals : [])
        ];
        this.current = 0;
        this.diagnostics = [];
        this.namespaceAndFunctionDepth = 0;
        this.pendingAnnotations = [];

        this.ast = this.body();

        return this;
    }

    private logger: Logger;

    private body() {
        const parentAnnotations = this.enterAnnotationBlock();

        let body = new Body([]);
        if (this.tokens.length > 0) {
            this.consumeStatementSeparators(true);

            try {
                while (
                    //not at end of tokens
                    !this.isAtEnd() &&
                    //the next token is not one of the end terminators
                    !this.checkAny(...this.peekGlobalTerminators())
                ) {
                    let dec = this.declaration();
                    if (dec) {
                        if (!isAnnotationExpression(dec)) {
                            this.consumePendingAnnotations(dec);
                            body.statements.push(dec);
                            //ensure statement separator
                            this.consumeStatementSeparators(false);
                        } else {
                            this.consumeStatementSeparators(true);
                        }
                    }
                }
            } catch (parseError) {
                //do nothing with the parse error for now. perhaps we can remove this?
                console.error(parseError);
            }
        }

        this.exitAnnotationBlock(parentAnnotations);
        return body;
    }

    private sanitizeParseOptions(options: ParseOptions) {
        return {
            mode: 'brightscript',
            ...(options || {})
        } as ParseOptions;
    }

    /**
     * Determine if the parser is currently parsing tokens at the root level.
     */
    private isAtRootLevel() {
        return this.namespaceAndFunctionDepth === 0;
    }

    /**
     * Throws an error if the input file type is not BrighterScript
     */
    private warnIfNotBrighterScriptMode(featureName: string) {
        if (this.options.mode !== ParseMode.BrighterScript) {
            let diagnostic = {
                ...DiagnosticMessages.bsFeatureNotSupportedInBrsFiles(featureName),
                range: this.peek().range
            } as Diagnostic;
            this.diagnostics.push(diagnostic);
        }
    }

    /**
     * Throws an exception using the last diagnostic message
     */
    private lastDiagnosticAsError() {
        let error = new Error(this.diagnostics[this.diagnostics.length - 1]?.message ?? 'Unknown error');
        (error as any).isDiagnostic = true;
        return error;
    }

    private declaration(): Statement | AnnotationExpression | undefined {
        try {
            if (this.checkAny(TokenKind.Sub, TokenKind.Function)) {
                return this.functionDeclaration(false);
            }

            if (this.checkLibrary()) {
                return this.libraryStatement();
            }

            if (this.check(TokenKind.At) && this.checkNext(TokenKind.Identifier)) {
                return this.annotationExpression();
            }

            if (this.check(TokenKind.Comment)) {
                return this.commentStatement();
            }

            //catch certain global terminators to prevent unnecessary lookahead (i.e. like `end namespace`, no need to continue)
            if (this.checkAny(...this.peekGlobalTerminators())) {
                return;
            }

            return this.statement();
        } catch (error: any) {
            //if the error is not a diagnostic, then log the error for debugging purposes
            if (!(error as unknown as any).isDiagnostic) {
                this.logger.error(error);
            }
            this.synchronize();
        }
    }

    private identifier(...additionalTokenKinds: TokenKind[]) {
        const identifier = this.consume(
            DiagnosticMessages.expectedIdentifier(),
            TokenKind.Identifier,
            ...additionalTokenKinds
        ) as Identifier;
        // force the name into an identifier so the AST makes some sense
        identifier.kind = TokenKind.Identifier;
        return identifier;
    }

    /**
     * Create a new InterfaceMethodStatement. This should only be called from within `interfaceDeclaration`
     */
    private interfaceFieldStatement() {
        const name = this.identifier(...AllowedProperties);
        let asToken = this.consumeToken(TokenKind.As);
        let typeToken = this.typeToken();
        const type = util.tokenToBscType(typeToken);

        if (!type) {
            this.diagnostics.push({
                ...DiagnosticMessages.functionParameterTypeIsInvalid(name.text, typeToken.text),
                range: typeToken.range
            });
            throw this.lastDiagnosticAsError();
        }

        return new InterfaceFieldStatement(name, asToken, typeToken, type);
    }

    /**
     * Create a new InterfaceMethodStatement. This should only be called from within `interfaceDeclaration()`
     */
    private interfaceMethodStatement() {
        const functionType = this.advance();
        const name = this.identifier(...AllowedProperties);
        const leftParen = this.consumeToken(TokenKind.LeftParen);

        const params = [];
        const rightParen = this.consumeToken(TokenKind.RightParen);
        let asToken = null as Token;
        let returnTypeToken = null as Token;
        if (this.check(TokenKind.As)) {
            asToken = this.advance();
            returnTypeToken = this.typeToken();
            const returnType = util.tokenToBscType(returnTypeToken);
            if (!returnType) {
                this.diagnostics.push({
                    ...DiagnosticMessages.functionParameterTypeIsInvalid(name.text, returnTypeToken.text),
                    range: returnTypeToken.range
                });
                throw this.lastDiagnosticAsError();
            }
        }

        return new InterfaceMethodStatement(
            functionType,
            name,
            leftParen,
            params,
            rightParen,
            asToken,
            returnTypeToken,
            util.tokenToBscType(returnTypeToken)
        );
    }

    private interfaceDeclaration(): InterfaceStatement {
        this.warnIfNotBrighterScriptMode('interface declarations');

        const parentAnnotations = this.enterAnnotationBlock();

        const interfaceToken = this.consume(
            DiagnosticMessages.expectedKeyword(TokenKind.Interface),
            TokenKind.Interface
        );
        const nameToken = this.identifier(...this.allowedLocalIdentifiers);

        let extendsToken: Token;
        let parentInterfaceName: NamespacedVariableNameExpression;

        if (this.peek().text.toLowerCase() === 'extends') {
            extendsToken = this.advance();
            parentInterfaceName = this.getNamespacedVariableNameExpression();
        }
        this.consumeStatementSeparators();
        //gather up all interface members (Fields, Methods)
        let body = [] as Statement[];
        while (this.checkAny(TokenKind.Comment, TokenKind.Identifier, TokenKind.At, ...AllowedProperties)) {
            try {
                let decl: Statement;

                //collect leading annotations
                if (this.check(TokenKind.At)) {
                    this.annotationExpression();
                }

                //fields
                if (this.checkAny(TokenKind.Identifier, ...AllowedProperties) && this.checkNext(TokenKind.As)) {
                    decl = this.interfaceFieldStatement();

                    //methods (function/sub keyword followed by opening paren)
                } else if (this.checkAny(TokenKind.Function, TokenKind.Sub) && this.checkAny(TokenKind.Identifier, ...AllowedProperties)) {
                    decl = this.interfaceMethodStatement();

                    //comments
                } else if (this.check(TokenKind.Comment)) {
                    decl = this.commentStatement();
                }

                if (decl) {
                    this.consumePendingAnnotations(decl);
                    body.push(decl);
                } else {
                    //we didn't find a declaration...flag tokens until next line
                    this.flagUntil(TokenKind.Newline, TokenKind.Colon, TokenKind.Eof);
                }
            } catch (e) {
                //throw out any failed members and move on to the next line
                this.flagUntil(TokenKind.Newline, TokenKind.Colon, TokenKind.Eof);
            }

            //ensure statement separator
            this.consumeStatementSeparators();
            //break out of this loop if we encountered the `EndInterface` token not followed by `as`
            if (this.check(TokenKind.EndInterface) && !this.checkNext(TokenKind.As)) {
                break;
            }
        }

        //consume the final `end interface` token
        const endInterfaceToken = this.consumeToken(TokenKind.EndInterface);

        const statement = new InterfaceStatement(
            interfaceToken,
            nameToken,
            extendsToken,
            parentInterfaceName,
            body,
            endInterfaceToken,
            this.currentNamespaceName
        );
        this._references.interfaceStatements.push(statement);
        this.exitAnnotationBlock(parentAnnotations);
        return statement;
    }

    /**
     * A BrighterScript class declaration
     */
    private classDeclaration(): ClassStatement {
        this.warnIfNotBrighterScriptMode('class declarations');

        const parentAnnotations = this.enterAnnotationBlock();

        let classKeyword = this.consume(
            DiagnosticMessages.expectedKeyword(TokenKind.Class),
            TokenKind.Class
        );
        let extendsKeyword: Token;
        let parentClassName: NamespacedVariableNameExpression;

        //get the class name
        let className = this.tryConsume(DiagnosticMessages.expectedIdentifierAfterKeyword('class'), TokenKind.Identifier, ...this.allowedLocalIdentifiers) as Identifier;

        //see if the class inherits from parent
        if (this.peek().text.toLowerCase() === 'extends') {
            extendsKeyword = this.advance();
            parentClassName = this.getNamespacedVariableNameExpression();
        }

        //ensure statement separator
        this.consumeStatementSeparators();

        //gather up all class members (Fields, Methods)
        let body = [] as Statement[];
        while (this.checkAny(TokenKind.Public, TokenKind.Protected, TokenKind.Private, TokenKind.Function, TokenKind.Sub, TokenKind.Comment, TokenKind.Identifier, TokenKind.At, ...AllowedProperties)) {
            try {
                let decl: Statement;
                let accessModifier: Token;

                if (this.check(TokenKind.At)) {
                    this.annotationExpression();
                }

                if (this.checkAny(TokenKind.Public, TokenKind.Protected, TokenKind.Private)) {
                    //use actual access modifier
                    accessModifier = this.advance();
                }

                let overrideKeyword: Token;
                if (this.peek().text.toLowerCase() === 'override') {
                    overrideKeyword = this.advance();
                }

                //methods (function/sub keyword OR identifier followed by opening paren)
                if (this.checkAny(TokenKind.Function, TokenKind.Sub) || (this.checkAny(TokenKind.Identifier, ...AllowedProperties) && this.checkNext(TokenKind.LeftParen))) {
                    const funcDeclaration = this.functionDeclaration(false, false, true);

                    //remove this function from the lists because it's not a callable
                    const functionStatement = this._references.functionStatements.pop();

                    //if we have an overrides keyword AND this method is called 'new', that's not allowed
                    if (overrideKeyword && funcDeclaration.name.text.toLowerCase() === 'new') {
                        this.diagnostics.push({
                            ...DiagnosticMessages.cannotUseOverrideKeywordOnConstructorFunction(),
                            range: overrideKeyword.range
                        });
                    }

                    decl = new ClassMethodStatement(
                        accessModifier,
                        funcDeclaration.name,
                        funcDeclaration.func,
                        overrideKeyword
                    );

                    //refer to this statement as parent of the expression
                    functionStatement.func.functionStatement = decl as ClassMethodStatement;

                    //fields
                } else if (this.checkAny(TokenKind.Identifier, ...AllowedProperties)) {

                    decl = this.classFieldDeclaration(accessModifier);

                    //class fields cannot be overridden
                    if (overrideKeyword) {
                        this.diagnostics.push({
                            ...DiagnosticMessages.classFieldCannotBeOverridden(),
                            range: overrideKeyword.range
                        });
                    }

                    //comments
                } else if (this.check(TokenKind.Comment)) {
                    decl = this.commentStatement();
                }

                if (decl) {
                    this.consumePendingAnnotations(decl);
                    body.push(decl);
                }
            } catch (e) {
                //throw out any failed members and move on to the next line
                this.flagUntil(TokenKind.Newline, TokenKind.Colon, TokenKind.Eof);
            }

            //ensure statement separator
            this.consumeStatementSeparators();
        }

        let endingKeyword = this.advance();
        if (endingKeyword.kind !== TokenKind.EndClass) {
            this.diagnostics.push({
                ...DiagnosticMessages.couldNotFindMatchingEndKeyword('class'),
                range: endingKeyword.range
            });
        }

        const result = new ClassStatement(
            classKeyword,
            className,
            body,
            endingKeyword,
            extendsKeyword,
            parentClassName,
            this.currentNamespaceName,
            this.currentSymbolTable
        );
        if (className) {
            this.currentSymbolTable.addSymbol(className.text, className.range, result.getConstructorFunctionType());
        }

        this._references.classStatements.push(result);
        this.exitAnnotationBlock(parentAnnotations);
        return result;
    }

    private classFieldDeclaration(accessModifier: Token | null) {
        let name = this.consume(
            DiagnosticMessages.expectedClassFieldIdentifier(),
            TokenKind.Identifier,
            ...AllowedProperties
        ) as Identifier;
        let asToken: Token;
        let fieldType: Token;
        //look for `as SOME_TYPE`
        if (this.check(TokenKind.As)) {
            asToken = this.advance();
            fieldType = this.typeToken();

            //no field type specified
            if (!util.tokenToBscType(fieldType, true, this.currentNamespaceName)) {
                this.diagnostics.push({
                    ...DiagnosticMessages.expectedValidTypeToFollowAsKeyword(),
                    range: this.peek().range
                });
            }
        }

        let initialValue: Expression;
        let equal: Token;
        //if there is a field initializer
        if (this.check(TokenKind.Equal)) {
            equal = this.advance();
            initialValue = this.expression();
        }

        return new ClassFieldStatement(
            accessModifier,
            name,
            asToken,
            fieldType,
            equal,
            initialValue,
            this.currentNamespaceName
        );
    }

    /**
     * An array of CallExpression for the current function body
     */
    private callExpressions = [];

    private functionDeclaration(isAnonymous: true, checkIdentifier?: boolean, forClassMethod?: boolean): FunctionExpression;
    private functionDeclaration(isAnonymous: false, checkIdentifier?: boolean, forClassMethod?: boolean): FunctionStatement;
    private functionDeclaration(isAnonymous: boolean, checkIdentifier = true, forClassMethod = false) {
        let previousCallExpressions = this.callExpressions;
        this.callExpressions = [];

        try {
            //track depth to help certain statements need to know if they are contained within a function body
            this.namespaceAndFunctionDepth++;
            let functionType: Token;
            if (this.checkAny(TokenKind.Sub, TokenKind.Function)) {
                functionType = this.advance();
            } else {
                this.diagnostics.push({
                    ...DiagnosticMessages.missingCallableKeyword(),
                    range: this.peek().range
                });
                functionType = {
                    isReserved: true,
                    kind: TokenKind.Function,
                    text: 'function',
                    //zero-length location means derived
                    range: {
                        start: this.peek().range.start,
                        end: this.peek().range.start
                    },
                    leadingWhitespace: ''
                };
            }
            let isSub = functionType?.kind === TokenKind.Sub;
            let functionTypeText = isSub ? 'sub' : 'function';
            let name: Identifier;
            let leftParen: Token;

            if (isAnonymous) {
                leftParen = this.consume(
                    DiagnosticMessages.expectedLeftParenAfterCallable(functionTypeText),
                    TokenKind.LeftParen
                );
            } else {
                name = this.consume(
                    DiagnosticMessages.expectedNameAfterCallableKeyword(functionTypeText),
                    TokenKind.Identifier,
                    ...AllowedProperties
                ) as Identifier;
                leftParen = this.consume(
                    DiagnosticMessages.expectedLeftParenAfterCallableName(functionTypeText),
                    TokenKind.LeftParen
                );

                //prevent functions from ending with type designators
                let lastChar = name.text[name.text.length - 1];
                if (['$', '%', '!', '#', '&'].includes(lastChar)) {
                    //don't throw this error; let the parser continue
                    this.diagnostics.push({
                        ...DiagnosticMessages.functionNameCannotEndWithTypeDesignator(functionTypeText, name.text, lastChar),
                        range: name.range
                    });
                }

                //flag functions with keywords for names (only for standard functions)
                if (checkIdentifier && DisallowedFunctionIdentifiersText.has(name.text.toLowerCase())) {
                    this.diagnostics.push({
                        ...DiagnosticMessages.cannotUseReservedWordAsIdentifier(name.text),
                        range: name.range
                    });
                }
            }

            let params = [] as FunctionParameterExpression[];
            let asToken: Token;
            let typeToken: Token;
            if (!this.check(TokenKind.RightParen)) {
                do {
                    if (params.length >= CallExpression.MaximumArguments) {
                        this.diagnostics.push({
                            ...DiagnosticMessages.tooManyCallableParameters(params.length, CallExpression.MaximumArguments),
                            range: this.peek().range
                        });
                    }

                    params.push(this.functionParameter());
                } while (this.match(TokenKind.Comma));
            }
            let rightParen = this.advance();

            if (this.check(TokenKind.As)) {
                asToken = this.advance();

                typeToken = this.typeToken();

                if (!util.tokenToBscType(typeToken, this.options.mode === ParseMode.BrighterScript, this.currentNamespaceName)) {
                    this.diagnostics.push({
                        ...DiagnosticMessages.invalidFunctionReturnType(typeToken.text ?? ''),
                        range: typeToken.range
                    });
                }
            }

            params.reduce((haveFoundOptional: boolean, param: FunctionParameterExpression) => {
                if (haveFoundOptional && !param.defaultValue) {
                    this.diagnostics.push({
                        ...DiagnosticMessages.requiredParameterMayNotFollowOptionalParameter(param.name.text),
                        range: param.range
                    });
                }

                return haveFoundOptional || !!param.defaultValue;
            }, false);

            this.consumeStatementSeparators(true);
            let func = new FunctionExpression(
                params,
                undefined, //body
                functionType,
                undefined, //ending keyword
                leftParen,
                rightParen,
                asToken,
                typeToken, //return type
                this.currentFunctionExpression,
                this.currentNamespaceName,
                this.currentNamespace?.symbolTable ?? this.symbolTable
            );


            //if there is a parent function, register this function with the parent
            if (this.currentFunctionExpression) {
                this.currentFunctionExpression.childFunctionExpressions.push(func);
            }

            // add the function to the relevant symbol tables
            if (!isAnonymous && !forClassMethod) {
                const funcType = func.getFunctionType();
                funcType.setName(name.text);

                // add the function as declared to the current namespace's table
                this.currentNamespace?.symbolTable.addSymbol(name.text, name.range, funcType);
                let fullyQualifiedName = name.text;
                if (this.currentNamespaceName) {
                    // add the "namespaced" name of this function to the parent symbol table
                    fullyQualifiedName = this.currentNamespaceName.getName(ParseMode.BrighterScript) + '.' + name.text;
                }
                this.currentSymbolTable.addSymbol(fullyQualifiedName, name.range, funcType);
            }

            this._references.functionExpressions.push(func);

            let previousFunctionExpression = this.currentFunctionExpression;
            this.currentFunctionExpression = func;

            //make sure to restore the currentFunctionExpression even if the body block fails to parse
            try {
                //support ending the function with `end sub` OR `end function`
                func.body = this.block();
            } finally {
                this.currentFunctionExpression = previousFunctionExpression;
            }

            if (!func.body) {
                this.diagnostics.push({
                    ...DiagnosticMessages.callableBlockMissingEndKeyword(functionTypeText),
                    range: this.peek().range
                });
                throw this.lastDiagnosticAsError();
            }

            // consume 'end sub' or 'end function'
            func.end = this.advance();
            let expectedEndKind = isSub ? TokenKind.EndSub : TokenKind.EndFunction;

            //if `function` is ended with `end sub`, or `sub` is ended with `end function`, then
            //add an error but don't hard-fail so the AST can continue more gracefully
            if (func.end.kind !== expectedEndKind) {
                this.diagnostics.push({
                    ...DiagnosticMessages.mismatchedEndCallableKeyword(functionTypeText, func.end.text),
                    range: this.peek().range
                });
            }
            func.callExpressions = this.callExpressions;

            if (isAnonymous) {
                return func;
            } else {
                let result = new FunctionStatement(name, func, this.currentNamespaceName);
                func.functionStatement = result;
                this._references.functionStatements.push(result);
                return result;
            }
        } finally {
            this.namespaceAndFunctionDepth--;
            //restore the previous CallExpression list
            this.callExpressions = previousCallExpressions;
        }
    }

    private functionParameter(): FunctionParameterExpression {
        if (!this.checkAny(TokenKind.Identifier, ...this.allowedLocalIdentifiers)) {
            this.diagnostics.push({
                ...DiagnosticMessages.expectedParameterNameButFound(this.peek().text),
                range: this.peek().range
            });
            throw this.lastDiagnosticAsError();
        }

        const name = this.identifier(...AllowedLocalIdentifiers);

        let typeToken: Token | undefined;
        let defaultValue: Expression;
        let equalsToken: Token;
        // parse argument default value
        if (this.match(TokenKind.Equal)) {
            equalsToken = this.previous();
            // it seems any expression is allowed here -- including ones that operate on other arguments!
            defaultValue = this.expression();
        }

        let asToken = null;
        if (this.check(TokenKind.As)) {
            asToken = this.advance();

            typeToken = this.typeToken();

            if (!util.tokenToBscType(typeToken, this.options.mode === ParseMode.BrighterScript, this.currentNamespaceName)) {
                this.diagnostics.push({
                    ...DiagnosticMessages.functionParameterTypeIsInvalid(name.text, typeToken.text),
                    range: typeToken.range
                });
                throw this.lastDiagnosticAsError();
            }
        }

        let type: BscType;

        if (typeToken) {
            type = util.tokenToBscType(typeToken, true, this.currentNamespaceName);
        } else if (defaultValue) {
            type = getBscTypeFromExpression(defaultValue, this.currentFunctionExpression);
            if (isInvalidType(type)) {
                type = new DynamicType();
            }
        } else {
            type = new DynamicType();
        }
        return new FunctionParameterExpression(
            name,
            type,
            equalsToken,
            defaultValue,
            asToken,
            typeToken,
            this.currentNamespaceName
        );
    }

    private assignment(): AssignmentStatement {
        let name = this.identifier(...this.allowedLocalIdentifiers);
        //add diagnostic if name is a reserved word that cannot be used as an identifier
        if (DisallowedLocalIdentifiersText.has(name.text.toLowerCase())) {
            this.diagnostics.push({
                ...DiagnosticMessages.cannotUseReservedWordAsIdentifier(name.text),
                range: name.range
            });
        }
        let operator = this.consume(
            DiagnosticMessages.expectedOperatorAfterIdentifier(AssignmentOperators, name.text),
            ...AssignmentOperators
        );
        let value = this.expression();

        let result: AssignmentStatement;
        if (operator.kind === TokenKind.Equal) {
            result = new AssignmentStatement(name, operator, value, this.currentFunctionExpression);
        } else {
            result = new AssignmentStatement(
                name,
                operator,
                new BinaryExpression(new VariableExpression(name, this.currentNamespaceName), operator, value),
                this.currentFunctionExpression
            );
            //remove the right-hand-side expression from this assignment operator, and replace with the full assignment expression
            this._references.expressions.delete(value);
            this._references.expressions.add(result);
        }
        this._references.assignmentStatements.push(result);
        const assignmentType = getBscTypeFromExpression(result.value, this.currentFunctionExpression);

        this.currentSymbolTable.addSymbol(name.text, name.range, assignmentType);
        return result;
    }

    private checkLibrary() {
        let isLibraryToken = this.check(TokenKind.Library);

        //if we are at the top level, any line that starts with "library" should be considered a library statement
        if (this.isAtRootLevel() && isLibraryToken) {
            return true;

            //not at root level, library statements are all invalid here, but try to detect if the tokens look
            //like a library statement (and let the libraryStatement function handle emitting the diagnostics)
        } else if (isLibraryToken && this.checkNext(TokenKind.StringLiteral)) {
            return true;

            //definitely not a library statement
        } else {
            return false;
        }
    }

    private statement(): Statement | undefined {
        if (this.checkLibrary()) {
            return this.libraryStatement();
        }

        if (this.check(TokenKind.Import)) {
            return this.importStatement();
        }

        if (this.check(TokenKind.Stop)) {
            return this.stopStatement();
        }

        if (this.check(TokenKind.If)) {
            return this.ifStatement();
        }

        //`try` must be followed by a block, otherwise it could be a local variable
        if (this.check(TokenKind.Try) && this.checkAnyNext(TokenKind.Newline, TokenKind.Colon, TokenKind.Comment)) {
            return this.tryCatchStatement();
        }

        if (this.check(TokenKind.Throw)) {
            return this.throwStatement();
        }

        if (this.checkAny(TokenKind.Print, TokenKind.Question)) {
            return this.printStatement();
        }
        if (this.check(TokenKind.Dim)) {
            return this.dimStatement();
        }

        if (this.check(TokenKind.While)) {
            return this.whileStatement();
        }

        if (this.check(TokenKind.ExitWhile)) {
            return this.exitWhile();
        }

        if (this.check(TokenKind.For)) {
            return this.forStatement();
        }

        if (this.check(TokenKind.ForEach)) {
            return this.forEachStatement();
        }

        if (this.check(TokenKind.ExitFor)) {
            return this.exitFor();
        }

        if (this.check(TokenKind.End)) {
            return this.endStatement();
        }

        if (this.match(TokenKind.Return)) {
            return this.returnStatement();
        }

        if (this.check(TokenKind.Goto)) {
            return this.gotoStatement();
        }

        //does this line look like a label? (i.e.  `someIdentifier:` )
        if (this.check(TokenKind.Identifier) && this.checkNext(TokenKind.Colon) && this.checkPrevious(TokenKind.Newline)) {
            try {
                return this.labelStatement();
            } catch (err) {
                if (!(err instanceof CancelStatementError)) {
                    throw err;
                }
                //not a label, try something else
            }
        }

        // BrightScript is like python, in that variables can be declared without a `var`,
        // `let`, (...) keyword. As such, we must check the token *after* an identifier to figure
        // out what to do with it.
        if (
            this.checkAny(TokenKind.Identifier, ...this.allowedLocalIdentifiers) &&
            this.checkAnyNext(...AssignmentOperators)
        ) {
            return this.assignment();
        }

        //some BrighterScript keywords are allowed as a local identifiers, so we need to check for them AFTER the assignment check
        if (this.check(TokenKind.Interface)) {
            return this.interfaceDeclaration();
        }

        if (this.check(TokenKind.Class)) {
            return this.classDeclaration();
        }

        if (this.check(TokenKind.Namespace)) {
            return this.namespaceStatement();
        }

        // TODO: support multi-statements
        return this.setStatement();
    }

    private whileStatement(): WhileStatement {
        const whileKeyword = this.advance();
        const condition = this.expression();

        this.consumeStatementSeparators();

        const whileBlock = this.block(TokenKind.EndWhile);
        let endWhile: Token;
        if (!whileBlock || this.peek().kind !== TokenKind.EndWhile) {
            this.diagnostics.push({
                ...DiagnosticMessages.couldNotFindMatchingEndKeyword('while'),
                range: this.peek().range
            });
            if (!whileBlock) {
                throw this.lastDiagnosticAsError();
            }
        } else {
            endWhile = this.advance();
        }

        return new WhileStatement(
            { while: whileKeyword, endWhile: endWhile },
            condition,
            whileBlock
        );
    }

    private exitWhile(): ExitWhileStatement {
        let keyword = this.advance();

        return new ExitWhileStatement({ exitWhile: keyword });
    }

    private forStatement(): ForStatement {
        const forToken = this.advance();
        const initializer = this.assignment();

        //TODO: newline allowed?

        const toToken = this.advance();
        const finalValue = this.expression();
        let incrementExpression: Expression | undefined;
        let stepToken: Token | undefined;

        if (this.check(TokenKind.Step)) {
            stepToken = this.advance();
            incrementExpression = this.expression();
        } else {
            // BrightScript for/to/step loops default to a step of 1 if no `step` is provided
        }

        this.consumeStatementSeparators();

        let body = this.block(TokenKind.EndFor, TokenKind.Next);
        let endForToken: Token;
        if (!body || !this.checkAny(TokenKind.EndFor, TokenKind.Next)) {
            this.diagnostics.push({
                ...DiagnosticMessages.expectedEndForOrNextToTerminateForLoop(),
                range: this.peek().range
            });
            if (!body) {
                throw this.lastDiagnosticAsError();
            }
        } else {
            endForToken = this.advance();
        }

        // WARNING: BrightScript doesn't delete the loop initial value after a for/to loop! It just
        // stays around in scope with whatever value it was when the loop exited.
        return new ForStatement(
            forToken,
            initializer,
            toToken,
            finalValue,
            body,
            endForToken,
            stepToken,
            incrementExpression
        );
    }

    private forEachStatement(): ForEachStatement {
        let forEach = this.advance();
        let name = this.identifier(...this.allowedLocalIdentifiers);

        let maybeIn = this.peek();
        if (this.check(TokenKind.Identifier) && maybeIn.text.toLowerCase() === 'in') {
            this.advance();
        } else {
            this.diagnostics.push({
                ...DiagnosticMessages.expectedInAfterForEach(name.text),
                range: this.peek().range
            });
            throw this.lastDiagnosticAsError();
        }

        let target = this.expression();
        if (!target) {
            this.diagnostics.push({
                ...DiagnosticMessages.expectedExpressionAfterForEachIn(),
                range: this.peek().range
            });
            throw this.lastDiagnosticAsError();
        }

        this.consumeStatementSeparators();

        let body = this.block(TokenKind.EndFor, TokenKind.Next);
        if (!body) {
            this.diagnostics.push({
                ...DiagnosticMessages.expectedEndForOrNextToTerminateForLoop(),
                range: this.peek().range
            });
            throw this.lastDiagnosticAsError();
        }

        let endFor = this.advance();
        //TODO TYPES infer type from `target`
        const itemType = new DynamicType();

        this.currentSymbolTable.addSymbol(name.text, name.range, itemType);

        return new ForEachStatement(
            forEach,
            name,
            maybeIn,
            target,
            body,
            endFor
        );
    }

    private exitFor(): ExitForStatement {
        let keyword = this.advance();

        return new ExitForStatement({ exitFor: keyword });
    }

    private commentStatement() {
        //if this comment is on the same line as the previous statement,
        //then this comment should be treated as a single-line comment
        let prev = this.previous();
        if (prev?.range.end.line === this.peek().range.start.line) {
            return new CommentStatement([this.advance()]);
        } else {
            let comments = [this.advance()];
            while (this.check(TokenKind.Newline) && this.checkNext(TokenKind.Comment)) {
                this.advance();
                comments.push(this.advance());
            }
            return new CommentStatement(comments);
        }
    }

    private namespaceStatement(): NamespaceStatement | undefined {
        this.warnIfNotBrighterScriptMode('namespace');
        let keyword = this.advance();

        if (!this.isAtRootLevel()) {
            this.diagnostics.push({
                ...DiagnosticMessages.keywordMustBeDeclaredAtRootLevel('namespace'),
                range: keyword.range
            });
        }
        this.namespaceAndFunctionDepth++;

        let name = this.getNamespacedVariableNameExpression();
        //set the current namespace name
        let result = new NamespaceStatement(keyword, name, null, null, this.currentSymbolTable);
        this.currentNamespace = result;

        this.globalTerminators.push([TokenKind.EndNamespace]);
        let body = this.body();
        this.globalTerminators.pop();

        //unset the current namespace name
        this.currentNamespace = undefined;

        let endKeyword: Token;
        if (this.check(TokenKind.EndNamespace)) {
            endKeyword = this.advance();
        } else {
            //the `end namespace` keyword is missing. add a diagnostic, but keep parsing
            this.diagnostics.push({
                ...DiagnosticMessages.couldNotFindMatchingEndKeyword('namespace'),
                range: keyword.range
            });
        }

        this.namespaceAndFunctionDepth--;
        result.body = body;
        result.endKeyword = endKeyword;
        this._references.namespaceStatements.push(result);

        return result;
    }

    /**
     * Get an expression with identifiers separated by periods. Useful for namespaces and class extends
     */
    private getNamespacedVariableNameExpression() {
        let firstIdentifier = this.consume(
            DiagnosticMessages.expectedIdentifierAfterKeyword(this.previous().text),
            TokenKind.Identifier,
            ...this.allowedLocalIdentifiers
        ) as Identifier;

        let expr: DottedGetExpression | VariableExpression;

        if (firstIdentifier) {
            // force it into an identifier so the AST makes some sense
            firstIdentifier.kind = TokenKind.Identifier;
            expr = new VariableExpression(firstIdentifier, null);

            //consume multiple dot identifiers (i.e. `Name.Space.Can.Have.Many.Parts`)
            while (this.check(TokenKind.Dot)) {
                let dot = this.tryConsume(
                    DiagnosticMessages.unexpectedToken(this.peek().text),
                    TokenKind.Dot
                );
                if (!dot) {
                    break;
                }
                let identifier = this.tryConsume(
                    DiagnosticMessages.expectedIdentifier(),
                    TokenKind.Identifier,
                    ...this.allowedLocalIdentifiers,
                    ...AllowedProperties
                ) as Identifier;

                if (!identifier) {
                    break;
                }
                // force it into an identifier so the AST makes some sense
                identifier.kind = TokenKind.Identifier;
                expr = new DottedGetExpression(expr, identifier, dot);
            }
        }
        return new NamespacedVariableNameExpression(expr);
    }

    /**
     * Add an 'unexpected token' diagnostic for any token found between current and the first stopToken found.
     */
    private flagUntil(...stopTokens: TokenKind[]) {
        while (!this.checkAny(...stopTokens) && !this.isAtEnd()) {
            let token = this.advance();
            this.diagnostics.push({
                ...DiagnosticMessages.unexpectedToken(token.text),
                range: token.range
            });
        }
    }

    /**
     * Consume tokens until one of the `stopTokenKinds` is encountered
     * @param tokenKinds
     * @return - the list of tokens consumed, EXCLUDING the `stopTokenKind` (you can use `this.peek()` to see which one it was)
     */
    private consumeUntil(...stopTokenKinds: TokenKind[]) {
        let result = [] as Token[];
        //take tokens until we encounter one of the stopTokenKinds
        while (!stopTokenKinds.includes(this.peek().kind)) {
            result.push(this.advance());
        }
        return result;
    }

    private libraryStatement(): LibraryStatement | undefined {
        let libStatement = new LibraryStatement({
            library: this.advance(),
            //grab the next token only if it's a string
            filePath: this.tryConsume(
                DiagnosticMessages.expectedStringLiteralAfterKeyword('library'),
                TokenKind.StringLiteral
            )
        });

        this._references.libraryStatements.push(libStatement);
        return libStatement;
    }

    private importStatement() {
        this.warnIfNotBrighterScriptMode('import statements');
        let importStatement = new ImportStatement(
            this.advance(),
            //grab the next token only if it's a string
            this.tryConsume(
                DiagnosticMessages.expectedStringLiteralAfterKeyword('import'),
                TokenKind.StringLiteral
            )
        );

        this._references.importStatements.push(importStatement);
        return importStatement;
    }

    private annotationExpression() {
        const atToken = this.advance();
        const identifier = this.tryConsume(DiagnosticMessages.expectedIdentifier(), TokenKind.Identifier, ...AllowedProperties);
        if (identifier) {
            identifier.kind = TokenKind.Identifier;
        }
        let annotation = new AnnotationExpression(atToken, identifier);
        this.pendingAnnotations.push(annotation);

        //optional arguments
        if (this.check(TokenKind.LeftParen)) {
            let leftParen = this.advance();
            annotation.call = this.finishCall(leftParen, annotation, false);
        }
        return annotation;
    }

    private ternaryExpression(test?: Expression): TernaryExpression {
        this.warnIfNotBrighterScriptMode('ternary operator');
        if (!test) {
            test = this.expression();
        }
        const questionMarkToken = this.advance();

        //consume newlines or comments
        while (this.checkAny(TokenKind.Newline, TokenKind.Comment)) {
            this.advance();
        }

        let consequent: Expression;
        try {
            consequent = this.expression();
        } catch { }

        //consume newlines or comments
        while (this.checkAny(TokenKind.Newline, TokenKind.Comment)) {
            this.advance();
        }

        const colonToken = this.tryConsumeToken(TokenKind.Colon);

        //consume newlines
        while (this.checkAny(TokenKind.Newline, TokenKind.Comment)) {
            this.advance();
        }
        let alternate: Expression;
        try {
            alternate = this.expression();
        } catch { }

        return new TernaryExpression(test, questionMarkToken, consequent, colonToken, alternate);
    }

    private nullCoalescingExpression(test: Expression): NullCoalescingExpression {
        this.warnIfNotBrighterScriptMode('null coalescing operator');
        const questionQuestionToken = this.advance();
        const alternate = this.expression();
        return new NullCoalescingExpression(test, questionQuestionToken, alternate);
    }

    private regexLiteralExpression() {
        this.warnIfNotBrighterScriptMode('regular expression literal');
        return new RegexLiteralExpression({
            regexLiteral: this.advance()
        });
    }

    private templateString(isTagged: boolean): TemplateStringExpression | TaggedTemplateStringExpression {
        this.warnIfNotBrighterScriptMode('template string');

        //get the tag name
        let tagName: Identifier;
        if (isTagged) {
            tagName = this.consume(DiagnosticMessages.expectedIdentifier(), TokenKind.Identifier, ...AllowedProperties) as Identifier;
            // force it into an identifier so the AST makes some sense
            tagName.kind = TokenKind.Identifier;
        }

        let quasis = [] as TemplateStringQuasiExpression[];
        let expressions = [];
        let openingBacktick = this.peek();
        this.advance();
        let currentQuasiExpressionParts = [];
        while (!this.isAtEnd() && !this.check(TokenKind.BackTick)) {
            let next = this.peek();
            if (next.kind === TokenKind.TemplateStringQuasi) {
                //a quasi can actually be made up of multiple quasis when it includes char literals
                currentQuasiExpressionParts.push(
                    new LiteralExpression(next)
                );
                this.advance();
            } else if (next.kind === TokenKind.EscapedCharCodeLiteral) {
                currentQuasiExpressionParts.push(
                    new EscapedCharCodeLiteralExpression(<any>next)
                );
                this.advance();
            } else {
                //finish up the current quasi
                quasis.push(
                    new TemplateStringQuasiExpression(currentQuasiExpressionParts)
                );
                currentQuasiExpressionParts = [];

                if (next.kind === TokenKind.TemplateStringExpressionBegin) {
                    this.advance();
                }
                //now keep this expression
                expressions.push(this.expression());
                if (!this.isAtEnd() && this.check(TokenKind.TemplateStringExpressionEnd)) {
                    //TODO is it an error if this is not present?
                    this.advance();
                } else {
                    this.diagnostics.push({
                        ...DiagnosticMessages.unterminatedTemplateExpression(),
                        range: util.getRange(openingBacktick, this.peek())
                    });
                    throw this.lastDiagnosticAsError();
                }
            }
        }

        //store the final set of quasis
        quasis.push(
            new TemplateStringQuasiExpression(currentQuasiExpressionParts)
        );

        if (this.isAtEnd()) {
            //error - missing backtick
            this.diagnostics.push({
                ...DiagnosticMessages.unterminatedTemplateStringAtEndOfFile(),
                range: util.getRange(openingBacktick, this.peek())
            });
            throw this.lastDiagnosticAsError();

        } else {
            let closingBacktick = this.advance();
            if (isTagged) {
                return new TaggedTemplateStringExpression(tagName, openingBacktick, quasis, expressions, closingBacktick);
            } else {
                return new TemplateStringExpression(openingBacktick, quasis, expressions, closingBacktick);
            }
        }
    }

    private tryCatchStatement(): TryCatchStatement {
        const tryToken = this.advance();
        const statement = new TryCatchStatement(
            tryToken
        );

        //ensure statement separator
        this.consumeStatementSeparators();

        statement.tryBranch = this.block(TokenKind.Catch, TokenKind.EndTry);

        const peek = this.peek();
        if (peek.kind !== TokenKind.Catch) {
            this.diagnostics.push({
                ...DiagnosticMessages.expectedCatchBlockInTryCatch(),
                range: this.peek().range
            });
            //gracefully handle end-try
            if (peek.kind === TokenKind.EndTry) {
                statement.endTryToken = this.advance();
            }
            return statement;
        } else {
            statement.catchToken = this.advance();
        }

        const exceptionVarToken = this.tryConsume(DiagnosticMessages.missingExceptionVarToFollowCatch(), TokenKind.Identifier, ...this.allowedLocalIdentifiers);
        if (exceptionVarToken) {
            // force it into an identifier so the AST makes some sense
            exceptionVarToken.kind = TokenKind.Identifier;
            statement.exceptionVariable = exceptionVarToken as Identifier;
        }

        //ensure statement sepatator
        this.consumeStatementSeparators();

        statement.catchBranch = this.block(TokenKind.EndTry);

        if (this.peek().kind !== TokenKind.EndTry) {
            this.diagnostics.push({
                ...DiagnosticMessages.expectedEndTryToTerminateTryCatch(),
                range: this.peek().range
            });
        } else {
            statement.endTryToken = this.advance();
        }
        return statement;
    }

    private throwStatement() {
        const throwToken = this.advance();
        let expression: Expression;
        if (this.checkAny(TokenKind.Newline, TokenKind.Colon)) {
            this.diagnostics.push({
                ...DiagnosticMessages.missingExceptionExpressionAfterThrowKeyword(),
                range: throwToken.range
            });
        } else {
            expression = this.expression();
        }
        return new ThrowStatement(throwToken, expression);
    }

    private dimStatement() {
        const dim = this.advance();

        let identifier = this.tryConsume(DiagnosticMessages.expectedIdentifierAfterKeyword('dim'), TokenKind.Identifier, ...this.allowedLocalIdentifiers) as Identifier;
        // force to an identifier so the AST makes some sense
        if (identifier) {
            identifier.kind = TokenKind.Identifier;
        }

        let leftSquareBracket = this.tryConsume(DiagnosticMessages.missingLeftSquareBracketAfterDimIdentifier(), TokenKind.LeftSquareBracket);

        let expressions: Expression[] = [];
        let expression: Expression;
        do {
            try {
                expression = this.expression();
                expressions.push(expression);
                if (this.check(TokenKind.Comma)) {
                    this.advance();
                } else {
                    // will also exit for right square braces
                    break;
                }
            } catch (error) {
            }
        } while (expression);

        if (expressions.length === 0) {
            this.diagnostics.push({
                ...DiagnosticMessages.missingExpressionsInDimStatement(),
                range: this.peek().range
            });
        }
        let rightSquareBracket = this.tryConsume(DiagnosticMessages.missingRightSquareBracketAfterDimIdentifier(), TokenKind.RightSquareBracket);

        return new DimStatement(dim, identifier, leftSquareBracket, expressions, rightSquareBracket);
    }

    private ifStatement(): IfStatement {
        // colon before `if` is usually not allowed, unless it's after `then`
        if (this.current > 0) {
            const prev = this.previous();
            if (prev.kind === TokenKind.Colon) {
                if (this.current > 1 && this.tokens[this.current - 2].kind !== TokenKind.Then) {
                    this.diagnostics.push({
                        ...DiagnosticMessages.unexpectedColonBeforeIfStatement(),
                        range: prev.range
                    });
                }
            }
        }

        const ifToken = this.advance();
        const startingRange = ifToken.range;

        const condition = this.expression();
        let thenBranch: Block;
        let elseBranch: IfStatement | Block | undefined;

        let thenToken: Token | undefined;
        let endIfToken: Token | undefined;
        let elseToken: Token | undefined;

        //optional `then`
        if (this.check(TokenKind.Then)) {
            thenToken = this.advance();
        }

        //is it inline or multi-line if?
        const isInlineIfThen = !this.checkAny(TokenKind.Newline, TokenKind.Colon, TokenKind.Comment);

        if (isInlineIfThen) {
            /*** PARSE INLINE IF STATEMENT ***/

            thenBranch = this.inlineConditionalBranch(TokenKind.Else, TokenKind.EndIf);

            if (!thenBranch) {
                this.diagnostics.push({
                    ...DiagnosticMessages.expectedStatementToFollowConditionalCondition(ifToken.text),
                    range: this.peek().range
                });
                throw this.lastDiagnosticAsError();
            } else {
                this.ensureInline(thenBranch.statements);
            }

            //else branch
            if (this.check(TokenKind.Else)) {
                elseToken = this.advance();

                if (this.check(TokenKind.If)) {
                    // recurse-read `else if`
                    elseBranch = this.ifStatement();

                    //no multi-line if chained with an inline if
                    if (!elseBranch.isInline) {
                        this.diagnostics.push({
                            ...DiagnosticMessages.expectedInlineIfStatement(),
                            range: elseBranch.range
                        });
                    }

                } else if (this.checkAny(TokenKind.Newline, TokenKind.Colon)) {
                    //expecting inline else branch
                    this.diagnostics.push({
                        ...DiagnosticMessages.expectedInlineIfStatement(),
                        range: this.peek().range
                    });
                    throw this.lastDiagnosticAsError();
                } else {
                    elseBranch = this.inlineConditionalBranch(TokenKind.Else, TokenKind.EndIf);

                    if (elseBranch) {
                        this.ensureInline(elseBranch.statements);
                    }
                }

                if (!elseBranch) {
                    //missing `else` branch
                    this.diagnostics.push({
                        ...DiagnosticMessages.expectedStatementToFollowElse(),
                        range: this.peek().range
                    });
                    throw this.lastDiagnosticAsError();
                }
            }

            if (!elseBranch || !isIfStatement(elseBranch)) {
                //enforce newline at the end of the inline if statement
                const peek = this.peek();
                if (peek.kind !== TokenKind.Newline && peek.kind !== TokenKind.Comment && !this.isAtEnd()) {
                    //ignore last error if it was about a colon
                    if (this.previous().kind === TokenKind.Colon) {
                        this.diagnostics.pop();
                        this.current--;
                    }
                    //newline is required
                    this.diagnostics.push({
                        ...DiagnosticMessages.expectedFinalNewline(),
                        range: this.peek().range
                    });
                }
            }

        } else {
            /*** PARSE MULTI-LINE IF STATEMENT ***/

            thenBranch = this.blockConditionalBranch(ifToken);

            //ensure newline/colon before next keyword
            this.ensureNewLineOrColon();

            //else branch
            if (this.check(TokenKind.Else)) {
                elseToken = this.advance();

                if (this.check(TokenKind.If)) {
                    // recurse-read `else if`
                    elseBranch = this.ifStatement();

                } else {
                    elseBranch = this.blockConditionalBranch(ifToken);

                    //ensure newline/colon before next keyword
                    this.ensureNewLineOrColon();
                }
            }

            if (!isIfStatement(elseBranch)) {
                if (this.check(TokenKind.EndIf)) {
                    endIfToken = this.advance();

                } else {
                    //missing endif
                    this.diagnostics.push({
                        ...DiagnosticMessages.expectedEndIfToCloseIfStatement(startingRange.start),
                        range: ifToken.range
                    });
                }
            }
        }

        return new IfStatement(
            {
                if: ifToken,
                then: thenToken,
                endIf: endIfToken,
                else: elseToken
            },
            condition,
            thenBranch,
            elseBranch,
            isInlineIfThen
        );
    }

    //consume a `then` or `else` branch block of an `if` statement
    private blockConditionalBranch(ifToken: Token) {
        //keep track of the current error count, because if the then branch fails,
        //we will trash them in favor of a single error on if
        let diagnosticsLengthBeforeBlock = this.diagnostics.length;

        // we're parsing a multi-line ("block") form of the BrightScript if/then and must find
        // a trailing "end if" or "else if"
        let branch = this.block(TokenKind.EndIf, TokenKind.Else);

        if (!branch) {
            //throw out any new diagnostics created as a result of a `then` block parse failure.
            //the block() function will discard the current line, so any discarded diagnostics will
            //resurface if they are legitimate, and not a result of a malformed if statement
            this.diagnostics.splice(diagnosticsLengthBeforeBlock, this.diagnostics.length - diagnosticsLengthBeforeBlock);

            //this whole if statement is bogus...add error to the if token and hard-fail
            this.diagnostics.push({
                ...DiagnosticMessages.expectedEndIfElseIfOrElseToTerminateThenBlock(),
                range: ifToken.range
            });
            throw this.lastDiagnosticAsError();
        }
        return branch;
    }

    private ensureNewLineOrColon(silent = false) {
        const prev = this.previous().kind;
        if (prev !== TokenKind.Newline && prev !== TokenKind.Colon) {
            if (!silent) {
                this.diagnostics.push({
                    ...DiagnosticMessages.expectedNewlineOrColon(),
                    range: this.peek().range
                });
            }
            return false;
        }
        return true;
    }

    //ensure each statement of an inline block is single-line
    private ensureInline(statements: Statement[]) {
        for (const stat of statements) {
            if (isIfStatement(stat) && !stat.isInline) {
                this.diagnostics.push({
                    ...DiagnosticMessages.expectedInlineIfStatement(),
                    range: stat.range
                });
            }
        }
    }

    //consume inline branch of an `if` statement
    private inlineConditionalBranch(...additionalTerminators: BlockTerminator[]): Block | undefined {
        let statements = [];
        //attempt to get the next statement without using `this.declaration`
        //which seems a bit hackish to get to work properly
        let statement = this.statement();
        if (!statement) {
            return undefined;
        }
        statements.push(statement);
        const startingRange = statement.range;

        //look for colon statement separator
        let foundColon = false;
        while (this.match(TokenKind.Colon)) {
            foundColon = true;
        }

        //if a colon was found, add the next statement or err if unexpected
        if (foundColon) {
            if (!this.checkAny(TokenKind.Newline, ...additionalTerminators)) {
                //if not an ending keyword, add next statement
                let extra = this.inlineConditionalBranch(...additionalTerminators);
                if (!extra) {
                    return undefined;
                }
                statements.push(...extra.statements);
            } else {
                //error: colon before next keyword
                const colon = this.previous();
                this.diagnostics.push({
                    ...DiagnosticMessages.unexpectedToken(colon.text),
                    range: colon.range
                });
            }
        }
        return new Block(statements, startingRange);
    }

    private expressionStatement(expr: Expression): ExpressionStatement | IncrementStatement {
        let expressionStart = this.peek();

        if (this.checkAny(TokenKind.PlusPlus, TokenKind.MinusMinus)) {
            let operator = this.advance();

            if (this.checkAny(TokenKind.PlusPlus, TokenKind.MinusMinus)) {
                this.diagnostics.push({
                    ...DiagnosticMessages.consecutiveIncrementDecrementOperatorsAreNotAllowed(),
                    range: this.peek().range
                });
                throw this.lastDiagnosticAsError();
            } else if (isCallExpression(expr)) {
                this.diagnostics.push({
                    ...DiagnosticMessages.incrementDecrementOperatorsAreNotAllowedAsResultOfFunctionCall(),
                    range: expressionStart.range
                });
                throw this.lastDiagnosticAsError();
            }

            const result = new IncrementStatement(expr, operator);
            this._references.expressions.add(result);
            return result;
        }

        if (isCallExpression(expr) || isCallfuncExpression(expr)) {
            return new ExpressionStatement(expr);
        }

        //at this point, it's probably an error. However, we recover a little more gracefully by creating an assignment
        this.diagnostics.push({
            ...DiagnosticMessages.expectedStatementOrFunctionCallButReceivedExpression(),
            range: expressionStart.range
        });
        throw this.lastDiagnosticAsError();
    }

    private setStatement(): DottedSetStatement | IndexedSetStatement | ExpressionStatement | IncrementStatement | AssignmentStatement {
        /**
         * Attempts to find an expression-statement or an increment statement.
         * While calls are valid expressions _and_ statements, increment (e.g. `foo++`)
         * statements aren't valid expressions. They _do_ however fall under the same parsing
         * priority as standalone function calls though, so we can parse them in the same way.
         */
        let expr = this.call();
        if (this.checkAny(...AssignmentOperators) && !(isCallExpression(expr))) {
            let left = expr;
            let operator = this.advance();
            let right = this.expression();

            // Create a dotted or indexed "set" based on the left-hand side's type
            if (isIndexedGetExpression(left)) {
                return new IndexedSetStatement(
                    left.obj,
                    left.index,
                    operator.kind === TokenKind.Equal
                        ? right
                        : new BinaryExpression(left, operator, right),
                    left.openingSquare,
                    left.closingSquare
                );
            } else if (isDottedGetExpression(left)) {
                const dottedSetStmt = new DottedSetStatement(
                    left.obj,
                    left.name,
                    operator.kind === TokenKind.Equal
                        ? right
                        : new BinaryExpression(left, operator, right)
                );
                this._references.dottedSetStatements.push(dottedSetStmt);
                return dottedSetStmt;
            }
        }
        return this.expressionStatement(expr);
    }

    private printStatement(): PrintStatement {
        let printKeyword = this.advance();

        let values: (
            | Expression
            | PrintSeparatorTab
            | PrintSeparatorSpace)[] = [];

        while (!this.checkEndOfStatement()) {
            if (this.check(TokenKind.Semicolon)) {
                values.push(this.advance() as PrintSeparatorSpace);
            } else if (this.check(TokenKind.Comma)) {
                values.push(this.advance() as PrintSeparatorTab);
            } else if (this.check(TokenKind.Else)) {
                break; // inline branch
            } else {
                values.push(this.expression());
            }
        }

        //print statements can be empty, so look for empty print conditions
        if (!values.length) {
            let emptyStringLiteral = createStringLiteral('');
            values.push(emptyStringLiteral);
        }

        let last = values[values.length - 1];
        if (isToken(last)) {
            // TODO: error, expected value
        }

        return new PrintStatement({ print: printKeyword }, values);
    }

    /**
     * Parses a return statement with an optional return value.
     * @returns an AST representation of a return statement.
     */
    private returnStatement(): ReturnStatement {
        let tokens = { return: this.previous() };

        if (this.checkEndOfStatement()) {
            return new ReturnStatement(tokens);
        }

        let toReturn = this.check(TokenKind.Else) ? undefined : this.expression();
        return new ReturnStatement(tokens, toReturn);
    }

    /**
     * Parses a `label` statement
     * @returns an AST representation of an `label` statement.
     */
    private labelStatement() {
        let tokens = {
            identifier: this.advance(),
            colon: this.advance()
        };

        //label must be alone on its line, this is probably not a label
        if (!this.checkAny(TokenKind.Newline, TokenKind.Comment)) {
            //rewind and cancel
            this.current -= 2;
            throw new CancelStatementError();
        }

        const stmt = new LabelStatement(tokens);
        this.currentFunctionExpression.labelStatements.push(stmt);
        return stmt;
    }

    /**
     * Parses a `goto` statement
     * @returns an AST representation of an `goto` statement.
     */
    private gotoStatement() {
        let tokens = {
            goto: this.advance(),
            label: this.consume(
                DiagnosticMessages.expectedLabelIdentifierAfterGotoKeyword(),
                TokenKind.Identifier
            )
        };

        return new GotoStatement(tokens);
    }

    /**
     * Parses an `end` statement
     * @returns an AST representation of an `end` statement.
     */
    private endStatement() {
        let endTokens = { end: this.advance() };

        return new EndStatement(endTokens);
    }
    /**
     * Parses a `stop` statement
     * @returns an AST representation of a `stop` statement
     */
    private stopStatement() {
        let tokens = { stop: this.advance() };

        return new StopStatement(tokens);
    }

    /**
     * Parses a block, looking for a specific terminating TokenKind to denote completion.
     * Always looks for `end sub`/`end function` to handle unterminated blocks.
     * @param terminators the token(s) that signifies the end of this block; all other terminators are
     *                    ignored.
     */
    private block(...terminators: BlockTerminator[]): Block | undefined {
        const parentAnnotations = this.enterAnnotationBlock();

        this.consumeStatementSeparators(true);
        let startingToken = this.peek();

        const statements: Statement[] = [];
        while (!this.isAtEnd() && !this.checkAny(TokenKind.EndSub, TokenKind.EndFunction, ...terminators)) {
            //grab the location of the current token
            let loopCurrent = this.current;
            let dec = this.declaration();
            if (dec) {
                if (!isAnnotationExpression(dec)) {
                    this.consumePendingAnnotations(dec);
                    statements.push(dec);
                }

                //ensure statement separator
                this.consumeStatementSeparators();

            } else {
                //something went wrong. reset to the top of the loop
                this.current = loopCurrent;

                //scrap the entire line (hopefully whatever failed has added a diagnostic)
                this.consumeUntil(TokenKind.Newline, TokenKind.Colon, TokenKind.Eof);

                //trash the next token. this prevents an infinite loop. not exactly sure why we need this,
                //but there's already an error in the file being parsed, so just leave this line here
                this.advance();

                //consume potential separators
                this.consumeStatementSeparators(true);
            }
        }

        if (this.isAtEnd()) {
            return undefined;
            // TODO: Figure out how to handle unterminated blocks well
        } else if (terminators.length > 0) {
            //did we hit end-sub / end-function while looking for some other terminator?
            //if so, we need to restore the statement separator
            let prev = this.previous().kind;
            let peek = this.peek().kind;
            if (
                (peek === TokenKind.EndSub || peek === TokenKind.EndFunction) &&
                (prev === TokenKind.Newline || prev === TokenKind.Colon)
            ) {
                this.current--;
            }
        }

        this.exitAnnotationBlock(parentAnnotations);
        return new Block(statements, startingToken.range);
    }

    /**
     * Attach pending annotations to the provided statement,
     * and then reset the annotations array
     */
    consumePendingAnnotations(statement: Statement) {
        if (this.pendingAnnotations.length) {
            statement.annotations = this.pendingAnnotations;
            this.pendingAnnotations = [];
        }
    }

    enterAnnotationBlock() {
        const pending = this.pendingAnnotations;
        this.pendingAnnotations = [];
        return pending;
    }

    exitAnnotationBlock(parentAnnotations: AnnotationExpression[]) {
        // non consumed annotations are an error
        if (this.pendingAnnotations.length) {
            for (const annotation of this.pendingAnnotations) {
                this.diagnostics.push({
                    ...DiagnosticMessages.unusedAnnotation(),
                    range: annotation.range
                });
            }
        }
        this.pendingAnnotations = parentAnnotations;
    }

    private expression(): Expression {
        const expression = this.anonymousFunction();
        this._references.expressions.add(expression);
        return expression;
    }

    private anonymousFunction(): Expression {
        if (this.checkAny(TokenKind.Sub, TokenKind.Function)) {
            const func = this.functionDeclaration(true);
            //if there's an open paren after this, this is an IIFE
            if (this.check(TokenKind.LeftParen)) {
                return this.finishCall(this.advance(), func);
            } else {
                return func;
            }
        }

        let expr = this.boolean();

        if (this.check(TokenKind.Question)) {
            return this.ternaryExpression(expr);
        } else if (this.check(TokenKind.QuestionQuestion)) {
            return this.nullCoalescingExpression(expr);
        } else {
            return expr;
        }
    }

    private boolean(): Expression {
        let expr = this.relational();

        while (this.matchAny(TokenKind.And, TokenKind.Or)) {
            let operator = this.previous();
            let right = this.relational();
            expr = new BinaryExpression(expr, operator, right);
        }

        return expr;
    }

    private relational(): Expression {
        let expr = this.additive();

        while (
            this.matchAny(
                TokenKind.Equal,
                TokenKind.LessGreater,
                TokenKind.Greater,
                TokenKind.GreaterEqual,
                TokenKind.Less,
                TokenKind.LessEqual
            )
        ) {
            let operator = this.previous();
            let right = this.additive();
            expr = new BinaryExpression(expr, operator, right);
        }

        return expr;
    }

    // TODO: bitshift

    private additive(): Expression {
        let expr = this.multiplicative();

        while (this.matchAny(TokenKind.Plus, TokenKind.Minus)) {
            let operator = this.previous();
            let right = this.multiplicative();
            expr = new BinaryExpression(expr, operator, right);
        }

        return expr;
    }

    private multiplicative(): Expression {
        let expr = this.exponential();

        while (this.matchAny(
            TokenKind.Forwardslash,
            TokenKind.Backslash,
            TokenKind.Star,
            TokenKind.Mod,
            TokenKind.LeftShift,
            TokenKind.RightShift
        )) {
            let operator = this.previous();
            let right = this.exponential();
            expr = new BinaryExpression(expr, operator, right);
        }

        return expr;
    }

    private exponential(): Expression {
        let expr = this.prefixUnary();

        while (this.match(TokenKind.Caret)) {
            let operator = this.previous();
            let right = this.prefixUnary();
            expr = new BinaryExpression(expr, operator, right);
        }

        return expr;
    }

    private prefixUnary(): Expression {
        const nextKind = this.peek().kind;
        if (nextKind === TokenKind.Not || nextKind === TokenKind.Minus) {
            this.current++; //advance
            let operator = this.previous();
            let right = this.prefixUnary();
            return new UnaryExpression(operator, right);
        }
        return this.call();
    }

    private indexedGet(expr: Expression) {
        let openingSquare = this.previous();
        while (this.match(TokenKind.Newline)) { }

        let index = this.expression();

        while (this.match(TokenKind.Newline)) { }
        let closingSquare = this.consume(
            DiagnosticMessages.expectedRightSquareBraceAfterArrayOrObjectIndex(),
            TokenKind.RightSquareBracket
        );

        return new IndexedGetExpression(expr, index, openingSquare, closingSquare);
    }

    private newExpression() {
        this.warnIfNotBrighterScriptMode(`using 'new' keyword to construct a class`);
        let newToken = this.advance();

        let nameExpr = this.getNamespacedVariableNameExpression();
        let leftParen = this.consume(
            DiagnosticMessages.unexpectedToken(this.peek().text),
            TokenKind.LeftParen
        );
        let call = this.finishCall(leftParen, nameExpr);
        //pop the call from the  callExpressions list because this is technically something else
        this.callExpressions.pop();
        let result = new NewExpression(newToken, call);
        this._references.newExpressions.push(result);
        return result;
    }

    /**
     * A callfunc expression (i.e. `node@.someFunctionOnNode()`)
     */
    private callfunc(callee: Expression): Expression {
        this.warnIfNotBrighterScriptMode('callfunc operator');
        let operator = this.previous();
        let methodName = this.consume(DiagnosticMessages.expectedIdentifier(), TokenKind.Identifier, ...AllowedProperties);
        // force it into an identifier so the AST makes some sense
        methodName.kind = TokenKind.Identifier;
        let openParen = this.consume(DiagnosticMessages.expectedOpenParenToFollowCallfuncIdentifier(), TokenKind.LeftParen);
        let call = this.finishCall(openParen, callee, false);

        return new CallfuncExpression(callee, operator, methodName as Identifier, openParen, call.args, call.closingParen);
    }

    private call(): Expression {
        if (this.check(TokenKind.New) && this.checkAnyNext(TokenKind.Identifier, ...this.allowedLocalIdentifiers)) {
            return this.newExpression();
        }
        let expr = this.primary();
        //an expression to keep for _references
        let referenceCallExpression: Expression;
        while (true) {
            if (this.match(TokenKind.LeftParen)) {
                expr = this.finishCall(this.previous(), expr);
                //store this call expression in references
                referenceCallExpression = expr;
            } else if (this.match(TokenKind.LeftSquareBracket)) {
                expr = this.indexedGet(expr);
            } else if (this.match(TokenKind.Callfunc)) {
                expr = this.callfunc(expr);
                //store this callfunc expression in references
                referenceCallExpression = expr;
            } else if (this.match(TokenKind.Dot)) {
                if (this.match(TokenKind.LeftSquareBracket)) {
                    expr = this.indexedGet(expr);
                } else {
                    let dot = this.previous();
                    let name = this.consume(
                        DiagnosticMessages.expectedPropertyNameAfterPeriod(),
                        TokenKind.Identifier,
                        ...AllowedProperties
                    );

                    // force it into an identifier so the AST makes some sense
                    name.kind = TokenKind.Identifier;

                    expr = new DottedGetExpression(expr, name as Identifier, dot);
                    this.addPropertyHints(name);
                }
            } else if (this.check(TokenKind.At)) {
                let dot = this.advance();
                let name = this.consume(
                    DiagnosticMessages.expectedAttributeNameAfterAtSymbol(),
                    TokenKind.Identifier,
                    ...AllowedProperties
                );

                // force it into an identifier so the AST makes some sense
                name.kind = TokenKind.Identifier;

                expr = new XmlAttributeGetExpression(expr, name as Identifier, dot);
                //only allow a single `@` expression
                break;
            } else {
                break;
            }
        }
        //if we found a callExpression, add it to `expressions` in references
        if (referenceCallExpression) {
            this._references.expressions.add(referenceCallExpression);
        }
        return expr;
    }

    private finishCall(openingParen: Token, callee: Expression, addToCallExpressionList = true) {
        let args = [] as Expression[];
        while (this.match(TokenKind.Newline)) {
        }

        if (!this.check(TokenKind.RightParen)) {
            do {
                while (this.match(TokenKind.Newline)) { }

                if (args.length >= CallExpression.MaximumArguments) {
                    this.diagnostics.push({
                        ...DiagnosticMessages.tooManyCallableArguments(args.length, CallExpression.MaximumArguments),
                        range: this.peek().range
                    });
                    throw this.lastDiagnosticAsError();
                }
                args.push(this.expression());
            } while (this.match(TokenKind.Comma));
        }

        while (this.match(TokenKind.Newline)) { }

        const closingParen = this.consume(
            DiagnosticMessages.expectedRightParenAfterFunctionCallArguments(),
            TokenKind.RightParen
        );

        if (isVariableExpression(callee)) {
            callee.isCalled = true;
        }

        let expression = new CallExpression(callee, openingParen, closingParen, args, this.currentNamespaceName);
        if (addToCallExpressionList) {
            this.callExpressions.push(expression);
        }
        return expression;
    }

    /**
     * Tries to get the next token as a type
     * Allows for built-in types (double, string, etc.) or namespaced custom types in Brighterscript mode
     * Will  return a token of whatever is next to be parsed (unless `advanceIfUnknown` is false, in which case undefined will be returned instead
     */
    private typeToken(): Token {
        let typeToken: Token;

        if (this.checkAny(...DeclarableTypes)) {
            // Token is a built in type
            typeToken = this.advance();
        } else if (this.options.mode === ParseMode.BrighterScript) {
            try {
                // see if we can get a namespaced identifer
                const qualifiedType = this.getNamespacedVariableNameExpression();
                typeToken = createToken(TokenKind.Identifier, qualifiedType.getName(this.options.mode), qualifiedType.range);
            } catch {
                //could not get an identifier - just get whatever's next
                typeToken = this.advance();
            }
        } else {
            // just get whatever's next
            typeToken = this.advance();
        }
        return typeToken;
    }

    private primary(): Expression {
        switch (true) {
            case this.matchAny(
                TokenKind.False,
                TokenKind.True,
                TokenKind.Invalid,
                TokenKind.IntegerLiteral,
                TokenKind.LongIntegerLiteral,
                TokenKind.FloatLiteral,
                TokenKind.DoubleLiteral,
                TokenKind.StringLiteral
            ):
                return new LiteralExpression(this.previous());
            //capture source literals (LINE_NUM if brightscript, or a bunch of them if brighterscript)
            case this.matchAny(TokenKind.LineNumLiteral, ...(this.options.mode === ParseMode.BrightScript ? [] : BrighterScriptSourceLiterals)):
                return new SourceLiteralExpression(this.previous());
            //template string
            case this.check(TokenKind.BackTick):
                return this.templateString(false);
            //tagged template string (currently we do not support spaces between the identifier and the backtick)
            case this.checkAny(TokenKind.Identifier, ...AllowedLocalIdentifiers) && this.checkNext(TokenKind.BackTick):
                return this.templateString(true);
            case this.matchAny(TokenKind.Identifier, ...this.allowedLocalIdentifiers):
                return new VariableExpression(this.previous() as Identifier, this.currentNamespaceName);
            case this.match(TokenKind.LeftParen):
                let left = this.previous();
                let expr = this.expression();
                let right = this.consume(
                    DiagnosticMessages.unmatchedLeftParenAfterExpression(),
                    TokenKind.RightParen
                );
                return new GroupingExpression({ left: left, right: right }, expr);
            case this.match(TokenKind.LeftSquareBracket):
                let elements: Array<Expression | CommentStatement> = [];
                let openingSquare = this.previous();

                //add any comment found right after the opening square
                if (this.check(TokenKind.Comment)) {
                    elements.push(new CommentStatement([this.advance()]));
                }

                while (this.match(TokenKind.Newline)) {
                }

                if (!this.match(TokenKind.RightSquareBracket)) {
                    elements.push(this.expression());

                    while (this.matchAny(TokenKind.Comma, TokenKind.Newline, TokenKind.Comment)) {
                        if (this.checkPrevious(TokenKind.Comment) || this.check(TokenKind.Comment)) {
                            let comment = this.check(TokenKind.Comment) ? this.advance() : this.previous();
                            elements.push(new CommentStatement([comment]));
                        }
                        while (this.match(TokenKind.Newline)) {

                        }

                        if (this.check(TokenKind.RightSquareBracket)) {
                            break;
                        }

                        elements.push(this.expression());
                    }

                    this.consume(
                        DiagnosticMessages.unmatchedLeftSquareBraceAfterArrayLiteral(),
                        TokenKind.RightSquareBracket
                    );
                }

                let closingSquare = this.previous();

                //this.consume("Expected newline or ':' after array literal", TokenKind.Newline, TokenKind.Colon, TokenKind.Eof);
                return new ArrayLiteralExpression(elements, openingSquare, closingSquare);
            case this.match(TokenKind.LeftCurlyBrace):
                let openingBrace = this.previous();
                let members: Array<AAMemberExpression | CommentStatement> = [];

                let key = () => {
                    let result = {
                        colonToken: null as Token,
                        keyToken: null as Token,
                        range: null as Range
                    };
                    if (this.checkAny(TokenKind.Identifier, ...AllowedProperties)) {
                        result.keyToken = this.advance();
                    } else if (this.check(TokenKind.StringLiteral)) {
                        result.keyToken = this.advance();
                    } else {
                        this.diagnostics.push({
                            ...DiagnosticMessages.unexpectedAAKey(),
                            range: this.peek().range
                        });
                        throw this.lastDiagnosticAsError();
                    }

                    result.colonToken = this.consume(
                        DiagnosticMessages.expectedColonBetweenAAKeyAndvalue(),
                        TokenKind.Colon
                    );
                    result.range = util.getRange(result.keyToken, result.colonToken);
                    return result;
                };

                while (this.match(TokenKind.Newline)) {
                }

                if (!this.match(TokenKind.RightCurlyBrace)) {
                    let lastAAMember: AAMemberExpression;
                    if (this.check(TokenKind.Comment)) {
                        lastAAMember = null;
                        members.push(new CommentStatement([this.advance()]));
                    } else {
                        let k = key();
                        let expr = this.expression();
                        lastAAMember = new AAMemberExpression(
                            k.keyToken,
                            k.colonToken,
                            expr,
                            getBscTypeFromExpression(expr, this.currentFunctionExpression)
                        );
                        members.push(lastAAMember);
                    }

                    while (this.matchAny(TokenKind.Comma, TokenKind.Newline, TokenKind.Colon, TokenKind.Comment)) {
                        // collect comma at end of expression
                        if (lastAAMember && this.checkPrevious(TokenKind.Comma)) {
                            lastAAMember.commaToken = this.previous();
                        }

                        //check for comment at the end of the current line
                        if (this.check(TokenKind.Comment) || this.checkPrevious(TokenKind.Comment)) {
                            let token = this.checkPrevious(TokenKind.Comment) ? this.previous() : this.advance();
                            members.push(new CommentStatement([token]));
                        } else {
                            this.consumeStatementSeparators(true);

                            //check for a comment on its own line
                            if (this.check(TokenKind.Comment) || this.checkPrevious(TokenKind.Comment)) {
                                let token = this.checkPrevious(TokenKind.Comment) ? this.previous() : this.advance();
                                lastAAMember = null;
                                members.push(new CommentStatement([token]));
                                continue;
                            }

                            if (this.check(TokenKind.RightCurlyBrace)) {
                                break;
                            }
                            let k = key();
                            let expr = this.expression();
                            lastAAMember = new AAMemberExpression(
                                k.keyToken,
                                k.colonToken,
                                expr,
                                getBscTypeFromExpression(expr, this.currentFunctionExpression)
                            );
                            members.push(lastAAMember);
                        }
                    }

                    this.consume(
                        DiagnosticMessages.unmatchedLeftCurlyAfterAALiteral(),
                        TokenKind.RightCurlyBrace
                    );
                }

                let closingBrace = this.previous();

                const aaExpr = new AALiteralExpression(members, openingBrace, closingBrace, this.currentFunctionExpression);
                this._references.aaLiterals.push(aaExpr);
                this.addPropertyHints(aaExpr);
                return aaExpr;
            case this.matchAny(TokenKind.Pos, TokenKind.Tab):
                let token = Object.assign(this.previous(), {
                    kind: TokenKind.Identifier
                }) as Identifier;
                return new VariableExpression(token, this.currentNamespaceName);
            case this.checkAny(TokenKind.Function, TokenKind.Sub):
                return this.anonymousFunction();
            case this.check(TokenKind.RegexLiteral):
                return this.regexLiteralExpression();
            case this.check(TokenKind.Comment):
                return new CommentStatement([this.advance()]);
            default:
                //if we found an expected terminator, don't throw a diagnostic...just return undefined
                if (this.checkAny(...this.peekGlobalTerminators())) {
                    //don't throw a diagnostic, just return undefined

                    //something went wrong...throw an error so the upstream processor can scrap this line and move on
                } else {
                    this.diagnostics.push({
                        ...DiagnosticMessages.unexpectedToken(this.peek().text),
                        range: this.peek().range
                    });
                    throw this.lastDiagnosticAsError();
                }
        }
    }

    /**
     * Pop token if we encounter specified token
     */
    private match(tokenKind: TokenKind) {
        if (this.check(tokenKind)) {
            this.current++; //advance
            return true;
        }
        return false;
    }

    /**
     * Pop token if we encounter a token in the specified list
     * @param tokenKinds
     */
    private matchAny(...tokenKinds: TokenKind[]) {
        for (let tokenKind of tokenKinds) {
            if (this.check(tokenKind)) {
                this.current++; //advance
                return true;
            }
        }
        return false;
    }

    /**
     * Get next token matching a specified list, or fail with an error
     */
    private consume(diagnosticInfo: DiagnosticInfo, ...tokenKinds: TokenKind[]): Token {
        let token = this.tryConsume(diagnosticInfo, ...tokenKinds);
        if (token) {
            return token;
        } else {
            let error = new Error(diagnosticInfo.message);
            (error as any).isDiagnostic = true;
            throw error;
        }
    }

    private consumeToken(tokenKind: TokenKind) {
        return this.consume(
            DiagnosticMessages.expectedToken(tokenKind),
            tokenKind
        );
    }

    /**
     * Consume, or add a message if not found. But then continue and return undefined
     */
    private tryConsume(diagnostic: DiagnosticInfo, ...tokenKinds: TokenKind[]): Token | undefined {
        const nextKind = this.peek().kind;
        let foundTokenKind = tokenKinds.some(tokenKind => nextKind === tokenKind);

        if (foundTokenKind) {
            return this.advance();
        }
        this.diagnostics.push({
            ...diagnostic,
            range: this.peek().range
        });
    }

    private tryConsumeToken(tokenKind: TokenKind) {
        return this.tryConsume(
            DiagnosticMessages.expectedToken(tokenKind),
            tokenKind
        );
    }

    private consumeStatementSeparators(optional = false) {
        //a comment or EOF mark the end of the statement
        if (this.isAtEnd() || this.check(TokenKind.Comment)) {
            return true;
        }
        let consumed = false;
        //consume any newlines and colons
        while (this.matchAny(TokenKind.Newline, TokenKind.Colon)) {
            consumed = true;
        }
        if (!optional && !consumed) {
            this.diagnostics.push({
                ...DiagnosticMessages.expectedNewlineOrColon(),
                range: this.peek().range
            });
        }
        return consumed;
    }

    private advance(): Token {
        if (!this.isAtEnd()) {
            this.current++;
        }
        return this.previous();
    }

    private checkEndOfStatement(): boolean {
        const nextKind = this.peek().kind;
        return [TokenKind.Colon, TokenKind.Newline, TokenKind.Comment, TokenKind.Eof].includes(nextKind);
    }

    private checkPrevious(tokenKind: TokenKind): boolean {
        return this.previous()?.kind === tokenKind;
    }

    private check(tokenKind: TokenKind): boolean {
        const nextKind = this.peek().kind;
        if (nextKind === TokenKind.Eof) {
            return false;
        }
        return nextKind === tokenKind;
    }

    private checkAny(...tokenKinds: TokenKind[]): boolean {
        const nextKind = this.peek().kind;
        if (nextKind === TokenKind.Eof) {
            return false;
        }
        return tokenKinds.includes(nextKind);
    }

    private checkNext(tokenKind: TokenKind): boolean {
        if (this.isAtEnd()) {
            return false;
        }
        return this.peekNext().kind === tokenKind;
    }

    private checkAnyNext(...tokenKinds: TokenKind[]): boolean {
        if (this.isAtEnd()) {
            return false;
        }
        const nextKind = this.peekNext().kind;
        return tokenKinds.includes(nextKind);
    }

    private isAtEnd(): boolean {
        return this.peek().kind === TokenKind.Eof;
    }

    private peekNext(): Token {
        if (this.isAtEnd()) {
            return this.peek();
        }
        return this.tokens[this.current + 1];
    }

    private peek(): Token {
        return this.tokens[this.current];
    }

    private previous(): Token {
        return this.tokens[this.current - 1];
    }

    private synchronize() {
        this.advance(); // skip the erroneous token

        while (!this.isAtEnd()) {
            if (this.ensureNewLineOrColon(true)) {
                // end of statement reached
                return;
            }

            switch (this.peek().kind) { //eslint-disable-line @typescript-eslint/switch-exhaustiveness-check
                case TokenKind.Namespace:
                case TokenKind.Class:
                case TokenKind.Function:
                case TokenKind.Sub:
                case TokenKind.If:
                case TokenKind.For:
                case TokenKind.ForEach:
                case TokenKind.While:
                case TokenKind.Print:
                case TokenKind.Return:
                    // start parsing again from the next block starter or obvious
                    // expression start
                    return;
            }

            this.advance();
        }
    }

    /**
     * Get the token at the specified position
     * @param position
     */
    public getTokenAt(position: Position) {
        for (let token of this.tokens) {
            if (util.rangeContains(token.range, position)) {
                return token;
            }
        }
    }

    /**
     * Get the token closest to the position. if no token is found, the previous token is returned
     * @param position
     * @param tokens
     */
    public getClosestToken(position: Position) {
        let tokens = this.tokens;
        for (let i = 0; i < tokens.length; i++) {
            let token = tokens[i];
            if (util.rangeContains(token.range, position)) {
                return token;
            }
            //if the position less than this token range, then this position touches no token,
            if (util.positionIsGreaterThanRange(position, token.range) === false) {
                let t = tokens[i - 1];
                //return the token or the first token
                return t ? t : tokens[0];
            }
        }
        //return the last token
        return tokens[tokens.length - 1];
    }

    public isPositionNextToTokenKind(position: Position, tokenKind: TokenKind) {
        const closestToken = this.getClosestToken(position);
        const previousToken = this.getPreviousToken(closestToken);
        const previousTokenKind = previousToken?.kind;
        //next to matched token
        if (!closestToken || closestToken.kind === TokenKind.Eof) {
            return false;
        } else if (closestToken.kind === tokenKind) {
            return true;
        } else if (closestToken.kind === TokenKind.Newline || previousTokenKind === TokenKind.Newline) {
            return false;
            //next to an identifier, which is next to token kind
        } else if (closestToken.kind === TokenKind.Identifier && previousTokenKind === tokenKind) {
            return true;
        } else {
            return false;
        }
    }

    public getTokenBefore(currentToken: Token, tokenKind: TokenKind): Token {
        const index = this.tokens.indexOf(currentToken);
        for (let i = index - 1; i >= 0; i--) {
            currentToken = this.tokens[i];
            if (currentToken.kind === TokenKind.Newline) {
                break;
            } else if (currentToken.kind === tokenKind) {
                return currentToken;
            }
        }
        return undefined;
    }

    public tokenFollows(currentToken: Token, tokenKind: TokenKind): boolean {
        const index = this.tokens.indexOf(currentToken);
        if (index > 0) {
            return this.tokens[index - 1].kind === tokenKind;
        }
        return false;
    }

    public getTokensUntil(currentToken: Token, tokenKind: TokenKind, direction: -1 | 1 = -1) {
        let tokens = [];
        for (let i = this.tokens.indexOf(currentToken); direction === -1 ? i >= 0 : i === this.tokens.length; i += direction) {
            currentToken = this.tokens[i];
            if (currentToken.kind === TokenKind.Newline || currentToken.kind === tokenKind) {
                break;
            }
            tokens.push(currentToken);
        }
        return tokens;
    }

    public getPreviousToken(token: Token) {
        let idx = this.tokens.indexOf(token);
        return this.tokens[idx - 1];
    }

    public getPreviousTokenFromIndex(idx: number): TokenWithIndex {
        return { token: this.tokens[idx - 1], index: idx - 1 };
    }

    public getPreviousTokenIgnoreNests(currentTokenIndex: number, leftBracketType: TokenKind, rightBracketType: TokenKind): TokenWithIndex {
        let currentToken = this.tokens[currentTokenIndex];
        let previousTokenResult: TokenWithIndex;
        function isRightBracket(token: Token): boolean {
            return token?.kind === rightBracketType;
        }
        function isLeftBracket(token: Token): boolean {
            return token?.kind === leftBracketType;
        }
        let lastTokenHadLeadingWhitespace = currentToken?.leadingWhitespace.length > 0;
        let lastTokenWasLeftBracket = false;
        let bracketNestCount = 0;
        let hasBrackets = false;
        // check for nested function call
        if (isRightBracket(currentToken)) {
            bracketNestCount++;
            hasBrackets = true;
        }
        while (currentToken && bracketNestCount > 0) {
            previousTokenResult = this.getPreviousTokenFromIndex(currentTokenIndex);
            currentToken = previousTokenResult?.token;
            currentTokenIndex = previousTokenResult?.index;
            lastTokenWasLeftBracket = false;

            if (isRightBracket(currentToken)) {
                bracketNestCount++;
            }
            while (isLeftBracket(currentToken)) {
                bracketNestCount--;
                lastTokenWasLeftBracket = true;
                lastTokenHadLeadingWhitespace = currentToken?.leadingWhitespace.length > 0;
                previousTokenResult = this.getPreviousTokenFromIndex(currentTokenIndex);
                currentToken = previousTokenResult?.token;
                currentTokenIndex = previousTokenResult?.index;
            }
        }
        // We will not be able to decipher the token type if it was in brackets
        // e.g (someVar+otherVar).toStr() -- we don't bother trying to decipher what "(someVar+otherVar)" is
        let isUnknown = (lastTokenWasLeftBracket && (lastTokenHadLeadingWhitespace || !this.isAcceptableChainToken(currentToken)));
        const tokenWithIndex = { token: currentToken, index: currentTokenIndex, tokenTypeIsNotKnowable: isUnknown, hasBrackets: hasBrackets };
        return tokenWithIndex;

    }

    /**
     * Finds the previous token in a chain (e.g. 'm.obj.func(someFunc()).value'), skipping over any arguments of function calls
     * If this function was called with the token at 'value' above, the previous identifier in the chain is 'func'
     * @param currentTokenIndex token index to start from
     * @param allowCurrent can the current token be the token that's the identifier?
     * @returns the previous identifer
     */
    public getPreviousTokenInChain(currentTokenIndex: number, allowCurrent = false): TokenChainMember {
        let currentToken = this.tokens[currentTokenIndex];
        let previousTokenResult: TokenWithIndex;
        let usage = TokenUsage.Direct;
        if (!allowCurrent) {
            previousTokenResult = this.getPreviousTokenFromIndex(currentTokenIndex);
            currentToken = previousTokenResult?.token;
            currentTokenIndex = previousTokenResult?.index;

        }
        if (currentToken?.kind === TokenKind.Dot) {
            previousTokenResult = this.getPreviousTokenFromIndex(currentTokenIndex);
            currentToken = previousTokenResult.token;
            currentTokenIndex = previousTokenResult.index;
        }
        previousTokenResult = this.getPreviousTokenIgnoreNests(currentTokenIndex, TokenKind.LeftParen, TokenKind.RightParen);
        currentToken = previousTokenResult?.token;
        currentTokenIndex = previousTokenResult?.index;
        if (previousTokenResult.hasBrackets) {
            usage = TokenUsage.Call;
        }
        let tokenTypeIsNotKnowable = previousTokenResult?.tokenTypeIsNotKnowable;
        if (currentTokenIndex) {
            previousTokenResult = this.getPreviousTokenIgnoreNests(currentTokenIndex, TokenKind.LeftSquareBracket, TokenKind.RightSquareBracket);
            currentToken = previousTokenResult?.token;
            currentTokenIndex = previousTokenResult?.index;
            if (previousTokenResult.hasBrackets) {
                usage = TokenUsage.ArrayReference;
            }
        }
        tokenTypeIsNotKnowable = tokenTypeIsNotKnowable || previousTokenResult?.tokenTypeIsNotKnowable;
        if (tokenTypeIsNotKnowable || this.isAcceptableChainToken(currentToken)) {
            // either we have a valid chain token, or we can't know what the token type is
            return { token: currentToken, index: currentTokenIndex, tokenTypeIsNotKnowable: tokenTypeIsNotKnowable, usage: usage };
        }
        return undefined;
    }

    private isAcceptableChainToken(currentToken: Token, lastTokenHasWhitespace = false): boolean {
        if (!currentToken || lastTokenHasWhitespace) {
            return false;
        }
        if (currentToken.kind === TokenKind.Identifier) {
            return true;
        }
        if (currentToken.leadingWhitespace.length === 0) {
            // start of the chain
            return AllowedLocalIdentifiers.includes(currentToken.kind);
        }
        // not the start of the chain
        return AllowedProperties.includes(currentToken.kind);
    }
    /**
     * Builds up a chain of tokens, starting with the first in the chain, and ending with currentToken
     * e.g. m.prop.method().field (with 'field' as currentToken) -> ["m", "prop", "method", "field"], with each element as a token
     * @param currentToken the token that is the end of the chain
     * @returns array of tokens
     */
    public getTokenChain(currentToken: Token): TokenChain {
        const tokenChain: TokenChainMember[] = [];
        let currentTokenIndex = this.tokens.indexOf(currentToken);
        let previousTokenResult: TokenChainMember;
        let lastTokenHasWhitespace = false;
        let includesUnknown = false;
        previousTokenResult = this.getPreviousTokenInChain(currentTokenIndex, true);
        currentToken = previousTokenResult?.token;
        currentTokenIndex = previousTokenResult?.index;
        if (this.isAcceptableChainToken(currentToken)) {
            tokenChain.push(previousTokenResult);
            lastTokenHasWhitespace = currentToken?.leadingWhitespace.length > 0;
        }
        if (!lastTokenHasWhitespace) {
            previousTokenResult = this.getPreviousTokenInChain(currentTokenIndex);
            currentToken = previousTokenResult?.token;
            currentTokenIndex = previousTokenResult?.index;
            includesUnknown = !!previousTokenResult?.tokenTypeIsNotKnowable;
            while (!includesUnknown && this.isAcceptableChainToken(currentToken, lastTokenHasWhitespace)) {
                tokenChain.push(previousTokenResult);
                lastTokenHasWhitespace = currentToken?.leadingWhitespace.length > 0;
                if (!lastTokenHasWhitespace) {
                    previousTokenResult = this.getPreviousTokenInChain(currentTokenIndex);
                    currentToken = previousTokenResult?.token;
                    currentTokenIndex = previousTokenResult?.index;
                    includesUnknown = includesUnknown || previousTokenResult?.tokenTypeIsNotKnowable;
                }
            }
        }
        tokenChain.reverse();
        return { chain: tokenChain, includesUnknowableTokenType: !!includesUnknown };
    }

    /**
     * References are found during the initial parse.
     * However, sometimes plugins can modify the AST, requiring a full walk to re-compute all references.
     * This does that walk.
     */
    private findReferences() {
        this._references = new References();
        const excludedExpressions = new Set<Expression>();

        const visitCallExpression = (e: CallExpression | CallfuncExpression) => {
            for (const p of e.args) {
                this._references.expressions.add(p);
            }
            //add calls that were not excluded (from loop below)
            if (!excludedExpressions.has(e)) {
                this._references.expressions.add(e);
            }

            //if this call is part of a longer expression that includes a call higher up, find that higher one and remove it
            if (e.callee) {
                let node: Expression = e.callee;
                while (node) {
                    //the primary goal for this loop. If we found a parent call expression, remove it from `references`
                    if (isCallExpression(node)) {
                        this.references.expressions.delete(node);
                        excludedExpressions.add(node);
                        //stop here. even if there are multiple calls in the chain, each child will find and remove its closest parent, so that reduces excess walking.
                        break;

                        //when we hit a variable expression, we're definitely at the leftmost expression so stop
                    } else if (isVariableExpression(node)) {
                        break;
                        //if

                    } else if (isDottedGetExpression(node) || isIndexedGetExpression(node)) {
                        node = node.obj;
                    } else {
                        //some expression we don't understand. log it and quit the loop
                        this.logger.info('Encountered unknown expression while calculating function expression chain', node);
                        break;
                    }
                }
            }
        };

        //gather up all the top-level statements
        this.ast.walk(createVisitor({
<<<<<<< HEAD
=======
            AssignmentStatement: s => {
                this._references.assignmentStatements.push(s);
                this.references.expressions.add(s.value);
            },
>>>>>>> e6a52bce
            ClassStatement: s => {
                this._references.classStatements.push(s);
            },
            ClassFieldStatement: s => {
                if (s.initialValue) {
                    this._references.expressions.add(s.initialValue);
                }
            },
            NamespaceStatement: s => {
                this._references.namespaceStatements.push(s);
            },
            FunctionStatement: s => {
                this._references.functionStatements.push(s);
                //add the initial set of function expressions for function statements
                this._references.functionExpressions.push(s.func);
            },
            ImportStatement: s => {
                this._references.importStatements.push(s);
            },
            LibraryStatement: s => {
                this._references.libraryStatements.push(s);
            }
        }), {
            walkMode: WalkMode.visitStatements
        });

        let func: FunctionExpression;
        let visitor = createVisitor({
            AssignmentStatement: s => {
                this._references.assignmentStatements.push(s);
            },
            FunctionExpression: (expression, parent) => {
                if (!isClassMethodStatement(parent)) {
                    this._references.functionExpressions.push(expression);
                }
            },
            NewExpression: e => {
                this._references.newExpressions.push(e);
                for (const p of e.call.args) {
                    this._references.expressions.add(p);
                }
            },
            ExpressionStatement: s => {
                this._references.expressions.add(s.expression);
            },
            CallfuncExpression: e => {
                visitCallExpression(e);
            },
            CallExpression: e => {
                visitCallExpression(e);
            },
            AALiteralExpression: e => {
                this.addPropertyHints(e);
                this._references.expressions.add(e);
                for (const member of e.elements) {
                    if (isAAMemberExpression(member)) {
                        this._references.expressions.add(member.value);
                    }
                }
            },
            ArrayLiteralExpression: e => {
                for (const element of e.elements) {
                    //keep everything except comments
                    if (!isCommentStatement(element)) {
                        this._references.expressions.add(element);
                    }
                }
            },
            DottedGetExpression: e => {
                this.addPropertyHints(e.name);
            },
            DottedSetStatement: e => {
                this.addPropertyHints(e.name);
            },
            UnaryExpression: e => {
                this._references.expressions.add(e);
            },
            IncrementStatement: e => {
                this._references.expressions.add(e);
            }
        });

        //walk all function expressions (we'll add new ones as we move along too)
        for (let i = 0; i < this._references.functionExpressions.length; i++) {
            func = this._references.functionExpressions[i];

            //walk this function expression
            func.body.walk(visitor, {
                walkMode: WalkMode.visitAll
            });
        }
    }

    public getContainingClass(currentToken: Token): ClassStatement {
        return this.references.classStatements.find((cs) => util.rangeContains(cs.range, currentToken.range.start));
    }
    public getContainingAA(currentToken: Token): AALiteralExpression {
        return this.references.aaLiterals.find((aa) => util.rangeContains(aa.range, currentToken.range.start));
    }
    public getContainingNamespace(currentToken: Token): NamespaceStatement {
        return this.references.namespaceStatements.find((cs) => util.rangeContains(cs.range, currentToken.range.start));
    }
    public getContainingFunctionExpression(currentToken: Token): FunctionExpression {
        return this.references.functionExpressions.find((fe) => util.rangeContains(fe.range, currentToken.range.start));
    }

    public dispose() {
    }
}

export enum ParseMode {
    BrightScript = 'BrightScript',
    BrighterScript = 'BrighterScript'
}

export interface ParseOptions {
    /**
     * The parse mode. When in 'BrightScript' mode, no BrighterScript syntax is allowed, and will emit diagnostics.
     */
    mode: ParseMode;
    /**
     * A logger that should be used for logging. If omitted, a default logger is used
     */
    logger?: Logger;
}

export class References {
    public assignmentStatements = [] as AssignmentStatement[];
    public classStatements = [] as ClassStatement[];
    public dottedSetStatements = [] as DottedSetStatement[];
    public aaLiterals = [] as AALiteralExpression[];

    public get classStatementLookup() {
        if (!this._classStatementLookup) {
            this._classStatementLookup = new Map();
            for (const stmt of this.classStatements) {
                this._classStatementLookup.set(stmt.getName(ParseMode.BrighterScript).toLowerCase(), stmt);
            }
        }
        return this._classStatementLookup;
    }
    private _classStatementLookup: Map<string, ClassStatement>;

    public functionExpressions = [] as FunctionExpression[];
    public functionStatements = [] as FunctionStatement[];
    /**
     * A map of function statements, indexed by fully-namespaced lower function name.
     */
    public get functionStatementLookup() {
        if (!this._functionStatementLookup) {
            this._functionStatementLookup = new Map();
            for (const stmt of this.functionStatements) {
                this._functionStatementLookup.set(stmt.getName(ParseMode.BrighterScript).toLowerCase(), stmt);
            }
        }
        return this._functionStatementLookup;
    }
    private _functionStatementLookup: Map<string, FunctionStatement>;

    public interfaceStatements = [] as InterfaceStatement[];

    public get interfaceStatementLookup() {
        if (!this._interfaceStatementLookup) {
            this._interfaceStatementLookup = new Map();
            for (const stmt of this.interfaceStatements) {
                this._interfaceStatementLookup.set(stmt.fullName.toLowerCase(), stmt);
            }
        }
        return this._interfaceStatementLookup;
    }
    private _interfaceStatementLookup: Map<string, InterfaceStatement>;

    /**
     * A collection of full expressions. This excludes intermediary expressions.
     *
     * Example 1:
     * `a.b.c` is composed of `a` (variableExpression)  `.b` (DottedGetExpression) `.c` (DottedGetExpression)
     * This will only contain the final `.c` DottedGetExpression because `.b` and `a` can both be derived by walking back from the `.c` DottedGetExpression.
     *
     * Example 2:
     * `name.space.doSomething(a.b.c)` will result in 2 entries in this list. the `CallExpression` for `doSomething`, and the `.c` DottedGetExpression.
     */
    public expressions = new Set<Expression>();

    public importStatements = [] as ImportStatement[];
    public libraryStatements = [] as LibraryStatement[];
    public namespaceStatements = [] as NamespaceStatement[];
    public newExpressions = [] as NewExpression[];
    public propertyHints = {} as Record<string, string>;


}

export interface LocalVarEntry {
    lowerName: string;
    nameToken: Identifier;
    type: BscType;
}

export enum TokenUsage {
    Direct = 1,
    Call = 2,
    ArrayReference = 3
}

/**
 * A member of a token chain - a wrapper around a token, which also gives some context for how iot is used, and if teh type is knowable
 */
export interface TokenChainMember {
    /**
        * The token
        */
    token: Token;

    /**
     * Is it impossible to know the the type of this token (for now)
     */
    tokenTypeIsNotKnowable?: boolean;
    /**
     * How was this token used?
     */
    usage: TokenUsage;
    /**
     * Index of the token in the parser's token list
     */
    index: number;
}

/**
 * A token paired with the index it is at in the file
 * Used for when we need to get a token, but may also need the previous or next token
 * This way, we can access the adjacent tokens via their index instead of search
 */
export interface TokenWithIndex {
    /**
     * The token
     */
    token: Token;
    /**
     * Index of the token in the parser's token list
     */
    index: number;
    /**
     * Is it impossible to know the the type of this token (for now)
     */
    tokenTypeIsNotKnowable?: boolean;
    /**
     * does this token have brackets (either parens or square brackets) after it
     */
    hasBrackets?: boolean;
}


export interface TokenChain {
    chain: TokenChainMember[];
    includesUnknowableTokenType?: boolean;
}

class CancelStatementError extends Error {
    constructor() {
        super('CancelStatement');
    }
}

/**
 * Gets the type of an expression. If it can not be processed, will return DynamicType
 *
 * @param expression the Expression to process
 * @param functionExpression the wrapping function expression
 * @return the best guess type of that expression
 */
export function getBscTypeFromExpression(expression: Expression, functionExpression: FunctionExpression): BscType {
    try {
        if (isFunctionExpression(expression)) {
            return expression.getFunctionType();
            //literal
        } else if (isLiteralExpression(expression)) {
            return expression.type;
            //Associative array literal
        } else if (isAALiteralExpression(expression)) {
            return new ObjectType(expression.memberTable);
            //Array literal
        } else if (isArrayLiteralExpression(expression)) {
            return new ArrayType();
            //function call
        } else if (isNewExpression(expression)) {
            return getTypeFromNewExpression(expression, functionExpression); // new CustomType(expression.className.getName(ParseMode.BrighterScript));
            //Function call
        } else if (isCallExpression(expression)) {
            return getTypeFromCallExpression(expression, functionExpression);
        } else if (isVariableExpression(expression)) {
            return getTypeFromVariableExpression(expression, functionExpression);
        } else if (isDottedGetExpression(expression)) {
            return getTypeFromDottedGetExpression(expression, functionExpression);
        }
    } catch (e) {
        //do nothing. Just return dynamic
    }
    //fallback to dynamic
    return new DynamicType();
}<|MERGE_RESOLUTION|>--- conflicted
+++ resolved
@@ -85,22 +85,15 @@
 } from './Expression';
 import type { Diagnostic, Position, Range } from 'vscode-languageserver';
 import { Logger } from '../Logger';
-<<<<<<< HEAD
-import { isAnnotationExpression, isCallExpression, isCallfuncExpression, isClassMethodStatement, isCommentStatement, isDottedGetExpression, isFunctionExpression, isIfStatement, isIndexedGetExpression, isLiteralExpression, isVariableExpression, isAALiteralExpression, isArrayLiteralExpression, isNewExpression, isInvalidType } from '../astUtils/reflection';
+import { isAALiteralExpression, isAAMemberExpression, isAnnotationExpression, isArrayLiteralExpression, isCallExpression, isCallfuncExpression, isClassMethodStatement, isCommentStatement, isDottedGetExpression, isFunctionExpression, isIfStatement, isIndexedGetExpression, isInvalidType, isLiteralExpression, isNewExpression, isVariableExpression } from '../astUtils/reflection';
 import { createVisitor, WalkMode } from '../astUtils/visitors';
 import { createStringLiteral, createToken } from '../astUtils/creators';
 import type { BscType } from '../types/BscType';
+import { SymbolTable } from '../SymbolTable';
 import { DynamicType } from '../types/DynamicType';
-import { SymbolTable } from '../SymbolTable';
 import { ObjectType } from '../types/ObjectType';
 import { ArrayType } from '../types/ArrayType';
 import { getTypeFromCallExpression, getTypeFromDottedGetExpression, getTypeFromNewExpression, getTypeFromVariableExpression } from '../types/helpers';
-import { RegexLiteralExpression } from '.';
-=======
-import { isAAMemberExpression, isAnnotationExpression, isCallExpression, isCallfuncExpression, isClassMethodStatement, isCommentStatement, isDottedGetExpression, isIfStatement, isIndexedGetExpression, isVariableExpression } from '../astUtils/reflection';
-import { createVisitor, WalkMode } from '../astUtils/visitors';
-import { createStringLiteral, createToken } from '../astUtils/creators';
->>>>>>> e6a52bce
 
 export class Parser {
     /**
@@ -3122,13 +3115,10 @@
 
         //gather up all the top-level statements
         this.ast.walk(createVisitor({
-<<<<<<< HEAD
-=======
             AssignmentStatement: s => {
                 this._references.assignmentStatements.push(s);
                 this.references.expressions.add(s.value);
             },
->>>>>>> e6a52bce
             ClassStatement: s => {
                 this._references.classStatements.push(s);
             },
@@ -3335,7 +3325,7 @@
 }
 
 /**
- * A member of a token chain - a wrapper around a token, which also gives some context for how iot is used, and if teh type is knowable
+ * A member of a token chain - a wrapper around a token, which also gives some context for how it is used, and if the type is knowable
  */
 export interface TokenChainMember {
     /**
