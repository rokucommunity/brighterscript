--- conflicted
+++ resolved
@@ -2526,15 +2526,10 @@
                     TokenKind.RightParen
                 );
                 return new GroupingExpression({ left: left, right: right }, expr);
-<<<<<<< HEAD
+
             case this.match(TokenKind.LeftSquareBracket):
                 return this.arrayLiteral();
-=======
-
-            case this.match(TokenKind.LeftSquareBracket):
-                return this.arrayLiteral();
-
->>>>>>> 38e495e3
+
             case this.match(TokenKind.LeftCurlyBrace):
                 return this.aaLiteral();
 
@@ -2612,8 +2607,6 @@
         return new ArrayLiteralExpression(elements, openingSquare, closingSquare);
     }
 
-<<<<<<< HEAD
-=======
     private aaLiteral() {
         let openingBrace = this.previous();
         let members: Array<AAMemberExpression | CommentStatement> = [];
@@ -2710,7 +2703,6 @@
         return aaExpr;
     }
 
->>>>>>> 38e495e3
     /**
      * Pop token if we encounter specified token
      */
