--- conflicted
+++ resolved
@@ -1,6 +1,3 @@
-<<<<<<< HEAD
-import {
-=======
 import type {
     Token,
     Identifier,
@@ -8,32 +5,9 @@
 } from '../lexer';
 import {
     TokenKind,
->>>>>>> 66519979
     AllowedLocalIdentifiers,
-    AllowedProperties,
     AssignmentOperators,
-    BlockTerminator,
     DisallowedLocalIdentifiersText,
-<<<<<<< HEAD
-    Identifier,
-    Lexer,
-    Token,
-    TokenKind
-} from '../lexer';
-
-import {
-    Argument,
-    BrsBoolean,
-    BrsInvalid,
-    BrsString,
-    FunctionParameter,
-    Int32,
-    StdlibArgument,
-    ValueKind,
-    valueKindFromString
-} from '../brsTypes';
-import {
-=======
     DisallowedFunctionIdentifiersText,
     AllowedProperties,
     Lexer,
@@ -49,44 +23,26 @@
 import {
     FunctionStatement,
     CommentStatement,
->>>>>>> 66519979
     AssignmentStatement,
+    WhileStatement,
+    ExitWhileStatement,
+    ForStatement,
+    ForEachStatement,
+    ExitForStatement,
+    LibraryStatement,
     Block,
-<<<<<<< HEAD
-    Body,
-    CommentStatement,
-=======
     IfStatement,
->>>>>>> 66519979
     DottedSetStatement,
-    ElseIf,
+    IndexedSetStatement,
+    ExpressionStatement,
+    IncrementStatement,
+    ReturnStatement,
     EndStatement,
-    ExitForStatement,
-    ExitWhileStatement,
-    ExpressionStatement,
-    ForEachStatement,
-    ForStatement,
-    FunctionStatement,
+    PrintStatement,
+    LabelStatement,
     GotoStatement,
-    IfStatement,
-    ImportStatement,
-    IncrementStatement,
-    IndexedSetStatement,
-    LabelStatement,
-    LibraryStatement,
+    StopStatement,
     NamespaceStatement,
-<<<<<<< HEAD
-    PrintSeparatorSpace,
-    PrintSeparatorTab,
-    PrintStatement,
-    ReturnStatement,
-    Statement,
-    StopStatement,
-    WhileStatement
-} from './Statement';
-import { DiagnosticInfo, DiagnosticMessages } from '../DiagnosticMessages';
-import { util } from '../util';
-=======
     Body,
     ImportStatement,
     ClassFieldStatement,
@@ -99,7 +55,6 @@
 import { DiagnosticMessages } from '../DiagnosticMessages';
 import { util } from '../util';
 import type { Expression } from './Expression';
->>>>>>> 66519979
 import {
     AALiteralExpression,
     AAMemberExpression,
@@ -107,13 +62,7 @@
     BinaryExpression,
     CallExpression,
     CallfuncExpression,
-<<<<<<< HEAD
-    ConditionalExpression,
     DottedGetExpression,
-    Expression,
-=======
-    DottedGetExpression,
->>>>>>> 66519979
     FunctionExpression,
     GroupingExpression,
     IndexedGetExpression,
@@ -123,12 +72,6 @@
     UnaryExpression,
     VariableExpression,
     XmlAttributeGetExpression,
-<<<<<<< HEAD
-    InvalidCoalescingExpression
-} from './Expression';
-import { Diagnostic, Range } from 'vscode-languageserver';
-import { ClassFieldStatement, ClassMethodStatement, ClassStatement } from './ClassStatement';
-=======
     TemplateStringExpression,
     EscapedCharCodeLiteralExpression,
     TemplateStringQuasiExpression,
@@ -143,7 +86,6 @@
 import { isAnnotationExpression, isCallExpression, isCallfuncExpression, isClassMethodStatement, isCommentStatement, isDottedGetExpression, isIfStatement, isIndexedGetExpression, isVariableExpression } from '../astUtils/reflection';
 import { createVisitor, WalkMode } from '../astUtils/visitors';
 import { createStringLiteral, createToken } from '../astUtils/creators';
->>>>>>> 66519979
 
 export class Parser {
     /**
@@ -866,10 +808,6 @@
             return this.ifStatement();
         }
 
-<<<<<<< HEAD
-        if (this.check(TokenKind.Print) || this.check(TokenKind.QuestionMark)) {
-            return this.printStatement(...additionalterminators);
-=======
         //`try` must be followed by a block, otherwise it could be a local variable
         if (this.check(TokenKind.Try) && this.checkAnyNext(TokenKind.Newline, TokenKind.Colon, TokenKind.Comment)) {
             return this.tryCatchStatement();
@@ -881,7 +819,6 @@
 
         if (this.checkAny(TokenKind.Print, TokenKind.QuestionMark)) {
             return this.printStatement();
->>>>>>> 66519979
         }
 
         if (this.check(TokenKind.While)) {
@@ -937,6 +874,7 @@
         ) {
             return this.assignment();
         }
+
         // TODO: support multi-statements
         return this.setStatement();
     }
@@ -1235,62 +1173,12 @@
         return importStatement;
     }
 
-<<<<<<< HEAD
-    private conditionalOrCoalescingExpression(test?: Expression): ConditionalExpression | InvalidCoalescingExpression {
-        this.warnIfNotBrighterScriptMode('ternary operator');
-        if (!test) {
-            test = this.expression();
-        }
-        if (!this.check(TokenKind.QuestionMark)) {
-            //got here in error
-        }
-        this.advance();
-
-        if (this.check(TokenKind.QuestionMark)) {
-            //we are a null coalescene
-            this.advance();
-            const alternate = this.expression();
-            return new InvalidCoalescingExpression(test, alternate);
-        } else {
-            //we are a ternary
-            const consequent = this.expression();
-            if (!this.check(TokenKind.Colon)) {
-                //got here in error
-            }
-
-            this.advance();
-            const alternate = this.expression();
-
-            if (!consequent || !alternate) {
-                this.diagnostics.push({
-                    ...DiagnosticMessages.malformedTernaryOperator(),
-                    range: test.range
-                });
-            }
-            return new ConditionalExpression(test, consequent, alternate);
-        }
-    }
-
-    private ifStatement(): IfStatement {
-        const ifToken = this.advance();
-        const startingRange = ifToken.range;
-
-        const condition = this.expression();
-        let thenBranch: Block;
-        let elseIfBranches: ElseIf[] = [];
-        let elseBranch: Block | undefined;
-
-        let thenToken: Token | undefined;
-        let endIfToken: Token | undefined;
-        let elseToken: Token | undefined;
-=======
     private annotationExpression() {
         let annotation = new AnnotationExpression(
             this.advance(),
             this.advance()
         );
         this.pendingAnnotations.push(annotation);
->>>>>>> 66519979
 
         //optional arguments
         if (this.check(TokenKind.LeftParen)) {
@@ -1755,7 +1643,7 @@
 
     private setStatement(): DottedSetStatement | IndexedSetStatement | ExpressionStatement | IncrementStatement | AssignmentStatement {
         /**
-         * Attempts to find an expression-statement, conditional-expressoin or an increment statement.
+         * Attempts to find an expression-statement or an increment statement.
          * While calls are valid expressions _and_ statements, increment (e.g. `foo++`)
          * statements aren't valid expressions. They _do_ however fall under the same parsing
          * priority as standalone function calls though, so we can parse them in the same way.
@@ -1989,19 +1877,6 @@
     }
 
     private anonymousFunction(): Expression {
-<<<<<<< HEAD
-        let expr;
-        if (this.check(TokenKind.Sub, TokenKind.Function)) {
-            expr = this.functionDeclaration(true);
-        } else {
-            expr = this.boolean();
-        }
-
-        if (this.check(TokenKind.QuestionMark)) {
-            expr = this.conditionalOrCoalescingExpression(expr);
-        }
-        return expr;
-=======
         if (this.checkAny(TokenKind.Sub, TokenKind.Function)) {
             return this.functionDeclaration(true);
         }
@@ -2020,7 +1895,6 @@
         } else {
             return expr;
         }
->>>>>>> 66519979
     }
 
     private boolean(): Expression {
