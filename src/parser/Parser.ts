import type { Token, Identifier } from '../lexer/Token';
import { isToken } from '../lexer/Token';
import type { BlockTerminator } from '../lexer/TokenKind';
import { Lexer } from '../lexer/Lexer';
import {
    AllowedLocalIdentifiers,
    AssignmentOperators,
    DisallowedLocalIdentifiersText,
    DisallowedFunctionIdentifiersText,
    AllowedProperties,
    BrighterScriptSourceLiterals,
    DeclarableTypes, TokenKind
} from '../lexer/TokenKind';
import type {
    Statement,
    PrintSeparatorTab,
    PrintSeparatorSpace
} from './Statement';
import {
    InterfaceStatement,
    InterfaceMethodStatement,
    InterfaceFieldStatement,
    AssignmentStatement,
    Block,
    Body,
    ClassFieldStatement,
    ClassMethodStatement,
    ClassStatement,
    CommentStatement,
    DimStatement,
    DottedSetStatement,
    EndStatement,
    ExitForStatement,
    ExitWhileStatement,
    ExpressionStatement,
    ForEachStatement,
    ForStatement,
    FunctionStatement,
    GotoStatement,
    IfStatement,
    ImportStatement,
    IncrementStatement,
    IndexedSetStatement,
    LabelStatement,
    LibraryStatement,
    NamespaceStatement,
    PrintStatement,
    ReturnStatement,
    StopStatement,
    ThrowStatement,
    TryCatchStatement,
    WhileStatement
} from './Statement';
import type { DiagnosticInfo } from '../DiagnosticMessages';
import { DiagnosticMessages } from '../DiagnosticMessages';
import { util } from '../util';
import type { Expression } from './Expression';
import {
    AALiteralExpression,
    AAMemberExpression,
    ArrayLiteralExpression,
    BinaryExpression,
    CallExpression,
    CallfuncExpression,
    DottedGetExpression,
    FunctionExpression,
    GroupingExpression,
    IndexedGetExpression,
    LiteralExpression,
    NamespacedVariableNameExpression,
    NewExpression,
    RegexLiteralExpression,
    UnaryExpression,
    VariableExpression,
    XmlAttributeGetExpression,
    TemplateStringExpression,
    EscapedCharCodeLiteralExpression,
    TemplateStringQuasiExpression,
    TaggedTemplateStringExpression,
    SourceLiteralExpression,
    AnnotationExpression,
    FunctionParameterExpression,
    TernaryExpression,
    NullCoalescingExpression
} from './Expression';
import type { Diagnostic, Range } from 'vscode-languageserver';
import { Logger } from '../Logger';
import { isAAMemberExpression, isAnnotationExpression, isCallExpression, isCallfuncExpression, isClassMethodStatement, isCommentStatement, isDottedGetExpression, isIfStatement, isIndexedGetExpression, isVariableExpression } from '../astUtils/reflection';
import { createVisitor, WalkMode } from '../astUtils/visitors';
import { createStringLiteral, createToken } from '../astUtils/creators';
<<<<<<< HEAD
import { EnumMemberStatement, EnumStatement, RegexLiteralExpression } from '.';
import { Cache } from '../Cache';
=======
>>>>>>> e6a52bce

export class Parser {
    /**
     * The array of tokens passed to `parse()`
     */
    public tokens = [] as Token[];

    /**
     * The current token index
     */
    public current: number;

    /**
     * The list of statements for the parsed file
     */
    public ast = new Body([]);

    public get statements() {
        return this.ast.statements;
    }

    /**
     * References for significant statements/expressions in the parser.
     * These are initially extracted during parse-time to improve performance, but will also be dynamically regenerated if need be.
     *
     * If a plugin modifies the AST, then the plugin should call Parser#invalidateReferences() to force this object to refresh
     */
    public get references() {
        //build the references object if it's missing.
        if (!this._references) {
            this.findReferences();
        }
        return this._references;
    }

    private _references = new References();

    /**
     * Invalidates (clears) the references collection. This should be called anytime the AST has been manipulated.
     */
    invalidateReferences() {
        this._references = undefined;
    }

    private addPropertyHints(item: Token | AALiteralExpression) {
        if (isToken(item)) {
            const name = item.text;
            this._references.propertyHints[name.toLowerCase()] = name;
        } else {
            for (const member of item.elements) {
                if (!isCommentStatement(member)) {
                    const name = member.keyToken.text;
                    if (!name.startsWith('"')) {
                        this._references.propertyHints[name.toLowerCase()] = name;
                    }
                }
            }
        }
    }

    /**
     * The list of diagnostics found during the parse process
     */
    public diagnostics: Diagnostic[];

    /**
     * The depth of the calls to function declarations. Helps some checks know if they are at the root or not.
     */
    private namespaceAndFunctionDepth: number;

    /**
     * The options used to parse the file
     */
    public options: ParseOptions;

    private globalTerminators = [] as TokenKind[][];

    /**
     * When a namespace has been started, this gets set. When it's done, this gets unset.
     * It is useful for passing the namespace into certain statements that need it
     */
    private currentNamespaceName: NamespacedVariableNameExpression;

    /**
     * When a FunctionExpression has been started, this gets set. When it's done, this gets unset.
     * It's useful for passing the function into statements and expressions that need to be located
     * by function later on.
     */
    private currentFunctionExpression: FunctionExpression;

    /**
     * A list of identifiers that are permitted to be used as local variables. We store this in a property because we augment the list in the constructor
     * based on the parse mode
     */
    private allowedLocalIdentifiers: TokenKind[];

    /**
     * Annotations collected which should be attached to the next statement
     */
    private pendingAnnotations: AnnotationExpression[];

    /**
     * Get the currently active global terminators
     */
    private peekGlobalTerminators() {
        return this.globalTerminators[this.globalTerminators.length - 1] ?? [];
    }

    /**
     * Static wrapper around creating a new parser and parsing a list of tokens
     */
    public static parse(toParse: Token[] | string, options?: ParseOptions): Parser {
        let tokens: Token[];
        if (typeof toParse === 'string') {
            tokens = Lexer.scan(toParse).tokens;
        } else {
            tokens = toParse;
        }
        return new Parser().parse(tokens, options);
    }

    /**
     * Parses an array of `Token`s into an abstract syntax tree
     * @param toParse the array of tokens to parse. May not contain any whitespace tokens
     * @returns the same instance of the parser which contains the diagnostics and statements
     */
    public parse(tokens: Token[], options?: ParseOptions) {
        this.logger = options?.logger ?? new Logger();
        this.tokens = tokens;
        this.options = this.sanitizeParseOptions(options);
        this.allowedLocalIdentifiers = [
            ...AllowedLocalIdentifiers,
            //when in plain brightscript mode, the BrighterScript source literals can be used as regular variables
            ...(this.options.mode === ParseMode.BrightScript ? BrighterScriptSourceLiterals : [])
        ];
        this.current = 0;
        this.diagnostics = [];
        this.namespaceAndFunctionDepth = 0;
        this.pendingAnnotations = [];

        this.ast = this.body();

        return this;
    }

    private logger: Logger;

    private body() {
        const parentAnnotations = this.enterAnnotationBlock();

        let body = new Body([]);
        if (this.tokens.length > 0) {
            this.consumeStatementSeparators(true);

            try {
                while (
                    //not at end of tokens
                    !this.isAtEnd() &&
                    //the next token is not one of the end terminators
                    !this.checkAny(...this.peekGlobalTerminators())
                ) {
                    let dec = this.declaration();
                    if (dec) {
                        if (!isAnnotationExpression(dec)) {
                            this.consumePendingAnnotations(dec);
                            body.statements.push(dec);
                            //ensure statement separator
                            this.consumeStatementSeparators(false);
                        } else {
                            this.consumeStatementSeparators(true);
                        }
                    }
                }
            } catch (parseError) {
                //do nothing with the parse error for now. perhaps we can remove this?
                console.error(parseError);
            }
        }

        this.exitAnnotationBlock(parentAnnotations);
        return body;
    }

    private sanitizeParseOptions(options: ParseOptions) {
        return {
            mode: 'brightscript',
            ...(options || {})
        } as ParseOptions;
    }

    /**
     * Determine if the parser is currently parsing tokens at the root level.
     */
    private isAtRootLevel() {
        return this.namespaceAndFunctionDepth === 0;
    }

    /**
     * Throws an error if the input file type is not BrighterScript
     */
    private warnIfNotBrighterScriptMode(featureName: string) {
        if (this.options.mode !== ParseMode.BrighterScript) {
            let diagnostic = {
                ...DiagnosticMessages.bsFeatureNotSupportedInBrsFiles(featureName),
                range: this.peek().range
            } as Diagnostic;
            this.diagnostics.push(diagnostic);
        }
    }

    /**
     * Throws an exception using the last diagnostic message
     */
    private lastDiagnosticAsError() {
        let error = new Error(this.diagnostics[this.diagnostics.length - 1]?.message ?? 'Unknown error');
        (error as any).isDiagnostic = true;
        return error;
    }

    private declaration(): Statement | AnnotationExpression | undefined {
        try {
            if (this.checkAny(TokenKind.Sub, TokenKind.Function)) {
                return this.functionDeclaration(false);
            }

            if (this.checkLibrary()) {
                return this.libraryStatement();
            }

            if (this.check(TokenKind.At) && this.checkNext(TokenKind.Identifier)) {
                return this.annotationExpression();
            }

            if (this.check(TokenKind.Comment)) {
                return this.commentStatement();
            }

            //catch certain global terminators to prevent unnecessary lookahead (i.e. like `end namespace`, no need to continue)
            if (this.checkAny(...this.peekGlobalTerminators())) {
                return;
            }

            return this.statement();
        } catch (error: any) {
            //if the error is not a diagnostic, then log the error for debugging purposes
            if (!error.isDiagnostic) {
                this.logger.error(error);
            }
            this.synchronize();
        }
    }

    /**
     * Try to get an identifier. If not found, add diagnostic and return undefined
     */
    private tryIdentifier(...additionalTokenKinds: TokenKind[]): Identifier | undefined {
        const identifier = this.tryConsume(
            DiagnosticMessages.expectedIdentifier(),
            TokenKind.Identifier,
            ...additionalTokenKinds
        ) as Identifier;
        if (identifier) {
            // force the name into an identifier so the AST makes some sense
            identifier.kind = TokenKind.Identifier;
            return identifier;
        }
    }

    private identifier(...additionalTokenKinds: TokenKind[]) {
        const identifier = this.consume(
            DiagnosticMessages.expectedIdentifier(),
            TokenKind.Identifier,
            ...additionalTokenKinds
        ) as Identifier;
        // force the name into an identifier so the AST makes some sense
        identifier.kind = TokenKind.Identifier;
        return identifier;
    }

    private enumMemberStatement() {
        const statement = new EnumMemberStatement({} as any);
        statement.tokens.name = this.consume(
            DiagnosticMessages.expectedClassFieldIdentifier(),
            TokenKind.Identifier,
            ...AllowedProperties
        ) as Identifier;
        //look for `= SOME_EXPRESSION`
        if (this.check(TokenKind.Equal)) {
            statement.tokens.equal = this.advance();
            statement.value = this.expression();
        }
        return statement;
    }

    /**
     * Create a new InterfaceMethodStatement. This should only be called from within `interfaceDeclaration`
     */
    private interfaceFieldStatement() {
        const name = this.identifier(...AllowedProperties);
        let asToken = this.consumeToken(TokenKind.As);
        let typeToken = this.typeToken();
        const type = util.tokenToBscType(typeToken);

        if (!type) {
            this.diagnostics.push({
                ...DiagnosticMessages.functionParameterTypeIsInvalid(name.text, typeToken.text),
                range: typeToken.range
            });
            throw this.lastDiagnosticAsError();
        }

        return new InterfaceFieldStatement(name, asToken, typeToken, type);
    }

    /**
     * Create a new InterfaceMethodStatement. This should only be called from within `interfaceDeclaration()`
     */
    private interfaceMethodStatement() {
        const functionType = this.advance();
        const name = this.identifier(...AllowedProperties);
        const leftParen = this.consumeToken(TokenKind.LeftParen);

        const params = [];
        const rightParen = this.consumeToken(TokenKind.RightParen);
        let asToken = null as Token;
        let returnTypeToken = null as Token;
        if (this.check(TokenKind.As)) {
            asToken = this.advance();
            returnTypeToken = this.typeToken();
            const returnType = util.tokenToBscType(returnTypeToken);
            if (!returnType) {
                this.diagnostics.push({
                    ...DiagnosticMessages.functionParameterTypeIsInvalid(name.text, returnTypeToken.text),
                    range: returnTypeToken.range
                });
                throw this.lastDiagnosticAsError();
            }
        }

        return new InterfaceMethodStatement(
            functionType,
            name,
            leftParen,
            params,
            rightParen,
            asToken,
            returnTypeToken,
            util.tokenToBscType(returnTypeToken)
        );
    }

    private interfaceDeclaration(): InterfaceStatement {
        this.warnIfNotBrighterScriptMode('interface declarations');

        const parentAnnotations = this.enterAnnotationBlock();

        const interfaceToken = this.consume(
            DiagnosticMessages.expectedKeyword(TokenKind.Interface),
            TokenKind.Interface
        );
        const nameToken = this.identifier();

        let extendsToken: Token;
        let parentInterfaceName: NamespacedVariableNameExpression;

        if (this.peek().text.toLowerCase() === 'extends') {
            extendsToken = this.advance();
            parentInterfaceName = this.getNamespacedVariableNameExpression();
        }
        this.consumeStatementSeparators();
        //gather up all interface members (Fields, Methods)
        let body = [] as Statement[];
        while (this.checkAny(TokenKind.Comment, TokenKind.Identifier, TokenKind.At, ...AllowedProperties)) {
            try {
                let decl: Statement;

                //collect leading annotations
                if (this.check(TokenKind.At)) {
                    this.annotationExpression();
                }

                //fields
                if (this.checkAny(TokenKind.Identifier, ...AllowedProperties) && this.checkNext(TokenKind.As)) {
                    decl = this.interfaceFieldStatement();

                    //methods (function/sub keyword followed by opening paren)
                } else if (this.checkAny(TokenKind.Function, TokenKind.Sub) && this.checkAny(TokenKind.Identifier, ...AllowedProperties)) {
                    decl = this.interfaceMethodStatement();

                    //comments
                } else if (this.check(TokenKind.Comment)) {
                    decl = this.commentStatement();
                }

                if (decl) {
                    this.consumePendingAnnotations(decl);
                    body.push(decl);
                } else {
                    //we didn't find a declaration...flag tokens until next line
                    this.flagUntil(TokenKind.Newline, TokenKind.Colon, TokenKind.Eof);
                }
            } catch (e) {
                //throw out any failed members and move on to the next line
                this.flagUntil(TokenKind.Newline, TokenKind.Colon, TokenKind.Eof);
            }

            //ensure statement separator
            this.consumeStatementSeparators();
            //break out of this loop if we encountered the `EndInterface` token not followed by `as`
            if (this.check(TokenKind.EndInterface) && !this.checkNext(TokenKind.As)) {
                break;
            }
        }

        //consume the final `end interface` token
        const endInterfaceToken = this.consumeToken(TokenKind.EndInterface);

        const statement = new InterfaceStatement(
            interfaceToken,
            nameToken,
            extendsToken,
            parentInterfaceName,
            body,
            endInterfaceToken,
            this.currentNamespaceName
        );
        this._references.interfaceStatements.push(statement);
        this.exitAnnotationBlock(parentAnnotations);
        return statement;
    }

    private enumDeclaration(): EnumStatement {
        const result = new EnumStatement({} as any, [], this.currentNamespaceName);
        this.warnIfNotBrighterScriptMode('enum declarations');

        const parentAnnotations = this.enterAnnotationBlock();

        result.tokens.enum = this.consume(
            DiagnosticMessages.expectedKeyword(TokenKind.Enum),
            TokenKind.Enum
        );

        result.tokens.name = this.tryIdentifier();

        this.consumeStatementSeparators();
        //gather up all members
        while (this.checkAny(TokenKind.Comment, TokenKind.Identifier, TokenKind.At, ...AllowedProperties)) {
            try {
                let decl: EnumMemberStatement | CommentStatement;

                //collect leading annotations
                if (this.check(TokenKind.At)) {
                    this.annotationExpression();
                }

                //members
                if (this.checkAny(TokenKind.Identifier, ...AllowedProperties)) {
                    decl = this.enumMemberStatement();

                    //comments
                } else if (this.check(TokenKind.Comment)) {
                    decl = this.commentStatement();
                }

                if (decl) {
                    this.consumePendingAnnotations(decl);
                    result.body.push(decl);
                } else {
                    //we didn't find a declaration...flag tokens until next line
                    this.flagUntil(TokenKind.Newline, TokenKind.Colon, TokenKind.Eof);
                }
            } catch (e) {
                //throw out any failed members and move on to the next line
                this.flagUntil(TokenKind.Newline, TokenKind.Colon, TokenKind.Eof);
            }

            //ensure statement separator
            this.consumeStatementSeparators();
            //break out of this loop if we encountered the `EndEnum` token
            if (this.check(TokenKind.EndEnum)) {
                break;
            }
        }

        //consume the final `end interface` token
        result.tokens.endEnum = this.consumeToken(TokenKind.EndEnum);

        this._references.enumStatements.push(result);
        this.exitAnnotationBlock(parentAnnotations);
        return result;
    }

    /**
     * A BrighterScript class declaration
     */
    private classDeclaration(): ClassStatement {
        this.warnIfNotBrighterScriptMode('class declarations');

        const parentAnnotations = this.enterAnnotationBlock();

        let classKeyword = this.consume(
            DiagnosticMessages.expectedKeyword(TokenKind.Class),
            TokenKind.Class
        );
        let extendsKeyword: Token;
        let parentClassName: NamespacedVariableNameExpression;

        //get the class name
        let className = this.tryConsume(DiagnosticMessages.expectedIdentifierAfterKeyword('class'), TokenKind.Identifier, ...this.allowedLocalIdentifiers) as Identifier;

        //see if the class inherits from parent
        if (this.peek().text.toLowerCase() === 'extends') {
            extendsKeyword = this.advance();
            parentClassName = this.getNamespacedVariableNameExpression();
        }

        //ensure statement separator
        this.consumeStatementSeparators();

        //gather up all class members (Fields, Methods)
        let body = [] as Statement[];
        while (this.checkAny(TokenKind.Public, TokenKind.Protected, TokenKind.Private, TokenKind.Function, TokenKind.Sub, TokenKind.Comment, TokenKind.Identifier, TokenKind.At, ...AllowedProperties)) {
            try {
                let decl: Statement;
                let accessModifier: Token;

                if (this.check(TokenKind.At)) {
                    this.annotationExpression();
                }

                if (this.checkAny(TokenKind.Public, TokenKind.Protected, TokenKind.Private)) {
                    //use actual access modifier
                    accessModifier = this.advance();
                }

                let overrideKeyword: Token;
                if (this.peek().text.toLowerCase() === 'override') {
                    overrideKeyword = this.advance();
                }

                //methods (function/sub keyword OR identifier followed by opening paren)
                if (this.checkAny(TokenKind.Function, TokenKind.Sub) || (this.checkAny(TokenKind.Identifier, ...AllowedProperties) && this.checkNext(TokenKind.LeftParen))) {
                    const funcDeclaration = this.functionDeclaration(false, false);

                    //remove this function from the lists because it's not a callable
                    const functionStatement = this._references.functionStatements.pop();

                    //if we have an overrides keyword AND this method is called 'new', that's not allowed
                    if (overrideKeyword && funcDeclaration.name.text.toLowerCase() === 'new') {
                        this.diagnostics.push({
                            ...DiagnosticMessages.cannotUseOverrideKeywordOnConstructorFunction(),
                            range: overrideKeyword.range
                        });
                    }

                    decl = new ClassMethodStatement(
                        accessModifier,
                        funcDeclaration.name,
                        funcDeclaration.func,
                        overrideKeyword
                    );

                    //refer to this statement as parent of the expression
                    functionStatement.func.functionStatement = decl as ClassMethodStatement;

                    //fields
                } else if (this.checkAny(TokenKind.Identifier, ...AllowedProperties)) {

                    decl = this.classFieldDeclaration(accessModifier);

                    //class fields cannot be overridden
                    if (overrideKeyword) {
                        this.diagnostics.push({
                            ...DiagnosticMessages.classFieldCannotBeOverridden(),
                            range: overrideKeyword.range
                        });
                    }

                    //comments
                } else if (this.check(TokenKind.Comment)) {
                    decl = this.commentStatement();
                }

                if (decl) {
                    this.consumePendingAnnotations(decl);
                    body.push(decl);
                }
            } catch (e) {
                //throw out any failed members and move on to the next line
                this.flagUntil(TokenKind.Newline, TokenKind.Colon, TokenKind.Eof);
            }

            //ensure statement separator
            this.consumeStatementSeparators();
        }

        let endingKeyword = this.advance();
        if (endingKeyword.kind !== TokenKind.EndClass) {
            this.diagnostics.push({
                ...DiagnosticMessages.couldNotFindMatchingEndKeyword('class'),
                range: endingKeyword.range
            });
        }

        const result = new ClassStatement(
            classKeyword,
            className,
            body,
            endingKeyword,
            extendsKeyword,
            parentClassName,
            this.currentNamespaceName
        );

        this._references.classStatements.push(result);
        this.exitAnnotationBlock(parentAnnotations);
        return result;
    }

    private classFieldDeclaration(accessModifier: Token | null) {
        let name = this.consume(
            DiagnosticMessages.expectedClassFieldIdentifier(),
            TokenKind.Identifier,
            ...AllowedProperties
        ) as Identifier;
        let asToken: Token;
        let fieldType: Token;
        //look for `as SOME_TYPE`
        if (this.check(TokenKind.As)) {
            asToken = this.advance();
            fieldType = this.typeToken();

            //no field type specified
            if (!util.tokenToBscType(fieldType)) {
                this.diagnostics.push({
                    ...DiagnosticMessages.expectedValidTypeToFollowAsKeyword(),
                    range: this.peek().range
                });
            }
        }

        let initialValue: Expression;
        let equal: Token;
        //if there is a field initializer
        if (this.check(TokenKind.Equal)) {
            equal = this.advance();
            initialValue = this.expression();
        }

        return new ClassFieldStatement(
            accessModifier,
            name,
            asToken,
            fieldType,
            equal,
            initialValue
        );
    }

    /**
     * An array of CallExpression for the current function body
     */
    private callExpressions = [];

    private functionDeclaration(isAnonymous: true, checkIdentifier?: boolean): FunctionExpression;
    private functionDeclaration(isAnonymous: false, checkIdentifier?: boolean): FunctionStatement;
    private functionDeclaration(isAnonymous: boolean, checkIdentifier = true) {
        let previousCallExpressions = this.callExpressions;
        this.callExpressions = [];
        try {
            //track depth to help certain statements need to know if they are contained within a function body
            this.namespaceAndFunctionDepth++;
            let functionType: Token;
            if (this.checkAny(TokenKind.Sub, TokenKind.Function)) {
                functionType = this.advance();
            } else {
                this.diagnostics.push({
                    ...DiagnosticMessages.missingCallableKeyword(),
                    range: this.peek().range
                });
                functionType = {
                    isReserved: true,
                    kind: TokenKind.Function,
                    text: 'function',
                    //zero-length location means derived
                    range: {
                        start: this.peek().range.start,
                        end: this.peek().range.start
                    },
                    leadingWhitespace: ''
                };
            }
            let isSub = functionType?.kind === TokenKind.Sub;
            let functionTypeText = isSub ? 'sub' : 'function';
            let name: Identifier;
            let leftParen: Token;

            if (isAnonymous) {
                leftParen = this.consume(
                    DiagnosticMessages.expectedLeftParenAfterCallable(functionTypeText),
                    TokenKind.LeftParen
                );
            } else {
                name = this.consume(
                    DiagnosticMessages.expectedNameAfterCallableKeyword(functionTypeText),
                    TokenKind.Identifier,
                    ...AllowedProperties
                ) as Identifier;
                leftParen = this.consume(
                    DiagnosticMessages.expectedLeftParenAfterCallableName(functionTypeText),
                    TokenKind.LeftParen
                );

                //prevent functions from ending with type designators
                let lastChar = name.text[name.text.length - 1];
                if (['$', '%', '!', '#', '&'].includes(lastChar)) {
                    //don't throw this error; let the parser continue
                    this.diagnostics.push({
                        ...DiagnosticMessages.functionNameCannotEndWithTypeDesignator(functionTypeText, name.text, lastChar),
                        range: name.range
                    });
                }

                //flag functions with keywords for names (only for standard functions)
                if (checkIdentifier && DisallowedFunctionIdentifiersText.has(name.text.toLowerCase())) {
                    this.diagnostics.push({
                        ...DiagnosticMessages.cannotUseReservedWordAsIdentifier(name.text),
                        range: name.range
                    });
                }
            }

            let params = [] as FunctionParameterExpression[];
            let asToken: Token;
            let typeToken: Token;
            if (!this.check(TokenKind.RightParen)) {
                do {
                    if (params.length >= CallExpression.MaximumArguments) {
                        this.diagnostics.push({
                            ...DiagnosticMessages.tooManyCallableParameters(params.length, CallExpression.MaximumArguments),
                            range: this.peek().range
                        });
                    }

                    params.push(this.functionParameter());
                } while (this.match(TokenKind.Comma));
            }
            let rightParen = this.advance();

            if (this.check(TokenKind.As)) {
                asToken = this.advance();

                typeToken = this.typeToken();

                if (!util.tokenToBscType(typeToken, this.options.mode === ParseMode.BrighterScript)) {
                    this.diagnostics.push({
                        ...DiagnosticMessages.invalidFunctionReturnType(typeToken.text ?? ''),
                        range: typeToken.range
                    });
                }
            }

            params.reduce((haveFoundOptional: boolean, param: FunctionParameterExpression) => {
                if (haveFoundOptional && !param.defaultValue) {
                    this.diagnostics.push({
                        ...DiagnosticMessages.requiredParameterMayNotFollowOptionalParameter(param.name.text),
                        range: param.range
                    });
                }

                return haveFoundOptional || !!param.defaultValue;
            }, false);

            this.consumeStatementSeparators(true);

            let func = new FunctionExpression(
                params,
                undefined, //body
                functionType,
                undefined, //ending keyword
                leftParen,
                rightParen,
                asToken,
                typeToken,
                this.currentFunctionExpression,
                this.currentNamespaceName
            );
            //if there is a parent function, register this function with the parent
            if (this.currentFunctionExpression) {
                this.currentFunctionExpression.childFunctionExpressions.push(func);
            }

            this._references.functionExpressions.push(func);

            let previousFunctionExpression = this.currentFunctionExpression;
            this.currentFunctionExpression = func;

            //make sure to restore the currentFunctionExpression even if the body block fails to parse
            try {
                //support ending the function with `end sub` OR `end function`
                func.body = this.block();
            } finally {
                this.currentFunctionExpression = previousFunctionExpression;
            }

            if (!func.body) {
                this.diagnostics.push({
                    ...DiagnosticMessages.callableBlockMissingEndKeyword(functionTypeText),
                    range: this.peek().range
                });
                throw this.lastDiagnosticAsError();
            }

            // consume 'end sub' or 'end function'
            func.end = this.advance();
            let expectedEndKind = isSub ? TokenKind.EndSub : TokenKind.EndFunction;

            //if `function` is ended with `end sub`, or `sub` is ended with `end function`, then
            //add an error but don't hard-fail so the AST can continue more gracefully
            if (func.end.kind !== expectedEndKind) {
                this.diagnostics.push({
                    ...DiagnosticMessages.mismatchedEndCallableKeyword(functionTypeText, func.end.text),
                    range: this.peek().range
                });
            }
            func.callExpressions = this.callExpressions;

            if (isAnonymous) {
                return func;
            } else {
                let result = new FunctionStatement(name, func, this.currentNamespaceName);
                func.functionStatement = result;
                this._references.functionStatements.push(result);
                return result;
            }
        } finally {
            this.namespaceAndFunctionDepth--;
            //restore the previous CallExpression list
            this.callExpressions = previousCallExpressions;
        }
    }

    private functionParameter(): FunctionParameterExpression {
        if (!this.checkAny(TokenKind.Identifier, ...this.allowedLocalIdentifiers)) {
            this.diagnostics.push({
                ...DiagnosticMessages.expectedParameterNameButFound(this.peek().text),
                range: this.peek().range
            });
            throw this.lastDiagnosticAsError();
        }

        let name = this.advance() as Identifier;
        // force the name into an identifier so the AST makes some sense
        name.kind = TokenKind.Identifier;

        let typeToken: Token | undefined;
        let defaultValue;

        // parse argument default value
        if (this.match(TokenKind.Equal)) {
            // it seems any expression is allowed here -- including ones that operate on other arguments!
            defaultValue = this.expression();
        }

        let asToken = null;
        if (this.check(TokenKind.As)) {
            asToken = this.advance();

            typeToken = this.typeToken();

            if (!util.tokenToBscType(typeToken, this.options.mode === ParseMode.BrighterScript)) {
                this.diagnostics.push({
                    ...DiagnosticMessages.functionParameterTypeIsInvalid(name.text, typeToken.text),
                    range: typeToken.range
                });
                throw this.lastDiagnosticAsError();
            }
        }
        return new FunctionParameterExpression(
            name,
            typeToken,
            defaultValue,
            asToken,
            this.currentNamespaceName
        );
    }

    private assignment(): AssignmentStatement {
        let name = this.advance() as Identifier;
        //add diagnostic if name is a reserved word that cannot be used as an identifier
        if (DisallowedLocalIdentifiersText.has(name.text.toLowerCase())) {
            this.diagnostics.push({
                ...DiagnosticMessages.cannotUseReservedWordAsIdentifier(name.text),
                range: name.range
            });
        }
        let operator = this.consume(
            DiagnosticMessages.expectedOperatorAfterIdentifier(AssignmentOperators, name.text),
            ...AssignmentOperators
        );
        let value = this.expression();

        let result: AssignmentStatement;
        if (operator.kind === TokenKind.Equal) {
            result = new AssignmentStatement(operator, name, value, this.currentFunctionExpression);
        } else {
            result = new AssignmentStatement(
                operator,
                name,
                new BinaryExpression(new VariableExpression(name, this.currentNamespaceName), operator, value),
                this.currentFunctionExpression
            );
            //remove the right-hand-side expression from this assignment operator, and replace with the full assignment expression
            this._references.expressions.delete(value);
            this._references.expressions.add(result);
        }
        this._references.assignmentStatements.push(result);
        return result;
    }

    private checkLibrary() {
        let isLibraryToken = this.check(TokenKind.Library);

        //if we are at the top level, any line that starts with "library" should be considered a library statement
        if (this.isAtRootLevel() && isLibraryToken) {
            return true;

            //not at root level, library statements are all invalid here, but try to detect if the tokens look
            //like a library statement (and let the libraryStatement function handle emitting the diagnostics)
        } else if (isLibraryToken && this.checkNext(TokenKind.StringLiteral)) {
            return true;

            //definitely not a library statement
        } else {
            return false;
        }
    }

    private statement(): Statement | undefined {
        if (this.checkLibrary()) {
            return this.libraryStatement();
        }

        if (this.check(TokenKind.Import)) {
            return this.importStatement();
        }

        if (this.check(TokenKind.Stop)) {
            return this.stopStatement();
        }

        if (this.check(TokenKind.If)) {
            return this.ifStatement();
        }

        //`try` must be followed by a block, otherwise it could be a local variable
        if (this.check(TokenKind.Try) && this.checkAnyNext(TokenKind.Newline, TokenKind.Colon, TokenKind.Comment)) {
            return this.tryCatchStatement();
        }

        if (this.check(TokenKind.Throw)) {
            return this.throwStatement();
        }

        if (this.checkAny(TokenKind.Print, TokenKind.Question)) {
            return this.printStatement();
        }
        if (this.check(TokenKind.Dim)) {
            return this.dimStatement();
        }

        if (this.check(TokenKind.While)) {
            return this.whileStatement();
        }

        if (this.check(TokenKind.ExitWhile)) {
            return this.exitWhile();
        }

        if (this.check(TokenKind.For)) {
            return this.forStatement();
        }

        if (this.check(TokenKind.ForEach)) {
            return this.forEachStatement();
        }

        if (this.check(TokenKind.ExitFor)) {
            return this.exitFor();
        }

        if (this.check(TokenKind.End)) {
            return this.endStatement();
        }

        if (this.match(TokenKind.Return)) {
            return this.returnStatement();
        }

        if (this.check(TokenKind.Goto)) {
            return this.gotoStatement();
        }

        //does this line look like a label? (i.e.  `someIdentifier:` )
        if (this.check(TokenKind.Identifier) && this.checkNext(TokenKind.Colon) && this.checkPrevious(TokenKind.Newline)) {
            try {
                return this.labelStatement();
            } catch (err) {
                if (!(err instanceof CancelStatementError)) {
                    throw err;
                }
                //not a label, try something else
            }
        }

        // BrightScript is like python, in that variables can be declared without a `var`,
        // `let`, (...) keyword. As such, we must check the token *after* an identifier to figure
        // out what to do with it.
        if (
            this.checkAny(TokenKind.Identifier, ...this.allowedLocalIdentifiers) &&
            this.checkAnyNext(...AssignmentOperators)
        ) {
            return this.assignment();
        }

        //some BrighterScript keywords are allowed as a local identifiers, so we need to check for them AFTER the assignment check
        if (this.check(TokenKind.Interface)) {
            return this.interfaceDeclaration();
        }

        if (this.check(TokenKind.Class)) {
            return this.classDeclaration();
        }

        if (this.check(TokenKind.Namespace)) {
            return this.namespaceStatement();
        }

        if (this.check(TokenKind.Enum)) {
            return this.enumDeclaration();
        }

        // TODO: support multi-statements
        return this.setStatement();
    }

    private whileStatement(): WhileStatement {
        const whileKeyword = this.advance();
        const condition = this.expression();

        this.consumeStatementSeparators();

        const whileBlock = this.block(TokenKind.EndWhile);
        let endWhile: Token;
        if (!whileBlock || this.peek().kind !== TokenKind.EndWhile) {
            this.diagnostics.push({
                ...DiagnosticMessages.couldNotFindMatchingEndKeyword('while'),
                range: this.peek().range
            });
            if (!whileBlock) {
                throw this.lastDiagnosticAsError();
            }
        } else {
            endWhile = this.advance();
        }

        return new WhileStatement(
            { while: whileKeyword, endWhile: endWhile },
            condition,
            whileBlock
        );
    }

    private exitWhile(): ExitWhileStatement {
        let keyword = this.advance();

        return new ExitWhileStatement({ exitWhile: keyword });
    }

    private forStatement(): ForStatement {
        const forToken = this.advance();
        const initializer = this.assignment();

        //TODO: newline allowed?

        const toToken = this.advance();
        const finalValue = this.expression();
        let incrementExpression: Expression | undefined;
        let stepToken: Token | undefined;

        if (this.check(TokenKind.Step)) {
            stepToken = this.advance();
            incrementExpression = this.expression();
        } else {
            // BrightScript for/to/step loops default to a step of 1 if no `step` is provided
        }

        this.consumeStatementSeparators();

        let body = this.block(TokenKind.EndFor, TokenKind.Next);
        let endForToken: Token;
        if (!body || !this.checkAny(TokenKind.EndFor, TokenKind.Next)) {
            this.diagnostics.push({
                ...DiagnosticMessages.expectedEndForOrNextToTerminateForLoop(),
                range: this.peek().range
            });
            if (!body) {
                throw this.lastDiagnosticAsError();
            }
        } else {
            endForToken = this.advance();
        }

        // WARNING: BrightScript doesn't delete the loop initial value after a for/to loop! It just
        // stays around in scope with whatever value it was when the loop exited.
        return new ForStatement(
            forToken,
            initializer,
            toToken,
            finalValue,
            body,
            endForToken,
            stepToken,
            incrementExpression
        );
    }

    private forEachStatement(): ForEachStatement {
        let forEach = this.advance();
        let name = this.advance();

        let maybeIn = this.peek();
        if (this.check(TokenKind.Identifier) && maybeIn.text.toLowerCase() === 'in') {
            this.advance();
        } else {
            this.diagnostics.push({
                ...DiagnosticMessages.expectedInAfterForEach(name.text),
                range: this.peek().range
            });
            throw this.lastDiagnosticAsError();
        }

        let target = this.expression();
        if (!target) {
            this.diagnostics.push({
                ...DiagnosticMessages.expectedExpressionAfterForEachIn(),
                range: this.peek().range
            });
            throw this.lastDiagnosticAsError();
        }

        this.consumeStatementSeparators();

        let body = this.block(TokenKind.EndFor, TokenKind.Next);
        if (!body) {
            this.diagnostics.push({
                ...DiagnosticMessages.expectedEndForOrNextToTerminateForLoop(),
                range: this.peek().range
            });
            throw this.lastDiagnosticAsError();
        }

        let endFor = this.advance();

        return new ForEachStatement(
            {
                forEach: forEach,
                in: maybeIn,
                endFor: endFor
            },
            name,
            target,
            body
        );
    }

    private exitFor(): ExitForStatement {
        let keyword = this.advance();

        return new ExitForStatement({ exitFor: keyword });
    }

    private commentStatement() {
        //if this comment is on the same line as the previous statement,
        //then this comment should be treated as a single-line comment
        let prev = this.previous();
        if (prev?.range.end.line === this.peek().range.start.line) {
            return new CommentStatement([this.advance()]);
        } else {
            let comments = [this.advance()];
            while (this.check(TokenKind.Newline) && this.checkNext(TokenKind.Comment)) {
                this.advance();
                comments.push(this.advance());
            }
            return new CommentStatement(comments);
        }
    }

    private namespaceStatement(): NamespaceStatement | undefined {
        this.warnIfNotBrighterScriptMode('namespace');
        let keyword = this.advance();

        if (!this.isAtRootLevel()) {
            this.diagnostics.push({
                ...DiagnosticMessages.keywordMustBeDeclaredAtRootLevel('namespace'),
                range: keyword.range
            });
        }
        this.namespaceAndFunctionDepth++;

        let name = this.getNamespacedVariableNameExpression();

        //set the current namespace name
        this.currentNamespaceName = name;

        this.globalTerminators.push([TokenKind.EndNamespace]);
        let body = this.body();
        this.globalTerminators.pop();

        //unset the current namespace name
        this.currentNamespaceName = undefined;

        let endKeyword: Token;
        if (this.check(TokenKind.EndNamespace)) {
            endKeyword = this.advance();
        } else {
            //the `end namespace` keyword is missing. add a diagnostic, but keep parsing
            this.diagnostics.push({
                ...DiagnosticMessages.couldNotFindMatchingEndKeyword('namespace'),
                range: keyword.range
            });
        }

        this.namespaceAndFunctionDepth--;
        let result = new NamespaceStatement(keyword, name, body, endKeyword);
        this._references.namespaceStatements.push(result);

        return result;
    }

    /**
     * Get an expression with identifiers separated by periods. Useful for namespaces and class extends
     */
    private getNamespacedVariableNameExpression() {
        let firstIdentifier = this.consume(
            DiagnosticMessages.expectedIdentifierAfterKeyword(this.previous().text),
            TokenKind.Identifier,
            ...this.allowedLocalIdentifiers
        ) as Identifier;

        let expr: DottedGetExpression | VariableExpression;

        if (firstIdentifier) {
            // force it into an identifier so the AST makes some sense
            firstIdentifier.kind = TokenKind.Identifier;
            const varExpr = new VariableExpression(firstIdentifier, null);
            expr = varExpr;

            //consume multiple dot identifiers (i.e. `Name.Space.Can.Have.Many.Parts`)
            while (this.check(TokenKind.Dot)) {
                let dot = this.tryConsume(
                    DiagnosticMessages.unexpectedToken(this.peek().text),
                    TokenKind.Dot
                );
                if (!dot) {
                    break;
                }
                let identifier = this.tryConsume(
                    DiagnosticMessages.expectedIdentifier(),
                    TokenKind.Identifier,
                    ...this.allowedLocalIdentifiers,
                    ...AllowedProperties
                ) as Identifier;

                if (!identifier) {
                    break;
                }
                // force it into an identifier so the AST makes some sense
                identifier.kind = TokenKind.Identifier;
                expr = new DottedGetExpression(expr, identifier, dot);
            }
        }
        return new NamespacedVariableNameExpression(expr);
    }

    /**
     * Add an 'unexpected token' diagnostic for any token found between current and the first stopToken found.
     */
    private flagUntil(...stopTokens: TokenKind[]) {
        while (!this.checkAny(...stopTokens) && !this.isAtEnd()) {
            let token = this.advance();
            this.diagnostics.push({
                ...DiagnosticMessages.unexpectedToken(token.text),
                range: token.range
            });
        }
    }

    /**
     * Consume tokens until one of the `stopTokenKinds` is encountered
     * @param tokenKinds
     * @return - the list of tokens consumed, EXCLUDING the `stopTokenKind` (you can use `this.peek()` to see which one it was)
     */
    private consumeUntil(...stopTokenKinds: TokenKind[]) {
        let result = [] as Token[];
        //take tokens until we encounter one of the stopTokenKinds
        while (!stopTokenKinds.includes(this.peek().kind)) {
            result.push(this.advance());
        }
        return result;
    }

    private libraryStatement(): LibraryStatement | undefined {
        let libStatement = new LibraryStatement({
            library: this.advance(),
            //grab the next token only if it's a string
            filePath: this.tryConsume(
                DiagnosticMessages.expectedStringLiteralAfterKeyword('library'),
                TokenKind.StringLiteral
            )
        });

        this._references.libraryStatements.push(libStatement);
        return libStatement;
    }

    private importStatement() {
        this.warnIfNotBrighterScriptMode('import statements');
        let importStatement = new ImportStatement(
            this.advance(),
            //grab the next token only if it's a string
            this.tryConsume(
                DiagnosticMessages.expectedStringLiteralAfterKeyword('import'),
                TokenKind.StringLiteral
            )
        );

        this._references.importStatements.push(importStatement);
        return importStatement;
    }

    private annotationExpression() {
        const atToken = this.advance();
        const identifier = this.tryConsume(DiagnosticMessages.expectedIdentifier(), TokenKind.Identifier, ...AllowedProperties);
        if (identifier) {
            identifier.kind = TokenKind.Identifier;
        }
        let annotation = new AnnotationExpression(atToken, identifier);
        this.pendingAnnotations.push(annotation);

        //optional arguments
        if (this.check(TokenKind.LeftParen)) {
            let leftParen = this.advance();
            annotation.call = this.finishCall(leftParen, annotation, false);
        }
        return annotation;
    }

    private ternaryExpression(test?: Expression): TernaryExpression {
        this.warnIfNotBrighterScriptMode('ternary operator');
        if (!test) {
            test = this.expression();
        }
        const questionMarkToken = this.advance();

        //consume newlines or comments
        while (this.checkAny(TokenKind.Newline, TokenKind.Comment)) {
            this.advance();
        }

        let consequent: Expression;
        try {
            consequent = this.expression();
        } catch { }

        //consume newlines or comments
        while (this.checkAny(TokenKind.Newline, TokenKind.Comment)) {
            this.advance();
        }

        const colonToken = this.tryConsumeToken(TokenKind.Colon);

        //consume newlines
        while (this.checkAny(TokenKind.Newline, TokenKind.Comment)) {
            this.advance();
        }
        let alternate: Expression;
        try {
            alternate = this.expression();
        } catch { }

        return new TernaryExpression(test, questionMarkToken, consequent, colonToken, alternate);
    }

    private nullCoalescingExpression(test: Expression): NullCoalescingExpression {
        this.warnIfNotBrighterScriptMode('null coalescing operator');
        const questionQuestionToken = this.advance();
        const alternate = this.expression();
        return new NullCoalescingExpression(test, questionQuestionToken, alternate);
    }

    private regexLiteralExpression() {
        this.warnIfNotBrighterScriptMode('regular expression literal');
        return new RegexLiteralExpression({
            regexLiteral: this.advance()
        });
    }

    private templateString(isTagged: boolean): TemplateStringExpression | TaggedTemplateStringExpression {
        this.warnIfNotBrighterScriptMode('template string');

        //get the tag name
        let tagName: Identifier;
        if (isTagged) {
            tagName = this.consume(DiagnosticMessages.expectedIdentifier(), TokenKind.Identifier, ...AllowedProperties) as Identifier;
            // force it into an identifier so the AST makes some sense
            tagName.kind = TokenKind.Identifier;
        }

        let quasis = [] as TemplateStringQuasiExpression[];
        let expressions = [];
        let openingBacktick = this.peek();
        this.advance();
        let currentQuasiExpressionParts = [];
        while (!this.isAtEnd() && !this.check(TokenKind.BackTick)) {
            let next = this.peek();
            if (next.kind === TokenKind.TemplateStringQuasi) {
                //a quasi can actually be made up of multiple quasis when it includes char literals
                currentQuasiExpressionParts.push(
                    new LiteralExpression(next)
                );
                this.advance();
            } else if (next.kind === TokenKind.EscapedCharCodeLiteral) {
                currentQuasiExpressionParts.push(
                    new EscapedCharCodeLiteralExpression(<any>next)
                );
                this.advance();
            } else {
                //finish up the current quasi
                quasis.push(
                    new TemplateStringQuasiExpression(currentQuasiExpressionParts)
                );
                currentQuasiExpressionParts = [];

                if (next.kind === TokenKind.TemplateStringExpressionBegin) {
                    this.advance();
                }
                //now keep this expression
                expressions.push(this.expression());
                if (!this.isAtEnd() && this.check(TokenKind.TemplateStringExpressionEnd)) {
                    //TODO is it an error if this is not present?
                    this.advance();
                } else {
                    this.diagnostics.push({
                        ...DiagnosticMessages.unterminatedTemplateExpression(),
                        range: util.getRange(openingBacktick, this.peek())
                    });
                    throw this.lastDiagnosticAsError();
                }
            }
        }

        //store the final set of quasis
        quasis.push(
            new TemplateStringQuasiExpression(currentQuasiExpressionParts)
        );

        if (this.isAtEnd()) {
            //error - missing backtick
            this.diagnostics.push({
                ...DiagnosticMessages.unterminatedTemplateStringAtEndOfFile(),
                range: util.getRange(openingBacktick, this.peek())
            });
            throw this.lastDiagnosticAsError();

        } else {
            let closingBacktick = this.advance();
            if (isTagged) {
                return new TaggedTemplateStringExpression(tagName, openingBacktick, quasis, expressions, closingBacktick);
            } else {
                return new TemplateStringExpression(openingBacktick, quasis, expressions, closingBacktick);
            }
        }
    }

    private tryCatchStatement(): TryCatchStatement {
        const tryToken = this.advance();
        const statement = new TryCatchStatement(
            tryToken
        );

        //ensure statement separator
        this.consumeStatementSeparators();

        statement.tryBranch = this.block(TokenKind.Catch, TokenKind.EndTry);

        const peek = this.peek();
        if (peek.kind !== TokenKind.Catch) {
            this.diagnostics.push({
                ...DiagnosticMessages.expectedCatchBlockInTryCatch(),
                range: this.peek().range
            });
            //gracefully handle end-try
            if (peek.kind === TokenKind.EndTry) {
                statement.endTryToken = this.advance();
            }
            return statement;
        } else {
            statement.catchToken = this.advance();
        }

        const exceptionVarToken = this.tryConsume(DiagnosticMessages.missingExceptionVarToFollowCatch(), TokenKind.Identifier, ...this.allowedLocalIdentifiers);
        if (exceptionVarToken) {
            // force it into an identifier so the AST makes some sense
            exceptionVarToken.kind = TokenKind.Identifier;
            statement.exceptionVariable = exceptionVarToken as Identifier;
        }

        //ensure statement sepatator
        this.consumeStatementSeparators();

        statement.catchBranch = this.block(TokenKind.EndTry);

        if (this.peek().kind !== TokenKind.EndTry) {
            this.diagnostics.push({
                ...DiagnosticMessages.expectedEndTryToTerminateTryCatch(),
                range: this.peek().range
            });
        } else {
            statement.endTryToken = this.advance();
        }
        return statement;
    }

    private throwStatement() {
        const throwToken = this.advance();
        let expression: Expression;
        if (this.checkAny(TokenKind.Newline, TokenKind.Colon)) {
            this.diagnostics.push({
                ...DiagnosticMessages.missingExceptionExpressionAfterThrowKeyword(),
                range: throwToken.range
            });
        } else {
            expression = this.expression();
        }
        return new ThrowStatement(throwToken, expression);
    }

    private dimStatement() {
        const dim = this.advance();

        let identifier = this.tryConsume(DiagnosticMessages.expectedIdentifierAfterKeyword('dim'), TokenKind.Identifier, ...this.allowedLocalIdentifiers) as Identifier;
        // force to an identifier so the AST makes some sense
        if (identifier) {
            identifier.kind = TokenKind.Identifier;
        }

        let leftSquareBracket = this.tryConsume(DiagnosticMessages.missingLeftSquareBracketAfterDimIdentifier(), TokenKind.LeftSquareBracket);

        let expressions: Expression[] = [];
        let expression: Expression;
        do {
            try {
                expression = this.expression();
                expressions.push(expression);
                if (this.check(TokenKind.Comma)) {
                    this.advance();
                } else {
                    // will also exit for right square braces
                    break;
                }
            } catch (error) {
            }
        } while (expression);

        if (expressions.length === 0) {
            this.diagnostics.push({
                ...DiagnosticMessages.missingExpressionsInDimStatement(),
                range: this.peek().range
            });
        }
        let rightSquareBracket = this.tryConsume(DiagnosticMessages.missingRightSquareBracketAfterDimIdentifier(), TokenKind.RightSquareBracket);

        return new DimStatement(dim, identifier, leftSquareBracket, expressions, rightSquareBracket);
    }

    private ifStatement(): IfStatement {
        // colon before `if` is usually not allowed, unless it's after `then`
        if (this.current > 0) {
            const prev = this.previous();
            if (prev.kind === TokenKind.Colon) {
                if (this.current > 1 && this.tokens[this.current - 2].kind !== TokenKind.Then) {
                    this.diagnostics.push({
                        ...DiagnosticMessages.unexpectedColonBeforeIfStatement(),
                        range: prev.range
                    });
                }
            }
        }

        const ifToken = this.advance();
        const startingRange = ifToken.range;

        const condition = this.expression();
        let thenBranch: Block;
        let elseBranch: IfStatement | Block | undefined;

        let thenToken: Token | undefined;
        let endIfToken: Token | undefined;
        let elseToken: Token | undefined;

        //optional `then`
        if (this.check(TokenKind.Then)) {
            thenToken = this.advance();
        }

        //is it inline or multi-line if?
        const isInlineIfThen = !this.checkAny(TokenKind.Newline, TokenKind.Colon, TokenKind.Comment);

        if (isInlineIfThen) {
            /*** PARSE INLINE IF STATEMENT ***/

            thenBranch = this.inlineConditionalBranch(TokenKind.Else, TokenKind.EndIf);

            if (!thenBranch) {
                this.diagnostics.push({
                    ...DiagnosticMessages.expectedStatementToFollowConditionalCondition(ifToken.text),
                    range: this.peek().range
                });
                throw this.lastDiagnosticAsError();
            } else {
                this.ensureInline(thenBranch.statements);
            }

            //else branch
            if (this.check(TokenKind.Else)) {
                elseToken = this.advance();

                if (this.check(TokenKind.If)) {
                    // recurse-read `else if`
                    elseBranch = this.ifStatement();

                    //no multi-line if chained with an inline if
                    if (!elseBranch.isInline) {
                        this.diagnostics.push({
                            ...DiagnosticMessages.expectedInlineIfStatement(),
                            range: elseBranch.range
                        });
                    }

                } else if (this.checkAny(TokenKind.Newline, TokenKind.Colon)) {
                    //expecting inline else branch
                    this.diagnostics.push({
                        ...DiagnosticMessages.expectedInlineIfStatement(),
                        range: this.peek().range
                    });
                    throw this.lastDiagnosticAsError();
                } else {
                    elseBranch = this.inlineConditionalBranch(TokenKind.Else, TokenKind.EndIf);

                    if (elseBranch) {
                        this.ensureInline(elseBranch.statements);
                    }
                }

                if (!elseBranch) {
                    //missing `else` branch
                    this.diagnostics.push({
                        ...DiagnosticMessages.expectedStatementToFollowElse(),
                        range: this.peek().range
                    });
                    throw this.lastDiagnosticAsError();
                }
            }

            if (!elseBranch || !isIfStatement(elseBranch)) {
                //enforce newline at the end of the inline if statement
                const peek = this.peek();
                if (peek.kind !== TokenKind.Newline && peek.kind !== TokenKind.Comment && !this.isAtEnd()) {
                    //ignore last error if it was about a colon
                    if (this.previous().kind === TokenKind.Colon) {
                        this.diagnostics.pop();
                        this.current--;
                    }
                    //newline is required
                    this.diagnostics.push({
                        ...DiagnosticMessages.expectedFinalNewline(),
                        range: this.peek().range
                    });
                }
            }

        } else {
            /*** PARSE MULTI-LINE IF STATEMENT ***/

            thenBranch = this.blockConditionalBranch(ifToken);

            //ensure newline/colon before next keyword
            this.ensureNewLineOrColon();

            //else branch
            if (this.check(TokenKind.Else)) {
                elseToken = this.advance();

                if (this.check(TokenKind.If)) {
                    // recurse-read `else if`
                    elseBranch = this.ifStatement();

                } else {
                    elseBranch = this.blockConditionalBranch(ifToken);

                    //ensure newline/colon before next keyword
                    this.ensureNewLineOrColon();
                }
            }

            if (!isIfStatement(elseBranch)) {
                if (this.check(TokenKind.EndIf)) {
                    endIfToken = this.advance();

                } else {
                    //missing endif
                    this.diagnostics.push({
                        ...DiagnosticMessages.expectedEndIfToCloseIfStatement(startingRange.start),
                        range: ifToken.range
                    });
                }
            }
        }

        return new IfStatement(
            {
                if: ifToken,
                then: thenToken,
                endIf: endIfToken,
                else: elseToken
            },
            condition,
            thenBranch,
            elseBranch,
            isInlineIfThen
        );
    }

    //consume a `then` or `else` branch block of an `if` statement
    private blockConditionalBranch(ifToken: Token) {
        //keep track of the current error count, because if the then branch fails,
        //we will trash them in favor of a single error on if
        let diagnosticsLengthBeforeBlock = this.diagnostics.length;

        // we're parsing a multi-line ("block") form of the BrightScript if/then and must find
        // a trailing "end if" or "else if"
        let branch = this.block(TokenKind.EndIf, TokenKind.Else);

        if (!branch) {
            //throw out any new diagnostics created as a result of a `then` block parse failure.
            //the block() function will discard the current line, so any discarded diagnostics will
            //resurface if they are legitimate, and not a result of a malformed if statement
            this.diagnostics.splice(diagnosticsLengthBeforeBlock, this.diagnostics.length - diagnosticsLengthBeforeBlock);

            //this whole if statement is bogus...add error to the if token and hard-fail
            this.diagnostics.push({
                ...DiagnosticMessages.expectedEndIfElseIfOrElseToTerminateThenBlock(),
                range: ifToken.range
            });
            throw this.lastDiagnosticAsError();
        }
        return branch;
    }

    private ensureNewLineOrColon(silent = false) {
        const prev = this.previous().kind;
        if (prev !== TokenKind.Newline && prev !== TokenKind.Colon) {
            if (!silent) {
                this.diagnostics.push({
                    ...DiagnosticMessages.expectedNewlineOrColon(),
                    range: this.peek().range
                });
            }
            return false;
        }
        return true;
    }

    //ensure each statement of an inline block is single-line
    private ensureInline(statements: Statement[]) {
        for (const stat of statements) {
            if (isIfStatement(stat) && !stat.isInline) {
                this.diagnostics.push({
                    ...DiagnosticMessages.expectedInlineIfStatement(),
                    range: stat.range
                });
            }
        }
    }

    //consume inline branch of an `if` statement
    private inlineConditionalBranch(...additionalTerminators: BlockTerminator[]): Block | undefined {
        let statements = [];
        //attempt to get the next statement without using `this.declaration`
        //which seems a bit hackish to get to work properly
        let statement = this.statement();
        if (!statement) {
            return undefined;
        }
        statements.push(statement);
        const startingRange = statement.range;

        //look for colon statement separator
        let foundColon = false;
        while (this.match(TokenKind.Colon)) {
            foundColon = true;
        }

        //if a colon was found, add the next statement or err if unexpected
        if (foundColon) {
            if (!this.checkAny(TokenKind.Newline, ...additionalTerminators)) {
                //if not an ending keyword, add next statement
                let extra = this.inlineConditionalBranch(...additionalTerminators);
                if (!extra) {
                    return undefined;
                }
                statements.push(...extra.statements);
            } else {
                //error: colon before next keyword
                const colon = this.previous();
                this.diagnostics.push({
                    ...DiagnosticMessages.unexpectedToken(colon.text),
                    range: colon.range
                });
            }
        }
        return new Block(statements, startingRange);
    }

    private expressionStatement(expr: Expression): ExpressionStatement | IncrementStatement {
        let expressionStart = this.peek();

        if (this.checkAny(TokenKind.PlusPlus, TokenKind.MinusMinus)) {
            let operator = this.advance();

            if (this.checkAny(TokenKind.PlusPlus, TokenKind.MinusMinus)) {
                this.diagnostics.push({
                    ...DiagnosticMessages.consecutiveIncrementDecrementOperatorsAreNotAllowed(),
                    range: this.peek().range
                });
                throw this.lastDiagnosticAsError();
            } else if (isCallExpression(expr)) {
                this.diagnostics.push({
                    ...DiagnosticMessages.incrementDecrementOperatorsAreNotAllowedAsResultOfFunctionCall(),
                    range: expressionStart.range
                });
                throw this.lastDiagnosticAsError();
            }

            const result = new IncrementStatement(expr, operator);
            this._references.expressions.add(result);
            return result;
        }

        if (isCallExpression(expr) || isCallfuncExpression(expr)) {
            return new ExpressionStatement(expr);
        }

        //at this point, it's probably an error. However, we recover a little more gracefully by creating an assignment
        this.diagnostics.push({
            ...DiagnosticMessages.expectedStatementOrFunctionCallButReceivedExpression(),
            range: expressionStart.range
        });
        throw this.lastDiagnosticAsError();
    }

    private setStatement(): DottedSetStatement | IndexedSetStatement | ExpressionStatement | IncrementStatement | AssignmentStatement {
        /**
         * Attempts to find an expression-statement or an increment statement.
         * While calls are valid expressions _and_ statements, increment (e.g. `foo++`)
         * statements aren't valid expressions. They _do_ however fall under the same parsing
         * priority as standalone function calls though, so we can parse them in the same way.
         */
        let expr = this.call();
        if (this.checkAny(...AssignmentOperators) && !(isCallExpression(expr))) {
            let left = expr;
            let operator = this.advance();
            let right = this.expression();

            // Create a dotted or indexed "set" based on the left-hand side's type
            if (isIndexedGetExpression(left)) {
                return new IndexedSetStatement(
                    left.obj,
                    left.index,
                    operator.kind === TokenKind.Equal
                        ? right
                        : new BinaryExpression(left, operator, right),
                    left.openingSquare,
                    left.closingSquare
                );
            } else if (isDottedGetExpression(left)) {
                return new DottedSetStatement(
                    left.obj,
                    left.name,
                    operator.kind === TokenKind.Equal
                        ? right
                        : new BinaryExpression(left, operator, right)
                );
            }
        }
        return this.expressionStatement(expr);
    }

    private printStatement(): PrintStatement {
        let printKeyword = this.advance();

        let values: (
            | Expression
            | PrintSeparatorTab
            | PrintSeparatorSpace)[] = [];

        while (!this.checkEndOfStatement()) {
            if (this.check(TokenKind.Semicolon)) {
                values.push(this.advance() as PrintSeparatorSpace);
            } else if (this.check(TokenKind.Comma)) {
                values.push(this.advance() as PrintSeparatorTab);
            } else if (this.check(TokenKind.Else)) {
                break; // inline branch
            } else {
                values.push(this.expression());
            }
        }

        //print statements can be empty, so look for empty print conditions
        if (!values.length) {
            let emptyStringLiteral = createStringLiteral('');
            values.push(emptyStringLiteral);
        }

        let last = values[values.length - 1];
        if (isToken(last)) {
            // TODO: error, expected value
        }

        return new PrintStatement({ print: printKeyword }, values);
    }

    /**
     * Parses a return statement with an optional return value.
     * @returns an AST representation of a return statement.
     */
    private returnStatement(): ReturnStatement {
        let tokens = { return: this.previous() };

        if (this.checkEndOfStatement()) {
            return new ReturnStatement(tokens);
        }

        let toReturn = this.check(TokenKind.Else) ? undefined : this.expression();
        return new ReturnStatement(tokens, toReturn);
    }

    /**
     * Parses a `label` statement
     * @returns an AST representation of an `label` statement.
     */
    private labelStatement() {
        let tokens = {
            identifier: this.advance(),
            colon: this.advance()
        };

        //label must be alone on its line, this is probably not a label
        if (!this.checkAny(TokenKind.Newline, TokenKind.Comment)) {
            //rewind and cancel
            this.current -= 2;
            throw new CancelStatementError();
        }

        return new LabelStatement(tokens);
    }

    /**
     * Parses a `goto` statement
     * @returns an AST representation of an `goto` statement.
     */
    private gotoStatement() {
        let tokens = {
            goto: this.advance(),
            label: this.consume(
                DiagnosticMessages.expectedLabelIdentifierAfterGotoKeyword(),
                TokenKind.Identifier
            )
        };

        return new GotoStatement(tokens);
    }

    /**
     * Parses an `end` statement
     * @returns an AST representation of an `end` statement.
     */
    private endStatement() {
        let endTokens = { end: this.advance() };

        return new EndStatement(endTokens);
    }
    /**
     * Parses a `stop` statement
     * @returns an AST representation of a `stop` statement
     */
    private stopStatement() {
        let tokens = { stop: this.advance() };

        return new StopStatement(tokens);
    }

    /**
     * Parses a block, looking for a specific terminating TokenKind to denote completion.
     * Always looks for `end sub`/`end function` to handle unterminated blocks.
     * @param terminators the token(s) that signifies the end of this block; all other terminators are
     *                    ignored.
     */
    private block(...terminators: BlockTerminator[]): Block | undefined {
        const parentAnnotations = this.enterAnnotationBlock();

        this.consumeStatementSeparators(true);
        let startingToken = this.peek();

        const statements: Statement[] = [];
        while (!this.isAtEnd() && !this.checkAny(TokenKind.EndSub, TokenKind.EndFunction, ...terminators)) {
            //grab the location of the current token
            let loopCurrent = this.current;
            let dec = this.declaration();
            if (dec) {
                if (!isAnnotationExpression(dec)) {
                    this.consumePendingAnnotations(dec);
                    statements.push(dec);
                }

                //ensure statement separator
                this.consumeStatementSeparators();

            } else {
                //something went wrong. reset to the top of the loop
                this.current = loopCurrent;

                //scrap the entire line (hopefully whatever failed has added a diagnostic)
                this.consumeUntil(TokenKind.Newline, TokenKind.Colon, TokenKind.Eof);

                //trash the next token. this prevents an infinite loop. not exactly sure why we need this,
                //but there's already an error in the file being parsed, so just leave this line here
                this.advance();

                //consume potential separators
                this.consumeStatementSeparators(true);
            }
        }

        if (this.isAtEnd()) {
            return undefined;
            // TODO: Figure out how to handle unterminated blocks well
        } else if (terminators.length > 0) {
            //did we hit end-sub / end-function while looking for some other terminator?
            //if so, we need to restore the statement separator
            let prev = this.previous().kind;
            let peek = this.peek().kind;
            if (
                (peek === TokenKind.EndSub || peek === TokenKind.EndFunction) &&
                (prev === TokenKind.Newline || prev === TokenKind.Colon)
            ) {
                this.current--;
            }
        }

        this.exitAnnotationBlock(parentAnnotations);
        return new Block(statements, startingToken.range);
    }

    /**
     * Attach pending annotations to the provided statement,
     * and then reset the annotations array
     */
    consumePendingAnnotations(statement: Statement) {
        if (this.pendingAnnotations.length) {
            statement.annotations = this.pendingAnnotations;
            this.pendingAnnotations = [];
        }
    }

    enterAnnotationBlock() {
        const pending = this.pendingAnnotations;
        this.pendingAnnotations = [];
        return pending;
    }

    exitAnnotationBlock(parentAnnotations: AnnotationExpression[]) {
        // non consumed annotations are an error
        if (this.pendingAnnotations.length) {
            for (const annotation of this.pendingAnnotations) {
                this.diagnostics.push({
                    ...DiagnosticMessages.unusedAnnotation(),
                    range: annotation.range
                });
            }
        }
        this.pendingAnnotations = parentAnnotations;
    }

    private expression(): Expression {
        const expression = this.anonymousFunction();
        this._references.expressions.add(expression);
        return expression;
    }

    private anonymousFunction(): Expression {
        if (this.checkAny(TokenKind.Sub, TokenKind.Function)) {
            const func = this.functionDeclaration(true);
            //if there's an open paren after this, this is an IIFE
            if (this.check(TokenKind.LeftParen)) {
                return this.finishCall(this.advance(), func);
            } else {
                return func;
            }
        }

        let expr = this.boolean();

        if (this.check(TokenKind.Question)) {
            return this.ternaryExpression(expr);
        } else if (this.check(TokenKind.QuestionQuestion)) {
            return this.nullCoalescingExpression(expr);
        } else {
            return expr;
        }
    }

    private boolean(): Expression {
        let expr = this.relational();

        while (this.matchAny(TokenKind.And, TokenKind.Or)) {
            let operator = this.previous();
            let right = this.relational();
            expr = new BinaryExpression(expr, operator, right);
        }

        return expr;
    }

    private relational(): Expression {
        let expr = this.additive();

        while (
            this.matchAny(
                TokenKind.Equal,
                TokenKind.LessGreater,
                TokenKind.Greater,
                TokenKind.GreaterEqual,
                TokenKind.Less,
                TokenKind.LessEqual
            )
        ) {
            let operator = this.previous();
            let right = this.additive();
            expr = new BinaryExpression(expr, operator, right);
        }

        return expr;
    }

    // TODO: bitshift

    private additive(): Expression {
        let expr = this.multiplicative();

        while (this.matchAny(TokenKind.Plus, TokenKind.Minus)) {
            let operator = this.previous();
            let right = this.multiplicative();
            expr = new BinaryExpression(expr, operator, right);
        }

        return expr;
    }

    private multiplicative(): Expression {
        let expr = this.exponential();

        while (this.matchAny(
            TokenKind.Forwardslash,
            TokenKind.Backslash,
            TokenKind.Star,
            TokenKind.Mod,
            TokenKind.LeftShift,
            TokenKind.RightShift
        )) {
            let operator = this.previous();
            let right = this.exponential();
            expr = new BinaryExpression(expr, operator, right);
        }

        return expr;
    }

    private exponential(): Expression {
        let expr = this.prefixUnary();

        while (this.match(TokenKind.Caret)) {
            let operator = this.previous();
            let right = this.prefixUnary();
            expr = new BinaryExpression(expr, operator, right);
        }

        return expr;
    }

    private prefixUnary(): Expression {
        const nextKind = this.peek().kind;
        if (nextKind === TokenKind.Not || nextKind === TokenKind.Minus) {
            this.current++; //advance
            let operator = this.previous();
            let right = this.prefixUnary();
            return new UnaryExpression(operator, right);
        }
        return this.call();
    }

    private indexedGet(expr: Expression) {
        let openingSquare = this.previous();
        while (this.match(TokenKind.Newline)) { }

        let index = this.expression();

        while (this.match(TokenKind.Newline)) { }
        let closingSquare = this.consume(
            DiagnosticMessages.expectedRightSquareBraceAfterArrayOrObjectIndex(),
            TokenKind.RightSquareBracket
        );

        return new IndexedGetExpression(expr, index, openingSquare, closingSquare);
    }

    private newExpression() {
        this.warnIfNotBrighterScriptMode(`using 'new' keyword to construct a class`);
        let newToken = this.advance();

        let nameExpr = this.getNamespacedVariableNameExpression();
        let leftParen = this.consume(
            DiagnosticMessages.unexpectedToken(this.peek().text),
            TokenKind.LeftParen
        );
        let call = this.finishCall(leftParen, nameExpr);
        //pop the call from the  callExpressions list because this is technically something else
        this.callExpressions.pop();
        let result = new NewExpression(newToken, call);
        this._references.newExpressions.push(result);
        return result;
    }

    /**
     * A callfunc expression (i.e. `node@.someFunctionOnNode()`)
     */
    private callfunc(callee: Expression): Expression {
        this.warnIfNotBrighterScriptMode('callfunc operator');
        let operator = this.previous();
        let methodName = this.consume(DiagnosticMessages.expectedIdentifier(), TokenKind.Identifier, ...AllowedProperties);
        // force it into an identifier so the AST makes some sense
        methodName.kind = TokenKind.Identifier;
        let openParen = this.consume(DiagnosticMessages.expectedOpenParenToFollowCallfuncIdentifier(), TokenKind.LeftParen);
        let call = this.finishCall(openParen, callee, false);

        return new CallfuncExpression(callee, operator, methodName as Identifier, openParen, call.args, call.closingParen);
    }

    private call(): Expression {
        if (this.check(TokenKind.New) && this.checkAnyNext(TokenKind.Identifier, ...this.allowedLocalIdentifiers)) {
            return this.newExpression();
        }
        let expr = this.primary();
        //an expression to keep for _references
        let referenceCallExpression: Expression;
        while (true) {
            if (this.match(TokenKind.LeftParen)) {
                expr = this.finishCall(this.previous(), expr);
                //store this call expression in references
                referenceCallExpression = expr;
            } else if (this.match(TokenKind.LeftSquareBracket)) {
                expr = this.indexedGet(expr);
            } else if (this.match(TokenKind.Callfunc)) {
                expr = this.callfunc(expr);
                //store this callfunc expression in references
                referenceCallExpression = expr;
            } else if (this.match(TokenKind.Dot)) {
                if (this.match(TokenKind.LeftSquareBracket)) {
                    expr = this.indexedGet(expr);
                } else {
                    let dot = this.previous();
                    let name = this.consume(
                        DiagnosticMessages.expectedPropertyNameAfterPeriod(),
                        TokenKind.Identifier,
                        ...AllowedProperties
                    );

                    // force it into an identifier so the AST makes some sense
                    name.kind = TokenKind.Identifier;
                    expr = new DottedGetExpression(expr, name as Identifier, dot);

                    this.addPropertyHints(name);
                }
            } else if (this.check(TokenKind.At)) {
                let dot = this.advance();
                let name = this.consume(
                    DiagnosticMessages.expectedAttributeNameAfterAtSymbol(),
                    TokenKind.Identifier,
                    ...AllowedProperties
                );

                // force it into an identifier so the AST makes some sense
                name.kind = TokenKind.Identifier;

                expr = new XmlAttributeGetExpression(expr, name as Identifier, dot);
                //only allow a single `@` expression
                break;
            } else {
                break;
            }
        }
        //if we found a callExpression, add it to `expressions` in references
        if (referenceCallExpression) {
            this._references.expressions.add(referenceCallExpression);
        }
        return expr;
    }

    private finishCall(openingParen: Token, callee: Expression, addToCallExpressionList = true) {
        let args = [] as Expression[];
        while (this.match(TokenKind.Newline)) {
        }

        if (!this.check(TokenKind.RightParen)) {
            do {
                while (this.match(TokenKind.Newline)) { }

                if (args.length >= CallExpression.MaximumArguments) {
                    this.diagnostics.push({
                        ...DiagnosticMessages.tooManyCallableArguments(args.length, CallExpression.MaximumArguments),
                        range: this.peek().range
                    });
                    throw this.lastDiagnosticAsError();
                }
                args.push(this.expression());
            } while (this.match(TokenKind.Comma));
        }

        while (this.match(TokenKind.Newline)) { }

        const closingParen = this.consume(
            DiagnosticMessages.expectedRightParenAfterFunctionCallArguments(),
            TokenKind.RightParen
        );

        if (isVariableExpression(callee)) {
            callee.isCalled = true;
        }

        let expression = new CallExpression(callee, openingParen, closingParen, args, this.currentNamespaceName);
        if (addToCallExpressionList) {
            this.callExpressions.push(expression);
        }
        return expression;
    }

    /**
     * Tries to get the next token as a type
     * Allows for built-in types (double, string, etc.) or namespaced custom types in Brighterscript mode
     * Will  return a token of whatever is next to be parsed (unless `advanceIfUnknown` is false, in which case undefined will be returned instead
     */
    private typeToken(): Token {
        let typeToken: Token;

        if (this.checkAny(...DeclarableTypes)) {
            // Token is a built in type
            typeToken = this.advance();
        } else if (this.options.mode === ParseMode.BrighterScript) {
            try {
                // see if we can get a namespaced identifer
                const qualifiedType = this.getNamespacedVariableNameExpression();
                typeToken = createToken(TokenKind.Identifier, qualifiedType.getName(this.options.mode), qualifiedType.range);
            } catch {
                //could not get an identifier - just get whatever's next
                typeToken = this.advance();
            }
        } else {
            // just get whatever's next
            typeToken = this.advance();
        }
        return typeToken;
    }

    private primary(): Expression {
        switch (true) {
            case this.matchAny(
                TokenKind.False,
                TokenKind.True,
                TokenKind.Invalid,
                TokenKind.IntegerLiteral,
                TokenKind.LongIntegerLiteral,
                TokenKind.FloatLiteral,
                TokenKind.DoubleLiteral,
                TokenKind.StringLiteral
            ):
                return new LiteralExpression(this.previous());
            //capture source literals (LINE_NUM if brightscript, or a bunch of them if brighterscript)
            case this.matchAny(TokenKind.LineNumLiteral, ...(this.options.mode === ParseMode.BrightScript ? [] : BrighterScriptSourceLiterals)):
                return new SourceLiteralExpression(this.previous());
            //template string
            case this.check(TokenKind.BackTick):
                return this.templateString(false);
            //tagged template string (currently we do not support spaces between the identifier and the backtick)
            case this.checkAny(TokenKind.Identifier, ...AllowedLocalIdentifiers) && this.checkNext(TokenKind.BackTick):
                return this.templateString(true);
            case this.matchAny(TokenKind.Identifier, ...this.allowedLocalIdentifiers):
                return new VariableExpression(this.previous() as Identifier, this.currentNamespaceName);
            case this.match(TokenKind.LeftParen):
                let left = this.previous();
                let expr = this.expression();
                let right = this.consume(
                    DiagnosticMessages.unmatchedLeftParenAfterExpression(),
                    TokenKind.RightParen
                );
                return new GroupingExpression({ left: left, right: right }, expr);
            case this.match(TokenKind.LeftSquareBracket):
                let elements: Array<Expression | CommentStatement> = [];
                let openingSquare = this.previous();

                //add any comment found right after the opening square
                if (this.check(TokenKind.Comment)) {
                    elements.push(new CommentStatement([this.advance()]));
                }

                while (this.match(TokenKind.Newline)) {
                }

                if (!this.match(TokenKind.RightSquareBracket)) {
                    elements.push(this.expression());

                    while (this.matchAny(TokenKind.Comma, TokenKind.Newline, TokenKind.Comment)) {
                        if (this.checkPrevious(TokenKind.Comment) || this.check(TokenKind.Comment)) {
                            let comment = this.check(TokenKind.Comment) ? this.advance() : this.previous();
                            elements.push(new CommentStatement([comment]));
                        }
                        while (this.match(TokenKind.Newline)) {

                        }

                        if (this.check(TokenKind.RightSquareBracket)) {
                            break;
                        }

                        elements.push(this.expression());
                    }

                    this.consume(
                        DiagnosticMessages.unmatchedLeftSquareBraceAfterArrayLiteral(),
                        TokenKind.RightSquareBracket
                    );
                }

                let closingSquare = this.previous();

                //this.consume("Expected newline or ':' after array literal", TokenKind.Newline, TokenKind.Colon, TokenKind.Eof);
                return new ArrayLiteralExpression(elements, openingSquare, closingSquare);
            case this.match(TokenKind.LeftCurlyBrace):
                let openingBrace = this.previous();
                let members: Array<AAMemberExpression | CommentStatement> = [];

                let key = () => {
                    let result = {
                        colonToken: null as Token,
                        keyToken: null as Token,
                        range: null as Range
                    };
                    if (this.checkAny(TokenKind.Identifier, ...AllowedProperties)) {
                        result.keyToken = this.advance();
                    } else if (this.check(TokenKind.StringLiteral)) {
                        result.keyToken = this.advance();
                    } else {
                        this.diagnostics.push({
                            ...DiagnosticMessages.unexpectedAAKey(),
                            range: this.peek().range
                        });
                        throw this.lastDiagnosticAsError();
                    }

                    result.colonToken = this.consume(
                        DiagnosticMessages.expectedColonBetweenAAKeyAndvalue(),
                        TokenKind.Colon
                    );
                    result.range = util.getRange(result.keyToken, result.colonToken);
                    return result;
                };

                while (this.match(TokenKind.Newline)) {
                }

                if (!this.match(TokenKind.RightCurlyBrace)) {
                    let lastAAMember: AAMemberExpression;
                    if (this.check(TokenKind.Comment)) {
                        lastAAMember = null;
                        members.push(new CommentStatement([this.advance()]));
                    } else {
                        let k = key();
                        let expr = this.expression();
                        lastAAMember = new AAMemberExpression(
                            k.keyToken,
                            k.colonToken,
                            expr
                        );
                        members.push(lastAAMember);
                    }

                    while (this.matchAny(TokenKind.Comma, TokenKind.Newline, TokenKind.Colon, TokenKind.Comment)) {
                        // collect comma at end of expression
                        if (lastAAMember && this.checkPrevious(TokenKind.Comma)) {
                            lastAAMember.commaToken = this.previous();
                        }

                        //check for comment at the end of the current line
                        if (this.check(TokenKind.Comment) || this.checkPrevious(TokenKind.Comment)) {
                            let token = this.checkPrevious(TokenKind.Comment) ? this.previous() : this.advance();
                            members.push(new CommentStatement([token]));
                        } else {
                            this.consumeStatementSeparators(true);

                            //check for a comment on its own line
                            if (this.check(TokenKind.Comment) || this.checkPrevious(TokenKind.Comment)) {
                                let token = this.checkPrevious(TokenKind.Comment) ? this.previous() : this.advance();
                                lastAAMember = null;
                                members.push(new CommentStatement([token]));
                                continue;
                            }

                            if (this.check(TokenKind.RightCurlyBrace)) {
                                break;
                            }
                            let k = key();
                            let expr = this.expression();
                            lastAAMember = new AAMemberExpression(
                                k.keyToken,
                                k.colonToken,
                                expr
                            );
                            members.push(lastAAMember);
                        }
                    }

                    this.consume(
                        DiagnosticMessages.unmatchedLeftCurlyAfterAALiteral(),
                        TokenKind.RightCurlyBrace
                    );
                }

                let closingBrace = this.previous();

                const aaExpr = new AALiteralExpression(members, openingBrace, closingBrace);
                this.addPropertyHints(aaExpr);
                return aaExpr;
            case this.matchAny(TokenKind.Pos, TokenKind.Tab):
                let token = Object.assign(this.previous(), {
                    kind: TokenKind.Identifier
                }) as Identifier;
                return new VariableExpression(token, this.currentNamespaceName);
            case this.checkAny(TokenKind.Function, TokenKind.Sub):
                return this.anonymousFunction();
            case this.check(TokenKind.RegexLiteral):
                return this.regexLiteralExpression();
            case this.check(TokenKind.Comment):
                return new CommentStatement([this.advance()]);
            default:
                //if we found an expected terminator, don't throw a diagnostic...just return undefined
                if (this.checkAny(...this.peekGlobalTerminators())) {
                    //don't throw a diagnostic, just return undefined

                    //something went wrong...throw an error so the upstream processor can scrap this line and move on
                } else {
                    this.diagnostics.push({
                        ...DiagnosticMessages.unexpectedToken(this.peek().text),
                        range: this.peek().range
                    });
                    throw this.lastDiagnosticAsError();
                }
        }
    }

    /**
     * Pop token if we encounter specified token
     */
    private match(tokenKind: TokenKind) {
        if (this.check(tokenKind)) {
            this.current++; //advance
            return true;
        }
        return false;
    }

    /**
     * Pop token if we encounter a token in the specified list
     * @param tokenKinds
     */
    private matchAny(...tokenKinds: TokenKind[]) {
        for (let tokenKind of tokenKinds) {
            if (this.check(tokenKind)) {
                this.current++; //advance
                return true;
            }
        }
        return false;
    }

    /**
     * Get next token matching a specified list, or fail with an error
     */
    private consume(diagnosticInfo: DiagnosticInfo, ...tokenKinds: TokenKind[]): Token {
        let token = this.tryConsume(diagnosticInfo, ...tokenKinds);
        if (token) {
            return token;
        } else {
            let error = new Error(diagnosticInfo.message);
            (error as any).isDiagnostic = true;
            throw error;
        }
    }

    private consumeToken(tokenKind: TokenKind) {
        return this.consume(
            DiagnosticMessages.expectedToken(tokenKind),
            tokenKind
        );
    }

    /**
     * Consume, or add a message if not found. But then continue and return undefined
     */
    private tryConsume(diagnostic: DiagnosticInfo, ...tokenKinds: TokenKind[]): Token | undefined {
        const nextKind = this.peek().kind;
        let foundTokenKind = tokenKinds.some(tokenKind => nextKind === tokenKind);

        if (foundTokenKind) {
            return this.advance();
        }
        this.diagnostics.push({
            ...diagnostic,
            range: this.peek().range
        });
    }

    private tryConsumeToken(tokenKind: TokenKind) {
        return this.tryConsume(
            DiagnosticMessages.expectedToken(tokenKind),
            tokenKind
        );
    }

    private consumeStatementSeparators(optional = false) {
        //a comment or EOF mark the end of the statement
        if (this.isAtEnd() || this.check(TokenKind.Comment)) {
            return true;
        }
        let consumed = false;
        //consume any newlines and colons
        while (this.matchAny(TokenKind.Newline, TokenKind.Colon)) {
            consumed = true;
        }
        if (!optional && !consumed) {
            this.diagnostics.push({
                ...DiagnosticMessages.expectedNewlineOrColon(),
                range: this.peek().range
            });
        }
        return consumed;
    }

    private advance(): Token {
        if (!this.isAtEnd()) {
            this.current++;
        }
        return this.previous();
    }

    private checkEndOfStatement(): boolean {
        const nextKind = this.peek().kind;
        return [TokenKind.Colon, TokenKind.Newline, TokenKind.Comment, TokenKind.Eof].includes(nextKind);
    }

    private checkPrevious(tokenKind: TokenKind): boolean {
        return this.previous()?.kind === tokenKind;
    }

    private check(tokenKind: TokenKind): boolean {
        const nextKind = this.peek().kind;
        if (nextKind === TokenKind.Eof) {
            return false;
        }
        return nextKind === tokenKind;
    }

    private checkAny(...tokenKinds: TokenKind[]): boolean {
        const nextKind = this.peek().kind;
        if (nextKind === TokenKind.Eof) {
            return false;
        }
        return tokenKinds.includes(nextKind);
    }

    private checkNext(tokenKind: TokenKind): boolean {
        if (this.isAtEnd()) {
            return false;
        }
        return this.peekNext().kind === tokenKind;
    }

    private checkAnyNext(...tokenKinds: TokenKind[]): boolean {
        if (this.isAtEnd()) {
            return false;
        }
        const nextKind = this.peekNext().kind;
        return tokenKinds.includes(nextKind);
    }

    private isAtEnd(): boolean {
        return this.peek().kind === TokenKind.Eof;
    }

    private peekNext(): Token {
        if (this.isAtEnd()) {
            return this.peek();
        }
        return this.tokens[this.current + 1];
    }

    private peek(): Token {
        return this.tokens[this.current];
    }

    private previous(): Token {
        return this.tokens[this.current - 1];
    }

    private synchronize() {
        this.advance(); // skip the erroneous token

        while (!this.isAtEnd()) {
            if (this.ensureNewLineOrColon(true)) {
                // end of statement reached
                return;
            }

            switch (this.peek().kind) { //eslint-disable-line @typescript-eslint/switch-exhaustiveness-check
                case TokenKind.Namespace:
                case TokenKind.Class:
                case TokenKind.Function:
                case TokenKind.Sub:
                case TokenKind.If:
                case TokenKind.For:
                case TokenKind.ForEach:
                case TokenKind.While:
                case TokenKind.Print:
                case TokenKind.Return:
                    // start parsing again from the next block starter or obvious
                    // expression start
                    return;
            }

            this.advance();
        }
    }

    /**
     * References are found during the initial parse.
     * However, sometimes plugins can modify the AST, requiring a full walk to re-compute all references.
     * This does that walk.
     */
    private findReferences() {
        this._references = new References();
        const excludedExpressions = new Set<Expression>();

        const visitCallExpression = (e: CallExpression | CallfuncExpression) => {
            for (const p of e.args) {
                this._references.expressions.add(p);
            }
            //add calls that were not excluded (from loop below)
            if (!excludedExpressions.has(e)) {
                this._references.expressions.add(e);
            }

            //if this call is part of a longer expression that includes a call higher up, find that higher one and remove it
            if (e.callee) {
                let node: Expression = e.callee;
                while (node) {
                    //the primary goal for this loop. If we found a parent call expression, remove it from `references`
                    if (isCallExpression(node)) {
                        this.references.expressions.delete(node);
                        excludedExpressions.add(node);
                        //stop here. even if there are multiple calls in the chain, each child will find and remove its closest parent, so that reduces excess walking.
                        break;

                        //when we hit a variable expression, we're definitely at the leftmost expression so stop
                    } else if (isVariableExpression(node)) {
                        break;
                        //if

                    } else if (isDottedGetExpression(node) || isIndexedGetExpression(node)) {
                        node = node.obj;
                    } else {
                        //some expression we don't understand. log it and quit the loop
                        this.logger.info('Encountered unknown expression while calculating function expression chain', node);
                        break;
                    }
                }
            }
        };

        this.ast.walk(createVisitor({
            AssignmentStatement: s => {
                this._references.assignmentStatements.push(s);
                this.references.expressions.add(s.value);
            },
            ClassStatement: s => {
                this._references.classStatements.push(s);
            },
            ClassFieldStatement: s => {
                if (s.initialValue) {
                    this._references.expressions.add(s.initialValue);
                }
            },
            NamespaceStatement: s => {
                this._references.namespaceStatements.push(s);
            },
            FunctionStatement: s => {
                this._references.functionStatements.push(s);
            },
            ImportStatement: s => {
                this._references.importStatements.push(s);
            },
            LibraryStatement: s => {
                this._references.libraryStatements.push(s);
            },
            FunctionExpression: (expression, parent) => {
                if (!isClassMethodStatement(parent)) {
                    this._references.functionExpressions.push(expression);
                }
            },
            NewExpression: e => {
                this._references.newExpressions.push(e);
                for (const p of e.call.args) {
                    this._references.expressions.add(p);
                }
            },
            ExpressionStatement: s => {
                this._references.expressions.add(s.expression);
            },
            CallfuncExpression: e => {
                visitCallExpression(e);
            },
            CallExpression: e => {
                visitCallExpression(e);
            },
            AALiteralExpression: e => {
                this.addPropertyHints(e);
                this._references.expressions.add(e);
                for (const member of e.elements) {
                    if (isAAMemberExpression(member)) {
                        this._references.expressions.add(member.value);
                    }
                }
            },
            ArrayLiteralExpression: e => {
                for (const element of e.elements) {
                    //keep everything except comments
                    if (!isCommentStatement(element)) {
                        this._references.expressions.add(element);
                    }
                }
            },
            DottedGetExpression: e => {
                this.addPropertyHints(e.name);
            },
            DottedSetStatement: e => {
                this.addPropertyHints(e.name);
            },
            EnumStatement: e => {
                this._references.enumStatements.push(e);
            },
            UnaryExpression: e => {
                this._references.expressions.add(e);
            },
            IncrementStatement: e => {
                this._references.expressions.add(e);
            }
        }), {
            walkMode: WalkMode.visitAllRecursive
        });
    }

    public dispose() {
    }
}

export enum ParseMode {
    BrightScript = 'BrightScript',
    BrighterScript = 'BrighterScript'
}

export interface ParseOptions {
    /**
     * The parse mode. When in 'BrightScript' mode, no BrighterScript syntax is allowed, and will emit diagnostics.
     */
    mode: ParseMode;
    /**
     * A logger that should be used for logging. If omitted, a default logger is used
     */
    logger?: Logger;
}

export class References {
    private cache = new Cache();
    public assignmentStatements = [] as AssignmentStatement[];
    public classStatements = [] as ClassStatement[];

    public get classStatementLookup() {
        if (!this._classStatementLookup) {
            this._classStatementLookup = new Map();
            for (const stmt of this.classStatements) {
                this._classStatementLookup.set(stmt.getName(ParseMode.BrighterScript).toLowerCase(), stmt);
            }
        }
        return this._classStatementLookup;
    }
    private _classStatementLookup: Map<string, ClassStatement>;

    public functionExpressions = [] as FunctionExpression[];
    public functionStatements = [] as FunctionStatement[];
    /**
     * A map of function statements, indexed by fully-namespaced lower function name.
     */
    public get functionStatementLookup() {
        if (!this._functionStatementLookup) {
            this._functionStatementLookup = new Map();
            for (const stmt of this.functionStatements) {
                this._functionStatementLookup.set(stmt.getName(ParseMode.BrighterScript).toLowerCase(), stmt);
            }
        }
        return this._functionStatementLookup;
    }
    private _functionStatementLookup: Map<string, FunctionStatement>;

    public interfaceStatements = [] as InterfaceStatement[];

    public get interfaceStatementLookup() {
        if (!this._interfaceStatementLookup) {
            this._interfaceStatementLookup = new Map();
            for (const stmt of this.interfaceStatements) {
                this._interfaceStatementLookup.set(stmt.fullName.toLowerCase(), stmt);
            }
        }
        return this._interfaceStatementLookup;
    }
    private _interfaceStatementLookup: Map<string, InterfaceStatement>;


    public enumStatements = [] as EnumStatement[];

    public get enumStatementLookup() {
        return this.cache.getOrAdd('enums', () => {
            const result = new Map<string, EnumStatement>();
            for (const stmt of this.enumStatements) {
                result.set(stmt.fullName.toLowerCase(), stmt);
            }
            return result;
        });
    }

    /**
     * A collection of full expressions. This excludes intermediary expressions.
     *
     * Example 1:
     * `a.b.c` is composed of `a` (variableExpression)  `.b` (DottedGetExpression) `.c` (DottedGetExpression)
     * This will only contain the final `.c` DottedGetExpression because `.b` and `a` can both be derived by walking back from the `.c` DottedGetExpression.
     *
     * Example 2:
     * `name.space.doSomething(a.b.c)` will result in 2 entries in this list. the `CallExpression` for `doSomething`, and the `.c` DottedGetExpression.
     */
    public expressions = new Set<Expression>();

    public importStatements = [] as ImportStatement[];
    public libraryStatements = [] as LibraryStatement[];
    public namespaceStatements = [] as NamespaceStatement[];
    public newExpressions = [] as NewExpression[];
    public propertyHints = {} as Record<string, string>;
}

class CancelStatementError extends Error {
    constructor() {
        super('CancelStatement');
    }
}<|MERGE_RESOLUTION|>--- conflicted
+++ resolved
@@ -30,6 +30,8 @@
     DimStatement,
     DottedSetStatement,
     EndStatement,
+    EnumStatement,
+    EnumMemberStatement,
     ExitForStatement,
     ExitWhileStatement,
     ExpressionStatement,
@@ -88,11 +90,7 @@
 import { isAAMemberExpression, isAnnotationExpression, isCallExpression, isCallfuncExpression, isClassMethodStatement, isCommentStatement, isDottedGetExpression, isIfStatement, isIndexedGetExpression, isVariableExpression } from '../astUtils/reflection';
 import { createVisitor, WalkMode } from '../astUtils/visitors';
 import { createStringLiteral, createToken } from '../astUtils/creators';
-<<<<<<< HEAD
-import { EnumMemberStatement, EnumStatement, RegexLiteralExpression } from '.';
 import { Cache } from '../Cache';
-=======
->>>>>>> e6a52bce
 
 export class Parser {
     /**
