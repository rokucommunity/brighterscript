import type { Token, Identifier } from '../lexer/Token';
import { isToken } from '../lexer/Token';
import type { BlockTerminator } from '../lexer/TokenKind';
import { Lexer } from '../lexer/Lexer';
import {
    AllowedLocalIdentifiers,
    AllowedTypeIdentifiers,
    DeclarableTypes,
    AllowedProperties,
    AssignmentOperators,
    BrighterScriptSourceLiterals,
    DisallowedFunctionIdentifiersText,
    DisallowedLocalIdentifiersText,
    TokenKind,
    BlockTerminators,
    ReservedWords,
    CompoundAssignmentOperators
} from '../lexer/TokenKind';
import type {
    PrintSeparatorSpace,
    PrintSeparatorTab
} from './Statement';
import {
    AliasStatement,
    AssignmentStatement,
    Block,
    Body,
    CatchStatement,
    ContinueStatement,
    ClassStatement,
    ConstStatement,
    ConditionalCompileStatement,
    DimStatement,
    DottedSetStatement,
    EndStatement,
    EnumMemberStatement,
    EnumStatement,
    ExitForStatement,
    ExitWhileStatement,
    ExpressionStatement,
    ForEachStatement,
    FieldStatement,
    ForStatement,
    FunctionStatement,
    GotoStatement,
    IfStatement,
    ImportStatement,
    IncrementStatement,
    IndexedSetStatement,
    InterfaceFieldStatement,
    InterfaceMethodStatement,
    InterfaceStatement,
    LabelStatement,
    LibraryStatement,
    MethodStatement,
    NamespaceStatement,
    PrintStatement,
    ReturnStatement,
    StopStatement,
    ThrowStatement,
    TryCatchStatement,
    WhileStatement,
    TypecastStatement,
    ConditionalCompileConstStatement,
    ConditionalCompileErrorStatement,
    AugmentedAssignmentStatement
} from './Statement';
import type { DiagnosticInfo } from '../DiagnosticMessages';
import { DiagnosticMessages } from '../DiagnosticMessages';
import { util } from '../util';
import {
    AALiteralExpression,
    AAMemberExpression,
    AnnotationExpression,
    ArrayLiteralExpression,
    BinaryExpression,
    CallExpression,
    CallfuncExpression,
    DottedGetExpression,
    EscapedCharCodeLiteralExpression,
    FunctionExpression,
    FunctionParameterExpression,
    GroupingExpression,
    IndexedGetExpression,
    LiteralExpression,
    NewExpression,
    NullCoalescingExpression,
    RegexLiteralExpression,
    SourceLiteralExpression,
    TaggedTemplateStringExpression,
    TemplateStringExpression,
    TemplateStringQuasiExpression,
    TernaryExpression,
    TypecastExpression,
    TypeExpression,
    TypedArrayExpression,
    UnaryExpression,
    VariableExpression,
    XmlAttributeGetExpression
} from './Expression';
import type { Diagnostic, Range } from 'vscode-languageserver';
import type { Logger } from '../logging';
import { createLogger } from '../logging';
import { isAnnotationExpression, isCallExpression, isCallfuncExpression, isDottedGetExpression, isIfStatement, isIndexedGetExpression, isVariableExpression, isConditionalCompileStatement, isLiteralBoolean, isTypecastExpression } from '../astUtils/reflection';
import { createStringLiteral, createToken } from '../astUtils/creators';
import type { Expression, Statement } from './AstNode';
import type { DeepWriteable } from '../interfaces';

export class Parser {
    /**
     * The array of tokens passed to `parse()`
     */
    public tokens = [] as Token[];

    /**
     * The current token index
     */
    public current: number;

    /**
     * The list of statements for the parsed file
     */
    public ast = new Body({ statements: [] });

    public get eofToken(): Token {
        const lastToken = this.tokens?.[this.tokens.length - 1];
        if (lastToken?.kind === TokenKind.Eof) {
            return lastToken;
        }
    }

    public get statements() {
        return this.ast.statements;
    }

    /**
     * The top-level symbol table for the body of this file.
     */
    public get symbolTable() {
        return this.ast.symbolTable;
    }

    /**
     * The list of diagnostics found during the parse process
     */
    public diagnostics: Diagnostic[];

    /**
     * The depth of the calls to function declarations. Helps some checks know if they are at the root or not.
     */
    private namespaceAndFunctionDepth: number;

    /**
     * The options used to parse the file
     */
    public options: ParseOptions;

    private globalTerminators = [] as TokenKind[][];

    /**
     * A list of identifiers that are permitted to be used as local variables. We store this in a property because we augment the list in the constructor
     * based on the parse mode
     */
    private allowedLocalIdentifiers: TokenKind[];

    /**
     * Annotations collected which should be attached to the next statement
     */
    private pendingAnnotations: AnnotationExpression[];

    /**
     * Get the currently active global terminators
     */
    private peekGlobalTerminators() {
        return this.globalTerminators[this.globalTerminators.length - 1] ?? [];
    }

    /**
     * Static wrapper around creating a new parser and parsing a list of tokens
     */
    public static parse(toParse: Token[] | string, options?: ParseOptions): Parser {
        return new Parser().parse(toParse, options);
    }

    /**
     * Parses an array of `Token`s into an abstract syntax tree
     * @param toParse the array of tokens to parse. May not contain any whitespace tokens
     * @returns the same instance of the parser which contains the diagnostics and statements
     */
    public parse(toParse: Token[] | string, options?: ParseOptions) {
        this.logger = options?.logger ?? createLogger();
        options = this.sanitizeParseOptions(options);
        this.options = options;

        let tokens: Token[];
        if (typeof toParse === 'string') {
            tokens = Lexer.scan(toParse, {
                trackLocations: options.trackLocations,
                srcPath: options?.srcPath
            }).tokens;
        } else {
            tokens = toParse;
        }
        this.tokens = tokens;
        this.allowedLocalIdentifiers = [
            ...AllowedLocalIdentifiers,
            //when in plain brightscript mode, the BrighterScript source literals can be used as regular variables
            ...(this.options.mode === ParseMode.BrightScript ? BrighterScriptSourceLiterals : [])
        ];
        this.current = 0;
        this.diagnostics = [];
        this.namespaceAndFunctionDepth = 0;
        this.pendingAnnotations = [];

        this.ast = this.body();
        this.ast.bsConsts = options.bsConsts;
        //now that we've built the AST, link every node to its parent
        this.ast.link();
        return this;
    }

    private logger: Logger;

    private body() {
        const parentAnnotations = this.enterAnnotationBlock();

        let body = new Body({ statements: [] });
        if (this.tokens.length > 0) {
            this.consumeStatementSeparators(true);

            try {
                while (
                    //not at end of tokens
                    !this.isAtEnd() &&
                    //the next token is not one of the end terminators
                    !this.checkAny(...this.peekGlobalTerminators())
                ) {
                    let dec = this.declaration();
                    if (dec) {
                        if (!isAnnotationExpression(dec)) {
                            this.consumePendingAnnotations(dec);
                            body.statements.push(dec);
                            //ensure statement separator
                            this.consumeStatementSeparators(false);
                        } else {
                            this.consumeStatementSeparators(true);
                        }
                    }
                }
            } catch (parseError) {
                //do nothing with the parse error for now. perhaps we can remove this?
                console.error(parseError);
            }
        }

        this.exitAnnotationBlock(parentAnnotations);
        return body;
    }

    private sanitizeParseOptions(options: ParseOptions) {
        options ??= {
            srcPath: undefined
        };
        options.mode ??= ParseMode.BrightScript;
        options.trackLocations ??= true;
        return options;
    }

    /**
     * Determine if the parser is currently parsing tokens at the root level.
     */
    private isAtRootLevel() {
        return this.namespaceAndFunctionDepth === 0;
    }

    /**
     * Throws an error if the input file type is not BrighterScript
     */
    private warnIfNotBrighterScriptMode(featureName: string) {
        if (this.options.mode !== ParseMode.BrighterScript) {
            let diagnostic = {
                ...DiagnosticMessages.bsFeatureNotSupportedInBrsFiles(featureName),
                range: this.peek().location?.range
            } as Diagnostic;
            this.diagnostics.push(diagnostic);
        }
    }

    /**
     * Throws an exception using the last diagnostic message
     */
    private lastDiagnosticAsError() {
        let error = new Error(this.diagnostics[this.diagnostics.length - 1]?.message ?? 'Unknown error');
        (error as any).isDiagnostic = true;
        return error;
    }

    private declaration(): Statement | AnnotationExpression | undefined {
        try {
            if (this.checkAny(TokenKind.HashConst)) {
                return this.conditionalCompileConstStatement();
            }
            if (this.checkAny(TokenKind.HashIf)) {
                return this.conditionalCompileStatement();
            }
            if (this.checkAny(TokenKind.HashError)) {
                return this.conditionalCompileErrorStatement();
            }

            if (this.checkAny(TokenKind.Sub, TokenKind.Function)) {
                return this.functionDeclaration(false);
            }

            if (this.checkLibrary()) {
                return this.libraryStatement();
            }

            if (this.checkAlias()) {
                return this.aliasStatement();
            }

            if (this.check(TokenKind.Const) && this.checkAnyNext(TokenKind.Identifier, ...this.allowedLocalIdentifiers)) {
                return this.constDeclaration();
            }

            if (this.check(TokenKind.At) && this.checkNext(TokenKind.Identifier)) {
                return this.annotationExpression();
            }

            //catch certain global terminators to prevent unnecessary lookahead (i.e. like `end namespace`, no need to continue)
            if (this.checkAny(...this.peekGlobalTerminators())) {
                return;
            }

            return this.statement();
        } catch (error: any) {
            //if the error is not a diagnostic, then log the error for debugging purposes
            if (!error.isDiagnostic) {
                this.logger.error(error);
            }
            this.synchronize();
        }
    }

    /**
     * Try to get an identifier. If not found, add diagnostic and return undefined
     */
    private tryIdentifier(...additionalTokenKinds: TokenKind[]): Identifier | undefined {
        const identifier = this.tryConsume(
            DiagnosticMessages.expectedIdentifier(),
            TokenKind.Identifier,
            ...additionalTokenKinds
        ) as Identifier;
        if (identifier) {
            // force the name into an identifier so the AST makes some sense
            identifier.kind = TokenKind.Identifier;
            return identifier;
        }
    }

    private identifier(...additionalTokenKinds: TokenKind[]) {
        const identifier = this.consume(
            DiagnosticMessages.expectedIdentifier(),
            TokenKind.Identifier,
            ...additionalTokenKinds
        ) as Identifier;
        // force the name into an identifier so the AST makes some sense
        identifier.kind = TokenKind.Identifier;
        return identifier;
    }

    private enumMemberStatement() {
        const name = this.consume(
            DiagnosticMessages.expectedClassFieldIdentifier(),
            TokenKind.Identifier,
            ...AllowedProperties
        ) as Identifier;
        let equalsToken: Token;
        let value: Expression;
        //look for `= SOME_EXPRESSION`
        if (this.check(TokenKind.Equal)) {
            equalsToken = this.advance();
            value = this.expression();
        }
        const statement = new EnumMemberStatement({ name: name, equals: equalsToken, value: value });
        return statement;
    }

    /**
     * Create a new InterfaceMethodStatement. This should only be called from within `interfaceDeclaration`
     */
    private interfaceFieldStatement(optionalKeyword?: Token) {
        const name = this.identifier(...AllowedProperties);
        let asToken;
        let typeExpression;
        if (this.check(TokenKind.As)) {
            [asToken, typeExpression] = this.consumeAsTokenAndTypeExpression();
        }
        return new InterfaceFieldStatement({ name: name, as: asToken, typeExpression: typeExpression, optional: optionalKeyword });
    }

    private consumeAsTokenAndTypeExpression(ignoreDiagnostics = false): [Token, TypeExpression] {
        let asToken = this.consumeToken(TokenKind.As);
        let typeExpression: TypeExpression;
        if (asToken) {
            //if there's nothing after the `as`, add a diagnostic and continue
            if (this.checkEndOfStatement()) {
                if (!ignoreDiagnostics) {
                    this.diagnostics.push({
                        ...DiagnosticMessages.expectedIdentifierAfterKeyword(asToken.text),
                        range: asToken.location?.range
                    });
                }
                //consume the statement separator
                this.consumeStatementSeparators();
            } else if (this.peek().kind !== TokenKind.Identifier && !this.checkAny(...DeclarableTypes, ...AllowedTypeIdentifiers)) {
                if (!ignoreDiagnostics) {
                    this.diagnostics.push({
                        ...DiagnosticMessages.expectedIdentifierAfterKeyword(asToken.text),
                        range: asToken.location?.range
                    });
                }
            } else {
                typeExpression = this.typeExpression();
            }
        }
        return [asToken, typeExpression];
    }

    /**
     * Create a new InterfaceMethodStatement. This should only be called from within `interfaceDeclaration()`
     */
    private interfaceMethodStatement(optionalKeyword?: Token) {
        const functionType = this.advance();
        const name = this.identifier(...AllowedProperties);
        const leftParen = this.consume(DiagnosticMessages.expectedToken(TokenKind.LeftParen), TokenKind.LeftParen);

        let params = [] as FunctionParameterExpression[];
        if (!this.check(TokenKind.RightParen)) {
            do {
                if (params.length >= CallExpression.MaximumArguments) {
                    this.diagnostics.push({
                        ...DiagnosticMessages.tooManyCallableParameters(params.length, CallExpression.MaximumArguments),
                        range: this.peek().location?.range
                    });
                }

                params.push(this.functionParameter());
            } while (this.match(TokenKind.Comma));
        }
        const rightParen = this.consumeToken(TokenKind.RightParen);
        // let asToken = null as Token;
        // let returnTypeExpression: TypeExpression;
        let asToken: Token;
        let returnTypeExpression: TypeExpression;
        if (this.check(TokenKind.As)) {
            [asToken, returnTypeExpression] = this.consumeAsTokenAndTypeExpression();
        }

        return new InterfaceMethodStatement({
            functionType: functionType,
            name: name,
            leftParen: leftParen,
            params: params,
            rightParen: rightParen,
            as: asToken,
            returnTypeExpression: returnTypeExpression,
            optional: optionalKeyword
        });
    }

    private interfaceDeclaration(): InterfaceStatement {
        this.warnIfNotBrighterScriptMode('interface declarations');

        const parentAnnotations = this.enterAnnotationBlock();

        const interfaceToken = this.consume(
            DiagnosticMessages.expectedKeyword(TokenKind.Interface),
            TokenKind.Interface
        );
        const nameToken = this.identifier(...this.allowedLocalIdentifiers);

        let extendsToken: Token;
        let parentInterfaceName: TypeExpression;

        if (this.peek().text.toLowerCase() === 'extends') {
            extendsToken = this.advance();
            if (this.checkEndOfStatement()) {
                this.diagnostics.push({
                    ...DiagnosticMessages.expectedIdentifierAfterKeyword(extendsToken.text),
                    range: extendsToken.location?.range
                });
            } else {
                parentInterfaceName = this.typeExpression();
            }
        }
        this.consumeStatementSeparators();
        //gather up all interface members (Fields, Methods)
        let body = [] as Statement[];
        while (this.checkAny(TokenKind.Comment, TokenKind.Identifier, TokenKind.At, ...AllowedProperties)) {
            try {
                //break out of this loop if we encountered the `EndInterface` token not followed by `as`
                if (this.check(TokenKind.EndInterface) && !this.checkNext(TokenKind.As)) {
                    break;
                }

                let decl: Statement;

                //collect leading annotations
                if (this.check(TokenKind.At)) {
                    this.annotationExpression();
                }
                const optionalKeyword = this.consumeTokenIf(TokenKind.Optional);
                //fields
                if (this.checkAny(TokenKind.Identifier, ...AllowedProperties) && this.checkAnyNext(TokenKind.As, TokenKind.Newline, TokenKind.Comment)) {
                    decl = this.interfaceFieldStatement(optionalKeyword);
                    //field with name = 'optional'
                } else if (optionalKeyword && this.checkAny(TokenKind.As, TokenKind.Newline, TokenKind.Comment)) {
                    //rewind one place, so that 'optional' is the field name
                    this.current--;
                    decl = this.interfaceFieldStatement();

                    //methods (function/sub keyword followed by opening paren)
                } else if (this.checkAny(TokenKind.Function, TokenKind.Sub) && this.checkAnyNext(TokenKind.Identifier, ...AllowedProperties)) {
                    decl = this.interfaceMethodStatement(optionalKeyword);

                }
                if (decl) {
                    this.consumePendingAnnotations(decl);
                    body.push(decl);
                } else {
                    //we didn't find a declaration...flag tokens until next line
                    this.flagUntil(TokenKind.Newline, TokenKind.Colon, TokenKind.Eof);
                }
            } catch (e) {
                //throw out any failed members and move on to the next line
                this.flagUntil(TokenKind.Newline, TokenKind.Colon, TokenKind.Eof);
            }

            //ensure statement separator
            this.consumeStatementSeparators();
        }

        //consume the final `end interface` token
        const endInterfaceToken = this.consumeToken(TokenKind.EndInterface);

        const statement = new InterfaceStatement({
            interface: interfaceToken,
            name: nameToken,
            extends: extendsToken,
            parentInterfaceName: parentInterfaceName,
            body: body,
            endInterface: endInterfaceToken
        });
        this.exitAnnotationBlock(parentAnnotations);
        return statement;
    }

    private enumDeclaration(): EnumStatement {
        const enumToken = this.consume(
            DiagnosticMessages.expectedKeyword(TokenKind.Enum),
            TokenKind.Enum
        );
        const nameToken = this.tryIdentifier(...this.allowedLocalIdentifiers);

        this.warnIfNotBrighterScriptMode('enum declarations');

        const parentAnnotations = this.enterAnnotationBlock();

        this.consumeStatementSeparators();

        const body: Array<EnumMemberStatement> = [];
        //gather up all members
        while (this.checkAny(TokenKind.Comment, TokenKind.Identifier, TokenKind.At, ...AllowedProperties)) {
            try {
                let decl: EnumMemberStatement;

                //collect leading annotations
                if (this.check(TokenKind.At)) {
                    this.annotationExpression();
                }

                //members
                if (this.checkAny(TokenKind.Identifier, ...AllowedProperties)) {
                    decl = this.enumMemberStatement();
                }

                if (decl) {
                    this.consumePendingAnnotations(decl);
                    body.push(decl);
                } else {
                    //we didn't find a declaration...flag tokens until next line
                    this.flagUntil(TokenKind.Newline, TokenKind.Colon, TokenKind.Eof);
                }
            } catch (e) {
                //throw out any failed members and move on to the next line
                this.flagUntil(TokenKind.Newline, TokenKind.Colon, TokenKind.Eof);
            }

            //ensure statement separator
            this.consumeStatementSeparators();
            //break out of this loop if we encountered the `EndEnum` token
            if (this.check(TokenKind.EndEnum)) {
                break;
            }
        }

        //consume the final `end interface` token
        const endEnumToken = this.consumeToken(TokenKind.EndEnum);

        const result = new EnumStatement({
            enum: enumToken,
            name: nameToken,
            body: body,
            endEnum: endEnumToken
        });

        this.exitAnnotationBlock(parentAnnotations);
        return result;
    }

    /**
     * A BrighterScript class declaration
     */
    private classDeclaration(): ClassStatement {
        this.warnIfNotBrighterScriptMode('class declarations');

        const parentAnnotations = this.enterAnnotationBlock();

        let classKeyword = this.consume(
            DiagnosticMessages.expectedKeyword(TokenKind.Class),
            TokenKind.Class
        );
        let extendsKeyword: Token;
        let parentClassName: TypeExpression;

        //get the class name
        let className = this.tryConsume(DiagnosticMessages.expectedIdentifierAfterKeyword('class'), TokenKind.Identifier, ...this.allowedLocalIdentifiers) as Identifier;

        //see if the class inherits from parent
        if (this.peek().text.toLowerCase() === 'extends') {
            extendsKeyword = this.advance();
            if (this.checkEndOfStatement()) {
                this.diagnostics.push({
                    ...DiagnosticMessages.expectedIdentifierAfterKeyword(extendsKeyword.text),
                    range: extendsKeyword.location?.range
                });
            } else {
                parentClassName = this.typeExpression();
            }
        }

        //ensure statement separator
        this.consumeStatementSeparators();

        //gather up all class members (Fields, Methods)
        let body = [] as Statement[];
        while (this.checkAny(TokenKind.Public, TokenKind.Protected, TokenKind.Private, TokenKind.Function, TokenKind.Sub, TokenKind.Comment, TokenKind.Identifier, TokenKind.At, ...AllowedProperties)) {
            try {
                let decl: Statement;
                let accessModifier: Token;

                if (this.check(TokenKind.At)) {
                    this.annotationExpression();
                }

                if (this.checkAny(TokenKind.Public, TokenKind.Protected, TokenKind.Private)) {
                    //use actual access modifier
                    accessModifier = this.advance();
                }

                let overrideKeyword: Token;
                if (this.peek().text.toLowerCase() === 'override') {
                    overrideKeyword = this.advance();
                }
                //methods (function/sub keyword OR identifier followed by opening paren)
                if (this.checkAny(TokenKind.Function, TokenKind.Sub) || (this.checkAny(TokenKind.Identifier, ...AllowedProperties) && this.checkNext(TokenKind.LeftParen))) {
                    const funcDeclaration = this.functionDeclaration(false, false);

                    //if we have an overrides keyword AND this method is called 'new', that's not allowed
                    if (overrideKeyword && funcDeclaration.tokens.name.text.toLowerCase() === 'new') {
                        this.diagnostics.push({
                            ...DiagnosticMessages.cannotUseOverrideKeywordOnConstructorFunction(),
                            range: overrideKeyword.location?.range
                        });
                    }

                    decl = new MethodStatement({
                        modifiers: accessModifier,
                        name: funcDeclaration.tokens.name,
                        func: funcDeclaration.func,
                        override: overrideKeyword
                    });

                    //fields
                } else if (this.checkAny(TokenKind.Identifier, ...AllowedProperties)) {

                    decl = this.fieldDeclaration(accessModifier);

                    //class fields cannot be overridden
                    if (overrideKeyword) {
                        this.diagnostics.push({
                            ...DiagnosticMessages.classFieldCannotBeOverridden(),
                            range: overrideKeyword.location?.range
                        });
                    }

                }

                if (decl) {
                    this.consumePendingAnnotations(decl);
                    body.push(decl);
                }
            } catch (e) {
                //throw out any failed members and move on to the next line
                this.flagUntil(TokenKind.Newline, TokenKind.Colon, TokenKind.Eof);
            }

            //ensure statement separator
            this.consumeStatementSeparators();
        }

        let endingKeyword = this.advance();
        if (endingKeyword.kind !== TokenKind.EndClass) {
            this.diagnostics.push({
                ...DiagnosticMessages.couldNotFindMatchingEndKeyword('class'),
                range: endingKeyword.location?.range
            });
        }

        const result = new ClassStatement({
            class: classKeyword,
            name: className,
            body: body,
            endClass: endingKeyword,
            extends: extendsKeyword,
            parentClassName: parentClassName
        });

        this.exitAnnotationBlock(parentAnnotations);
        return result;
    }

    private fieldDeclaration(accessModifier: Token | null) {

        let optionalKeyword = this.consumeTokenIf(TokenKind.Optional);

        if (this.checkAny(TokenKind.Identifier, ...AllowedProperties)) {
            if (this.check(TokenKind.As)) {
                if (this.checkAnyNext(TokenKind.Comment, TokenKind.Newline)) {
                    // as <EOL>
                    // `as` is the field name
                } else if (this.checkNext(TokenKind.As)) {
                    //  as as ____
                    // first `as` is the field name
                } else if (optionalKeyword) {
                    // optional as ____
                    // optional is the field name, `as` starts type
                    // rewind current token
                    optionalKeyword = null;
                    this.current--;
                }
            }
        } else {
            // no name after `optional` ... optional is the name
            // rewind current token
            optionalKeyword = null;
            this.current--;
        }

        let name = this.consume(
            DiagnosticMessages.expectedClassFieldIdentifier(),
            TokenKind.Identifier,
            ...AllowedProperties
        ) as Identifier;

        let asToken: Token;
        let fieldTypeExpression: TypeExpression;
        //look for `as SOME_TYPE`
        if (this.check(TokenKind.As)) {
            [asToken, fieldTypeExpression] = this.consumeAsTokenAndTypeExpression();
        }

        let initialValue: Expression;
        let equal: Token;
        //if there is a field initializer
        if (this.check(TokenKind.Equal)) {
            equal = this.advance();
            initialValue = this.expression();
        }

        return new FieldStatement({
            accessModifier: accessModifier,
            name: name,
            as: asToken,
            typeExpression: fieldTypeExpression,
            equals: equal,
            initialValue: initialValue,
            optional: optionalKeyword
        });
    }

    /**
     * An array of CallExpression for the current function body
     */
    private callExpressions = [];

    private functionDeclaration(isAnonymous: true, checkIdentifier?: boolean, onlyCallableAsMember?: boolean): FunctionExpression;
    private functionDeclaration(isAnonymous: false, checkIdentifier?: boolean, onlyCallableAsMember?: boolean): FunctionStatement;
    private functionDeclaration(isAnonymous: boolean, checkIdentifier = true, onlyCallableAsMember = false) {
        let previousCallExpressions = this.callExpressions;
        this.callExpressions = [];
        try {
            //track depth to help certain statements need to know if they are contained within a function body
            this.namespaceAndFunctionDepth++;
            let functionType: Token;
            if (this.checkAny(TokenKind.Sub, TokenKind.Function)) {
                functionType = this.advance();
            } else {
                this.diagnostics.push({
                    ...DiagnosticMessages.missingCallableKeyword(),
                    range: this.peek().location?.range
                });
                //TODO we should probably eliminate this entirely, since it's not present in the source code
                functionType = {
                    isReserved: true,
                    kind: TokenKind.Function,
                    text: 'function',
                    //zero-length location means derived
                    location: this.peek().location,
                    leadingWhitespace: '',
                    leadingTrivia: []
                };
            }
            let isSub = functionType?.kind === TokenKind.Sub;
            let functionTypeText = isSub ? 'sub' : 'function';
            let name: Identifier;
            let leftParen: Token;

            if (isAnonymous) {
                leftParen = this.consume(
                    DiagnosticMessages.expectedLeftParenAfterCallable(functionTypeText),
                    TokenKind.LeftParen
                );
            } else {
                name = this.consume(
                    DiagnosticMessages.expectedNameAfterCallableKeyword(functionTypeText),
                    TokenKind.Identifier,
                    ...AllowedProperties
                ) as Identifier;
                leftParen = this.consume(
                    DiagnosticMessages.expectedLeftParenAfterCallableName(functionTypeText),
                    TokenKind.LeftParen
                );

                //prevent functions from ending with type designators
                let lastChar = name.text[name.text.length - 1];
                if (['$', '%', '!', '#', '&'].includes(lastChar)) {
                    //don't throw this error; let the parser continue
                    this.diagnostics.push({
                        ...DiagnosticMessages.functionNameCannotEndWithTypeDesignator(functionTypeText, name.text, lastChar),
                        range: name.location?.range
                    });
                }

                //flag functions with keywords for names (only for standard functions)
                if (checkIdentifier && DisallowedFunctionIdentifiersText.has(name.text.toLowerCase())) {
                    this.diagnostics.push({
                        ...DiagnosticMessages.cannotUseReservedWordAsIdentifier(name.text),
                        range: name.location?.range
                    });
                }
            }

            let params = [] as FunctionParameterExpression[];
            let asToken: Token;
            let typeExpression: TypeExpression;
            if (!this.check(TokenKind.RightParen)) {
                do {
                    params.push(this.functionParameter());
                } while (this.match(TokenKind.Comma));
            }
            let rightParen = this.advance();

            if (this.check(TokenKind.As)) {
                [asToken, typeExpression] = this.consumeAsTokenAndTypeExpression();
            }

            params.reduce((haveFoundOptional: boolean, param: FunctionParameterExpression) => {
                if (haveFoundOptional && !param.defaultValue) {
                    this.diagnostics.push({
                        ...DiagnosticMessages.requiredParameterMayNotFollowOptionalParameter(param.tokens.name.text),
                        range: param.location?.range
                    });
                }

                return haveFoundOptional || !!param.defaultValue;
            }, false);

            this.consumeStatementSeparators(true);


            //support ending the function with `end sub` OR `end function`
            let body = this.block();
            //if the parser was unable to produce a block, make an empty one so the AST makes some sense...

            // consume 'end sub' or 'end function'
            const endFunctionType = this.advance();
            let expectedEndKind = isSub ? TokenKind.EndSub : TokenKind.EndFunction;

            //if `function` is ended with `end sub`, or `sub` is ended with `end function`, then
            //add an error but don't hard-fail so the AST can continue more gracefully
            if (endFunctionType.kind !== expectedEndKind) {
                this.diagnostics.push({
                    ...DiagnosticMessages.mismatchedEndCallableKeyword(functionTypeText, endFunctionType.text),
                    range: endFunctionType.location?.range
                });
            }

            if (!body) {
                body = new Block({ statements: [] });
            }

            let func = new FunctionExpression({
                parameters: params,
                body: body,
                functionType: functionType,
                endFunctionType: endFunctionType,
                leftParen: leftParen,
                rightParen: rightParen,
                as: asToken,
                returnTypeExpression: typeExpression
            });

            if (isAnonymous) {
                return func;
            } else {
                let result = new FunctionStatement({ name: name, func: func });
                return result;
            }
        } finally {
            this.namespaceAndFunctionDepth--;
            //restore the previous CallExpression list
            this.callExpressions = previousCallExpressions;
        }
    }

    private functionParameter(): FunctionParameterExpression {
        if (!this.checkAny(TokenKind.Identifier, ...this.allowedLocalIdentifiers)) {
            this.diagnostics.push({
                ...DiagnosticMessages.expectedParameterNameButFound(this.peek().text),
                range: this.peek().location?.range
            });
            throw this.lastDiagnosticAsError();
        }

        let name = this.advance() as Identifier;
        // force the name into an identifier so the AST makes some sense
        name.kind = TokenKind.Identifier;

        let typeExpression: TypeExpression;
        let defaultValue;
        let equalToken: Token;
        // parse argument default value
        if ((equalToken = this.consumeTokenIf(TokenKind.Equal))) {
            // it seems any expression is allowed here -- including ones that operate on other arguments!
            defaultValue = this.expression(false);
        }

        let asToken: Token = null;
        if (this.check(TokenKind.As)) {
            [asToken, typeExpression] = this.consumeAsTokenAndTypeExpression();

        }
        return new FunctionParameterExpression({
            name: name,
            equals: equalToken,
            defaultValue: defaultValue,
            as: asToken,
            typeExpression: typeExpression
        });
    }

    private assignment(allowTypedAssignment = false): AssignmentStatement {
        let name = this.advance() as Identifier;
        //add diagnostic if name is a reserved word that cannot be used as an identifier
        if (DisallowedLocalIdentifiersText.has(name.text.toLowerCase())) {
            this.diagnostics.push({
                ...DiagnosticMessages.cannotUseReservedWordAsIdentifier(name.text),
                range: name.location?.range
            });
        }
        let asToken: Token;
        let typeExpression: TypeExpression;

        if (allowTypedAssignment) {
            //look for `as SOME_TYPE`
            if (this.check(TokenKind.As)) {
                this.warnIfNotBrighterScriptMode('typed assignment');

                [asToken, typeExpression] = this.consumeAsTokenAndTypeExpression();
            }
        }

        let operator = this.consume(
            DiagnosticMessages.expectedOperatorAfterIdentifier([TokenKind.Equal], name.text),
            ...[TokenKind.Equal]
        );
        let value = this.expression();

        let result = new AssignmentStatement({ equals: operator, name: name, value: value, as: asToken, typeExpression: typeExpression });

        return result;
    }

    private augmentedAssignment(): AugmentedAssignmentStatement {
        let item = this.expression();

        let operator = this.consume(
            DiagnosticMessages.expectedToken(...CompoundAssignmentOperators),
            ...CompoundAssignmentOperators
        );
        let value = this.expression();

        let result = new AugmentedAssignmentStatement({
            item: item,
            operator: operator,
            value: value
        });

        return result;
    }

    private checkLibrary() {
        let isLibraryToken = this.check(TokenKind.Library);

        //if we are at the top level, any line that starts with "library" should be considered a library statement
        if (this.isAtRootLevel() && isLibraryToken) {
            return true;

            //not at root level, library statements are all invalid here, but try to detect if the tokens look
            //like a library statement (and let the libraryStatement function handle emitting the diagnostics)
        } else if (isLibraryToken && this.checkNext(TokenKind.StringLiteral)) {
            return true;

            //definitely not a library statement
        } else {
            return false;
        }
    }

    private checkAlias() {
        let isAliasToken = this.check(TokenKind.Alias);

        //if we are at the top level, any line that starts with "alias" should be considered a alias statement
        if (this.isAtRootLevel() && isAliasToken) {
            return true;

            //not at root level, alias statements are all invalid here, but try to detect if the tokens look
            //like a alias statement (and let the alias function handle emitting the diagnostics)
        } else if (isAliasToken && this.checkNext(TokenKind.Identifier)) {
            return true;

            //definitely not a alias statement
        } else {
            return false;
        }
    }

    private statement(): Statement | undefined {
        if (this.checkLibrary()) {
            return this.libraryStatement();
        }

        if (this.check(TokenKind.Import)) {
            return this.importStatement();
        }

        if (this.check(TokenKind.Typecast) && this.checkAnyNext(TokenKind.Identifier, ...this.allowedLocalIdentifiers)) {
            return this.typecastStatement();
        }

        if (this.checkAlias()) {
            return this.aliasStatement();
        }

        if (this.check(TokenKind.Stop)) {
            return this.stopStatement();
        }

        if (this.check(TokenKind.If)) {
            return this.ifStatement();
        }

        //`try` must be followed by a block, otherwise it could be a local variable
        if (this.check(TokenKind.Try) && this.checkAnyNext(TokenKind.Newline, TokenKind.Colon, TokenKind.Comment)) {
            return this.tryCatchStatement();
        }

        if (this.check(TokenKind.Throw)) {
            return this.throwStatement();
        }

        if (this.checkAny(TokenKind.Print, TokenKind.Question)) {
            return this.printStatement();
        }
        if (this.check(TokenKind.Dim)) {
            return this.dimStatement();
        }

        if (this.check(TokenKind.While)) {
            return this.whileStatement();
        }

        if (this.check(TokenKind.ExitWhile)) {
            return this.exitWhile();
        }

        if (this.check(TokenKind.For)) {
            return this.forStatement();
        }

        if (this.check(TokenKind.ForEach)) {
            return this.forEachStatement();
        }

        if (this.check(TokenKind.ExitFor)) {
            return this.exitFor();
        }

        if (this.check(TokenKind.End)) {
            return this.endStatement();
        }

        if (this.match(TokenKind.Return)) {
            return this.returnStatement();
        }

        if (this.check(TokenKind.Goto)) {
            return this.gotoStatement();
        }

        //the continue keyword (followed by `for`, `while`, or a statement separator)
        if (this.check(TokenKind.Continue) && this.checkAnyNext(TokenKind.While, TokenKind.For, TokenKind.Newline, TokenKind.Colon, TokenKind.Comment)) {
            return this.continueStatement();
        }

        //does this line look like a label? (i.e.  `someIdentifier:` )
        if (this.check(TokenKind.Identifier) && this.checkNext(TokenKind.Colon) && this.checkPrevious(TokenKind.Newline)) {
            try {
                return this.labelStatement();
            } catch (err) {
                if (!(err instanceof CancelStatementError)) {
                    throw err;
                }
                //not a label, try something else
            }
        }

        // BrightScript is like python, in that variables can be declared without a `var`,
        // `let`, (...) keyword. As such, we must check the token *after* an identifier to figure
        // out what to do with it.
        if (
            this.checkAny(TokenKind.Identifier, ...this.allowedLocalIdentifiers)
        ) {
            if (this.checkAnyNext(...AssignmentOperators)) {
                if (this.checkAnyNext(...CompoundAssignmentOperators)) {
                    return this.augmentedAssignment();
                }
                return this.assignment();
            } else if (this.checkNext(TokenKind.As)) {
                // may be a typed assignment
                const backtrack = this.current;
                let validTypeExpression = false;

                try {
                    // skip the identifier, and check for valid type expression
                    this.advance();
                    const parts = this.consumeAsTokenAndTypeExpression(true);
                    validTypeExpression = !!(parts?.[0] && parts?.[1]);
                } catch (e) {
                    // ignore any errors
                } finally {
                    this.current = backtrack;
                }
                if (validTypeExpression) {
                    // there is a valid 'as' and type expression
                    return this.assignment(true);
                }
            }
        }

        //some BrighterScript keywords are allowed as a local identifiers, so we need to check for them AFTER the assignment check
        if (this.check(TokenKind.Interface)) {
            return this.interfaceDeclaration();
        }

        if (this.check(TokenKind.Class)) {
            return this.classDeclaration();
        }

        if (this.check(TokenKind.Namespace)) {
            return this.namespaceStatement();
        }

        if (this.check(TokenKind.Enum)) {
            return this.enumDeclaration();
        }

        // TODO: support multi-statements
        return this.setStatement();
    }

    private whileStatement(): WhileStatement {
        const whileKeyword = this.advance();
        const condition = this.expression();

        this.consumeStatementSeparators();

        const whileBlock = this.block(TokenKind.EndWhile);
        let endWhile: Token;
        if (!whileBlock || this.peek().kind !== TokenKind.EndWhile) {
            this.diagnostics.push({
                ...DiagnosticMessages.couldNotFindMatchingEndKeyword('while'),
                range: this.peek().location?.range
            });
            if (!whileBlock) {
                throw this.lastDiagnosticAsError();
            }
        } else {
            endWhile = this.advance();
        }

        return new WhileStatement({
            while: whileKeyword,
            endWhile: endWhile,
            condition: condition,
            body: whileBlock
        });
    }

    private exitWhile(): ExitWhileStatement {
        let keyword = this.advance();

        return new ExitWhileStatement({ exitWhile: keyword });
    }

    private forStatement(): ForStatement {
        const forToken = this.advance();
        const initializer = this.assignment();

        //TODO: newline allowed?

        const toToken = this.advance();
        const finalValue = this.expression();
        let incrementExpression: Expression | undefined;
        let stepToken: Token | undefined;

        if (this.check(TokenKind.Step)) {
            stepToken = this.advance();
            incrementExpression = this.expression();
        } else {
            // BrightScript for/to/step loops default to a step of 1 if no `step` is provided
        }

        this.consumeStatementSeparators();

        let body = this.block(TokenKind.EndFor, TokenKind.Next);
        let endForToken: Token;
        if (!body || !this.checkAny(TokenKind.EndFor, TokenKind.Next)) {
            this.diagnostics.push({
                ...DiagnosticMessages.expectedEndForOrNextToTerminateForLoop(),
                range: this.peek().location?.range
            });
            if (!body) {
                throw this.lastDiagnosticAsError();
            }
        } else {
            endForToken = this.advance();
        }

        // WARNING: BrightScript doesn't delete the loop initial value after a for/to loop! It just
        // stays around in scope with whatever value it was when the loop exited.
        return new ForStatement({
            for: forToken,
            counterDeclaration: initializer,
            to: toToken,
            finalValue: finalValue,
            body: body,
            endFor: endForToken,
            step: stepToken,
            increment: incrementExpression
        });
    }

    private forEachStatement(): ForEachStatement {
        let forEach = this.advance();
        let name = this.advance();

        let maybeIn = this.peek();
        if (this.check(TokenKind.Identifier) && maybeIn.text.toLowerCase() === 'in') {
            this.advance();
        } else {
            this.diagnostics.push({
                ...DiagnosticMessages.expectedInAfterForEach(name.text),
                range: this.peek().location?.range
            });
            throw this.lastDiagnosticAsError();
        }
        maybeIn.kind = TokenKind.In;

        let target = this.expression();
        if (!target) {
            this.diagnostics.push({
                ...DiagnosticMessages.expectedExpressionAfterForEachIn(),
                range: this.peek().location?.range
            });
            throw this.lastDiagnosticAsError();
        }

        this.consumeStatementSeparators();

        let body = this.block(TokenKind.EndFor, TokenKind.Next);
        if (!body) {
            this.diagnostics.push({
                ...DiagnosticMessages.expectedEndForOrNextToTerminateForLoop(),
                range: this.peek().location?.range
            });
            throw this.lastDiagnosticAsError();
        }

        let endFor = this.advance();

        return new ForEachStatement({
            forEach: forEach,
            in: maybeIn,
            endFor: endFor,
            item: name,
            target: target,
            body: body
        });
    }

    private exitFor(): ExitForStatement {
        let keyword = this.advance();

        return new ExitForStatement({ exitFor: keyword });
    }

    private namespaceStatement(): NamespaceStatement | undefined {
        this.warnIfNotBrighterScriptMode('namespace');
        let keyword = this.advance();

        this.namespaceAndFunctionDepth++;

        let name = this.identifyingExpression();
        //set the current namespace name

        this.globalTerminators.push([TokenKind.EndNamespace]);
        let body = this.body();
        this.globalTerminators.pop();

        let endKeyword: Token;
        if (this.check(TokenKind.EndNamespace)) {
            endKeyword = this.advance();
        } else {
            //the `end namespace` keyword is missing. add a diagnostic, but keep parsing
            this.diagnostics.push({
                ...DiagnosticMessages.couldNotFindMatchingEndKeyword('namespace'),
                range: keyword.location?.range
            });
        }

        this.namespaceAndFunctionDepth--;

        let result = new NamespaceStatement({
            namespace: keyword,
            nameExpression: name,
            body: body,
            endNamespace: endKeyword
        });

        //cache the range property so that plugins can't affect it
        result.cacheLocation();
        result.body.symbolTable.name += `: namespace '${result.name}'`;
        return result;
    }

    /**
     * Get an expression with identifiers separated by periods. Useful for namespaces and class extends
     */
    private identifyingExpression(allowedTokenKinds?: TokenKind[]): DottedGetExpression | VariableExpression {
        allowedTokenKinds = allowedTokenKinds ?? this.allowedLocalIdentifiers;
        let firstIdentifier = this.consume(
            DiagnosticMessages.expectedIdentifierAfterKeyword(this.previous().text),
            TokenKind.Identifier,
            ...allowedTokenKinds
        ) as Identifier;

        let expr: DottedGetExpression | VariableExpression;

        if (firstIdentifier) {
            // force it into an identifier so the AST makes some sense
            firstIdentifier.kind = TokenKind.Identifier;
            const varExpr = new VariableExpression({ name: firstIdentifier });
            expr = varExpr;

            //consume multiple dot identifiers (i.e. `Name.Space.Can.Have.Many.Parts`)
            while (this.check(TokenKind.Dot)) {
                let dot = this.tryConsume(
                    DiagnosticMessages.unexpectedToken(this.peek().text),
                    TokenKind.Dot
                );
                if (!dot) {
                    break;
                }
                let identifier = this.tryConsume(
                    DiagnosticMessages.expectedIdentifier(),
                    TokenKind.Identifier,
                    ...allowedTokenKinds,
                    ...AllowedProperties
                ) as Identifier;

                if (!identifier) {
                    break;
                }
                // force it into an identifier so the AST makes some sense
                identifier.kind = TokenKind.Identifier;
                expr = new DottedGetExpression({ obj: expr, name: identifier, dot: dot });
            }
        }
        return expr;
    }
    /**
     * Add an 'unexpected token' diagnostic for any token found between current and the first stopToken found.
     */
    private flagUntil(...stopTokens: TokenKind[]) {
        while (!this.checkAny(...stopTokens) && !this.isAtEnd()) {
            let token = this.advance();
            this.diagnostics.push({
                ...DiagnosticMessages.unexpectedToken(token.text),
                range: token.location?.range
            });
        }
    }

    /**
     * Consume tokens until one of the `stopTokenKinds` is encountered
     * @param stopTokenKinds a list of tokenKinds where any tokenKind in this list will result in a match
     * @returns - the list of tokens consumed, EXCLUDING the `stopTokenKind` (you can use `this.peek()` to see which one it was)
     */
    private consumeUntil(...stopTokenKinds: TokenKind[]) {
        let result = [] as Token[];
        //take tokens until we encounter one of the stopTokenKinds
        while (!stopTokenKinds.includes(this.peek().kind)) {
            result.push(this.advance());
        }
        return result;
    }

    private constDeclaration(): ConstStatement | undefined {
        this.warnIfNotBrighterScriptMode('const declaration');
        const constToken = this.advance();
        const nameToken = this.identifier(...this.allowedLocalIdentifiers);
        const equalToken = this.consumeToken(TokenKind.Equal);
        const expression = this.expression();
        const statement = new ConstStatement({
            const: constToken,
            name: nameToken,
            equals: equalToken,
            value: expression
        });
        return statement;
    }

    private libraryStatement(): LibraryStatement | undefined {
        let libStatement = new LibraryStatement({
            library: this.advance(),
            //grab the next token only if it's a string
            filePath: this.tryConsume(
                DiagnosticMessages.expectedStringLiteralAfterKeyword('library'),
                TokenKind.StringLiteral
            )
        });

        return libStatement;
    }

    private importStatement() {
        this.warnIfNotBrighterScriptMode('import statements');
        let importStatement = new ImportStatement({
            import: this.advance(),
            //grab the next token only if it's a string
            path: this.tryConsume(
                DiagnosticMessages.expectedStringLiteralAfterKeyword('import'),
                TokenKind.StringLiteral
            )
        });

        return importStatement;
    }

    private typecastStatement() {
        this.warnIfNotBrighterScriptMode('typecast statements');
        const typecastToken = this.advance();
        const typecastExpr = this.expression();
        if (isTypecastExpression(typecastExpr)) {
            return new TypecastStatement({
                typecast: typecastToken,
                typecastExpression: typecastExpr
            });
        }
        this.diagnostics.push({
            ...DiagnosticMessages.expectedIdentifierAfterKeyword('typecast'),
            range: util.createBoundingRange(typecastToken, this.peek())
        });
        throw this.lastDiagnosticAsError();
    }

    private aliasStatement(): AliasStatement | undefined {
        this.warnIfNotBrighterScriptMode('alias statements');
        const aliasToken = this.advance();
        const name = this.tryConsume(
            DiagnosticMessages.expectedIdentifierAfterKeyword('alias'),
            TokenKind.Identifier
        );
        const equals = this.tryConsume(
            DiagnosticMessages.expectedToken(TokenKind.Equal),
            TokenKind.Equal
        );
        let value = this.identifyingExpression();

        let aliasStmt = new AliasStatement({
            alias: aliasToken,
            name: name,
            equals: equals,
            value: value

        });

        return aliasStmt;
    }

    private annotationExpression() {
        const atToken = this.advance();
        const identifier = this.tryConsume(DiagnosticMessages.expectedIdentifier(), TokenKind.Identifier, ...AllowedProperties);
        if (identifier) {
            identifier.kind = TokenKind.Identifier;
        }
        let annotation = new AnnotationExpression({ at: atToken, name: identifier });
        this.pendingAnnotations.push(annotation);

        //optional arguments
        if (this.check(TokenKind.LeftParen)) {
            let leftParen = this.advance();
            annotation.call = this.finishCall(leftParen, annotation, false);
        }
        return annotation;
    }

    private ternaryExpression(test?: Expression): TernaryExpression {
        this.warnIfNotBrighterScriptMode('ternary operator');
        if (!test) {
            test = this.expression();
        }
        const questionMarkToken = this.advance();

        //consume newlines or comments
        while (this.checkAny(TokenKind.Newline, TokenKind.Comment)) {
            this.advance();
        }

        let consequent: Expression;
        try {
            consequent = this.expression();
        } catch { }

        //consume newlines or comments
        while (this.checkAny(TokenKind.Newline, TokenKind.Comment)) {
            this.advance();
        }

        const colonToken = this.tryConsumeToken(TokenKind.Colon);

        //consume newlines
        while (this.checkAny(TokenKind.Newline, TokenKind.Comment)) {
            this.advance();
        }
        let alternate: Expression;
        try {
            alternate = this.expression();
        } catch { }

        return new TernaryExpression({
            test: test,
            questionMark: questionMarkToken,
            consequent: consequent,
            colon: colonToken,
            alternate: alternate
        });
    }

    private nullCoalescingExpression(test: Expression): NullCoalescingExpression {
        this.warnIfNotBrighterScriptMode('null coalescing operator');
        const questionQuestionToken = this.advance();
        const alternate = this.expression();
        return new NullCoalescingExpression({
            consequent: test,
            questionQuestion: questionQuestionToken,
            alternate: alternate
        });
    }

    private regexLiteralExpression() {
        this.warnIfNotBrighterScriptMode('regular expression literal');
        return new RegexLiteralExpression({
            regexLiteral: this.advance()
        });
    }

    private templateString(isTagged: boolean): TemplateStringExpression | TaggedTemplateStringExpression {
        this.warnIfNotBrighterScriptMode('template string');

        //get the tag name
        let tagName: Identifier;
        if (isTagged) {
            tagName = this.consume(DiagnosticMessages.expectedIdentifier(), TokenKind.Identifier, ...AllowedProperties) as Identifier;
            // force it into an identifier so the AST makes some sense
            tagName.kind = TokenKind.Identifier;
        }

        let quasis = [] as TemplateStringQuasiExpression[];
        let expressions = [];
        let openingBacktick = this.peek();
        this.advance();
        let currentQuasiExpressionParts = [];
        while (!this.isAtEnd() && !this.check(TokenKind.BackTick)) {
            let next = this.peek();
            if (next.kind === TokenKind.TemplateStringQuasi) {
                //a quasi can actually be made up of multiple quasis when it includes char literals
                currentQuasiExpressionParts.push(
                    new LiteralExpression({ value: next })
                );
                this.advance();
            } else if (next.kind === TokenKind.EscapedCharCodeLiteral) {
                currentQuasiExpressionParts.push(
                    new EscapedCharCodeLiteralExpression({ value: next as Token & { charCode: number } })
                );
                this.advance();
            } else {
                //finish up the current quasi
                quasis.push(
                    new TemplateStringQuasiExpression({ expressions: currentQuasiExpressionParts })
                );
                currentQuasiExpressionParts = [];

                if (next.kind === TokenKind.TemplateStringExpressionBegin) {
                    this.advance();
                }
                //now keep this expression
                expressions.push(this.expression());
                if (!this.isAtEnd() && this.check(TokenKind.TemplateStringExpressionEnd)) {
                    //TODO is it an error if this is not present?
                    this.advance();
                } else {
                    this.diagnostics.push({
                        ...DiagnosticMessages.unterminatedTemplateExpression(),
                        range: util.createBoundingRange(openingBacktick, this.peek())
                    });
                    throw this.lastDiagnosticAsError();
                }
            }
        }

        //store the final set of quasis
        quasis.push(
            new TemplateStringQuasiExpression({ expressions: currentQuasiExpressionParts })
        );

        if (this.isAtEnd()) {
            //error - missing backtick
            this.diagnostics.push({
                ...DiagnosticMessages.unterminatedTemplateStringAtEndOfFile(),
                range: util.createBoundingRange(openingBacktick, this.peek())
            });
            throw this.lastDiagnosticAsError();

        } else {
            let closingBacktick = this.advance();
            if (isTagged) {
                return new TaggedTemplateStringExpression({
                    tagName: tagName,
                    openingBacktick: openingBacktick,
                    quasis: quasis,
                    expressions: expressions,
                    closingBacktick: closingBacktick
                });
            } else {
                return new TemplateStringExpression({
                    openingBacktick: openingBacktick,
                    quasis: quasis,
                    expressions: expressions,
                    closingBacktick: closingBacktick
                });
            }
        }
    }

    private tryCatchStatement(): TryCatchStatement {
        const tryToken = this.advance();
        let endTryToken: Token;
        let catchStmt: CatchStatement;
        //ensure statement separator
        this.consumeStatementSeparators();

        let tryBranch = this.block(TokenKind.Catch, TokenKind.EndTry);

        const peek = this.peek();
        if (peek.kind !== TokenKind.Catch) {
            this.diagnostics.push({
                ...DiagnosticMessages.expectedCatchBlockInTryCatch(),
                range: this.peek()?.location?.range
            });
        } else {
            const catchToken = this.advance();
            const exceptionVarToken = this.tryConsume(DiagnosticMessages.missingExceptionVarToFollowCatch(), TokenKind.Identifier, ...this.allowedLocalIdentifiers) as Identifier;
            if (exceptionVarToken) {
                // force it into an identifier so the AST makes some sense
                exceptionVarToken.kind = TokenKind.Identifier;
            }
            //ensure statement sepatator
            this.consumeStatementSeparators();
            const catchBranch = this.block(TokenKind.EndTry);
            catchStmt = new CatchStatement({
                catch: catchToken,
                exceptionVariable: exceptionVarToken,
                catchBranch: catchBranch
            });
        }
        if (this.peek().kind !== TokenKind.EndTry) {
            this.diagnostics.push({
                ...DiagnosticMessages.expectedEndTryToTerminateTryCatch(),
                range: this.peek().location?.range
            });
        } else {
            endTryToken = this.advance();
        }

        const statement = new TryCatchStatement({
            try: tryToken,
            tryBranch: tryBranch,
            catchStatement: catchStmt,
            endTry: endTryToken
        }
        );
        return statement;
    }

    private throwStatement() {
        const throwToken = this.advance();
        let expression: Expression;
        if (this.checkAny(TokenKind.Newline, TokenKind.Colon)) {
            this.diagnostics.push({
                ...DiagnosticMessages.missingExceptionExpressionAfterThrowKeyword(),
                range: throwToken.location?.range
            });
        } else {
            expression = this.expression();
        }
        return new ThrowStatement({ throw: throwToken, expression: expression });
    }

    private dimStatement() {
        const dim = this.advance();

        let identifier = this.tryConsume(DiagnosticMessages.expectedIdentifierAfterKeyword('dim'), TokenKind.Identifier, ...this.allowedLocalIdentifiers) as Identifier;
        // force to an identifier so the AST makes some sense
        if (identifier) {
            identifier.kind = TokenKind.Identifier;
        }

        let leftSquareBracket = this.tryConsume(DiagnosticMessages.missingLeftSquareBracketAfterDimIdentifier(), TokenKind.LeftSquareBracket);

        let expressions: Expression[] = [];
        let expression: Expression;
        do {
            try {
                expression = this.expression();
                expressions.push(expression);
                if (this.check(TokenKind.Comma)) {
                    this.advance();
                } else {
                    // will also exit for right square braces
                    break;
                }
            } catch (error) {
            }
        } while (expression);

        if (expressions.length === 0) {
            this.diagnostics.push({
                ...DiagnosticMessages.missingExpressionsInDimStatement(),
                range: this.peek().location?.range
            });
        }
        let rightSquareBracket = this.tryConsume(DiagnosticMessages.missingRightSquareBracketAfterDimIdentifier(), TokenKind.RightSquareBracket);
        return new DimStatement({
            dim: dim,
            name: identifier,
            openingSquare: leftSquareBracket,
            dimensions: expressions,
            closingSquare: rightSquareBracket
        });
    }

    private nestedInlineConditionalCount = 0;

    private ifStatement(incrementNestedCount = true): IfStatement {
        // colon before `if` is usually not allowed, unless it's after `then`
        if (this.current > 0) {
            const prev = this.previous();
            if (prev.kind === TokenKind.Colon) {
                if (this.current > 1 && this.tokens[this.current - 2].kind !== TokenKind.Then && this.nestedInlineConditionalCount === 0) {
                    this.diagnostics.push({
                        ...DiagnosticMessages.unexpectedColonBeforeIfStatement(),
                        range: prev.location?.range
                    });
                }
            }
        }

        const ifToken = this.advance();
<<<<<<< HEAD
        const startingRange = ifToken.location?.range;
=======
>>>>>>> 0bf57581

        const condition = this.expression();
        let thenBranch: Block;
        let elseBranch: IfStatement | Block | undefined;

        let thenToken: Token | undefined;
        let endIfToken: Token | undefined;
        let elseToken: Token | undefined;

        //optional `then`
        if (this.check(TokenKind.Then)) {
            thenToken = this.advance();
        }

        //is it inline or multi-line if?
        const isInlineIfThen = !this.checkAny(TokenKind.Newline, TokenKind.Colon, TokenKind.Comment);

        if (isInlineIfThen) {
            /*** PARSE INLINE IF STATEMENT ***/
            if (!incrementNestedCount) {
                this.nestedInlineConditionalCount++;
            }

            thenBranch = this.inlineConditionalBranch(TokenKind.Else, TokenKind.EndIf);

            if (!thenBranch) {
                this.diagnostics.push({
                    ...DiagnosticMessages.expectedStatementToFollowConditionalCondition(ifToken.text),
                    range: this.peek().location?.range
                });
                throw this.lastDiagnosticAsError();
            } else {
                this.ensureInline(thenBranch.statements);
            }

            //else branch
            if (this.check(TokenKind.Else)) {
                elseToken = this.advance();

                if (this.check(TokenKind.If)) {
                    // recurse-read `else if`
                    elseBranch = this.ifStatement(false);

                    //no multi-line if chained with an inline if
                    if (!elseBranch.isInline) {
                        this.diagnostics.push({
                            ...DiagnosticMessages.expectedInlineIfStatement(),
                            range: elseBranch.location?.range
                        });
                    }

                } else if (this.checkAny(TokenKind.Newline, TokenKind.Colon)) {
                    //expecting inline else branch
                    this.diagnostics.push({
                        ...DiagnosticMessages.expectedInlineIfStatement(),
                        range: this.peek().location?.range
                    });
                    throw this.lastDiagnosticAsError();
                } else {
                    elseBranch = this.inlineConditionalBranch(TokenKind.Else, TokenKind.EndIf);

                    if (elseBranch) {
                        this.ensureInline(elseBranch.statements);
                    }
                }

                if (!elseBranch) {
                    //missing `else` branch
                    this.diagnostics.push({
                        ...DiagnosticMessages.expectedStatementToFollowElse(),
                        range: this.peek().location?.range
                    });
                    throw this.lastDiagnosticAsError();
                }
            }

            if (!elseBranch || !isIfStatement(elseBranch)) {
                //enforce newline at the end of the inline if statement
                const peek = this.peek();
                if (peek.kind !== TokenKind.Newline && peek.kind !== TokenKind.Comment && peek.kind !== TokenKind.Else && !this.isAtEnd()) {
                    //ignore last error if it was about a colon
                    if (this.previous().kind === TokenKind.Colon) {
                        this.diagnostics.pop();
                        this.current--;
                    }
                    //newline is required
                    this.diagnostics.push({
                        ...DiagnosticMessages.expectedFinalNewline(),
                        range: this.peek().location?.range
                    });
                }
            }
            this.nestedInlineConditionalCount--;
        } else {
            /*** PARSE MULTI-LINE IF STATEMENT ***/

            thenBranch = this.blockConditionalBranch(ifToken);

            //ensure newline/colon before next keyword
            this.ensureNewLineOrColon();

            //else branch
            if (this.check(TokenKind.Else)) {
                elseToken = this.advance();

                if (this.check(TokenKind.If)) {
                    // recurse-read `else if`
                    elseBranch = this.ifStatement();

                } else {
                    elseBranch = this.blockConditionalBranch(ifToken);

                    //ensure newline/colon before next keyword
                    this.ensureNewLineOrColon();
                }
            }

            if (!isIfStatement(elseBranch)) {
                if (this.check(TokenKind.EndIf)) {
                    endIfToken = this.advance();

                } else {
                    //missing endif
                    this.diagnostics.push({
<<<<<<< HEAD
                        ...DiagnosticMessages.expectedEndIfToCloseIfStatement(startingRange.start),
                        range: ifToken.location?.range
=======
                        ...DiagnosticMessages.expectedEndIfToCloseIfStatement(ifToken.range.start),
                        range: ifToken.range
>>>>>>> 0bf57581
                    });
                }
            }
        }

        return new IfStatement({
            if: ifToken,
            then: thenToken,
            endIf: endIfToken,
            else: elseToken,
            condition: condition,
            thenBranch: thenBranch,
            elseBranch: elseBranch
        });
    }

    //consume a `then` or `else` branch block of an `if` statement
    private blockConditionalBranch(ifToken: Token) {
        //keep track of the current error count, because if the then branch fails,
        //we will trash them in favor of a single error on if
        let diagnosticsLengthBeforeBlock = this.diagnostics.length;

        // we're parsing a multi-line ("block") form of the BrightScript if/then and must find
        // a trailing "end if" or "else if"
        let branch = this.block(TokenKind.EndIf, TokenKind.Else);

        if (!branch) {
            //throw out any new diagnostics created as a result of a `then` block parse failure.
            //the block() function will discard the current line, so any discarded diagnostics will
            //resurface if they are legitimate, and not a result of a malformed if statement
            this.diagnostics.splice(diagnosticsLengthBeforeBlock, this.diagnostics.length - diagnosticsLengthBeforeBlock);

            //this whole if statement is bogus...add error to the if token and hard-fail
            this.diagnostics.push({
                ...DiagnosticMessages.expectedEndIfElseIfOrElseToTerminateThenBlock(),
                range: ifToken.location?.range
            });
            throw this.lastDiagnosticAsError();
        }
        return branch;
    }

    private conditionalCompileStatement(): ConditionalCompileStatement {
        const hashIfToken = this.advance();
<<<<<<< HEAD
        const startingRange = hashIfToken.location?.range;
=======
>>>>>>> 0bf57581
        let notToken: Token | undefined;

        if (this.check(TokenKind.Not)) {
            notToken = this.advance();
        }

        if (!this.checkAny(TokenKind.True, TokenKind.False, TokenKind.Identifier)) {
            this.diagnostics.push({
                ...DiagnosticMessages.invalidHashIfValue(),
                range: this.peek()?.location?.range
            });
        }


        const condition = this.advance();

        let thenBranch: Block;
        let elseBranch: ConditionalCompileStatement | Block | undefined;

        let hashEndIfToken: Token | undefined;
        let hashElseToken: Token | undefined;

        //keep track of the current error count
        //if this is `#if false` remove all diagnostics.
        let diagnosticsLengthBeforeBlock = this.diagnostics.length;

        thenBranch = this.blockConditionalCompileBranch(hashIfToken);
        const conditionTextLower = condition.text.toLowerCase();
        if (!this.options.bsConsts?.get(conditionTextLower) || conditionTextLower === 'false') {
            //throw out any new diagnostics created as a result of a false block
            this.diagnostics.splice(diagnosticsLengthBeforeBlock, this.diagnostics.length - diagnosticsLengthBeforeBlock);
        }

        this.ensureNewLine();
        this.advance();

        //else branch
        if (this.check(TokenKind.HashElseIf)) {
            // recurse-read `#else if`
            elseBranch = this.conditionalCompileStatement();
            this.ensureNewLine();

        } else if (this.check(TokenKind.HashElse)) {
            hashElseToken = this.advance();
            let diagnosticsLengthBeforeBlock = this.diagnostics.length;
            elseBranch = this.blockConditionalCompileBranch(hashIfToken);

            if (condition.text.toLowerCase() === 'true') {
                //throw out any new diagnostics created as a result of a false block
                this.diagnostics.splice(diagnosticsLengthBeforeBlock, this.diagnostics.length - diagnosticsLengthBeforeBlock);
            }
            this.ensureNewLine();
            this.advance();
        }

        if (!isConditionalCompileStatement(elseBranch)) {

            if (this.check(TokenKind.HashEndIf)) {
                hashEndIfToken = this.advance();

            } else {
                //missing #endif
                this.diagnostics.push({
<<<<<<< HEAD
                    ...DiagnosticMessages.expectedHashEndIfToCloseHashIf(startingRange.start.line),
                    range: hashIfToken.location?.range
=======
                    ...DiagnosticMessages.expectedHashEndIfToCloseHashIf(hashIfToken.range.start.line),
                    range: hashIfToken.range
>>>>>>> 0bf57581
                });
            }
        }

        return new ConditionalCompileStatement({
            hashIf: hashIfToken,
            hashElse: hashElseToken,
            hashEndIf: hashEndIfToken,
            not: notToken,
            condition: condition,
            thenBranch: thenBranch,
            elseBranch: elseBranch
        });
    }

    //consume a conditional compile branch block of an `#if` statement
    private blockConditionalCompileBranch(hashIfToken: Token) {
        //keep track of the current error count, because if the then branch fails,
        //we will trash them in favor of a single error on if
        let diagnosticsLengthBeforeBlock = this.diagnostics.length;

        //parsing until trailing "#end if", "#else", "#else if"
        let branch = this.conditionalCompileBlock();

        if (!branch) {
            //throw out any new diagnostics created as a result of a `then` block parse failure.
            //the block() function will discard the current line, so any discarded diagnostics will
            //resurface if they are legitimate, and not a result of a malformed if statement
            this.diagnostics.splice(diagnosticsLengthBeforeBlock, this.diagnostics.length - diagnosticsLengthBeforeBlock);

            //this whole if statement is bogus...add error to the if token and hard-fail
            this.diagnostics.push({
                ...DiagnosticMessages.expectedTerminatorOnConditionalCompileBlock(),
                range: hashIfToken.location?.range
            });
            throw this.lastDiagnosticAsError();
        }
        return branch;
    }

    /**
     * Parses a block, looking for a specific terminating TokenKind to denote completion.
     * Always looks for `#end if` or `#else`
     */
    private conditionalCompileBlock(): Block | undefined {
        const parentAnnotations = this.enterAnnotationBlock();

        this.consumeStatementSeparators(true);
        const unsafeTerminators = BlockTerminators;
        const conditionalEndTokens = [TokenKind.HashElse, TokenKind.HashElseIf, TokenKind.HashEndIf];
        const terminators = [...conditionalEndTokens, ...unsafeTerminators];
        this.globalTerminators.push(conditionalEndTokens);
        const statements: Statement[] = [];
        while (!this.isAtEnd() && !this.checkAny(...terminators)) {
            //grab the location of the current token
            let loopCurrent = this.current;
            let dec = this.declaration();
            if (dec) {
                if (!isAnnotationExpression(dec)) {
                    this.consumePendingAnnotations(dec);
                    statements.push(dec);
                }

                const peekKind = this.peek().kind;
                if (conditionalEndTokens.includes(peekKind)) {
                    // current conditional compile branch was closed by other statement, rewind to preceding newline
                    this.current--;
                }
                //ensure statement separator
                this.consumeStatementSeparators();

            } else {
                //something went wrong. reset to the top of the loop
                this.current = loopCurrent;

                //scrap the entire line (hopefully whatever failed has added a diagnostic)
                this.consumeUntil(TokenKind.Newline, TokenKind.Colon, TokenKind.Eof);

                //trash the next token. this prevents an infinite loop. not exactly sure why we need this,
                //but there's already an error in the file being parsed, so just leave this line here
                this.advance();

                //consume potential separators
                this.consumeStatementSeparators(true);
            }
        }
        this.globalTerminators.pop();


        if (this.isAtEnd()) {
            return undefined;
            // TODO: Figure out how to handle unterminated blocks well
        } else {
            //did we  hit an unsafe terminator?
            //if so, we need to restore the statement separator
            let prev = this.previous();
            let prevKind = prev.kind;
            let peek = this.peek();
            let peekKind = this.peek().kind;
            if (
                (peekKind === TokenKind.HashEndIf || peekKind === TokenKind.HashElse || peekKind === TokenKind.HashElseIf) &&
                (prevKind === TokenKind.Newline)
            ) {
                this.current--;
            } else if (unsafeTerminators.includes(peekKind) &&
                (prevKind === TokenKind.Newline || prevKind === TokenKind.Colon)
            ) {
                this.diagnostics.push({
                    ...DiagnosticMessages.unsafeUnmatchedTerminatorInConditionalCompileBlock(peek.text),
                    range: peek.location?.range
                });
                throw this.lastDiagnosticAsError();
            } else {
                return undefined;
            }
        }
        this.exitAnnotationBlock(parentAnnotations);
<<<<<<< HEAD
        return new Block({ statements: statements, startingRange: startingToken.location?.range });
=======
        return new Block({ statements: statements });
>>>>>>> 0bf57581
    }

    private conditionalCompileConstStatement() {
        const hashConstToken = this.advance();

        const constName = this.peek();
        //disallow using keywords for const names
        if (ReservedWords.has(constName?.text.toLowerCase())) {
            this.diagnostics.push({
                ...DiagnosticMessages.constNameCannotBeReservedWord(),
                range: constName?.location?.range
            });

            this.lastDiagnosticAsError();
            return;
        }
        const assignment = this.assignment();
        if (assignment) {
            // check for something other than #const <name> = <otherName|true|false>
            if (assignment.tokens.as || assignment.typeExpression) {
                this.diagnostics.push({
                    ...DiagnosticMessages.unexpectedToken(assignment.tokens.as?.text || assignment.typeExpression?.getName(ParseMode.BrighterScript)),
                    range: assignment.tokens.as?.location?.range ?? assignment.typeExpression?.location?.range
                });
                this.lastDiagnosticAsError();
            }

            if (isVariableExpression(assignment.value) || isLiteralBoolean(assignment.value)) {
                //value is an identifier or a boolean
                //check for valid identifiers will happen in program validation
            } else {
                this.diagnostics.push({
                    ...DiagnosticMessages.invalidHashConstValue(),
                    range: assignment.value.location?.range
                });
                this.lastDiagnosticAsError();
            }
        } else {
            return undefined;
        }

        if (!this.check(TokenKind.Newline)) {
            this.diagnostics.push({
                ...DiagnosticMessages.expectedNewlineInConditionalCompile(),
                range: this.peek().location?.range
            });
            throw this.lastDiagnosticAsError();
        }

        return new ConditionalCompileConstStatement({ hashConst: hashConstToken, assignment: assignment });
    }

    private conditionalCompileErrorStatement() {
        const hashErrorToken = this.advance();
        const tokensUntilEndOfLine = this.consumeUntil(TokenKind.Newline);
        const message = createToken(TokenKind.HashErrorMessage, tokensUntilEndOfLine.map(t => t.text).join(' '));
        return new ConditionalCompileErrorStatement({ hashError: hashErrorToken, message: message });
    }

    private ensureNewLine() {
        //ensure newline before next keyword
        if (!this.check(TokenKind.Newline)) {
            this.diagnostics.push({
                ...DiagnosticMessages.expectedNewlineInConditionalCompile(),
                range: this.peek().location?.range
            });
            throw this.lastDiagnosticAsError();
        }
    }

    private ensureNewLineOrColon(silent = false) {
        const prev = this.previous().kind;
        if (prev !== TokenKind.Newline && prev !== TokenKind.Colon) {
            if (!silent) {
                this.diagnostics.push({
                    ...DiagnosticMessages.expectedNewlineOrColon(),
                    range: this.peek().location?.range
                });
            }
            return false;
        }
        return true;
    }

    //ensure each statement of an inline block is single-line
    private ensureInline(statements: Statement[]) {
        for (const stat of statements) {
            if (isIfStatement(stat) && !stat.isInline) {
                this.diagnostics.push({
                    ...DiagnosticMessages.expectedInlineIfStatement(),
                    range: stat.location?.range
                });
            }
        }
    }

    //consume inline branch of an `if` statement
    private inlineConditionalBranch(...additionalTerminators: BlockTerminator[]): Block | undefined {
        let statements = [];
        //attempt to get the next statement without using `this.declaration`
        //which seems a bit hackish to get to work properly
        let statement = this.statement();
        if (!statement) {
            return undefined;
        }
        statements.push(statement);
<<<<<<< HEAD
        const startingRange = statement.location?.range;
=======
>>>>>>> 0bf57581

        //look for colon statement separator
        let foundColon = false;
        while (this.match(TokenKind.Colon)) {
            foundColon = true;
        }

        //if a colon was found, add the next statement or err if unexpected
        if (foundColon) {
            if (!this.checkAny(TokenKind.Newline, ...additionalTerminators)) {
                //if not an ending keyword, add next statement
                let extra = this.inlineConditionalBranch(...additionalTerminators);
                if (!extra) {
                    return undefined;
                }
                statements.push(...extra.statements);
            } else {
                //error: colon before next keyword
                const colon = this.previous();
                this.diagnostics.push({
                    ...DiagnosticMessages.unexpectedToken(colon.text),
                    range: colon.location?.range
                });
            }
        }
        return new Block({ statements: statements });
    }

    private expressionStatement(expr: Expression): ExpressionStatement | IncrementStatement {
        let expressionStart = this.peek();

        if (this.checkAny(TokenKind.PlusPlus, TokenKind.MinusMinus)) {
            let operator = this.advance();

            if (this.checkAny(TokenKind.PlusPlus, TokenKind.MinusMinus)) {
                this.diagnostics.push({
                    ...DiagnosticMessages.consecutiveIncrementDecrementOperatorsAreNotAllowed(),
                    range: this.peek().location?.range
                });
                throw this.lastDiagnosticAsError();
            } else if (isCallExpression(expr)) {
                this.diagnostics.push({
                    ...DiagnosticMessages.incrementDecrementOperatorsAreNotAllowedAsResultOfFunctionCall(),
                    range: expressionStart.location?.range
                });
                throw this.lastDiagnosticAsError();
            }

            const result = new IncrementStatement({ value: expr, operator: operator });
            return result;
        }

        if (isCallExpression(expr) || isCallfuncExpression(expr)) {
            return new ExpressionStatement({ expression: expr });
        }

        //at this point, it's probably an error. However, we recover a little more gracefully by creating an inclosing ExpressionStatement
        this.diagnostics.push({
            ...DiagnosticMessages.expectedStatementOrFunctionCallButReceivedExpression(),
            range: expressionStart.location?.range
        });
        return new ExpressionStatement({ expression: expr });
    }

    private setStatement(): DottedSetStatement | IndexedSetStatement | ExpressionStatement | IncrementStatement | AssignmentStatement | AugmentedAssignmentStatement {
        /**
         * Attempts to find an expression-statement or an increment statement.
         * While calls are valid expressions _and_ statements, increment (e.g. `foo++`)
         * statements aren't valid expressions. They _do_ however fall under the same parsing
         * priority as standalone function calls though, so we can parse them in the same way.
         */
        let expr = this.call();
        if (this.check(TokenKind.Equal) && !(isCallExpression(expr))) {
            let left = expr;
            let operator = this.advance();
            let right = this.expression();

            // Create a dotted or indexed "set" based on the left-hand side's type
            if (isIndexedGetExpression(left)) {
                return new IndexedSetStatement({
                    obj: left.obj,
                    indexes: left.indexes,
                    value: right,
                    openingSquare: left.tokens.openingSquare,
                    closingSquare: left.tokens.closingSquare,
                    equals: operator
                });
            } else if (isDottedGetExpression(left)) {
                return new DottedSetStatement({
                    obj: left.obj,
                    name: left.tokens.name,
                    value: right,
                    dot: left.tokens.dot,
                    equals: operator
                });
            }
        } else if (this.checkAny(...CompoundAssignmentOperators) && !(isCallExpression(expr))) {
            let left = expr;
            let operator = this.advance();
            let right = this.expression();
            return new AugmentedAssignmentStatement({
                item: left,
                operator: operator,
                value: right
            });
        }
        return this.expressionStatement(expr);
    }

    private printStatement(): PrintStatement {
        let printKeyword = this.advance();

        let values: (
            | Expression
            | PrintSeparatorTab
            | PrintSeparatorSpace)[] = [];

        while (!this.checkEndOfStatement()) {
            if (this.check(TokenKind.Semicolon)) {
                values.push(this.advance() as PrintSeparatorSpace);
            } else if (this.check(TokenKind.Comma)) {
                values.push(this.advance() as PrintSeparatorTab);
            } else if (this.check(TokenKind.Else)) {
                break; // inline branch
            } else {
                values.push(this.expression());
            }
        }

        //print statements can be empty, so look for empty print conditions
        if (!values.length) {
            const endOfStatementLocation = util.createBoundingLocation(printKeyword, this.peek());
            let emptyStringLiteral = createStringLiteral('', endOfStatementLocation);
            values.push(emptyStringLiteral);
        }

        let last = values[values.length - 1];
        if (isToken(last)) {
            // TODO: error, expected value
        }

        return new PrintStatement({ print: printKeyword, expressions: values });
    }

    /**
     * Parses a return statement with an optional return value.
     * @returns an AST representation of a return statement.
     */
    private returnStatement(): ReturnStatement {
        let options = { return: this.previous() };

        if (this.checkEndOfStatement()) {
            return new ReturnStatement(options);
        }

        let toReturn = this.check(TokenKind.Else) ? undefined : this.expression();
        return new ReturnStatement({ ...options, value: toReturn });
    }

    /**
     * Parses a `label` statement
     * @returns an AST representation of an `label` statement.
     */
    private labelStatement() {
        let options = {
            name: this.advance(),
            colon: this.advance()
        };

        //label must be alone on its line, this is probably not a label
        if (!this.checkAny(TokenKind.Newline, TokenKind.Comment)) {
            //rewind and cancel
            this.current -= 2;
            throw new CancelStatementError();
        }

        return new LabelStatement(options);
    }

    /**
     * Parses a `continue` statement
     */
    private continueStatement() {
        return new ContinueStatement({
            continue: this.advance(),
            loopType: this.tryConsume(
                DiagnosticMessages.expectedToken(TokenKind.While, TokenKind.For),
                TokenKind.While, TokenKind.For
            )
        });
    }

    /**
     * Parses a `goto` statement
     * @returns an AST representation of an `goto` statement.
     */
    private gotoStatement() {
        let tokens = {
            goto: this.advance(),
            label: this.consume(
                DiagnosticMessages.expectedLabelIdentifierAfterGotoKeyword(),
                TokenKind.Identifier
            )
        };

        return new GotoStatement(tokens);
    }

    /**
     * Parses an `end` statement
     * @returns an AST representation of an `end` statement.
     */
    private endStatement() {
        let options = { end: this.advance() };

        return new EndStatement(options);
    }
    /**
     * Parses a `stop` statement
     * @returns an AST representation of a `stop` statement
     */
    private stopStatement() {
        let options = { stop: this.advance() };

        return new StopStatement(options);
    }

    /**
     * Parses a block, looking for a specific terminating TokenKind to denote completion.
     * Always looks for `end sub`/`end function` to handle unterminated blocks.
     * @param terminators the token(s) that signifies the end of this block; all other terminators are
     *                    ignored.
     */
    private block(...terminators: BlockTerminator[]): Block | undefined {
        const parentAnnotations = this.enterAnnotationBlock();

        this.consumeStatementSeparators(true);
        const statements: Statement[] = [];
        const flatGlobalTerminators = this.globalTerminators.flat().flat();
        while (!this.isAtEnd() && !this.checkAny(TokenKind.EndSub, TokenKind.EndFunction, ...terminators, ...flatGlobalTerminators)) {
            //grab the location of the current token
            let loopCurrent = this.current;
            let dec = this.declaration();
            if (dec) {
                if (!isAnnotationExpression(dec)) {
                    this.consumePendingAnnotations(dec);
                    statements.push(dec);
                }

                //ensure statement separator
                this.consumeStatementSeparators();

            } else {
                //something went wrong. reset to the top of the loop
                this.current = loopCurrent;

                //scrap the entire line (hopefully whatever failed has added a diagnostic)
                this.consumeUntil(TokenKind.Newline, TokenKind.Colon, TokenKind.Eof);

                //trash the next token. this prevents an infinite loop. not exactly sure why we need this,
                //but there's already an error in the file being parsed, so just leave this line here
                this.advance();

                //consume potential separators
                this.consumeStatementSeparators(true);
            }
        }

        if (this.isAtEnd()) {
            return undefined;
            // TODO: Figure out how to handle unterminated blocks well
        } else if (terminators.length > 0) {
            //did we hit end-sub / end-function while looking for some other terminator?
            //if so, we need to restore the statement separator
            let prev = this.previous().kind;
            let peek = this.peek().kind;
            if (
                (peek === TokenKind.EndSub || peek === TokenKind.EndFunction) &&
                (prev === TokenKind.Newline || prev === TokenKind.Colon)
            ) {
                this.current--;
            }
        }

        this.exitAnnotationBlock(parentAnnotations);
<<<<<<< HEAD
        return new Block({ statements: statements, startingRange: startingToken.location?.range });
=======
        return new Block({ statements: statements });
>>>>>>> 0bf57581
    }

    /**
     * Attach pending annotations to the provided statement,
     * and then reset the annotations array
     */
    consumePendingAnnotations(statement: Statement) {
        if (this.pendingAnnotations.length) {
            statement.annotations = this.pendingAnnotations;
            this.pendingAnnotations = [];
        }
    }

    enterAnnotationBlock() {
        const pending = this.pendingAnnotations;
        this.pendingAnnotations = [];
        return pending;
    }

    exitAnnotationBlock(parentAnnotations: AnnotationExpression[]) {
        // non consumed annotations are an error
        if (this.pendingAnnotations.length) {
            for (const annotation of this.pendingAnnotations) {
                this.diagnostics.push({
                    ...DiagnosticMessages.unusedAnnotation(),
                    range: annotation.location?.range
                });
            }
        }
        this.pendingAnnotations = parentAnnotations;
    }

    private expression(findTypecast = true): Expression {
        let expression = this.anonymousFunction();
        let asToken: Token;
        let typeExpression: TypeExpression;
        if (findTypecast) {
            do {
                if (this.check(TokenKind.As)) {
                    this.warnIfNotBrighterScriptMode('type cast');
                    // Check if this expression is wrapped in any type casts
                    // allows for multiple casts:
                    // myVal = foo() as dynamic as string
                    [asToken, typeExpression] = this.consumeAsTokenAndTypeExpression();
                    if (asToken && typeExpression) {
                        expression = new TypecastExpression({ obj: expression, as: asToken, typeExpression: typeExpression });
                    }
                } else {
                    break;
                }

            } while (asToken && typeExpression);
        }
        return expression;
    }

    private anonymousFunction(): Expression {
        if (this.checkAny(TokenKind.Sub, TokenKind.Function)) {
            const func = this.functionDeclaration(true);
            //if there's an open paren after this, this is an IIFE
            if (this.check(TokenKind.LeftParen)) {
                return this.finishCall(this.advance(), func);
            } else {
                return func;
            }
        }

        let expr = this.boolean();

        if (this.check(TokenKind.Question)) {
            return this.ternaryExpression(expr);
        } else if (this.check(TokenKind.QuestionQuestion)) {
            return this.nullCoalescingExpression(expr);
        } else {
            return expr;
        }
    }

    private boolean(): Expression {
        let expr = this.relational();

        while (this.matchAny(TokenKind.And, TokenKind.Or)) {
            let operator = this.previous();
            let right = this.relational();
            expr = new BinaryExpression({ left: expr, operator: operator, right: right });
        }

        return expr;
    }

    private relational(): Expression {
        let expr = this.additive();

        while (
            this.matchAny(
                TokenKind.Equal,
                TokenKind.LessGreater,
                TokenKind.Greater,
                TokenKind.GreaterEqual,
                TokenKind.Less,
                TokenKind.LessEqual
            )
        ) {
            let operator = this.previous();
            let right = this.additive();
            expr = new BinaryExpression({ left: expr, operator: operator, right: right });
        }

        return expr;
    }

    // TODO: bitshift

    private additive(): Expression {
        let expr = this.multiplicative();

        while (this.matchAny(TokenKind.Plus, TokenKind.Minus)) {
            let operator = this.previous();
            let right = this.multiplicative();
            expr = new BinaryExpression({ left: expr, operator: operator, right: right });
        }

        return expr;
    }

    private multiplicative(): Expression {
        let expr = this.exponential();

        while (this.matchAny(
            TokenKind.Forwardslash,
            TokenKind.Backslash,
            TokenKind.Star,
            TokenKind.Mod,
            TokenKind.LeftShift,
            TokenKind.RightShift
        )) {
            let operator = this.previous();
            let right = this.exponential();
            expr = new BinaryExpression({ left: expr, operator: operator, right: right });
        }

        return expr;
    }

    private exponential(): Expression {
        let expr = this.prefixUnary();

        while (this.match(TokenKind.Caret)) {
            let operator = this.previous();
            let right = this.prefixUnary();
            expr = new BinaryExpression({ left: expr, operator: operator, right: right });
        }

        return expr;
    }

    private prefixUnary(): Expression {
        const nextKind = this.peek().kind;
        if (nextKind === TokenKind.Not) {
            this.current++; //advance
            let operator = this.previous();
            let right = this.relational();
            return new UnaryExpression({ operator: operator, right: right });
        } else if (nextKind === TokenKind.Minus || nextKind === TokenKind.Plus) {
            this.current++; //advance
            let operator = this.previous();
            let right = (nextKind as any) === TokenKind.Not
                ? this.boolean()
                : this.prefixUnary();
            return new UnaryExpression({ operator: operator, right: right });
        }
        return this.call();
    }

    private indexedGet(expr: Expression) {
        let openingSquare = this.previous();
        let questionDotToken = this.getMatchingTokenAtOffset(-2, TokenKind.QuestionDot);
        let indexes: Expression[] = [];


        //consume leading newlines
        while (this.match(TokenKind.Newline)) { }

        try {
            indexes.push(
                this.expression()
            );
            //consume additional indexes separated by commas
            while (this.check(TokenKind.Comma)) {
                //discard the comma
                this.advance();
                indexes.push(
                    this.expression()
                );
            }
        } catch (error) {
            this.rethrowNonDiagnosticError(error);
        }
        //consume trailing newlines
        while (this.match(TokenKind.Newline)) { }

        const closingSquare = this.tryConsume(
            DiagnosticMessages.expectedRightSquareBraceAfterArrayOrObjectIndex(),
            TokenKind.RightSquareBracket
        );

        return new IndexedGetExpression({
            obj: expr,
            indexes: indexes,
            openingSquare: openingSquare,
            closingSquare: closingSquare,
            questionDot: questionDotToken
        });
    }

    private newExpression() {
        this.warnIfNotBrighterScriptMode(`using 'new' keyword to construct a class`);
        let newToken = this.advance();

        let nameExpr = this.identifyingExpression();
        let leftParen = this.tryConsume(
            DiagnosticMessages.unexpectedToken(this.peek().text),
            TokenKind.LeftParen,
            TokenKind.QuestionLeftParen
        );

        if (!leftParen) {
            // new expression without a following call expression
            // wrap the name in an expression
            const endOfStatementLocation = util.createBoundingLocation(newToken, this.peek());
            const exprStmt = nameExpr ?? createStringLiteral('', endOfStatementLocation);
            return new ExpressionStatement({ expression: exprStmt });
        }

        let call = this.finishCall(leftParen, nameExpr);
        //pop the call from the  callExpressions list because this is technically something else
        this.callExpressions.pop();
        let result = new NewExpression({ new: newToken, call: call });
        return result;
    }

    /**
     * A callfunc expression (i.e. `node@.someFunctionOnNode()`)
     */
    private callfunc(callee: Expression): Expression {
        this.warnIfNotBrighterScriptMode('callfunc operator');
        let operator = this.previous();
        let methodName = this.consume(DiagnosticMessages.expectedIdentifier(), TokenKind.Identifier, ...AllowedProperties);
        // force it into an identifier so the AST makes some sense
        methodName.kind = TokenKind.Identifier;
        let openParen = this.consume(DiagnosticMessages.expectedOpenParenToFollowCallfuncIdentifier(), TokenKind.LeftParen);
        let call = this.finishCall(openParen, callee, false);

        return new CallfuncExpression({
            callee: callee,
            operator: operator,
            methodName: methodName as Identifier,
            openingParen: openParen,
            args: call.args,
            closingParen: call.tokens.closingParen
        });
    }

    private call(): Expression {
        if (this.check(TokenKind.New) && this.checkAnyNext(TokenKind.Identifier, ...this.allowedLocalIdentifiers)) {
            return this.newExpression();
        }
        let expr = this.primary();

        while (true) {
            if (this.matchAny(TokenKind.LeftParen, TokenKind.QuestionLeftParen)) {
                expr = this.finishCall(this.previous(), expr);
            } else if (this.matchAny(TokenKind.LeftSquareBracket, TokenKind.QuestionLeftSquare) || this.matchSequence(TokenKind.QuestionDot, TokenKind.LeftSquareBracket)) {
                expr = this.indexedGet(expr);
            } else if (this.match(TokenKind.Callfunc)) {
                expr = this.callfunc(expr);
            } else if (this.matchAny(TokenKind.Dot, TokenKind.QuestionDot)) {
                if (this.match(TokenKind.LeftSquareBracket)) {
                    expr = this.indexedGet(expr);
                } else {
                    let dot = this.previous();
                    let name = this.tryConsume(
                        DiagnosticMessages.expectedPropertyNameAfterPeriod(),
                        TokenKind.Identifier,
                        ...AllowedProperties
                    );
                    if (!name) {
                        break;
                    }

                    // force it into an identifier so the AST makes some sense
                    name.kind = TokenKind.Identifier;
                    expr = new DottedGetExpression({ obj: expr, name: name as Identifier, dot: dot });
                }

            } else if (this.checkAny(TokenKind.At, TokenKind.QuestionAt)) {
                let dot = this.advance();
                let name = this.tryConsume(
                    DiagnosticMessages.expectedAttributeNameAfterAtSymbol(),
                    TokenKind.Identifier,
                    ...AllowedProperties
                );

                // force it into an identifier so the AST makes some sense
                name.kind = TokenKind.Identifier;
                if (!name) {
                    break;
                }
                expr = new XmlAttributeGetExpression({ obj: expr, name: name as Identifier, at: dot });
                //only allow a single `@` expression
                break;

            } else {
                break;
            }
        }

        return expr;
    }

    private finishCall(openingParen: Token, callee: Expression, addToCallExpressionList = true) {
        let args = [] as Expression[];
        while (this.match(TokenKind.Newline)) { }

        if (!this.check(TokenKind.RightParen)) {
            do {
                while (this.match(TokenKind.Newline)) { }

                if (args.length >= CallExpression.MaximumArguments) {
                    this.diagnostics.push({
                        ...DiagnosticMessages.tooManyCallableArguments(args.length, CallExpression.MaximumArguments),
                        range: this.peek()?.location?.range
                    });
                    throw this.lastDiagnosticAsError();
                }
                try {
                    args.push(this.expression());
                } catch (error) {
                    this.rethrowNonDiagnosticError(error);
                    // we were unable to get an expression, so don't continue
                    break;
                }
            } while (this.match(TokenKind.Comma));
        }

        while (this.match(TokenKind.Newline)) { }

        const closingParen = this.tryConsume(
            DiagnosticMessages.expectedRightParenAfterFunctionCallArguments(),
            TokenKind.RightParen
        );

        let expression = new CallExpression({
            callee: callee,
            openingParen: openingParen,
            args: args,
            closingParen: closingParen
        });
        if (addToCallExpressionList) {
            this.callExpressions.push(expression);
        }
        return expression;
    }

    /**
     * Creates a TypeExpression, which wraps standard ASTNodes that represent a BscType
     */
    private typeExpression(): TypeExpression {
        const changedTokens: { token: Token; oldKind: TokenKind }[] = [];
        try {
            let expr: Expression = this.getTypeExpressionPart(changedTokens);
            while (this.options.mode === ParseMode.BrighterScript && this.matchAny(TokenKind.Or)) {
                // If we're in Brighterscript mode, allow union types with "or" between types
                // TODO: Handle Union types in parens? eg. "(string or integer)"
                let operator = this.previous();
                let right = this.getTypeExpressionPart(changedTokens);
                if (right) {
                    expr = new BinaryExpression({ left: expr, operator: operator, right: right });
                } else {
                    break;
                }
            }
            if (expr) {
                return new TypeExpression({ expression: expr });
            }

        } catch (error) {
            // Something went wrong - reset the kind to what it was previously
            for (const changedToken of changedTokens) {
                changedToken.token.kind = changedToken.oldKind;
            }
            throw error;
        }
    }

    /**
     * Gets a single "part" of a type of a potential Union type
     * Note: this does not NEED to be part of a union type, but the logic is the same
     *
     * @param changedTokens an array that is modified with any tokens that have been changed from their default kind to identifiers - eg. when a keyword is used as type
     * @returns an expression that was successfully parsed
     */
    private getTypeExpressionPart(changedTokens: { token: Token; oldKind: TokenKind }[]) {
        let expr: VariableExpression | DottedGetExpression | TypedArrayExpression;
        if (this.checkAny(...DeclarableTypes)) {
            // if this is just a type, just use directly
            expr = new VariableExpression({ name: this.advance() as Identifier });
        } else {
            if (this.checkAny(...AllowedTypeIdentifiers)) {
                // Since the next token is allowed as a type identifier, change the kind
                let nextToken = this.peek();
                changedTokens.push({ token: nextToken, oldKind: nextToken.kind });
                nextToken.kind = TokenKind.Identifier;
            }
            expr = this.identifyingExpression(AllowedTypeIdentifiers);
        }

        //Check if it has square brackets, thus making it an array
        if (expr && this.check(TokenKind.LeftSquareBracket)) {
            if (this.options.mode === ParseMode.BrightScript) {
                // typed arrays not allowed in Brightscript
                this.warnIfNotBrighterScriptMode('typed arrays');
                return expr;
            }

            // Check if it is an array - that is, if it has `[]` after the type
            // eg. `string[]` or `SomeKlass[]`
            // This is while loop, so it supports multidimensional arrays (eg. integer[][])
            while (this.check(TokenKind.LeftSquareBracket)) {
                const leftBracket = this.advance();
                if (this.check(TokenKind.RightSquareBracket)) {
                    const rightBracket = this.advance();
                    expr = new TypedArrayExpression({ innerType: expr, leftBracket: leftBracket, rightBracket: rightBracket });
                }
            }
        }

        return expr;
    }

    private primary(): Expression {
        switch (true) {
            case this.matchAny(
                TokenKind.False,
                TokenKind.True,
                TokenKind.Invalid,
                TokenKind.IntegerLiteral,
                TokenKind.LongIntegerLiteral,
                TokenKind.FloatLiteral,
                TokenKind.DoubleLiteral,
                TokenKind.StringLiteral
            ):
                return new LiteralExpression({ value: this.previous() });

            //capture source literals (LINE_NUM if brightscript, or a bunch of them if brighterscript)
            case this.matchAny(TokenKind.LineNumLiteral, ...(this.options.mode === ParseMode.BrightScript ? [] : BrighterScriptSourceLiterals)):
                return new SourceLiteralExpression({ value: this.previous() });

            //template string
            case this.check(TokenKind.BackTick):
                return this.templateString(false);

            //tagged template string (currently we do not support spaces between the identifier and the backtick)
            case this.checkAny(TokenKind.Identifier, ...AllowedLocalIdentifiers) && this.checkNext(TokenKind.BackTick):
                return this.templateString(true);

            case this.matchAny(TokenKind.Identifier, ...this.allowedLocalIdentifiers):
                return new VariableExpression({ name: this.previous() as Identifier });

            case this.match(TokenKind.LeftParen):
                let left = this.previous();
                let expr = this.expression();
                let right = this.consume(
                    DiagnosticMessages.unmatchedLeftParenAfterExpression(),
                    TokenKind.RightParen
                );
                return new GroupingExpression({ leftParen: left, rightParen: right, expression: expr });

            case this.matchAny(TokenKind.LeftSquareBracket):
                return this.arrayLiteral();

            case this.match(TokenKind.LeftCurlyBrace):
                return this.aaLiteral();

            case this.matchAny(TokenKind.Pos, TokenKind.Tab):
                let token = Object.assign(this.previous(), {
                    kind: TokenKind.Identifier
                }) as Identifier;
                return new VariableExpression({ name: token });

            case this.checkAny(TokenKind.Function, TokenKind.Sub):
                return this.anonymousFunction();

            case this.check(TokenKind.RegexLiteral):
                return this.regexLiteralExpression();

            default:
                //if we found an expected terminator, don't throw a diagnostic...just return undefined
                if (this.checkAny(...this.peekGlobalTerminators())) {
                    //don't throw a diagnostic, just return undefined

                    //something went wrong...throw an error so the upstream processor can scrap this line and move on
                } else {
                    this.diagnostics.push({
                        ...DiagnosticMessages.unexpectedToken(this.peek().text),
                        range: this.peek()?.location?.range
                    });
                    throw this.lastDiagnosticAsError();
                }
        }
    }

    private arrayLiteral() {
        let elements: Array<Expression> = [];
        let openingSquare = this.previous();

        while (this.match(TokenKind.Newline)) {
        }
        let closingSquare: Token;

        if (!this.match(TokenKind.RightSquareBracket)) {
            try {
                elements.push(this.expression());

                while (this.matchAny(TokenKind.Comma, TokenKind.Newline, TokenKind.Comment)) {

                    while (this.match(TokenKind.Newline)) {

                    }

                    if (this.check(TokenKind.RightSquareBracket)) {
                        break;
                    }

                    elements.push(this.expression());
                }
            } catch (error: any) {
                this.rethrowNonDiagnosticError(error);
            }

            closingSquare = this.tryConsume(
                DiagnosticMessages.unmatchedLeftSquareBraceAfterArrayLiteral(),
                TokenKind.RightSquareBracket
            );
        } else {
            closingSquare = this.previous();
        }

        //this.consume("Expected newline or ':' after array literal", TokenKind.Newline, TokenKind.Colon, TokenKind.Eof);
        return new ArrayLiteralExpression({ elements: elements, open: openingSquare, close: closingSquare });
    }

    private aaLiteral() {
        let openingBrace = this.previous();
        let members: Array<AAMemberExpression> = [];

        let key = () => {
            let result = {
                colonToken: null as Token,
                keyToken: null as Token,
                range: null as Range
            };
            if (this.checkAny(TokenKind.Identifier, ...AllowedProperties)) {
                result.keyToken = this.identifier(...AllowedProperties);
            } else if (this.check(TokenKind.StringLiteral)) {
                result.keyToken = this.advance();
            } else {
                this.diagnostics.push({
                    ...DiagnosticMessages.unexpectedAAKey(),
                    range: this.peek().location?.range
                });
                throw this.lastDiagnosticAsError();
            }

            result.colonToken = this.consume(
                DiagnosticMessages.expectedColonBetweenAAKeyAndvalue(),
                TokenKind.Colon
            );
            result.range = util.createBoundingRange(result.keyToken, result.colonToken);
            return result;
        };

        while (this.match(TokenKind.Newline)) { }
        let closingBrace: Token;
        if (!this.match(TokenKind.RightCurlyBrace)) {
            let lastAAMember: AAMemberExpression;
            try {
                let k = key();
                let expr = this.expression();
                lastAAMember = new AAMemberExpression({
                    key: k.keyToken,
                    colon: k.colonToken,
                    value: expr
                });
                members.push(lastAAMember);

                while (this.matchAny(TokenKind.Comma, TokenKind.Newline, TokenKind.Colon, TokenKind.Comment)) {
                    // collect comma at end of expression
                    if (lastAAMember && this.checkPrevious(TokenKind.Comma)) {
                        (lastAAMember as DeepWriteable<AAMemberExpression>).tokens.comma = this.previous();
                    }

                    this.consumeStatementSeparators(true);

                    if (this.check(TokenKind.RightCurlyBrace)) {
                        break;
                    }
                    let k = key();
                    let expr = this.expression();
                    lastAAMember = new AAMemberExpression({
                        key: k.keyToken,
                        colon: k.colonToken,
                        value: expr
                    });
                    members.push(lastAAMember);

                }
            } catch (error: any) {
                this.rethrowNonDiagnosticError(error);
            }

            closingBrace = this.tryConsume(
                DiagnosticMessages.unmatchedLeftCurlyAfterAALiteral(),
                TokenKind.RightCurlyBrace
            );
        } else {
            closingBrace = this.previous();
        }

        const aaExpr = new AALiteralExpression({ elements: members, open: openingBrace, close: closingBrace });
        return aaExpr;
    }

    /**
     * Pop token if we encounter specified token
     */
    private match(tokenKind: TokenKind) {
        if (this.check(tokenKind)) {
            this.current++; //advance
            return true;
        }
        return false;
    }

    /**
     * Pop token if we encounter a token in the specified list
     * @param tokenKinds a list of tokenKinds where any tokenKind in this list will result in a match
     */
    private matchAny(...tokenKinds: TokenKind[]) {
        for (let tokenKind of tokenKinds) {
            if (this.check(tokenKind)) {
                this.current++; //advance
                return true;
            }
        }
        return false;
    }

    /**
     * If the next series of tokens matches the given set of tokens, pop them all
     * @param tokenKinds a list of tokenKinds used to match the next set of tokens
     */
    private matchSequence(...tokenKinds: TokenKind[]) {
        const endIndex = this.current + tokenKinds.length;
        for (let i = 0; i < tokenKinds.length; i++) {
            if (tokenKinds[i] !== this.tokens[this.current + i]?.kind) {
                return false;
            }
        }
        this.current = endIndex;
        return true;
    }

    /**
     * Get next token matching a specified list, or fail with an error
     */
    private consume(diagnosticInfo: DiagnosticInfo, ...tokenKinds: TokenKind[]): Token {
        let token = this.tryConsume(diagnosticInfo, ...tokenKinds);
        if (token) {
            return token;
        } else {
            let error = new Error(diagnosticInfo.message);
            (error as any).isDiagnostic = true;
            throw error;
        }
    }

    /**
     * Consume next token IF it matches the specified kind. Otherwise, do nothing and return undefined
     */
    private consumeTokenIf(tokenKind: TokenKind) {
        if (this.match(tokenKind)) {
            return this.previous();
        }
    }

    private consumeToken(tokenKind: TokenKind) {
        return this.consume(
            DiagnosticMessages.expectedToken(tokenKind),
            tokenKind
        );
    }

    /**
     * Consume, or add a message if not found. But then continue and return undefined
     */
    private tryConsume(diagnostic: DiagnosticInfo, ...tokenKinds: TokenKind[]): Token | undefined {
        const nextKind = this.peek().kind;
        let foundTokenKind = tokenKinds.some(tokenKind => nextKind === tokenKind);

        if (foundTokenKind) {
            return this.advance();
        }
        this.diagnostics.push({
            ...diagnostic,
            range: this.peek()?.location?.range
        });
    }

    private tryConsumeToken(tokenKind: TokenKind) {
        return this.tryConsume(
            DiagnosticMessages.expectedToken(tokenKind),
            tokenKind
        );
    }

    private consumeStatementSeparators(optional = false) {
        //a comment or EOF mark the end of the statement
        if (this.isAtEnd() || this.check(TokenKind.Comment)) {
            return true;
        }
        let consumed = false;
        //consume any newlines and colons
        while (this.matchAny(TokenKind.Newline, TokenKind.Colon)) {
            consumed = true;
        }
        if (!optional && !consumed) {
            this.diagnostics.push({
                ...DiagnosticMessages.expectedNewlineOrColon(),
                range: this.peek()?.location?.range
            });
        }
        return consumed;
    }

    private advance(): Token {
        if (!this.isAtEnd()) {
            this.current++;
        }
        return this.previous();
    }

    private checkEndOfStatement(): boolean {
        const nextKind = this.peek().kind;
        return [TokenKind.Colon, TokenKind.Newline, TokenKind.Comment, TokenKind.Eof].includes(nextKind);
    }

    private checkPrevious(tokenKind: TokenKind): boolean {
        return this.previous()?.kind === tokenKind;
    }

    /**
     * Check that the next token kind is the expected kind
     * @param tokenKind the expected next kind
     * @returns true if the next tokenKind is the expected value
     */
    private check(tokenKind: TokenKind): boolean {
        const nextKind = this.peek().kind;
        if (nextKind === TokenKind.Eof) {
            return false;
        }
        return nextKind === tokenKind;
    }

    private checkAny(...tokenKinds: TokenKind[]): boolean {
        const nextKind = this.peek().kind;
        if (nextKind === TokenKind.Eof) {
            return false;
        }
        return tokenKinds.includes(nextKind);
    }

    private checkNext(tokenKind: TokenKind): boolean {
        if (this.isAtEnd()) {
            return false;
        }
        return this.peekNext().kind === tokenKind;
    }

    private checkAnyNext(...tokenKinds: TokenKind[]): boolean {
        if (this.isAtEnd()) {
            return false;
        }
        const nextKind = this.peekNext().kind;
        return tokenKinds.includes(nextKind);
    }

    private isAtEnd(): boolean {
        const peekToken = this.peek();
        return !peekToken || peekToken.kind === TokenKind.Eof;
    }

    private peekNext(): Token {
        if (this.isAtEnd()) {
            return this.peek();
        }
        return this.tokens[this.current + 1];
    }

    private peek(): Token {
        return this.tokens[this.current];
    }

    private previous(): Token {
        return this.tokens[this.current - 1];
    }

    /**
     * Sometimes we catch an error that is a diagnostic.
     * If that's the case, we want to continue parsing.
     * Otherwise, re-throw the error
     *
     * @param error error caught in a try/catch
     */
    private rethrowNonDiagnosticError(error) {
        if (!error.isDiagnostic) {
            throw error;
        }
    }

    /**
     * Get the token that is {offset} indexes away from {this.current}
     * @param offset the number of index steps away from current index to fetch
     * @param tokenKinds the desired token must match one of these
     * @example
     * getToken(-1); //returns the previous token.
     * getToken(0);  //returns current token.
     * getToken(1);  //returns next token
     */
    private getMatchingTokenAtOffset(offset: number, ...tokenKinds: TokenKind[]): Token {
        const token = this.tokens[this.current + offset];
        if (tokenKinds.includes(token.kind)) {
            return token;
        }
    }

    private synchronize() {
        this.advance(); // skip the erroneous token

        while (!this.isAtEnd()) {
            if (this.ensureNewLineOrColon(true)) {
                // end of statement reached
                return;
            }

            switch (this.peek().kind) { //eslint-disable-line @typescript-eslint/switch-exhaustiveness-check
                case TokenKind.Namespace:
                case TokenKind.Class:
                case TokenKind.Function:
                case TokenKind.Sub:
                case TokenKind.If:
                case TokenKind.For:
                case TokenKind.ForEach:
                case TokenKind.While:
                case TokenKind.Print:
                case TokenKind.Return:
                    // start parsing again from the next block starter or obvious
                    // expression start
                    return;
            }

            this.advance();
        }
    }


    public dispose() {
    }
}

export enum ParseMode {
    BrightScript = 'BrightScript',
    BrighterScript = 'BrighterScript'
}

export interface ParseOptions {
    /**
     * The parse mode. When in 'BrightScript' mode, no BrighterScript syntax is allowed, and will emit diagnostics.
     */
    mode?: ParseMode;
    /**
     * A logger that should be used for logging. If omitted, a default logger is used
     */
    logger?: Logger;
    /**
     * Path to the file where this source code originated
     */
    srcPath?: string;
    /**
     * Should locations be tracked. If false, the `range` property will be omitted
     * @default true
     */
    trackLocations?: boolean;
    /**
     *
     */
    bsConsts?: Map<string, boolean>;
}


class CancelStatementError extends Error {
    constructor() {
        super('CancelStatement');
    }
}<|MERGE_RESOLUTION|>--- conflicted
+++ resolved
@@ -1830,10 +1830,6 @@
         }
 
         const ifToken = this.advance();
-<<<<<<< HEAD
-        const startingRange = ifToken.location?.range;
-=======
->>>>>>> 0bf57581
 
         const condition = this.expression();
         let thenBranch: Block;
@@ -1958,13 +1954,8 @@
                 } else {
                     //missing endif
                     this.diagnostics.push({
-<<<<<<< HEAD
-                        ...DiagnosticMessages.expectedEndIfToCloseIfStatement(startingRange.start),
+                        ...DiagnosticMessages.expectedEndIfToCloseIfStatement(ifToken.location?.range.start),
                         range: ifToken.location?.range
-=======
-                        ...DiagnosticMessages.expectedEndIfToCloseIfStatement(ifToken.range.start),
-                        range: ifToken.range
->>>>>>> 0bf57581
                     });
                 }
             }
@@ -2009,10 +2000,6 @@
 
     private conditionalCompileStatement(): ConditionalCompileStatement {
         const hashIfToken = this.advance();
-<<<<<<< HEAD
-        const startingRange = hashIfToken.location?.range;
-=======
->>>>>>> 0bf57581
         let notToken: Token | undefined;
 
         if (this.check(TokenKind.Not)) {
@@ -2076,13 +2063,8 @@
             } else {
                 //missing #endif
                 this.diagnostics.push({
-<<<<<<< HEAD
-                    ...DiagnosticMessages.expectedHashEndIfToCloseHashIf(startingRange.start.line),
+                    ...DiagnosticMessages.expectedHashEndIfToCloseHashIf(hashIfToken.location?.range.start.line),
                     range: hashIfToken.location?.range
-=======
-                    ...DiagnosticMessages.expectedHashEndIfToCloseHashIf(hashIfToken.range.start.line),
-                    range: hashIfToken.range
->>>>>>> 0bf57581
                 });
             }
         }
@@ -2200,11 +2182,7 @@
             }
         }
         this.exitAnnotationBlock(parentAnnotations);
-<<<<<<< HEAD
-        return new Block({ statements: statements, startingRange: startingToken.location?.range });
-=======
         return new Block({ statements: statements });
->>>>>>> 0bf57581
     }
 
     private conditionalCompileConstStatement() {
@@ -2311,10 +2289,6 @@
             return undefined;
         }
         statements.push(statement);
-<<<<<<< HEAD
-        const startingRange = statement.location?.range;
-=======
->>>>>>> 0bf57581
 
         //look for colon statement separator
         let foundColon = false;
@@ -2600,11 +2574,7 @@
         }
 
         this.exitAnnotationBlock(parentAnnotations);
-<<<<<<< HEAD
-        return new Block({ statements: statements, startingRange: startingToken.location?.range });
-=======
         return new Block({ statements: statements });
->>>>>>> 0bf57581
     }
 
     /**
