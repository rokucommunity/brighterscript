import type {
    Token,
    Identifier,
    BlockTerminator
} from '../lexer';
import {
    TokenKind,
    AllowedLocalIdentifiers,
    AssignmentOperators,
    DisallowedLocalIdentifiersText,
    DisallowedFunctionIdentifiersText,
    AllowedProperties,
    Lexer,
    BrighterScriptSourceLiterals,
    isToken,
    DeclarableTypes
} from '../lexer';

import type {
    Statement,
    PrintSeparatorTab,
    PrintSeparatorSpace
} from './Statement';
import {
    InterfaceStatement,
    InterfaceMethodStatement,
    InterfaceFieldStatement,
    AssignmentStatement,
    Block,
    Body,
    ClassFieldStatement,
    ClassMethodStatement,
    ClassStatement,
    CommentStatement,
    DimStatement,
    DottedSetStatement,
    EndStatement,
    ExitForStatement,
    ExitWhileStatement,
    ExpressionStatement,
    ForEachStatement,
    ForStatement,
    FunctionStatement,
    GotoStatement,
    IfStatement,
    ImportStatement,
    IncrementStatement,
    IndexedSetStatement,
    LabelStatement,
    LibraryStatement,
    NamespaceStatement,
    PrintStatement,
    ReturnStatement,
    StopStatement,
    ThrowStatement,
    TryCatchStatement,
    WhileStatement
} from './Statement';
import type { DiagnosticInfo } from '../DiagnosticMessages';
import { DiagnosticMessages } from '../DiagnosticMessages';
import { util } from '../util';

import type { Expression } from './Expression';
import {
    AALiteralExpression,
    AAMemberExpression,
    ArrayLiteralExpression,
    BinaryExpression,
    CallExpression,
    CallfuncExpression,
    DottedGetExpression,
    FunctionExpression,
    GroupingExpression,
    IndexedGetExpression,
    LiteralExpression,
    NamespacedVariableNameExpression,
    NewExpression,
    UnaryExpression,
    VariableExpression,
    XmlAttributeGetExpression,
    TemplateStringExpression,
    EscapedCharCodeLiteralExpression,
    TemplateStringQuasiExpression,
    TaggedTemplateStringExpression,
    SourceLiteralExpression,
    AnnotationExpression,
    FunctionParameterExpression,
    TernaryExpression,
    NullCoalescingExpression
} from './Expression';
import type { Diagnostic, Range } from 'vscode-languageserver';
import { Logger } from '../Logger';
import { isAAMemberExpression, isAnnotationExpression, isCallExpression, isCallfuncExpression, isClassMethodStatement, isCommentStatement, isDottedGetExpression, isIfStatement, isIndexedGetExpression, isVariableExpression } from '../astUtils/reflection';
import { createVisitor, WalkMode } from '../astUtils/visitors';
import { createStringLiteral, createToken } from '../astUtils/creators';
import { EnumMemberStatement, EnumStatement, RegexLiteralExpression } from '.';
import { Cache } from '../Cache';

export class Parser {
    /**
     * The array of tokens passed to `parse()`
     */
    public tokens = [] as Token[];

    /**
     * The current token index
     */
    public current: number;

    /**
     * The list of statements for the parsed file
     */
    public ast = new Body([]);

    public get statements() {
        return this.ast.statements;
    }

    /**
     * References for significant statements/expressions in the parser.
     * These are initially extracted during parse-time to improve performance, but will also be dynamically regenerated if need be.
     *
     * If a plugin modifies the AST, then the plugin should call Parser#invalidateReferences() to force this object to refresh
     */
    public get references() {
        //build the references object if it's missing.
        if (!this._references) {
            this.findReferences();
        }
        return this._references;
    }

    private _references = new References();

    /**
     * Invalidates (clears) the references collection. This should be called anytime the AST has been manipulated.
     */
    invalidateReferences() {
        this._references = undefined;
    }

    private addPropertyHints(item: Token | AALiteralExpression) {
        if (isToken(item)) {
            const name = item.text;
            this._references.propertyHints[name.toLowerCase()] = name;
        } else {
            for (const member of item.elements) {
                if (!isCommentStatement(member)) {
                    const name = member.keyToken.text;
                    if (!name.startsWith('"')) {
                        this._references.propertyHints[name.toLowerCase()] = name;
                    }
                }
            }
        }
    }

    /**
     * The list of diagnostics found during the parse process
     */
    public diagnostics: Diagnostic[];

    /**
     * The depth of the calls to function declarations. Helps some checks know if they are at the root or not.
     */
    private namespaceAndFunctionDepth: number;

    /**
     * The options used to parse the file
     */
    public options: ParseOptions;

    private globalTerminators = [] as TokenKind[][];

    /**
     * When a namespace has been started, this gets set. When it's done, this gets unset.
     * It is useful for passing the namespace into certain statements that need it
     */
    private currentNamespaceName: NamespacedVariableNameExpression;

    /**
     * When a FunctionExpression has been started, this gets set. When it's done, this gets unset.
     * It's useful for passing the function into statements and expressions that need to be located
     * by function later on.
     */
    private currentFunctionExpression: FunctionExpression;

    /**
     * A list of identifiers that are permitted to be used as local variables. We store this in a property because we augment the list in the constructor
     * based on the parse mode
     */
    private allowedLocalIdentifiers: TokenKind[];

    /**
     * Annotations collected which should be attached to the next statement
     */
    private pendingAnnotations: AnnotationExpression[];

    /**
     * Get the currently active global terminators
     */
    private peekGlobalTerminators() {
        return this.globalTerminators[this.globalTerminators.length - 1] ?? [];
    }

    /**
     * Static wrapper around creating a new parser and parsing a list of tokens
     */
    public static parse(toParse: Token[] | string, options?: ParseOptions): Parser {
        let tokens: Token[];
        if (typeof toParse === 'string') {
            tokens = Lexer.scan(toParse).tokens;
        } else {
            tokens = toParse;
        }
        return new Parser().parse(tokens, options);
    }

    /**
     * Parses an array of `Token`s into an abstract syntax tree
     * @param toParse the array of tokens to parse. May not contain any whitespace tokens
     * @returns the same instance of the parser which contains the diagnostics and statements
     */
    public parse(tokens: Token[], options?: ParseOptions) {
        this.logger = options?.logger ?? new Logger();
        this.tokens = tokens;
        this.options = this.sanitizeParseOptions(options);
        this.allowedLocalIdentifiers = [
            ...AllowedLocalIdentifiers,
            //when in plain brightscript mode, the BrighterScript source literals can be used as regular variables
            ...(this.options.mode === ParseMode.BrightScript ? BrighterScriptSourceLiterals : [])
        ];
        this.current = 0;
        this.diagnostics = [];
        this.namespaceAndFunctionDepth = 0;
        this.pendingAnnotations = [];

        this.ast = this.body();

        return this;
    }

    private logger: Logger;

    private body() {
        const parentAnnotations = this.enterAnnotationBlock();

        let body = new Body([]);
        if (this.tokens.length > 0) {
            this.consumeStatementSeparators(true);

            try {
                while (
                    //not at end of tokens
                    !this.isAtEnd() &&
                    //the next token is not one of the end terminators
                    !this.checkAny(...this.peekGlobalTerminators())
                ) {
                    let dec = this.declaration();
                    if (dec) {
                        if (!isAnnotationExpression(dec)) {
                            this.consumePendingAnnotations(dec);
                            body.statements.push(dec);
                            //ensure statement separator
                            this.consumeStatementSeparators(false);
                        } else {
                            this.consumeStatementSeparators(true);
                        }
                    }
                }
            } catch (parseError) {
                //do nothing with the parse error for now. perhaps we can remove this?
                console.error(parseError);
            }
        }

        this.exitAnnotationBlock(parentAnnotations);
        return body;
    }

    private sanitizeParseOptions(options: ParseOptions) {
        return {
            mode: 'brightscript',
            ...(options || {})
        } as ParseOptions;
    }

    /**
     * Determine if the parser is currently parsing tokens at the root level.
     */
    private isAtRootLevel() {
        return this.namespaceAndFunctionDepth === 0;
    }

    /**
     * Throws an error if the input file type is not BrighterScript
     */
    private warnIfNotBrighterScriptMode(featureName: string) {
        if (this.options.mode !== ParseMode.BrighterScript) {
            let diagnostic = {
                ...DiagnosticMessages.bsFeatureNotSupportedInBrsFiles(featureName),
                range: this.peek().range
            } as Diagnostic;
            this.diagnostics.push(diagnostic);
        }
    }

    /**
     * Throws an exception using the last diagnostic message
     */
    private lastDiagnosticAsError() {
        let error = new Error(this.diagnostics[this.diagnostics.length - 1]?.message ?? 'Unknown error');
        (error as any).isDiagnostic = true;
        return error;
    }

    private declaration(): Statement | AnnotationExpression | undefined {
        try {
            if (this.checkAny(TokenKind.Sub, TokenKind.Function)) {
                return this.functionDeclaration(false);
            }

            if (this.checkLibrary()) {
                return this.libraryStatement();
            }

            if (this.check(TokenKind.At) && this.checkNext(TokenKind.Identifier)) {
                return this.annotationExpression();
            }

            if (this.check(TokenKind.Comment)) {
                return this.commentStatement();
            }

            //catch certain global terminators to prevent unnecessary lookahead (i.e. like `end namespace`, no need to continue)
            if (this.checkAny(...this.peekGlobalTerminators())) {
                return;
            }

            return this.statement();
        } catch (error: any) {
            //if the error is not a diagnostic, then log the error for debugging purposes
            if (!error.isDiagnostic) {
                this.logger.error(error);
            }
            this.synchronize();
        }
    }

    /**
     * Try to get an identifier. If not found, add diagnostic and return undefined
     */
    private tryIdentifier(...additionalTokenKinds: TokenKind[]): Identifier | undefined {
        const identifier = this.tryConsume(
            DiagnosticMessages.expectedIdentifier(),
            TokenKind.Identifier,
            ...additionalTokenKinds
        ) as Identifier;
        if (identifier) {
            // force the name into an identifier so the AST makes some sense
            identifier.kind = TokenKind.Identifier;
            return identifier;
        }
    }

    private identifier(...additionalTokenKinds: TokenKind[]) {
        const identifier = this.consume(
            DiagnosticMessages.expectedIdentifier(),
            TokenKind.Identifier,
            ...additionalTokenKinds
        ) as Identifier;
        // force the name into an identifier so the AST makes some sense
        identifier.kind = TokenKind.Identifier;
        return identifier;
    }

    private enumMemberStatement() {
        const statement = new EnumMemberStatement({} as any);
        statement.tokens.name = this.consume(
            DiagnosticMessages.expectedClassFieldIdentifier(),
            TokenKind.Identifier,
            ...AllowedProperties
        ) as Identifier;
        //look for `= SOME_EXPRESSION`
        if (this.check(TokenKind.Equal)) {
            statement.tokens.equal = this.advance();
            statement.value = this.expression();
        }
        return statement;
    }

    /**
     * Create a new InterfaceMethodStatement. This should only be called from within `interfaceDeclaration`
     */
    private interfaceFieldStatement() {
        const name = this.identifier(...AllowedProperties);
        let asToken = this.consumeToken(TokenKind.As);
        let typeToken = this.typeToken();
        const type = util.tokenToBscType(typeToken);

        if (!type) {
            this.diagnostics.push({
                ...DiagnosticMessages.functionParameterTypeIsInvalid(name.text, typeToken.text),
                range: typeToken.range
            });
            throw this.lastDiagnosticAsError();
        }

        return new InterfaceFieldStatement(name, asToken, typeToken, type);
    }

    /**
     * Create a new InterfaceMethodStatement. This should only be called from within `interfaceDeclaration()`
     */
    private interfaceMethodStatement() {
        const functionType = this.advance();
        const name = this.identifier(...AllowedProperties);
        const leftParen = this.consumeToken(TokenKind.LeftParen);

        const params = [];
        const rightParen = this.consumeToken(TokenKind.RightParen);
        let asToken = null as Token;
        let returnTypeToken = null as Token;
        if (this.check(TokenKind.As)) {
            asToken = this.advance();
            returnTypeToken = this.typeToken();
            const returnType = util.tokenToBscType(returnTypeToken);
            if (!returnType) {
                this.diagnostics.push({
                    ...DiagnosticMessages.functionParameterTypeIsInvalid(name.text, returnTypeToken.text),
                    range: returnTypeToken.range
                });
                throw this.lastDiagnosticAsError();
            }
        }

        return new InterfaceMethodStatement(
            functionType,
            name,
            leftParen,
            params,
            rightParen,
            asToken,
            returnTypeToken,
            util.tokenToBscType(returnTypeToken)
        );
    }

    private interfaceDeclaration(): InterfaceStatement {
        this.warnIfNotBrighterScriptMode('interface declarations');

        const parentAnnotations = this.enterAnnotationBlock();

        const interfaceToken = this.consume(
            DiagnosticMessages.expectedKeyword(TokenKind.Interface),
            TokenKind.Interface
        );
        const nameToken = this.identifier();

        let extendsToken: Token;
        let parentInterfaceName: NamespacedVariableNameExpression;

        if (this.peek().text.toLowerCase() === 'extends') {
            extendsToken = this.advance();
            parentInterfaceName = this.getNamespacedVariableNameExpression();
        }
        this.consumeStatementSeparators();
        //gather up all interface members (Fields, Methods)
        let body = [] as Statement[];
        while (this.checkAny(TokenKind.Comment, TokenKind.Identifier, TokenKind.At, ...AllowedProperties)) {
            try {
                let decl: Statement;

                //collect leading annotations
                if (this.check(TokenKind.At)) {
                    this.annotationExpression();
                }

                //fields
                if (this.checkAny(TokenKind.Identifier, ...AllowedProperties) && this.checkNext(TokenKind.As)) {
                    decl = this.interfaceFieldStatement();

                    //methods (function/sub keyword followed by opening paren)
                } else if (this.checkAny(TokenKind.Function, TokenKind.Sub) && this.checkAny(TokenKind.Identifier, ...AllowedProperties)) {
                    decl = this.interfaceMethodStatement();

                    //comments
                } else if (this.check(TokenKind.Comment)) {
                    decl = this.commentStatement();
                }

                if (decl) {
                    this.consumePendingAnnotations(decl);
                    body.push(decl);
                } else {
                    //we didn't find a declaration...flag tokens until next line
                    this.flagUntil(TokenKind.Newline, TokenKind.Colon, TokenKind.Eof);
                }
            } catch (e) {
                //throw out any failed members and move on to the next line
                this.flagUntil(TokenKind.Newline, TokenKind.Colon, TokenKind.Eof);
            }

            //ensure statement separator
            this.consumeStatementSeparators();
            //break out of this loop if we encountered the `EndInterface` token not followed by `as`
            if (this.check(TokenKind.EndInterface) && !this.checkNext(TokenKind.As)) {
                break;
            }
        }

        //consume the final `end interface` token
        const endInterfaceToken = this.consumeToken(TokenKind.EndInterface);

        const statement = new InterfaceStatement(
            interfaceToken,
            nameToken,
            extendsToken,
            parentInterfaceName,
            body,
            endInterfaceToken,
            this.currentNamespaceName
        );
        this._references.interfaceStatements.push(statement);
        this.exitAnnotationBlock(parentAnnotations);
        return statement;
    }

    private enumDeclaration(): EnumStatement {
        const result = new EnumStatement({} as any, [], this.currentNamespaceName);
        this.warnIfNotBrighterScriptMode('enum declarations');

        const parentAnnotations = this.enterAnnotationBlock();

        result.tokens.enum = this.consume(
            DiagnosticMessages.expectedKeyword(TokenKind.Enum),
            TokenKind.Enum
        );

        result.tokens.name = this.tryIdentifier();

        this.consumeStatementSeparators();
        //gather up all members
        while (this.checkAny(TokenKind.Comment, TokenKind.Identifier, TokenKind.At, ...AllowedProperties)) {
            try {
                let decl: EnumMemberStatement | CommentStatement;

                //collect leading annotations
                if (this.check(TokenKind.At)) {
                    this.annotationExpression();
                }

                //members
                if (this.checkAny(TokenKind.Identifier, ...AllowedProperties)) {
                    decl = this.enumMemberStatement();

                    //comments
                } else if (this.check(TokenKind.Comment)) {
                    decl = this.commentStatement();
                }

                if (decl) {
                    this.consumePendingAnnotations(decl);
                    result.body.push(decl);
                } else {
                    //we didn't find a declaration...flag tokens until next line
                    this.flagUntil(TokenKind.Newline, TokenKind.Colon, TokenKind.Eof);
                }
            } catch (e) {
                //throw out any failed members and move on to the next line
                this.flagUntil(TokenKind.Newline, TokenKind.Colon, TokenKind.Eof);
            }

            //ensure statement separator
            this.consumeStatementSeparators();
            //break out of this loop if we encountered the `EndEnum` token
            if (this.check(TokenKind.EndEnum)) {
                break;
            }
        }

        //consume the final `end interface` token
        result.tokens.endEnum = this.consumeToken(TokenKind.EndEnum);

        this._references.enumStatements.push(result);
        this.exitAnnotationBlock(parentAnnotations);
        return result;
    }

    /**
     * A BrighterScript class declaration
     */
    private classDeclaration(): ClassStatement {
        this.warnIfNotBrighterScriptMode('class declarations');

        const parentAnnotations = this.enterAnnotationBlock();

        let classKeyword = this.consume(
            DiagnosticMessages.expectedKeyword(TokenKind.Class),
            TokenKind.Class
        );
        let extendsKeyword: Token;
        let parentClassName: NamespacedVariableNameExpression;

        //get the class name
        let className = this.tryConsume(DiagnosticMessages.expectedIdentifierAfterKeyword('class'), TokenKind.Identifier, ...this.allowedLocalIdentifiers) as Identifier;

        //see if the class inherits from parent
        if (this.peek().text.toLowerCase() === 'extends') {
            extendsKeyword = this.advance();
            parentClassName = this.getNamespacedVariableNameExpression();
        }

        //ensure statement separator
        this.consumeStatementSeparators();

        //gather up all class members (Fields, Methods)
        let body = [] as Statement[];
        while (this.checkAny(TokenKind.Public, TokenKind.Protected, TokenKind.Private, TokenKind.Function, TokenKind.Sub, TokenKind.Comment, TokenKind.Identifier, TokenKind.At, ...AllowedProperties)) {
            try {
                let decl: Statement;
                let accessModifier: Token;

                if (this.check(TokenKind.At)) {
                    this.annotationExpression();
                }

                if (this.checkAny(TokenKind.Public, TokenKind.Protected, TokenKind.Private)) {
                    //use actual access modifier
                    accessModifier = this.advance();
                }

                let overrideKeyword: Token;
                if (this.peek().text.toLowerCase() === 'override') {
                    overrideKeyword = this.advance();
                }

                //methods (function/sub keyword OR identifier followed by opening paren)
                if (this.checkAny(TokenKind.Function, TokenKind.Sub) || (this.checkAny(TokenKind.Identifier, ...AllowedProperties) && this.checkNext(TokenKind.LeftParen))) {
                    const funcDeclaration = this.functionDeclaration(false, false);

                    //remove this function from the lists because it's not a callable
                    const functionStatement = this._references.functionStatements.pop();

                    //if we have an overrides keyword AND this method is called 'new', that's not allowed
                    if (overrideKeyword && funcDeclaration.name.text.toLowerCase() === 'new') {
                        this.diagnostics.push({
                            ...DiagnosticMessages.cannotUseOverrideKeywordOnConstructorFunction(),
                            range: overrideKeyword.range
                        });
                    }

                    decl = new ClassMethodStatement(
                        accessModifier,
                        funcDeclaration.name,
                        funcDeclaration.func,
                        overrideKeyword
                    );

                    //refer to this statement as parent of the expression
                    functionStatement.func.functionStatement = decl as ClassMethodStatement;

                    //fields
                } else if (this.checkAny(TokenKind.Identifier, ...AllowedProperties)) {

                    decl = this.classFieldDeclaration(accessModifier);

                    //class fields cannot be overridden
                    if (overrideKeyword) {
                        this.diagnostics.push({
                            ...DiagnosticMessages.classFieldCannotBeOverridden(),
                            range: overrideKeyword.range
                        });
                    }

                    //comments
                } else if (this.check(TokenKind.Comment)) {
                    decl = this.commentStatement();
                }

                if (decl) {
                    this.consumePendingAnnotations(decl);
                    body.push(decl);
                }
            } catch (e) {
                //throw out any failed members and move on to the next line
                this.flagUntil(TokenKind.Newline, TokenKind.Colon, TokenKind.Eof);
            }

            //ensure statement separator
            this.consumeStatementSeparators();
        }

        let endingKeyword = this.advance();
        if (endingKeyword.kind !== TokenKind.EndClass) {
            this.diagnostics.push({
                ...DiagnosticMessages.couldNotFindMatchingEndKeyword('class'),
                range: endingKeyword.range
            });
        }

        const result = new ClassStatement(
            classKeyword,
            className,
            body,
            endingKeyword,
            extendsKeyword,
            parentClassName,
            this.currentNamespaceName
        );

        this._references.classStatements.push(result);
        this.exitAnnotationBlock(parentAnnotations);
        return result;
    }

    private classFieldDeclaration(accessModifier: Token | null) {
        let name = this.consume(
            DiagnosticMessages.expectedClassFieldIdentifier(),
            TokenKind.Identifier,
            ...AllowedProperties
        ) as Identifier;
        let asToken: Token;
        let fieldType: Token;
        //look for `as SOME_TYPE`
        if (this.check(TokenKind.As)) {
            asToken = this.advance();
            fieldType = this.typeToken();

            //no field type specified
            if (!util.tokenToBscType(fieldType)) {
                this.diagnostics.push({
                    ...DiagnosticMessages.expectedValidTypeToFollowAsKeyword(),
                    range: this.peek().range
                });
            }
        }

        let initialValue: Expression;
        let equal: Token;
        //if there is a field initializer
        if (this.check(TokenKind.Equal)) {
            equal = this.advance();
            initialValue = this.expression();
        }

        return new ClassFieldStatement(
            accessModifier,
            name,
            asToken,
            fieldType,
            equal,
            initialValue
        );
    }

    /**
     * An array of CallExpression for the current function body
     */
    private callExpressions = [];

    private functionDeclaration(isAnonymous: true, checkIdentifier?: boolean): FunctionExpression;
    private functionDeclaration(isAnonymous: false, checkIdentifier?: boolean): FunctionStatement;
    private functionDeclaration(isAnonymous: boolean, checkIdentifier = true) {
        let previousCallExpressions = this.callExpressions;
        this.callExpressions = [];
        try {
            //track depth to help certain statements need to know if they are contained within a function body
            this.namespaceAndFunctionDepth++;
            let functionType: Token;
            if (this.checkAny(TokenKind.Sub, TokenKind.Function)) {
                functionType = this.advance();
            } else {
                this.diagnostics.push({
                    ...DiagnosticMessages.missingCallableKeyword(),
                    range: this.peek().range
                });
                functionType = {
                    isReserved: true,
                    kind: TokenKind.Function,
                    text: 'function',
                    //zero-length location means derived
                    range: {
                        start: this.peek().range.start,
                        end: this.peek().range.start
                    },
                    leadingWhitespace: ''
                };
            }
            let isSub = functionType?.kind === TokenKind.Sub;
            let functionTypeText = isSub ? 'sub' : 'function';
            let name: Identifier;
            let leftParen: Token;

            if (isAnonymous) {
                leftParen = this.consume(
                    DiagnosticMessages.expectedLeftParenAfterCallable(functionTypeText),
                    TokenKind.LeftParen
                );
            } else {
                name = this.consume(
                    DiagnosticMessages.expectedNameAfterCallableKeyword(functionTypeText),
                    TokenKind.Identifier,
                    ...AllowedProperties
                ) as Identifier;
                leftParen = this.consume(
                    DiagnosticMessages.expectedLeftParenAfterCallableName(functionTypeText),
                    TokenKind.LeftParen
                );

                //prevent functions from ending with type designators
                let lastChar = name.text[name.text.length - 1];
                if (['$', '%', '!', '#', '&'].includes(lastChar)) {
                    //don't throw this error; let the parser continue
                    this.diagnostics.push({
                        ...DiagnosticMessages.functionNameCannotEndWithTypeDesignator(functionTypeText, name.text, lastChar),
                        range: name.range
                    });
                }

                //flag functions with keywords for names (only for standard functions)
                if (checkIdentifier && DisallowedFunctionIdentifiersText.has(name.text.toLowerCase())) {
                    this.diagnostics.push({
                        ...DiagnosticMessages.cannotUseReservedWordAsIdentifier(name.text),
                        range: name.range
                    });
                }
            }

            let params = [] as FunctionParameterExpression[];
            let asToken: Token;
            let typeToken: Token;
            if (!this.check(TokenKind.RightParen)) {
                do {
                    if (params.length >= CallExpression.MaximumArguments) {
                        this.diagnostics.push({
                            ...DiagnosticMessages.tooManyCallableParameters(params.length, CallExpression.MaximumArguments),
                            range: this.peek().range
                        });
                    }

                    params.push(this.functionParameter());
                } while (this.match(TokenKind.Comma));
            }
            let rightParen = this.advance();

            if (this.check(TokenKind.As)) {
                asToken = this.advance();

                typeToken = this.typeToken();

                if (!util.tokenToBscType(typeToken, this.options.mode === ParseMode.BrighterScript)) {
                    this.diagnostics.push({
                        ...DiagnosticMessages.invalidFunctionReturnType(typeToken.text ?? ''),
                        range: typeToken.range
                    });
                }
            }

            params.reduce((haveFoundOptional: boolean, param: FunctionParameterExpression) => {
                if (haveFoundOptional && !param.defaultValue) {
                    this.diagnostics.push({
                        ...DiagnosticMessages.requiredParameterMayNotFollowOptionalParameter(param.name.text),
                        range: param.range
                    });
                }

                return haveFoundOptional || !!param.defaultValue;
            }, false);

            this.consumeStatementSeparators(true);

            let func = new FunctionExpression(
                params,
                undefined, //body
                functionType,
                undefined, //ending keyword
                leftParen,
                rightParen,
                asToken,
                typeToken,
                this.currentFunctionExpression,
                this.currentNamespaceName
            );
            //if there is a parent function, register this function with the parent
            if (this.currentFunctionExpression) {
                this.currentFunctionExpression.childFunctionExpressions.push(func);
            }

            this._references.functionExpressions.push(func);

            let previousFunctionExpression = this.currentFunctionExpression;
            this.currentFunctionExpression = func;

            //make sure to restore the currentFunctionExpression even if the body block fails to parse
            try {
                //support ending the function with `end sub` OR `end function`
                func.body = this.block();
            } finally {
                this.currentFunctionExpression = previousFunctionExpression;
            }

            if (!func.body) {
                this.diagnostics.push({
                    ...DiagnosticMessages.callableBlockMissingEndKeyword(functionTypeText),
                    range: this.peek().range
                });
                throw this.lastDiagnosticAsError();
            }

            // consume 'end sub' or 'end function'
            func.end = this.advance();
            let expectedEndKind = isSub ? TokenKind.EndSub : TokenKind.EndFunction;

            //if `function` is ended with `end sub`, or `sub` is ended with `end function`, then
            //add an error but don't hard-fail so the AST can continue more gracefully
            if (func.end.kind !== expectedEndKind) {
                this.diagnostics.push({
                    ...DiagnosticMessages.mismatchedEndCallableKeyword(functionTypeText, func.end.text),
                    range: this.peek().range
                });
            }
            func.callExpressions = this.callExpressions;

            if (isAnonymous) {
                return func;
            } else {
                let result = new FunctionStatement(name, func, this.currentNamespaceName);
                func.functionStatement = result;
                this._references.functionStatements.push(result);
                return result;
            }
        } finally {
            this.namespaceAndFunctionDepth--;
            //restore the previous CallExpression list
            this.callExpressions = previousCallExpressions;
        }
    }

    private functionParameter(): FunctionParameterExpression {
        if (!this.checkAny(TokenKind.Identifier, ...this.allowedLocalIdentifiers)) {
            this.diagnostics.push({
                ...DiagnosticMessages.expectedParameterNameButFound(this.peek().text),
                range: this.peek().range
            });
            throw this.lastDiagnosticAsError();
        }

        let name = this.advance() as Identifier;
        // force the name into an identifier so the AST makes some sense
        name.kind = TokenKind.Identifier;

        let typeToken: Token | undefined;
        let defaultValue;

        // parse argument default value
        if (this.match(TokenKind.Equal)) {
            // it seems any expression is allowed here -- including ones that operate on other arguments!
            defaultValue = this.expression();
        }

        let asToken = null;
        if (this.check(TokenKind.As)) {
            asToken = this.advance();

            typeToken = this.typeToken();

            if (!util.tokenToBscType(typeToken, this.options.mode === ParseMode.BrighterScript)) {
                this.diagnostics.push({
                    ...DiagnosticMessages.functionParameterTypeIsInvalid(name.text, typeToken.text),
                    range: typeToken.range
                });
                throw this.lastDiagnosticAsError();
            }
        }
        return new FunctionParameterExpression(
            name,
            typeToken,
            defaultValue,
            asToken,
            this.currentNamespaceName
        );
    }

    private assignment(): AssignmentStatement {
        let name = this.advance() as Identifier;
        //add diagnostic if name is a reserved word that cannot be used as an identifier
        if (DisallowedLocalIdentifiersText.has(name.text.toLowerCase())) {
            this.diagnostics.push({
                ...DiagnosticMessages.cannotUseReservedWordAsIdentifier(name.text),
                range: name.range
            });
        }
        let operator = this.consume(
            DiagnosticMessages.expectedOperatorAfterIdentifier(AssignmentOperators, name.text),
            ...AssignmentOperators
        );
        let value = this.expression();

        let result: AssignmentStatement;
        if (operator.kind === TokenKind.Equal) {
            result = new AssignmentStatement(operator, name, value, this.currentFunctionExpression);
        } else {
            result = new AssignmentStatement(
                operator,
                name,
                new BinaryExpression(new VariableExpression(name, this.currentNamespaceName), operator, value),
                this.currentFunctionExpression
            );
            //remove the right-hand-side expression from this assignment operator, and replace with the full assignment expression
            this._references.expressions.delete(value);
            this._references.expressions.add(result);
        }
        this._references.assignmentStatements.push(result);
        return result;
    }

    private checkLibrary() {
        let isLibraryToken = this.check(TokenKind.Library);

        //if we are at the top level, any line that starts with "library" should be considered a library statement
        if (this.isAtRootLevel() && isLibraryToken) {
            return true;

            //not at root level, library statements are all invalid here, but try to detect if the tokens look
            //like a library statement (and let the libraryStatement function handle emitting the diagnostics)
        } else if (isLibraryToken && this.checkNext(TokenKind.StringLiteral)) {
            return true;

            //definitely not a library statement
        } else {
            return false;
        }
    }

    private statement(): Statement | undefined {
        if (this.checkLibrary()) {
            return this.libraryStatement();
        }

        if (this.check(TokenKind.Import)) {
            return this.importStatement();
        }

        if (this.check(TokenKind.Stop)) {
            return this.stopStatement();
        }

        if (this.check(TokenKind.If)) {
            return this.ifStatement();
        }

        //`try` must be followed by a block, otherwise it could be a local variable
        if (this.check(TokenKind.Try) && this.checkAnyNext(TokenKind.Newline, TokenKind.Colon, TokenKind.Comment)) {
            return this.tryCatchStatement();
        }

        if (this.check(TokenKind.Throw)) {
            return this.throwStatement();
        }

        if (this.checkAny(TokenKind.Print, TokenKind.Question)) {
            return this.printStatement();
        }
        if (this.check(TokenKind.Dim)) {
            return this.dimStatement();
        }

        if (this.check(TokenKind.While)) {
            return this.whileStatement();
        }

        if (this.check(TokenKind.ExitWhile)) {
            return this.exitWhile();
        }

        if (this.check(TokenKind.For)) {
            return this.forStatement();
        }

        if (this.check(TokenKind.ForEach)) {
            return this.forEachStatement();
        }

        if (this.check(TokenKind.ExitFor)) {
            return this.exitFor();
        }

        if (this.check(TokenKind.End)) {
            return this.endStatement();
        }

        if (this.match(TokenKind.Return)) {
            return this.returnStatement();
        }

        if (this.check(TokenKind.Goto)) {
            return this.gotoStatement();
        }

        //does this line look like a label? (i.e.  `someIdentifier:` )
        if (this.check(TokenKind.Identifier) && this.checkNext(TokenKind.Colon) && this.checkPrevious(TokenKind.Newline)) {
            try {
                return this.labelStatement();
            } catch (err) {
                if (!(err instanceof CancelStatementError)) {
                    throw err;
                }
                //not a label, try something else
            }
        }

        // BrightScript is like python, in that variables can be declared without a `var`,
        // `let`, (...) keyword. As such, we must check the token *after* an identifier to figure
        // out what to do with it.
        if (
            this.checkAny(TokenKind.Identifier, ...this.allowedLocalIdentifiers) &&
            this.checkAnyNext(...AssignmentOperators)
        ) {
            return this.assignment();
        }

        //some BrighterScript keywords are allowed as a local identifiers, so we need to check for them AFTER the assignment check
        if (this.check(TokenKind.Interface)) {
            return this.interfaceDeclaration();
        }

        if (this.check(TokenKind.Class)) {
            return this.classDeclaration();
        }

        if (this.check(TokenKind.Namespace)) {
            return this.namespaceStatement();
        }

        if (this.check(TokenKind.Enum)) {
            return this.enumDeclaration();
        }

        // TODO: support multi-statements
        return this.setStatement();
    }

    private whileStatement(): WhileStatement {
        const whileKeyword = this.advance();
        const condition = this.expression();

        this.consumeStatementSeparators();

        const whileBlock = this.block(TokenKind.EndWhile);
        let endWhile: Token;
        if (!whileBlock || this.peek().kind !== TokenKind.EndWhile) {
            this.diagnostics.push({
                ...DiagnosticMessages.couldNotFindMatchingEndKeyword('while'),
                range: this.peek().range
            });
            if (!whileBlock) {
                throw this.lastDiagnosticAsError();
            }
        } else {
            endWhile = this.advance();
        }

        return new WhileStatement(
            { while: whileKeyword, endWhile: endWhile },
            condition,
            whileBlock
        );
    }

    private exitWhile(): ExitWhileStatement {
        let keyword = this.advance();

        return new ExitWhileStatement({ exitWhile: keyword });
    }

    private forStatement(): ForStatement {
        const forToken = this.advance();
        const initializer = this.assignment();

        //TODO: newline allowed?

        const toToken = this.advance();
        const finalValue = this.expression();
        let incrementExpression: Expression | undefined;
        let stepToken: Token | undefined;

        if (this.check(TokenKind.Step)) {
            stepToken = this.advance();
            incrementExpression = this.expression();
        } else {
            // BrightScript for/to/step loops default to a step of 1 if no `step` is provided
        }

        this.consumeStatementSeparators();

        let body = this.block(TokenKind.EndFor, TokenKind.Next);
        let endForToken: Token;
        if (!body || !this.checkAny(TokenKind.EndFor, TokenKind.Next)) {
            this.diagnostics.push({
                ...DiagnosticMessages.expectedEndForOrNextToTerminateForLoop(),
                range: this.peek().range
            });
            if (!body) {
                throw this.lastDiagnosticAsError();
            }
        } else {
            endForToken = this.advance();
        }

        // WARNING: BrightScript doesn't delete the loop initial value after a for/to loop! It just
        // stays around in scope with whatever value it was when the loop exited.
        return new ForStatement(
            forToken,
            initializer,
            toToken,
            finalValue,
            body,
            endForToken,
            stepToken,
            incrementExpression
        );
    }

    private forEachStatement(): ForEachStatement {
        let forEach = this.advance();
        let name = this.advance();

        let maybeIn = this.peek();
        if (this.check(TokenKind.Identifier) && maybeIn.text.toLowerCase() === 'in') {
            this.advance();
        } else {
            this.diagnostics.push({
                ...DiagnosticMessages.expectedInAfterForEach(name.text),
                range: this.peek().range
            });
            throw this.lastDiagnosticAsError();
        }

        let target = this.expression();
        if (!target) {
            this.diagnostics.push({
                ...DiagnosticMessages.expectedExpressionAfterForEachIn(),
                range: this.peek().range
            });
            throw this.lastDiagnosticAsError();
        }

        this.consumeStatementSeparators();

        let body = this.block(TokenKind.EndFor, TokenKind.Next);
        if (!body) {
            this.diagnostics.push({
                ...DiagnosticMessages.expectedEndForOrNextToTerminateForLoop(),
                range: this.peek().range
            });
            throw this.lastDiagnosticAsError();
        }

        let endFor = this.advance();

        return new ForEachStatement(
            {
                forEach: forEach,
                in: maybeIn,
                endFor: endFor
            },
            name,
            target,
            body
        );
    }

    private exitFor(): ExitForStatement {
        let keyword = this.advance();

        return new ExitForStatement({ exitFor: keyword });
    }

    private commentStatement() {
        //if this comment is on the same line as the previous statement,
        //then this comment should be treated as a single-line comment
        let prev = this.previous();
        if (prev?.range.end.line === this.peek().range.start.line) {
            return new CommentStatement([this.advance()]);
        } else {
            let comments = [this.advance()];
            while (this.check(TokenKind.Newline) && this.checkNext(TokenKind.Comment)) {
                this.advance();
                comments.push(this.advance());
            }
            return new CommentStatement(comments);
        }
    }

    private namespaceStatement(): NamespaceStatement | undefined {
        this.warnIfNotBrighterScriptMode('namespace');
        let keyword = this.advance();

        if (!this.isAtRootLevel()) {
            this.diagnostics.push({
                ...DiagnosticMessages.keywordMustBeDeclaredAtRootLevel('namespace'),
                range: keyword.range
            });
        }
        this.namespaceAndFunctionDepth++;

        let name = this.getNamespacedVariableNameExpression();

        //set the current namespace name
        this.currentNamespaceName = name;

        this.globalTerminators.push([TokenKind.EndNamespace]);
        let body = this.body();
        this.globalTerminators.pop();

        //unset the current namespace name
        this.currentNamespaceName = undefined;

        let endKeyword: Token;
        if (this.check(TokenKind.EndNamespace)) {
            endKeyword = this.advance();
        } else {
            //the `end namespace` keyword is missing. add a diagnostic, but keep parsing
            this.diagnostics.push({
                ...DiagnosticMessages.couldNotFindMatchingEndKeyword('namespace'),
                range: keyword.range
            });
        }

        this.namespaceAndFunctionDepth--;
        let result = new NamespaceStatement(keyword, name, body, endKeyword);
        this._references.namespaceStatements.push(result);

        return result;
    }

    /**
     * Get an expression with identifiers separated by periods. Useful for namespaces and class extends
     */
    private getNamespacedVariableNameExpression() {
        let firstIdentifier = this.consume(
            DiagnosticMessages.expectedIdentifierAfterKeyword(this.previous().text),
            TokenKind.Identifier,
            ...this.allowedLocalIdentifiers
        ) as Identifier;

        let expr: DottedGetExpression | VariableExpression;

        if (firstIdentifier) {
            // force it into an identifier so the AST makes some sense
            firstIdentifier.kind = TokenKind.Identifier;
            const varExpr = new VariableExpression(firstIdentifier, null);
            expr = varExpr;

            //consume multiple dot identifiers (i.e. `Name.Space.Can.Have.Many.Parts`)
            while (this.check(TokenKind.Dot)) {
                let dot = this.tryConsume(
                    DiagnosticMessages.unexpectedToken(this.peek().text),
                    TokenKind.Dot
                );
                if (!dot) {
                    break;
                }
                let identifier = this.tryConsume(
                    DiagnosticMessages.expectedIdentifier(),
                    TokenKind.Identifier,
                    ...this.allowedLocalIdentifiers,
                    ...AllowedProperties
                ) as Identifier;

                if (!identifier) {
                    break;
                }
                // force it into an identifier so the AST makes some sense
                identifier.kind = TokenKind.Identifier;
                expr = new DottedGetExpression(expr, identifier, dot);
            }
        }
        return new NamespacedVariableNameExpression(expr);
    }

    /**
     * Add an 'unexpected token' diagnostic for any token found between current and the first stopToken found.
     */
    private flagUntil(...stopTokens: TokenKind[]) {
        while (!this.checkAny(...stopTokens) && !this.isAtEnd()) {
            let token = this.advance();
            this.diagnostics.push({
                ...DiagnosticMessages.unexpectedToken(token.text),
                range: token.range
            });
        }
    }

    /**
     * Consume tokens until one of the `stopTokenKinds` is encountered
     * @param tokenKinds
     * @return - the list of tokens consumed, EXCLUDING the `stopTokenKind` (you can use `this.peek()` to see which one it was)
     */
    private consumeUntil(...stopTokenKinds: TokenKind[]) {
        let result = [] as Token[];
        //take tokens until we encounter one of the stopTokenKinds
        while (!stopTokenKinds.includes(this.peek().kind)) {
            result.push(this.advance());
        }
        return result;
    }

    private libraryStatement(): LibraryStatement | undefined {
        let libStatement = new LibraryStatement({
            library: this.advance(),
            //grab the next token only if it's a string
            filePath: this.tryConsume(
                DiagnosticMessages.expectedStringLiteralAfterKeyword('library'),
                TokenKind.StringLiteral
            )
        });

        this._references.libraryStatements.push(libStatement);
        return libStatement;
    }

    private importStatement() {
        this.warnIfNotBrighterScriptMode('import statements');
        let importStatement = new ImportStatement(
            this.advance(),
            //grab the next token only if it's a string
            this.tryConsume(
                DiagnosticMessages.expectedStringLiteralAfterKeyword('import'),
                TokenKind.StringLiteral
            )
        );

        this._references.importStatements.push(importStatement);
        return importStatement;
    }

    private annotationExpression() {
        const atToken = this.advance();
        const identifier = this.tryConsume(DiagnosticMessages.expectedIdentifier(), TokenKind.Identifier, ...AllowedProperties);
        if (identifier) {
            identifier.kind = TokenKind.Identifier;
        }
        let annotation = new AnnotationExpression(atToken, identifier);
        this.pendingAnnotations.push(annotation);

        //optional arguments
        if (this.check(TokenKind.LeftParen)) {
            let leftParen = this.advance();
            annotation.call = this.finishCall(leftParen, annotation, false);
        }
        return annotation;
    }

    private ternaryExpression(test?: Expression): TernaryExpression {
        this.warnIfNotBrighterScriptMode('ternary operator');
        if (!test) {
            test = this.expression();
        }
        const questionMarkToken = this.advance();

        //consume newlines or comments
        while (this.checkAny(TokenKind.Newline, TokenKind.Comment)) {
            this.advance();
        }

        let consequent: Expression;
        try {
            consequent = this.expression();
        } catch { }

        //consume newlines or comments
        while (this.checkAny(TokenKind.Newline, TokenKind.Comment)) {
            this.advance();
        }

        const colonToken = this.tryConsumeToken(TokenKind.Colon);

        //consume newlines
        while (this.checkAny(TokenKind.Newline, TokenKind.Comment)) {
            this.advance();
        }
        let alternate: Expression;
        try {
            alternate = this.expression();
        } catch { }

        return new TernaryExpression(test, questionMarkToken, consequent, colonToken, alternate);
    }

    private nullCoalescingExpression(test: Expression): NullCoalescingExpression {
        this.warnIfNotBrighterScriptMode('null coalescing operator');
        const questionQuestionToken = this.advance();
        const alternate = this.expression();
        return new NullCoalescingExpression(test, questionQuestionToken, alternate);
    }

    private regexLiteralExpression() {
        this.warnIfNotBrighterScriptMode('regular expression literal');
        return new RegexLiteralExpression({
            regexLiteral: this.advance()
        });
    }

    private templateString(isTagged: boolean): TemplateStringExpression | TaggedTemplateStringExpression {
        this.warnIfNotBrighterScriptMode('template string');

        //get the tag name
        let tagName: Identifier;
        if (isTagged) {
            tagName = this.consume(DiagnosticMessages.expectedIdentifier(), TokenKind.Identifier, ...AllowedProperties) as Identifier;
            // force it into an identifier so the AST makes some sense
            tagName.kind = TokenKind.Identifier;
        }

        let quasis = [] as TemplateStringQuasiExpression[];
        let expressions = [];
        let openingBacktick = this.peek();
        this.advance();
        let currentQuasiExpressionParts = [];
        while (!this.isAtEnd() && !this.check(TokenKind.BackTick)) {
            let next = this.peek();
            if (next.kind === TokenKind.TemplateStringQuasi) {
                //a quasi can actually be made up of multiple quasis when it includes char literals
                currentQuasiExpressionParts.push(
                    new LiteralExpression(next)
                );
                this.advance();
            } else if (next.kind === TokenKind.EscapedCharCodeLiteral) {
                currentQuasiExpressionParts.push(
                    new EscapedCharCodeLiteralExpression(<any>next)
                );
                this.advance();
            } else {
                //finish up the current quasi
                quasis.push(
                    new TemplateStringQuasiExpression(currentQuasiExpressionParts)
                );
                currentQuasiExpressionParts = [];

                if (next.kind === TokenKind.TemplateStringExpressionBegin) {
                    this.advance();
                }
                //now keep this expression
                expressions.push(this.expression());
                if (!this.isAtEnd() && this.check(TokenKind.TemplateStringExpressionEnd)) {
                    //TODO is it an error if this is not present?
                    this.advance();
                } else {
                    this.diagnostics.push({
                        ...DiagnosticMessages.unterminatedTemplateExpression(),
                        range: util.getRange(openingBacktick, this.peek())
                    });
                    throw this.lastDiagnosticAsError();
                }
            }
        }

        //store the final set of quasis
        quasis.push(
            new TemplateStringQuasiExpression(currentQuasiExpressionParts)
        );

        if (this.isAtEnd()) {
            //error - missing backtick
            this.diagnostics.push({
                ...DiagnosticMessages.unterminatedTemplateStringAtEndOfFile(),
                range: util.getRange(openingBacktick, this.peek())
            });
            throw this.lastDiagnosticAsError();

        } else {
            let closingBacktick = this.advance();
            if (isTagged) {
                return new TaggedTemplateStringExpression(tagName, openingBacktick, quasis, expressions, closingBacktick);
            } else {
                return new TemplateStringExpression(openingBacktick, quasis, expressions, closingBacktick);
            }
        }
    }

    private tryCatchStatement(): TryCatchStatement {
        const tryToken = this.advance();
        const statement = new TryCatchStatement(
            tryToken
        );

        //ensure statement separator
        this.consumeStatementSeparators();

        statement.tryBranch = this.block(TokenKind.Catch, TokenKind.EndTry);

        const peek = this.peek();
        if (peek.kind !== TokenKind.Catch) {
            this.diagnostics.push({
                ...DiagnosticMessages.expectedCatchBlockInTryCatch(),
                range: this.peek().range
            });
            //gracefully handle end-try
            if (peek.kind === TokenKind.EndTry) {
                statement.endTryToken = this.advance();
            }
            return statement;
        } else {
            statement.catchToken = this.advance();
        }

        const exceptionVarToken = this.tryConsume(DiagnosticMessages.missingExceptionVarToFollowCatch(), TokenKind.Identifier, ...this.allowedLocalIdentifiers);
        if (exceptionVarToken) {
            // force it into an identifier so the AST makes some sense
            exceptionVarToken.kind = TokenKind.Identifier;
            statement.exceptionVariable = exceptionVarToken as Identifier;
        }

        //ensure statement sepatator
        this.consumeStatementSeparators();

        statement.catchBranch = this.block(TokenKind.EndTry);

        if (this.peek().kind !== TokenKind.EndTry) {
            this.diagnostics.push({
                ...DiagnosticMessages.expectedEndTryToTerminateTryCatch(),
                range: this.peek().range
            });
        } else {
            statement.endTryToken = this.advance();
        }
        return statement;
    }

    private throwStatement() {
        const throwToken = this.advance();
        let expression: Expression;
        if (this.checkAny(TokenKind.Newline, TokenKind.Colon)) {
            this.diagnostics.push({
                ...DiagnosticMessages.missingExceptionExpressionAfterThrowKeyword(),
                range: throwToken.range
            });
        } else {
            expression = this.expression();
        }
        return new ThrowStatement(throwToken, expression);
    }

    private dimStatement() {
        const dim = this.advance();

        let identifier = this.tryConsume(DiagnosticMessages.expectedIdentifierAfterKeyword('dim'), TokenKind.Identifier, ...this.allowedLocalIdentifiers) as Identifier;
        // force to an identifier so the AST makes some sense
        if (identifier) {
            identifier.kind = TokenKind.Identifier;
        }

        let leftSquareBracket = this.tryConsume(DiagnosticMessages.missingLeftSquareBracketAfterDimIdentifier(), TokenKind.LeftSquareBracket);

        let expressions: Expression[] = [];
        let expression: Expression;
        do {
            try {
                expression = this.expression();
                expressions.push(expression);
                if (this.check(TokenKind.Comma)) {
                    this.advance();
                } else {
                    // will also exit for right square braces
                    break;
                }
            } catch (error) {
            }
        } while (expression);

        if (expressions.length === 0) {
            this.diagnostics.push({
                ...DiagnosticMessages.missingExpressionsInDimStatement(),
                range: this.peek().range
            });
        }
        let rightSquareBracket = this.tryConsume(DiagnosticMessages.missingRightSquareBracketAfterDimIdentifier(), TokenKind.RightSquareBracket);

        return new DimStatement(dim, identifier, leftSquareBracket, expressions, rightSquareBracket);
    }

    private ifStatement(): IfStatement {
        // colon before `if` is usually not allowed, unless it's after `then`
        if (this.current > 0) {
            const prev = this.previous();
            if (prev.kind === TokenKind.Colon) {
                if (this.current > 1 && this.tokens[this.current - 2].kind !== TokenKind.Then) {
                    this.diagnostics.push({
                        ...DiagnosticMessages.unexpectedColonBeforeIfStatement(),
                        range: prev.range
                    });
                }
            }
        }

        const ifToken = this.advance();
        const startingRange = ifToken.range;

        const condition = this.expression();
        let thenBranch: Block;
        let elseBranch: IfStatement | Block | undefined;

        let thenToken: Token | undefined;
        let endIfToken: Token | undefined;
        let elseToken: Token | undefined;

        //optional `then`
        if (this.check(TokenKind.Then)) {
            thenToken = this.advance();
        }

        //is it inline or multi-line if?
        const isInlineIfThen = !this.checkAny(TokenKind.Newline, TokenKind.Colon, TokenKind.Comment);

        if (isInlineIfThen) {
            /*** PARSE INLINE IF STATEMENT ***/

            thenBranch = this.inlineConditionalBranch(TokenKind.Else, TokenKind.EndIf);

            if (!thenBranch) {
                this.diagnostics.push({
                    ...DiagnosticMessages.expectedStatementToFollowConditionalCondition(ifToken.text),
                    range: this.peek().range
                });
                throw this.lastDiagnosticAsError();
            } else {
                this.ensureInline(thenBranch.statements);
            }

            //else branch
            if (this.check(TokenKind.Else)) {
                elseToken = this.advance();

                if (this.check(TokenKind.If)) {
                    // recurse-read `else if`
                    elseBranch = this.ifStatement();

                    //no multi-line if chained with an inline if
                    if (!elseBranch.isInline) {
                        this.diagnostics.push({
                            ...DiagnosticMessages.expectedInlineIfStatement(),
                            range: elseBranch.range
                        });
                    }

                } else if (this.checkAny(TokenKind.Newline, TokenKind.Colon)) {
                    //expecting inline else branch
                    this.diagnostics.push({
                        ...DiagnosticMessages.expectedInlineIfStatement(),
                        range: this.peek().range
                    });
                    throw this.lastDiagnosticAsError();
                } else {
                    elseBranch = this.inlineConditionalBranch(TokenKind.Else, TokenKind.EndIf);

                    if (elseBranch) {
                        this.ensureInline(elseBranch.statements);
                    }
                }

                if (!elseBranch) {
                    //missing `else` branch
                    this.diagnostics.push({
                        ...DiagnosticMessages.expectedStatementToFollowElse(),
                        range: this.peek().range
                    });
                    throw this.lastDiagnosticAsError();
                }
            }

            if (!elseBranch || !isIfStatement(elseBranch)) {
                //enforce newline at the end of the inline if statement
                const peek = this.peek();
                if (peek.kind !== TokenKind.Newline && peek.kind !== TokenKind.Comment && !this.isAtEnd()) {
                    //ignore last error if it was about a colon
                    if (this.previous().kind === TokenKind.Colon) {
                        this.diagnostics.pop();
                        this.current--;
                    }
                    //newline is required
                    this.diagnostics.push({
                        ...DiagnosticMessages.expectedFinalNewline(),
                        range: this.peek().range
                    });
                }
            }

        } else {
            /*** PARSE MULTI-LINE IF STATEMENT ***/

            thenBranch = this.blockConditionalBranch(ifToken);

            //ensure newline/colon before next keyword
            this.ensureNewLineOrColon();

            //else branch
            if (this.check(TokenKind.Else)) {
                elseToken = this.advance();

                if (this.check(TokenKind.If)) {
                    // recurse-read `else if`
                    elseBranch = this.ifStatement();

                } else {
                    elseBranch = this.blockConditionalBranch(ifToken);

                    //ensure newline/colon before next keyword
                    this.ensureNewLineOrColon();
                }
            }

            if (!isIfStatement(elseBranch)) {
                if (this.check(TokenKind.EndIf)) {
                    endIfToken = this.advance();

                } else {
                    //missing endif
                    this.diagnostics.push({
                        ...DiagnosticMessages.expectedEndIfToCloseIfStatement(startingRange.start),
                        range: ifToken.range
                    });
                }
            }
        }

        return new IfStatement(
            {
                if: ifToken,
                then: thenToken,
                endIf: endIfToken,
                else: elseToken
            },
            condition,
            thenBranch,
            elseBranch,
            isInlineIfThen
        );
    }

    //consume a `then` or `else` branch block of an `if` statement
    private blockConditionalBranch(ifToken: Token) {
        //keep track of the current error count, because if the then branch fails,
        //we will trash them in favor of a single error on if
        let diagnosticsLengthBeforeBlock = this.diagnostics.length;

        // we're parsing a multi-line ("block") form of the BrightScript if/then and must find
        // a trailing "end if" or "else if"
        let branch = this.block(TokenKind.EndIf, TokenKind.Else);

        if (!branch) {
            //throw out any new diagnostics created as a result of a `then` block parse failure.
            //the block() function will discard the current line, so any discarded diagnostics will
            //resurface if they are legitimate, and not a result of a malformed if statement
            this.diagnostics.splice(diagnosticsLengthBeforeBlock, this.diagnostics.length - diagnosticsLengthBeforeBlock);

            //this whole if statement is bogus...add error to the if token and hard-fail
            this.diagnostics.push({
                ...DiagnosticMessages.expectedEndIfElseIfOrElseToTerminateThenBlock(),
                range: ifToken.range
            });
            throw this.lastDiagnosticAsError();
        }
        return branch;
    }

    private ensureNewLineOrColon(silent = false) {
        const prev = this.previous().kind;
        if (prev !== TokenKind.Newline && prev !== TokenKind.Colon) {
            if (!silent) {
                this.diagnostics.push({
                    ...DiagnosticMessages.expectedNewlineOrColon(),
                    range: this.peek().range
                });
            }
            return false;
        }
        return true;
    }

    //ensure each statement of an inline block is single-line
    private ensureInline(statements: Statement[]) {
        for (const stat of statements) {
            if (isIfStatement(stat) && !stat.isInline) {
                this.diagnostics.push({
                    ...DiagnosticMessages.expectedInlineIfStatement(),
                    range: stat.range
                });
            }
        }
    }

    //consume inline branch of an `if` statement
    private inlineConditionalBranch(...additionalTerminators: BlockTerminator[]): Block | undefined {
        let statements = [];
        //attempt to get the next statement without using `this.declaration`
        //which seems a bit hackish to get to work properly
        let statement = this.statement();
        if (!statement) {
            return undefined;
        }
        statements.push(statement);
        const startingRange = statement.range;

        //look for colon statement separator
        let foundColon = false;
        while (this.match(TokenKind.Colon)) {
            foundColon = true;
        }

        //if a colon was found, add the next statement or err if unexpected
        if (foundColon) {
            if (!this.checkAny(TokenKind.Newline, ...additionalTerminators)) {
                //if not an ending keyword, add next statement
                let extra = this.inlineConditionalBranch(...additionalTerminators);
                if (!extra) {
                    return undefined;
                }
                statements.push(...extra.statements);
            } else {
                //error: colon before next keyword
                const colon = this.previous();
                this.diagnostics.push({
                    ...DiagnosticMessages.unexpectedToken(colon.text),
                    range: colon.range
                });
            }
        }
        return new Block(statements, startingRange);
    }

    private expressionStatement(expr: Expression): ExpressionStatement | IncrementStatement {
        let expressionStart = this.peek();

        if (this.checkAny(TokenKind.PlusPlus, TokenKind.MinusMinus)) {
            let operator = this.advance();

            if (this.checkAny(TokenKind.PlusPlus, TokenKind.MinusMinus)) {
                this.diagnostics.push({
                    ...DiagnosticMessages.consecutiveIncrementDecrementOperatorsAreNotAllowed(),
                    range: this.peek().range
                });
                throw this.lastDiagnosticAsError();
            } else if (isCallExpression(expr)) {
                this.diagnostics.push({
                    ...DiagnosticMessages.incrementDecrementOperatorsAreNotAllowedAsResultOfFunctionCall(),
                    range: expressionStart.range
                });
                throw this.lastDiagnosticAsError();
            }

            const result = new IncrementStatement(expr, operator);
            this._references.expressions.add(result);
            return result;
        }

        if (isCallExpression(expr) || isCallfuncExpression(expr)) {
            return new ExpressionStatement(expr);
        }

        //at this point, it's probably an error. However, we recover a little more gracefully by creating an assignment
        this.diagnostics.push({
            ...DiagnosticMessages.expectedStatementOrFunctionCallButReceivedExpression(),
            range: expressionStart.range
        });
        throw this.lastDiagnosticAsError();
    }

    private setStatement(): DottedSetStatement | IndexedSetStatement | ExpressionStatement | IncrementStatement | AssignmentStatement {
        /**
         * Attempts to find an expression-statement or an increment statement.
         * While calls are valid expressions _and_ statements, increment (e.g. `foo++`)
         * statements aren't valid expressions. They _do_ however fall under the same parsing
         * priority as standalone function calls though, so we can parse them in the same way.
         */
        let expr = this.call();
        if (this.checkAny(...AssignmentOperators) && !(isCallExpression(expr))) {
            let left = expr;
            let operator = this.advance();
            let right = this.expression();

            // Create a dotted or indexed "set" based on the left-hand side's type
            if (isIndexedGetExpression(left)) {
                return new IndexedSetStatement(
                    left.obj,
                    left.index,
                    operator.kind === TokenKind.Equal
                        ? right
                        : new BinaryExpression(left, operator, right),
                    left.openingSquare,
                    left.closingSquare
                );
            } else if (isDottedGetExpression(left)) {
                return new DottedSetStatement(
                    left.obj,
                    left.name,
                    operator.kind === TokenKind.Equal
                        ? right
                        : new BinaryExpression(left, operator, right)
                );
            }
        }
        return this.expressionStatement(expr);
    }

    private printStatement(): PrintStatement {
        let printKeyword = this.advance();

        let values: (
            | Expression
            | PrintSeparatorTab
            | PrintSeparatorSpace)[] = [];

        while (!this.checkEndOfStatement()) {
            if (this.check(TokenKind.Semicolon)) {
                values.push(this.advance() as PrintSeparatorSpace);
            } else if (this.check(TokenKind.Comma)) {
                values.push(this.advance() as PrintSeparatorTab);
            } else if (this.check(TokenKind.Else)) {
                break; // inline branch
            } else {
                values.push(this.expression());
            }
        }

        //print statements can be empty, so look for empty print conditions
        if (!values.length) {
            let emptyStringLiteral = createStringLiteral('');
            values.push(emptyStringLiteral);
        }

        let last = values[values.length - 1];
        if (isToken(last)) {
            // TODO: error, expected value
        }

        return new PrintStatement({ print: printKeyword }, values);
    }

    /**
     * Parses a return statement with an optional return value.
     * @returns an AST representation of a return statement.
     */
    private returnStatement(): ReturnStatement {
        let tokens = { return: this.previous() };

        if (this.checkEndOfStatement()) {
            return new ReturnStatement(tokens);
        }

        let toReturn = this.check(TokenKind.Else) ? undefined : this.expression();
        return new ReturnStatement(tokens, toReturn);
    }

    /**
     * Parses a `label` statement
     * @returns an AST representation of an `label` statement.
     */
    private labelStatement() {
        let tokens = {
            identifier: this.advance(),
            colon: this.advance()
        };

        //label must be alone on its line, this is probably not a label
        if (!this.checkAny(TokenKind.Newline, TokenKind.Comment)) {
            //rewind and cancel
            this.current -= 2;
            throw new CancelStatementError();
        }

        return new LabelStatement(tokens);
    }

    /**
     * Parses a `goto` statement
     * @returns an AST representation of an `goto` statement.
     */
    private gotoStatement() {
        let tokens = {
            goto: this.advance(),
            label: this.consume(
                DiagnosticMessages.expectedLabelIdentifierAfterGotoKeyword(),
                TokenKind.Identifier
            )
        };

        return new GotoStatement(tokens);
    }

    /**
     * Parses an `end` statement
     * @returns an AST representation of an `end` statement.
     */
    private endStatement() {
        let endTokens = { end: this.advance() };

        return new EndStatement(endTokens);
    }
    /**
     * Parses a `stop` statement
     * @returns an AST representation of a `stop` statement
     */
    private stopStatement() {
        let tokens = { stop: this.advance() };

        return new StopStatement(tokens);
    }

    /**
     * Parses a block, looking for a specific terminating TokenKind to denote completion.
     * Always looks for `end sub`/`end function` to handle unterminated blocks.
     * @param terminators the token(s) that signifies the end of this block; all other terminators are
     *                    ignored.
     */
    private block(...terminators: BlockTerminator[]): Block | undefined {
        const parentAnnotations = this.enterAnnotationBlock();

        this.consumeStatementSeparators(true);
        let startingToken = this.peek();

        const statements: Statement[] = [];
        while (!this.isAtEnd() && !this.checkAny(TokenKind.EndSub, TokenKind.EndFunction, ...terminators)) {
            //grab the location of the current token
            let loopCurrent = this.current;
            let dec = this.declaration();
            if (dec) {
                if (!isAnnotationExpression(dec)) {
                    this.consumePendingAnnotations(dec);
                    statements.push(dec);
                }

                //ensure statement separator
                this.consumeStatementSeparators();

            } else {
                //something went wrong. reset to the top of the loop
                this.current = loopCurrent;

                //scrap the entire line (hopefully whatever failed has added a diagnostic)
                this.consumeUntil(TokenKind.Newline, TokenKind.Colon, TokenKind.Eof);

                //trash the next token. this prevents an infinite loop. not exactly sure why we need this,
                //but there's already an error in the file being parsed, so just leave this line here
                this.advance();

                //consume potential separators
                this.consumeStatementSeparators(true);
            }
        }

        if (this.isAtEnd()) {
            return undefined;
            // TODO: Figure out how to handle unterminated blocks well
        } else if (terminators.length > 0) {
            //did we hit end-sub / end-function while looking for some other terminator?
            //if so, we need to restore the statement separator
            let prev = this.previous().kind;
            let peek = this.peek().kind;
            if (
                (peek === TokenKind.EndSub || peek === TokenKind.EndFunction) &&
                (prev === TokenKind.Newline || prev === TokenKind.Colon)
            ) {
                this.current--;
            }
        }

        this.exitAnnotationBlock(parentAnnotations);
        return new Block(statements, startingToken.range);
    }

    /**
     * Attach pending annotations to the provided statement,
     * and then reset the annotations array
     */
    consumePendingAnnotations(statement: Statement) {
        if (this.pendingAnnotations.length) {
            statement.annotations = this.pendingAnnotations;
            this.pendingAnnotations = [];
        }
    }

    enterAnnotationBlock() {
        const pending = this.pendingAnnotations;
        this.pendingAnnotations = [];
        return pending;
    }

    exitAnnotationBlock(parentAnnotations: AnnotationExpression[]) {
        // non consumed annotations are an error
        if (this.pendingAnnotations.length) {
            for (const annotation of this.pendingAnnotations) {
                this.diagnostics.push({
                    ...DiagnosticMessages.unusedAnnotation(),
                    range: annotation.range
                });
            }
        }
        this.pendingAnnotations = parentAnnotations;
    }

    private expression(): Expression {
        const expression = this.anonymousFunction();
        this._references.expressions.add(expression);
        return expression;
    }

    private anonymousFunction(): Expression {
        if (this.checkAny(TokenKind.Sub, TokenKind.Function)) {
            const func = this.functionDeclaration(true);
            //if there's an open paren after this, this is an IIFE
            if (this.check(TokenKind.LeftParen)) {
                return this.finishCall(this.advance(), func);
            } else {
                return func;
            }
        }

        let expr = this.boolean();

        if (this.check(TokenKind.Question)) {
            return this.ternaryExpression(expr);
        } else if (this.check(TokenKind.QuestionQuestion)) {
            return this.nullCoalescingExpression(expr);
        } else {
            return expr;
        }
    }

    private boolean(): Expression {
        let expr = this.relational();

        while (this.matchAny(TokenKind.And, TokenKind.Or)) {
            let operator = this.previous();
            let right = this.relational();
            expr = new BinaryExpression(expr, operator, right);
        }

        return expr;
    }

    private relational(): Expression {
        let expr = this.additive();

        while (
            this.matchAny(
                TokenKind.Equal,
                TokenKind.LessGreater,
                TokenKind.Greater,
                TokenKind.GreaterEqual,
                TokenKind.Less,
                TokenKind.LessEqual
            )
        ) {
            let operator = this.previous();
            let right = this.additive();
            expr = new BinaryExpression(expr, operator, right);
        }

        return expr;
    }

    // TODO: bitshift

    private additive(): Expression {
        let expr = this.multiplicative();

        while (this.matchAny(TokenKind.Plus, TokenKind.Minus)) {
            let operator = this.previous();
            let right = this.multiplicative();
            expr = new BinaryExpression(expr, operator, right);
        }

        return expr;
    }

    private multiplicative(): Expression {
        let expr = this.exponential();

        while (this.matchAny(
            TokenKind.Forwardslash,
            TokenKind.Backslash,
            TokenKind.Star,
            TokenKind.Mod,
            TokenKind.LeftShift,
            TokenKind.RightShift
        )) {
            let operator = this.previous();
            let right = this.exponential();
            expr = new BinaryExpression(expr, operator, right);
        }

        return expr;
    }

    private exponential(): Expression {
        let expr = this.prefixUnary();

        while (this.match(TokenKind.Caret)) {
            let operator = this.previous();
            let right = this.prefixUnary();
            expr = new BinaryExpression(expr, operator, right);
        }

        return expr;
    }

    private prefixUnary(): Expression {
        const nextKind = this.peek().kind;
        if (nextKind === TokenKind.Not || nextKind === TokenKind.Minus) {
            this.current++; //advance
            let operator = this.previous();
            let right = this.prefixUnary();
            return new UnaryExpression(operator, right);
        }
        return this.call();
    }

    private indexedGet(expr: Expression) {
        let openingSquare = this.previous();
        while (this.match(TokenKind.Newline)) { }

        let index = this.expression();

        while (this.match(TokenKind.Newline)) { }
        let closingSquare = this.consume(
            DiagnosticMessages.expectedRightSquareBraceAfterArrayOrObjectIndex(),
            TokenKind.RightSquareBracket
        );

        return new IndexedGetExpression(expr, index, openingSquare, closingSquare);
    }

    private newExpression() {
        this.warnIfNotBrighterScriptMode(`using 'new' keyword to construct a class`);
        let newToken = this.advance();

        let nameExpr = this.getNamespacedVariableNameExpression();
        let leftParen = this.consume(
            DiagnosticMessages.unexpectedToken(this.peek().text),
            TokenKind.LeftParen
        );
        let call = this.finishCall(leftParen, nameExpr);
        //pop the call from the  callExpressions list because this is technically something else
        this.callExpressions.pop();
        let result = new NewExpression(newToken, call);
        this._references.newExpressions.push(result);
        return result;
    }

    /**
     * A callfunc expression (i.e. `node@.someFunctionOnNode()`)
     */
    private callfunc(callee: Expression): Expression {
        this.warnIfNotBrighterScriptMode('callfunc operator');
        let operator = this.previous();
        let methodName = this.consume(DiagnosticMessages.expectedIdentifier(), TokenKind.Identifier, ...AllowedProperties);
        // force it into an identifier so the AST makes some sense
        methodName.kind = TokenKind.Identifier;
        let openParen = this.consume(DiagnosticMessages.expectedOpenParenToFollowCallfuncIdentifier(), TokenKind.LeftParen);
        let call = this.finishCall(openParen, callee, false);

        return new CallfuncExpression(callee, operator, methodName as Identifier, openParen, call.args, call.closingParen);
    }

    private call(): Expression {
        if (this.check(TokenKind.New) && this.checkAnyNext(TokenKind.Identifier, ...this.allowedLocalIdentifiers)) {
            return this.newExpression();
        }
        let expr = this.primary();
        //an expression to keep for _references
        let referenceCallExpression: Expression;
        while (true) {
            if (this.match(TokenKind.LeftParen)) {
                expr = this.finishCall(this.previous(), expr);
                //store this call expression in references
                referenceCallExpression = expr;
            } else if (this.match(TokenKind.LeftSquareBracket)) {
                expr = this.indexedGet(expr);
            } else if (this.match(TokenKind.Callfunc)) {
                expr = this.callfunc(expr);
                //store this callfunc expression in references
                referenceCallExpression = expr;
            } else if (this.match(TokenKind.Dot)) {
                if (this.match(TokenKind.LeftSquareBracket)) {
                    expr = this.indexedGet(expr);
                } else {
                    let dot = this.previous();
                    let name = this.consume(
                        DiagnosticMessages.expectedPropertyNameAfterPeriod(),
                        TokenKind.Identifier,
                        ...AllowedProperties
                    );

                    // force it into an identifier so the AST makes some sense
                    name.kind = TokenKind.Identifier;
                    expr = new DottedGetExpression(expr, name as Identifier, dot);

                    this.addPropertyHints(name);
                }
            } else if (this.check(TokenKind.At)) {
                let dot = this.advance();
                let name = this.consume(
                    DiagnosticMessages.expectedAttributeNameAfterAtSymbol(),
                    TokenKind.Identifier,
                    ...AllowedProperties
                );

                // force it into an identifier so the AST makes some sense
                name.kind = TokenKind.Identifier;

                expr = new XmlAttributeGetExpression(expr, name as Identifier, dot);
                //only allow a single `@` expression
                break;
            } else {
                break;
            }
        }
        //if we found a callExpression, add it to `expressions` in references
        if (referenceCallExpression) {
            this._references.expressions.add(referenceCallExpression);
        }
        return expr;
    }

    private finishCall(openingParen: Token, callee: Expression, addToCallExpressionList = true) {
        let args = [] as Expression[];
        while (this.match(TokenKind.Newline)) {
        }

        if (!this.check(TokenKind.RightParen)) {
            do {
                while (this.match(TokenKind.Newline)) { }

                if (args.length >= CallExpression.MaximumArguments) {
                    this.diagnostics.push({
                        ...DiagnosticMessages.tooManyCallableArguments(args.length, CallExpression.MaximumArguments),
                        range: this.peek().range
                    });
                    throw this.lastDiagnosticAsError();
                }
                args.push(this.expression());
            } while (this.match(TokenKind.Comma));
        }

        while (this.match(TokenKind.Newline)) { }

        const closingParen = this.consume(
            DiagnosticMessages.expectedRightParenAfterFunctionCallArguments(),
            TokenKind.RightParen
        );

        if (isVariableExpression(callee)) {
            callee.isCalled = true;
        }

        let expression = new CallExpression(callee, openingParen, closingParen, args, this.currentNamespaceName);
        if (addToCallExpressionList) {
            this.callExpressions.push(expression);
        }
        return expression;
    }

    /**
     * Tries to get the next token as a type
     * Allows for built-in types (double, string, etc.) or namespaced custom types in Brighterscript mode
     * Will  return a token of whatever is next to be parsed (unless `advanceIfUnknown` is false, in which case undefined will be returned instead
     */
    private typeToken(): Token {
        let typeToken: Token;

        if (this.checkAny(...DeclarableTypes)) {
            // Token is a built in type
            typeToken = this.advance();
        } else if (this.options.mode === ParseMode.BrighterScript) {
            try {
                // see if we can get a namespaced identifer
                const qualifiedType = this.getNamespacedVariableNameExpression();
                typeToken = createToken(TokenKind.Identifier, qualifiedType.getName(this.options.mode), qualifiedType.range);
            } catch {
                //could not get an identifier - just get whatever's next
                typeToken = this.advance();
            }
        } else {
            // just get whatever's next
            typeToken = this.advance();
        }
        return typeToken;
    }

    private primary(): Expression {
        switch (true) {
            case this.matchAny(
                TokenKind.False,
                TokenKind.True,
                TokenKind.Invalid,
                TokenKind.IntegerLiteral,
                TokenKind.LongIntegerLiteral,
                TokenKind.FloatLiteral,
                TokenKind.DoubleLiteral,
                TokenKind.StringLiteral
            ):
                return new LiteralExpression(this.previous());
            //capture source literals (LINE_NUM if brightscript, or a bunch of them if brighterscript)
            case this.matchAny(TokenKind.LineNumLiteral, ...(this.options.mode === ParseMode.BrightScript ? [] : BrighterScriptSourceLiterals)):
                return new SourceLiteralExpression(this.previous());
            //template string
            case this.check(TokenKind.BackTick):
                return this.templateString(false);
            //tagged template string (currently we do not support spaces between the identifier and the backtick)
            case this.checkAny(TokenKind.Identifier, ...AllowedLocalIdentifiers) && this.checkNext(TokenKind.BackTick):
                return this.templateString(true);
            case this.matchAny(TokenKind.Identifier, ...this.allowedLocalIdentifiers):
                return new VariableExpression(this.previous() as Identifier, this.currentNamespaceName);
            case this.match(TokenKind.LeftParen):
                let left = this.previous();
                let expr = this.expression();
                let right = this.consume(
                    DiagnosticMessages.unmatchedLeftParenAfterExpression(),
                    TokenKind.RightParen
                );
                return new GroupingExpression({ left: left, right: right }, expr);
            case this.match(TokenKind.LeftSquareBracket):
                let elements: Array<Expression | CommentStatement> = [];
                let openingSquare = this.previous();

                //add any comment found right after the opening square
                if (this.check(TokenKind.Comment)) {
                    elements.push(new CommentStatement([this.advance()]));
                }

                while (this.match(TokenKind.Newline)) {
                }

                if (!this.match(TokenKind.RightSquareBracket)) {
                    elements.push(this.expression());

                    while (this.matchAny(TokenKind.Comma, TokenKind.Newline, TokenKind.Comment)) {
                        if (this.checkPrevious(TokenKind.Comment) || this.check(TokenKind.Comment)) {
                            let comment = this.check(TokenKind.Comment) ? this.advance() : this.previous();
                            elements.push(new CommentStatement([comment]));
                        }
                        while (this.match(TokenKind.Newline)) {

                        }

                        if (this.check(TokenKind.RightSquareBracket)) {
                            break;
                        }

                        elements.push(this.expression());
                    }

                    this.consume(
                        DiagnosticMessages.unmatchedLeftSquareBraceAfterArrayLiteral(),
                        TokenKind.RightSquareBracket
                    );
                }

                let closingSquare = this.previous();

                //this.consume("Expected newline or ':' after array literal", TokenKind.Newline, TokenKind.Colon, TokenKind.Eof);
                return new ArrayLiteralExpression(elements, openingSquare, closingSquare);
            case this.match(TokenKind.LeftCurlyBrace):
                let openingBrace = this.previous();
                let members: Array<AAMemberExpression | CommentStatement> = [];

                let key = () => {
                    let result = {
                        colonToken: null as Token,
                        keyToken: null as Token,
                        range: null as Range
                    };
                    if (this.checkAny(TokenKind.Identifier, ...AllowedProperties)) {
                        result.keyToken = this.advance();
                    } else if (this.check(TokenKind.StringLiteral)) {
                        result.keyToken = this.advance();
                    } else {
                        this.diagnostics.push({
                            ...DiagnosticMessages.unexpectedAAKey(),
                            range: this.peek().range
                        });
                        throw this.lastDiagnosticAsError();
                    }

                    result.colonToken = this.consume(
                        DiagnosticMessages.expectedColonBetweenAAKeyAndvalue(),
                        TokenKind.Colon
                    );
                    result.range = util.getRange(result.keyToken, result.colonToken);
                    return result;
                };

                while (this.match(TokenKind.Newline)) {
                }

                if (!this.match(TokenKind.RightCurlyBrace)) {
                    let lastAAMember: AAMemberExpression;
                    if (this.check(TokenKind.Comment)) {
                        lastAAMember = null;
                        members.push(new CommentStatement([this.advance()]));
                    } else {
                        let k = key();
                        let expr = this.expression();
                        lastAAMember = new AAMemberExpression(
                            k.keyToken,
                            k.colonToken,
                            expr
                        );
                        members.push(lastAAMember);
                    }

                    while (this.matchAny(TokenKind.Comma, TokenKind.Newline, TokenKind.Colon, TokenKind.Comment)) {
                        // collect comma at end of expression
                        if (lastAAMember && this.checkPrevious(TokenKind.Comma)) {
                            lastAAMember.commaToken = this.previous();
                        }

                        //check for comment at the end of the current line
                        if (this.check(TokenKind.Comment) || this.checkPrevious(TokenKind.Comment)) {
                            let token = this.checkPrevious(TokenKind.Comment) ? this.previous() : this.advance();
                            members.push(new CommentStatement([token]));
                        } else {
                            this.consumeStatementSeparators(true);

                            //check for a comment on its own line
                            if (this.check(TokenKind.Comment) || this.checkPrevious(TokenKind.Comment)) {
                                let token = this.checkPrevious(TokenKind.Comment) ? this.previous() : this.advance();
                                lastAAMember = null;
                                members.push(new CommentStatement([token]));
                                continue;
                            }

                            if (this.check(TokenKind.RightCurlyBrace)) {
                                break;
                            }
                            let k = key();
                            let expr = this.expression();
                            lastAAMember = new AAMemberExpression(
                                k.keyToken,
                                k.colonToken,
                                expr
                            );
                            members.push(lastAAMember);
                        }
                    }

                    this.consume(
                        DiagnosticMessages.unmatchedLeftCurlyAfterAALiteral(),
                        TokenKind.RightCurlyBrace
                    );
                }

                let closingBrace = this.previous();

                const aaExpr = new AALiteralExpression(members, openingBrace, closingBrace);
                this.addPropertyHints(aaExpr);
                return aaExpr;
            case this.matchAny(TokenKind.Pos, TokenKind.Tab):
                let token = Object.assign(this.previous(), {
                    kind: TokenKind.Identifier
                }) as Identifier;
                return new VariableExpression(token, this.currentNamespaceName);
            case this.checkAny(TokenKind.Function, TokenKind.Sub):
                return this.anonymousFunction();
            case this.check(TokenKind.RegexLiteral):
                return this.regexLiteralExpression();
            case this.check(TokenKind.Comment):
                return new CommentStatement([this.advance()]);
            default:
                //if we found an expected terminator, don't throw a diagnostic...just return undefined
                if (this.checkAny(...this.peekGlobalTerminators())) {
                    //don't throw a diagnostic, just return undefined

                    //something went wrong...throw an error so the upstream processor can scrap this line and move on
                } else {
                    this.diagnostics.push({
                        ...DiagnosticMessages.unexpectedToken(this.peek().text),
                        range: this.peek().range
                    });
                    throw this.lastDiagnosticAsError();
                }
        }
    }

    /**
     * Pop token if we encounter specified token
     */
    private match(tokenKind: TokenKind) {
        if (this.check(tokenKind)) {
            this.current++; //advance
            return true;
        }
        return false;
    }

    /**
     * Pop token if we encounter a token in the specified list
     * @param tokenKinds
     */
    private matchAny(...tokenKinds: TokenKind[]) {
        for (let tokenKind of tokenKinds) {
            if (this.check(tokenKind)) {
                this.current++; //advance
                return true;
            }
        }
        return false;
    }

    /**
     * Get next token matching a specified list, or fail with an error
     */
    private consume(diagnosticInfo: DiagnosticInfo, ...tokenKinds: TokenKind[]): Token {
        let token = this.tryConsume(diagnosticInfo, ...tokenKinds);
        if (token) {
            return token;
        } else {
            let error = new Error(diagnosticInfo.message);
            (error as any).isDiagnostic = true;
            throw error;
        }
    }

    private consumeToken(tokenKind: TokenKind) {
        return this.consume(
            DiagnosticMessages.expectedToken(tokenKind),
            tokenKind
        );
    }

    /**
     * Consume, or add a message if not found. But then continue and return undefined
     */
    private tryConsume(diagnostic: DiagnosticInfo, ...tokenKinds: TokenKind[]): Token | undefined {
        const nextKind = this.peek().kind;
        let foundTokenKind = tokenKinds.some(tokenKind => nextKind === tokenKind);

        if (foundTokenKind) {
            return this.advance();
        }
        this.diagnostics.push({
            ...diagnostic,
            range: this.peek().range
        });
    }

    private tryConsumeToken(tokenKind: TokenKind) {
        return this.tryConsume(
            DiagnosticMessages.expectedToken(tokenKind),
            tokenKind
        );
    }

    private consumeStatementSeparators(optional = false) {
        //a comment or EOF mark the end of the statement
        if (this.isAtEnd() || this.check(TokenKind.Comment)) {
            return true;
        }
        let consumed = false;
        //consume any newlines and colons
        while (this.matchAny(TokenKind.Newline, TokenKind.Colon)) {
            consumed = true;
        }
        if (!optional && !consumed) {
            this.diagnostics.push({
                ...DiagnosticMessages.expectedNewlineOrColon(),
                range: this.peek().range
            });
        }
        return consumed;
    }

    private advance(): Token {
        if (!this.isAtEnd()) {
            this.current++;
        }
        return this.previous();
    }

    private checkEndOfStatement(): boolean {
        const nextKind = this.peek().kind;
        return [TokenKind.Colon, TokenKind.Newline, TokenKind.Comment, TokenKind.Eof].includes(nextKind);
    }

    private checkPrevious(tokenKind: TokenKind): boolean {
        return this.previous()?.kind === tokenKind;
    }

    private check(tokenKind: TokenKind): boolean {
        const nextKind = this.peek().kind;
        if (nextKind === TokenKind.Eof) {
            return false;
        }
        return nextKind === tokenKind;
    }

    private checkAny(...tokenKinds: TokenKind[]): boolean {
        const nextKind = this.peek().kind;
        if (nextKind === TokenKind.Eof) {
            return false;
        }
        return tokenKinds.includes(nextKind);
    }

    private checkNext(tokenKind: TokenKind): boolean {
        if (this.isAtEnd()) {
            return false;
        }
        return this.peekNext().kind === tokenKind;
    }

    private checkAnyNext(...tokenKinds: TokenKind[]): boolean {
        if (this.isAtEnd()) {
            return false;
        }
        const nextKind = this.peekNext().kind;
        return tokenKinds.includes(nextKind);
    }

    private isAtEnd(): boolean {
        return this.peek().kind === TokenKind.Eof;
    }

    private peekNext(): Token {
        if (this.isAtEnd()) {
            return this.peek();
        }
        return this.tokens[this.current + 1];
    }

    private peek(): Token {
        return this.tokens[this.current];
    }

    private previous(): Token {
        return this.tokens[this.current - 1];
    }

    private synchronize() {
        this.advance(); // skip the erroneous token

        while (!this.isAtEnd()) {
            if (this.ensureNewLineOrColon(true)) {
                // end of statement reached
                return;
            }

            switch (this.peek().kind) { //eslint-disable-line @typescript-eslint/switch-exhaustiveness-check
                case TokenKind.Namespace:
                case TokenKind.Class:
                case TokenKind.Function:
                case TokenKind.Sub:
                case TokenKind.If:
                case TokenKind.For:
                case TokenKind.ForEach:
                case TokenKind.While:
                case TokenKind.Print:
                case TokenKind.Return:
                    // start parsing again from the next block starter or obvious
                    // expression start
                    return;
            }

            this.advance();
        }
    }

    /**
     * References are found during the initial parse.
     * However, sometimes plugins can modify the AST, requiring a full walk to re-compute all references.
     * This does that walk.
     */
    private findReferences() {
        this._references = new References();
        const excludedExpressions = new Set<Expression>();

        const visitCallExpression = (e: CallExpression | CallfuncExpression) => {
            for (const p of e.args) {
                this._references.expressions.add(p);
            }
            //add calls that were not excluded (from loop below)
            if (!excludedExpressions.has(e)) {
                this._references.expressions.add(e);
            }

            //if this call is part of a longer expression that includes a call higher up, find that higher one and remove it
            if (e.callee) {
                let node: Expression = e.callee;
                while (node) {
                    //the primary goal for this loop. If we found a parent call expression, remove it from `references`
                    if (isCallExpression(node)) {
                        this.references.expressions.delete(node);
                        excludedExpressions.add(node);
                        //stop here. even if there are multiple calls in the chain, each child will find and remove its closest parent, so that reduces excess walking.
                        break;

                        //when we hit a variable expression, we're definitely at the leftmost expression so stop
                    } else if (isVariableExpression(node)) {
                        break;
                        //if

                    } else if (isDottedGetExpression(node) || isIndexedGetExpression(node)) {
                        node = node.obj;
                    } else {
                        //some expression we don't understand. log it and quit the loop
                        this.logger.info('Encountered unknown expression while calculating function expression chain', node);
                        break;
                    }
                }
            }
        };

        this.ast.walk(createVisitor({
            AssignmentStatement: s => {
                this._references.assignmentStatements.push(s);
                this.references.expressions.add(s.value);
            },
            ClassStatement: s => {
                this._references.classStatements.push(s);
            },
            ClassFieldStatement: s => {
                if (s.initialValue) {
                    this._references.expressions.add(s.initialValue);
                }
            },
            NamespaceStatement: s => {
                this._references.namespaceStatements.push(s);
            },
            FunctionStatement: s => {
                this._references.functionStatements.push(s);
            },
            ImportStatement: s => {
                this._references.importStatements.push(s);
            },
            LibraryStatement: s => {
                this._references.libraryStatements.push(s);
            },
            FunctionExpression: (expression, parent) => {
                if (!isClassMethodStatement(parent)) {
                    this._references.functionExpressions.push(expression);
                }
            },
            NewExpression: e => {
                this._references.newExpressions.push(e);
                for (const p of e.call.args) {
                    this._references.expressions.add(p);
                }
            },
            ExpressionStatement: s => {
                this._references.expressions.add(s.expression);
            },
            CallfuncExpression: e => {
                visitCallExpression(e);
            },
            CallExpression: e => {
                visitCallExpression(e);
            },
            AALiteralExpression: e => {
                this.addPropertyHints(e);
                this._references.expressions.add(e);
                for (const member of e.elements) {
                    if (isAAMemberExpression(member)) {
                        this._references.expressions.add(member.value);
                    }
                }
            },
            ArrayLiteralExpression: e => {
                for (const element of e.elements) {
                    //keep everything except comments
                    if (!isCommentStatement(element)) {
                        this._references.expressions.add(element);
                    }
                }
            },
            DottedGetExpression: e => {
                this.addPropertyHints(e.name);
            },
            DottedSetStatement: e => {
                this.addPropertyHints(e.name);
            },
<<<<<<< HEAD
            EnumStatement: e => {
                this._references.enumStatements.push(e);
=======
            UnaryExpression: e => {
                this._references.expressions.add(e);
            },
            IncrementStatement: e => {
                this._references.expressions.add(e);
>>>>>>> 3c700dfc
            }
        }), {
            walkMode: WalkMode.visitAllRecursive
        });
    }

    public dispose() {
    }
}

export enum ParseMode {
    BrightScript = 'BrightScript',
    BrighterScript = 'BrighterScript'
}

export interface ParseOptions {
    /**
     * The parse mode. When in 'BrightScript' mode, no BrighterScript syntax is allowed, and will emit diagnostics.
     */
    mode: ParseMode;
    /**
     * A logger that should be used for logging. If omitted, a default logger is used
     */
    logger?: Logger;
}

export class References {
    private cache = new Cache();
    public assignmentStatements = [] as AssignmentStatement[];
    public classStatements = [] as ClassStatement[];

    public get classStatementLookup() {
        if (!this._classStatementLookup) {
            this._classStatementLookup = new Map();
            for (const stmt of this.classStatements) {
                this._classStatementLookup.set(stmt.getName(ParseMode.BrighterScript).toLowerCase(), stmt);
            }
        }
        return this._classStatementLookup;
    }
    private _classStatementLookup: Map<string, ClassStatement>;

    public functionExpressions = [] as FunctionExpression[];
    public functionStatements = [] as FunctionStatement[];
    /**
     * A map of function statements, indexed by fully-namespaced lower function name.
     */
    public get functionStatementLookup() {
        if (!this._functionStatementLookup) {
            this._functionStatementLookup = new Map();
            for (const stmt of this.functionStatements) {
                this._functionStatementLookup.set(stmt.getName(ParseMode.BrighterScript).toLowerCase(), stmt);
            }
        }
        return this._functionStatementLookup;
    }
    private _functionStatementLookup: Map<string, FunctionStatement>;

    public interfaceStatements = [] as InterfaceStatement[];

    public get interfaceStatementLookup() {
        if (!this._interfaceStatementLookup) {
            this._interfaceStatementLookup = new Map();
            for (const stmt of this.interfaceStatements) {
                this._interfaceStatementLookup.set(stmt.fullName.toLowerCase(), stmt);
            }
        }
        return this._interfaceStatementLookup;
    }
    private _interfaceStatementLookup: Map<string, InterfaceStatement>;

<<<<<<< HEAD

    public enumStatements = [] as EnumStatement[];

    public get enumStatementLookup() {
        return this.cache.getOrAdd('enums', () => {
            const result = new Map<string, EnumStatement>();
            for (const stmt of this.enumStatements) {
                result.set(stmt.fullName.toLowerCase(), stmt);
            }
            return result;
        });
    }
=======
    /**
     * A collection of full expressions. This excludes intermediary expressions.
     *
     * Example 1:
     * `a.b.c` is composed of `a` (variableExpression)  `.b` (DottedGetExpression) `.c` (DottedGetExpression)
     * This will only contain the final `.c` DottedGetExpression because `.b` and `a` can both be derived by walking back from the `.c` DottedGetExpression.
     *
     * Example 2:
     * `name.space.doSomething(a.b.c)` will result in 2 entries in this list. the `CallExpression` for `doSomething`, and the `.c` DottedGetExpression.
     */
    public expressions = new Set<Expression>();
>>>>>>> 3c700dfc

    public importStatements = [] as ImportStatement[];
    public libraryStatements = [] as LibraryStatement[];
    public namespaceStatements = [] as NamespaceStatement[];
    public newExpressions = [] as NewExpression[];
    public propertyHints = {} as Record<string, string>;
}

class CancelStatementError extends Error {
    constructor() {
        super('CancelStatement');
    }
}<|MERGE_RESOLUTION|>--- conflicted
+++ resolved
@@ -2980,16 +2980,14 @@
             DottedSetStatement: e => {
                 this.addPropertyHints(e.name);
             },
-<<<<<<< HEAD
             EnumStatement: e => {
                 this._references.enumStatements.push(e);
-=======
+            },
             UnaryExpression: e => {
                 this._references.expressions.add(e);
             },
             IncrementStatement: e => {
                 this._references.expressions.add(e);
->>>>>>> 3c700dfc
             }
         }), {
             walkMode: WalkMode.visitAllRecursive
@@ -3061,7 +3059,6 @@
     }
     private _interfaceStatementLookup: Map<string, InterfaceStatement>;
 
-<<<<<<< HEAD
 
     public enumStatements = [] as EnumStatement[];
 
@@ -3074,7 +3071,7 @@
             return result;
         });
     }
-=======
+
     /**
      * A collection of full expressions. This excludes intermediary expressions.
      *
@@ -3086,7 +3083,6 @@
      * `name.space.doSomething(a.b.c)` will result in 2 entries in this list. the `CallExpression` for `doSomething`, and the `.c` DottedGetExpression.
      */
     public expressions = new Set<Expression>();
->>>>>>> 3c700dfc
 
     public importStatements = [] as ImportStatement[];
     public libraryStatements = [] as LibraryStatement[];
