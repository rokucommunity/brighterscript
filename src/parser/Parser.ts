--- conflicted
+++ resolved
@@ -92,12 +92,8 @@
 import { createVisitor, WalkMode } from '../astUtils/visitors';
 import { createStringLiteral, createToken } from '../astUtils/creators';
 import { Cache } from '../Cache';
-<<<<<<< HEAD
-=======
-import { SymbolTable } from '../SymbolTable';
 import { DynamicType } from '../types/DynamicType';
 import type { Expression, Statement } from './AstNode';
->>>>>>> e544ac38
 
 export class Parser {
     /**
