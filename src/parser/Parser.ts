--- conflicted
+++ resolved
@@ -355,7 +355,7 @@
             return this.statement();
         } catch (error) {
             //if the error is not a diagnostic, then log the error for debugging purposes
-            if (!error.isDiagnostic) {
+            if (!(error as unknown as any).isDiagnostic) {
                 this.logger.error(error);
             }
             this.synchronize();
@@ -439,11 +439,7 @@
             DiagnosticMessages.expectedKeyword(TokenKind.Interface),
             TokenKind.Interface
         );
-<<<<<<< HEAD
         const nameToken = this.identifier(...this.allowedLocalIdentifiers);
-=======
-        const nameToken = this.identifier();
->>>>>>> 3ec5e561
 
         let extendsToken: Token;
         let parentInterfaceName: NamespacedVariableNameExpression;
@@ -2554,12 +2550,8 @@
                         lastAAMember = new AAMemberExpression(
                             k.keyToken,
                             k.colonToken,
-<<<<<<< HEAD
                             expr,
                             getBscTypeFromExpression(expr, this.currentFunctionExpression)
-=======
-                            expr
->>>>>>> 3ec5e561
                         );
                         members.push(lastAAMember);
                     }
@@ -2593,12 +2585,8 @@
                             lastAAMember = new AAMemberExpression(
                                 k.keyToken,
                                 k.colonToken,
-<<<<<<< HEAD
                                 expr,
                                 getBscTypeFromExpression(expr, this.currentFunctionExpression)
-=======
-                                expr
->>>>>>> 3ec5e561
                             );
                             members.push(lastAAMember);
                         }
