--- conflicted
+++ resolved
@@ -99,13 +99,8 @@
         if (lexErrors.length) {
             for (const err of lexErrors) {
                 this.diagnostics.push({
-<<<<<<< HEAD
                     ...DiagnosticMessages.syntaxError(`Syntax error: ${err.message}`),
-                    range: util.createRange(
-=======
-                    ...DiagnosticMessages.xmlGenericParseError(`Syntax error: ${err.message}`),
                     location: this.getLocationFromRange(util.createRange(
->>>>>>> 353f4638
                         err.line - 1,
                         err.column,
                         err.line - 1,
@@ -118,13 +113,8 @@
             const err = parseErrors[0];
             const token = err.token;
             this.diagnostics.push({
-<<<<<<< HEAD
                 ...DiagnosticMessages.syntaxError(`Syntax error: ${err.message}`),
-                range: !isNaN(token.startLine) ? this.rangeFromToken(token) : util.createRange(0, 0, 0, Number.MAX_VALUE)
-=======
-                ...DiagnosticMessages.xmlGenericParseError(`Syntax error: ${err.message}`),
                 location: this.getLocationFromRange(!isNaN(token.startLine) ? this.rangeFromToken(token) : util.createRange(0, 0, 0, Number.MAX_VALUE))
->>>>>>> 353f4638
             });
         }
 
@@ -138,13 +128,8 @@
                 token2?.image.trim() === '<?xml'
             ) {
                 this.diagnostics.push({
-<<<<<<< HEAD
                     ...DiagnosticMessages.syntaxError('Syntax error: whitespace found before the XML prolog'),
-                    range: this.rangeFromToken(token1)
-=======
-                    ...DiagnosticMessages.xmlGenericParseError('Syntax error: whitespace found before the XML prolog'),
                     location: this.getLocationFromRange(this.rangeFromToken(token1))
->>>>>>> 353f4638
                 });
             }
         }
