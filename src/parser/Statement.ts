/* eslint-disable no-bitwise */
import type { Token, Identifier } from '../lexer/Token';
import { CompoundAssignmentOperators, TokenKind } from '../lexer/TokenKind';
import type { BinaryExpression, Expression, NamespacedVariableNameExpression, FunctionExpression, AnnotationExpression, LiteralExpression, TypeExpression } from './Expression';
import { CallExpression, VariableExpression } from './Expression';
import { util } from '../util';
import type { Range } from 'vscode-languageserver';
import type { BrsTranspileState } from './BrsTranspileState';
import { ParseMode } from './Parser';
import type { WalkVisitor, WalkOptions } from '../astUtils/visitors';
import { InternalWalkMode, walk, createVisitor, WalkMode } from '../astUtils/visitors';
<<<<<<< HEAD
import { isCallExpression, isClassFieldStatement, isClassMethodStatement, isClassStatement, isCommentStatement, isEnumMemberStatement, isExpression, isExpressionStatement, isFunctionStatement, isIfStatement, isInterfaceFieldStatement, isInterfaceMethodStatement, isInvalidType, isLiteralExpression, isTypedefProvider, isVoidType } from '../astUtils/reflection';
import type { TranspileResult, TypedefProvider, MemberSymbolTableProvider, InheritableStatement } from '../interfaces';
import { createClassMethodStatement, createInvalidLiteral, createToken, interpolatedRange } from '../astUtils/creators';
=======
import { isCallExpression, isClassFieldStatement, isClassMethodStatement, isCommentStatement, isEnumMemberStatement, isExpression, isExpressionStatement, isFunctionStatement, isIfStatement, isInterfaceFieldStatement, isInterfaceMethodStatement, isInvalidType, isLiteralExpression, isTypedefProvider, isVoidType } from '../astUtils/reflection';
import type { TranspileResult, TypedefProvider } from '../interfaces';
import { createInvalidLiteral, createMethodStatement, createToken, interpolatedRange } from '../astUtils/creators';
>>>>>>> 6ed4c3a2
import { DynamicType } from '../types/DynamicType';
import type { SourceNode } from 'source-map';
import type { TranspileState } from './TranspileState';
import { SymbolTable } from '../SymbolTable';
import { CustomType } from '../types/CustomType';
import { InterfaceType } from '../types/InterfaceType';
import { EnumMemberType, EnumType } from '../types/EnumType';
/**
 * A BrightScript statement
 */
export abstract class Statement {

    /**
     *  The starting and ending location of the statement.
     **/
    public abstract readonly range: Range;

    /**
     * Statement annotations
     */
    public annotations: AnnotationExpression[];

    public abstract transpile(state: BrsTranspileState): TranspileResult;

    /**
     * When being considered by the walk visitor, this describes what type of element the current class is.
     */
    public visitMode = InternalWalkMode.visitStatements;

    public abstract walk(visitor: WalkVisitor, options: WalkOptions);
}

export class EmptyStatement extends Statement {
    constructor(
        /**
         * Create a negative range to indicate this is an interpolated location
         */
        public range: Range = interpolatedRange
    ) {
        super();
    }

    transpile(state: BrsTranspileState) {
        return [];
    }
    walk(visitor: WalkVisitor, options: WalkOptions) {
        //nothing to walk
    }
}

/**
 * This is a top-level statement. Consider this the root of the AST
 */
export class Body extends Statement implements TypedefProvider {
    constructor(
        public statements: Statement[] = []
    ) {
        super();
        this.range = util.createBoundingRange(...this.statements) ?? interpolatedRange;
    }

    public readonly range: Range;

    transpile(state: BrsTranspileState) {
        let result = [] as TranspileResult;
        for (let i = 0; i < this.statements.length; i++) {
            let statement = this.statements[i];
            let previousStatement = this.statements[i - 1];
            let nextStatement = this.statements[i + 1];

            if (!previousStatement) {
                //this is the first statement. do nothing related to spacing and newlines

                //if comment is on same line as prior sibling
            } else if (isCommentStatement(statement) && previousStatement && statement.range.start.line === previousStatement.range.end.line) {
                result.push(
                    ' '
                );

                //add double newline if this is a comment, and next is a function
            } else if (isCommentStatement(statement) && nextStatement && isFunctionStatement(nextStatement)) {
                result.push('\n\n');

                //add double newline if is function not preceeded by a comment
            } else if (isFunctionStatement(statement) && previousStatement && !(isCommentStatement(previousStatement))) {
                result.push('\n\n');
            } else {
                //separate statements by a single newline
                result.push('\n');
            }

            result.push(...statement.transpile(state));
        }
        return result;
    }

    getTypedef(state: BrsTranspileState) {
        let result = [];
        for (const statement of this.statements) {
            //if the current statement supports generating typedef, call it
            if (isTypedefProvider(statement)) {
                result.push(
                    state.indent(),
                    ...statement.getTypedef(state),
                    state.newline
                );
            }
        }
        return result;
    }

    walk(visitor: WalkVisitor, options: WalkOptions) {
        if (options.walkMode & InternalWalkMode.walkStatements) {
            for (let i = 0; i < this.statements.length; i++) {
                walk(this.statements, i, visitor, options, this);
            }
        }
    }
}

export class AssignmentStatement extends Statement {
    constructor(
        readonly name: Identifier,
        readonly equals: Token,
        readonly value: Expression,
        readonly containingFunction: FunctionExpression
    ) {
        super();
        this.range = util.createBoundingRange(this.name, this.equals, this.value) ?? interpolatedRange;
    }

    public readonly range: Range;

    transpile(state: BrsTranspileState) {
        //if the value is a compound assignment, just transpile the expression itself
        if (CompoundAssignmentOperators.includes((this.value as BinaryExpression)?.operator?.kind)) {
            return this.value.transpile(state);
        } else {
            return [
                state.transpileToken(this.name),
                ' ',
                state.transpileToken(this.equals),
                ' ',
                ...this.value.transpile(state)
            ];
        }
    }

    walk(visitor: WalkVisitor, options: WalkOptions) {
        if (options.walkMode & InternalWalkMode.walkExpressions) {
            walk(this, 'value', visitor, options);
        }
    }
}

export class Block extends Statement {
    constructor(
        readonly statements: Statement[],
        readonly startingRange: Range
    ) {
        super();
        this.range = util.createBoundingRange({ range: this.startingRange }, ...statements) ?? interpolatedRange;
    }

    public readonly range: Range;

    transpile(state: BrsTranspileState) {
        state.blockDepth++;
        let results = [] as TranspileResult;
        for (let i = 0; i < this.statements.length; i++) {
            let previousStatement = this.statements[i - 1];
            let statement = this.statements[i];

            //if comment is on same line as parent
            if (isCommentStatement(statement) &&
                (util.linesTouch(state.lineage[0], statement) || util.linesTouch(previousStatement, statement))
            ) {
                results.push(' ');

                //is not a comment
            } else {
                //add a newline and indent
                results.push(
                    state.newline,
                    state.indent()
                );
            }

            //push block onto parent list
            state.lineage.unshift(this);
            results.push(
                ...statement.transpile(state)
            );
            state.lineage.shift();
        }
        state.blockDepth--;
        return results;
    }

    walk(visitor: WalkVisitor, options: WalkOptions) {
        if (options.walkMode & InternalWalkMode.walkStatements) {
            for (let i = 0; i < this.statements.length; i++) {
                walk(this.statements, i, visitor, options, this);
            }
        }
    }
}

export class ExpressionStatement extends Statement {
    constructor(
        readonly expression: Expression
    ) {
        super();
        this.range = this.expression?.range ?? interpolatedRange;
    }

    public readonly range: Range;

    transpile(state: BrsTranspileState) {
        return this.expression.transpile(state);
    }

    walk(visitor: WalkVisitor, options: WalkOptions) {
        if (options.walkMode & InternalWalkMode.walkExpressions) {
            walk(this, 'expression', visitor, options);
        }
    }
}

export class CommentStatement extends Statement implements Expression, TypedefProvider {
    constructor(
        public comments: Token[]
    ) {
        super();
        this.range = util.createBoundingRange(...this.comments) ?? interpolatedRange;
        this.visitMode = InternalWalkMode.visitStatements | InternalWalkMode.visitExpressions;
    }

    public readonly range: Range;

    get text() {
        return this.comments.map(x => x.text).join('\n');
    }

    transpile(state: BrsTranspileState) {
        let result = [];
        for (let i = 0; i < this.comments.length; i++) {
            let comment = this.comments[i];
            if (i > 0) {
                result.push(state.indent());
            }
            result.push(
                state.transpileToken(comment)
            );
            //add newline for all except final comment
            if (i < this.comments.length - 1) {
                result.push('\n');
            }
        }
        return result;
    }

    public getTypedef(state: TranspileState) {
        return this.transpile(state as BrsTranspileState);
    }

    walk(visitor: WalkVisitor, options: WalkOptions) {
        //nothing to walk
    }
}

export class ExitForStatement extends Statement {
    constructor(
        readonly tokens: {
            exitFor: Token;
        }
    ) {
        super();
        this.range = this.tokens?.exitFor?.range ?? interpolatedRange;
    }

    public readonly range: Range;

    transpile(state: BrsTranspileState) {
        return [
            state.transpileToken(this.tokens.exitFor)
        ];
    }

    walk(visitor: WalkVisitor, options: WalkOptions) {
        //nothing to walk
    }

}

export class ExitWhileStatement extends Statement {
    constructor(
        readonly tokens: {
            exitWhile: Token;
        }
    ) {
        super();
        this.range = this.tokens?.exitWhile?.range ?? interpolatedRange;
    }

    public readonly range: Range;

    transpile(state: BrsTranspileState) {
        return [
            state.transpileToken(this.tokens.exitWhile)
        ];
    }

    walk(visitor: WalkVisitor, options: WalkOptions) {
        //nothing to walk
    }
}

export class FunctionStatement extends Statement implements TypedefProvider {
    constructor(
        public name: Identifier,
        public func: FunctionExpression,
        public namespaceName: NamespacedVariableNameExpression
    ) {
        super();
    }

    public get range() {
        return this.cacheRange();
    }

    public cacheRange() {
        if (!this._range) {
            this._range = this.func?.range ?? this.name.range;
        }
        return this._range;
    }
    protected _range: Range;

    /**
     * Get the name of this expression based on the parse mode
     */
    public getName(parseMode: ParseMode) {
        if (this.namespaceName) {
            let delimiter = parseMode === ParseMode.BrighterScript ? '.' : '_';
            let namespaceName = this.namespaceName.getName(parseMode);
            return namespaceName + delimiter + this.name.text;
        } else {
            return this.name.text;
        }
    }


    transpile(state: BrsTranspileState) {
        //create a fake token using the full transpiled name
        let nameToken = {
            ...this.name,
            text: this.getName(ParseMode.BrightScript)
        };

        return this.func.transpile(state, nameToken);
    }

    getTypedef(state: BrsTranspileState) {
        let result = [];
        for (let annotation of this.annotations ?? []) {
            result.push(
                ...annotation.getTypedef(state),
                state.newline,
                state.indent()
            );
        }

        result.push(
            ...this.func.getTypedef(state, this.name)
        );
        return result;
    }

    walk(visitor: WalkVisitor, options: WalkOptions) {
        if (options.walkMode & InternalWalkMode.walkExpressions) {
            walk(this, 'func', visitor, options);
        }
    }
}

export class IfStatement extends Statement {
    constructor(
        readonly tokens: {
            if: Token;
            then?: Token;
            else?: Token;
            endIf?: Token;
        },
        readonly condition: Expression,
        readonly thenBranch: Block,
        readonly elseBranch?: IfStatement | Block,
        readonly isInline?: boolean
    ) {
        super();
        this.range = util.createBoundingRange(
            this.tokens.if,
            this.condition,
            this.tokens.then,
            this.thenBranch,
            this.tokens.else,
            this.elseBranch,
            this.tokens.endIf
        ) ?? interpolatedRange;
    }
    public readonly range: Range;

    transpile(state: BrsTranspileState) {
        let results = [];
        //if   (already indented by block)
        results.push(state.transpileToken(this.tokens.if));
        results.push(' ');
        //conditions
        results.push(...this.condition.transpile(state));
        //then
        if (this.tokens.then) {
            results.push(' ');
            results.push(
                state.transpileToken(this.tokens.then)
            );
        }
        state.lineage.unshift(this);

        //if statement body
        let thenNodes = this.thenBranch.transpile(state);
        state.lineage.shift();
        if (thenNodes.length > 0) {
            results.push(thenNodes);
        }
        results.push('\n');

        //else branch
        if (this.tokens.else) {
            //else
            results.push(
                state.indent(),
                state.transpileToken(this.tokens.else)
            );
        }

        if (this.elseBranch) {
            if (isIfStatement(this.elseBranch)) {
                //chained elseif
                state.lineage.unshift(this.elseBranch);
                let body = this.elseBranch.transpile(state);
                state.lineage.shift();

                if (body.length > 0) {
                    //zero or more spaces between the `else` and the `if`
                    results.push(this.elseBranch.tokens.if.leadingWhitespace);
                    results.push(...body);

                    // stop here because chained if will transpile the rest
                    return results;
                } else {
                    results.push('\n');
                }

            } else {
                //else body
                state.lineage.unshift(this.elseBranch);
                let body = this.elseBranch.transpile(state);
                state.lineage.shift();

                if (body.length > 0) {
                    results.push(...body);
                }
                results.push('\n');
            }
        }

        //end if
        results.push(state.indent());
        if (this.tokens.endIf) {
            results.push(
                state.transpileToken(this.tokens.endIf)
            );
        } else {
            results.push('end if');
        }
        return results;
    }

    walk(visitor: WalkVisitor, options: WalkOptions) {
        if (options.walkMode & InternalWalkMode.walkExpressions) {
            walk(this, 'condition', visitor, options);
        }
        if (options.walkMode & InternalWalkMode.walkStatements) {
            walk(this, 'thenBranch', visitor, options);
        }
        if (this.elseBranch && options.walkMode & InternalWalkMode.walkStatements) {
            walk(this, 'elseBranch', visitor, options);
        }
    }
}

export class IncrementStatement extends Statement {
    constructor(
        readonly value: Expression,
        readonly operator: Token
    ) {
        super();
        this.range = util.createBoundingRange(this.value, this.operator) ?? interpolatedRange;
    }

    public readonly range: Range;

    transpile(state: BrsTranspileState) {
        return [
            ...this.value.transpile(state),
            state.transpileToken(this.operator)
        ];
    }

    walk(visitor: WalkVisitor, options: WalkOptions) {
        if (options.walkMode & InternalWalkMode.walkExpressions) {
            walk(this, 'value', visitor, options);
        }
    }
}

/** Used to indent the current `print` position to the next 16-character-width output zone. */
export interface PrintSeparatorTab extends Token {
    kind: TokenKind.Comma;
}

/** Used to insert a single whitespace character at the current `print` position. */
export interface PrintSeparatorSpace extends Token {
    kind: TokenKind.Semicolon;
}

/**
 * Represents a `print` statement within BrightScript.
 */
export class PrintStatement extends Statement {
    /**
     * Creates a new internal representation of a BrightScript `print` statement.
     * @param expressions an array of expressions or `PrintSeparator`s to be
     *                    evaluated and printed.
     */
    constructor(
        readonly tokens: {
            print: Token;
        },
        readonly expressions: Array<Expression | PrintSeparatorTab | PrintSeparatorSpace>
    ) {
        super();
        this.range = util.createBoundingRange(this.tokens.print, ...this.expressions) ?? interpolatedRange;
    }

    public readonly range: Range;

    transpile(state: BrsTranspileState) {
        let result = [
            state.transpileToken(this.tokens.print),
            ' '
        ];
        for (let i = 0; i < this.expressions.length; i++) {
            const expressionOrSeparator: any = this.expressions[i];
            if (expressionOrSeparator.transpile) {
                result.push(...(expressionOrSeparator as ExpressionStatement).transpile(state));
            } else {
                result.push(
                    state.tokenToSourceNode(expressionOrSeparator)
                );
            }
            //if there's an expression after us, add a space
            if ((this.expressions[i + 1] as any)?.transpile) {
                result.push(' ');
            }
        }
        return result;
    }

    walk(visitor: WalkVisitor, options: WalkOptions) {
        if (options.walkMode & InternalWalkMode.walkExpressions) {
            for (let i = 0; i < this.expressions.length; i++) {
                //sometimes we have semicolon `Token`s in the expressions list (should probably fix that...), so only emit the actual expressions
                if (isExpression(this.expressions[i] as any)) {
                    walk(this.expressions, i, visitor, options, this);
                }
            }
        }
    }
}

export class DimStatement extends Statement {
    constructor(
        public dimToken: Token,
        public identifier?: Identifier,
        public openingSquare?: Token,
        public dimensions?: Expression[],
        public closingSquare?: Token
    ) {
        super();
        this.range = util.createBoundingRange(
            this.dimToken,
            this.identifier,
            this.openingSquare,
            ...this.dimensions,
            this.closingSquare
        ) ?? interpolatedRange;
    }

    public readonly range: Range;

    public transpile(state: BrsTranspileState) {
        let result = [
            state.transpileToken(this.dimToken),
            ' ',
            state.transpileToken(this.identifier),
            state.transpileToken(this.openingSquare)
        ];
        for (let i = 0; i < this.dimensions.length; i++) {
            if (i > 0) {
                result.push(', ');
            }
            result.push(
                ...this.dimensions[i].transpile(state)
            );
        }
        result.push(state.transpileToken(this.closingSquare));
        return result;
    }

    public walk(visitor: WalkVisitor, options: WalkOptions) {
        if (this.dimensions?.length > 0 && options.walkMode & InternalWalkMode.walkExpressions) {
            for (let i = 0; i < this.dimensions.length; i++) {
                walk(this.dimensions, i, visitor, options, this);
            }
        }
    }
}

export class GotoStatement extends Statement {
    constructor(
        readonly tokens: {
            goto: Token;
            label: Token;
        }
    ) {
        super();
        this.range = util.createBoundingRange(this.tokens.goto, this.tokens.label) ?? interpolatedRange;
    }

    public readonly range: Range;

    transpile(state: BrsTranspileState) {
        return [
            state.transpileToken(this.tokens.goto),
            ' ',
            state.transpileToken(this.tokens.label)
        ];
    }

    walk(visitor: WalkVisitor, options: WalkOptions) {
        //nothing to walk
    }
}

export class LabelStatement extends Statement {
    constructor(
        readonly tokens: {
            identifier: Token;
            colon: Token;
        }
    ) {
        super();
        this.range = util.createBoundingRange(this.tokens.identifier, this.tokens.colon) ?? interpolatedRange;
    }

    public readonly range: Range;

    transpile(state: BrsTranspileState) {
        return [
            state.transpileToken(this.tokens.identifier),
            state.transpileToken(this.tokens.colon)

        ];
    }

    walk(visitor: WalkVisitor, options: WalkOptions) {
        //nothing to walk
    }
}

export class ReturnStatement extends Statement {
    constructor(
        readonly tokens: {
            return: Token;
        },
        readonly value?: Expression
    ) {
        super();
        this.range = util.createBoundingRange(this.tokens.return, this.value) ?? interpolatedRange;
    }

    public readonly range: Range;

    transpile(state: BrsTranspileState) {
        let result = [];
        result.push(
            state.transpileToken(this.tokens.return)
        );
        if (this.value) {
            result.push(' ');
            result.push(...this.value.transpile(state));
        }
        return result;
    }

    walk(visitor: WalkVisitor, options: WalkOptions) {
        if (options.walkMode & InternalWalkMode.walkExpressions) {
            walk(this, 'value', visitor, options);
        }
    }
}

export class EndStatement extends Statement {
    constructor(
        readonly tokens: {
            end: Token;
        }
    ) {
        super();
        this.range = this.tokens.end?.range ?? interpolatedRange;
    }

    public readonly range: Range;

    transpile(state: BrsTranspileState) {
        return [
            state.transpileToken(this.tokens.end)
        ];
    }

    walk(visitor: WalkVisitor, options: WalkOptions) {
        //nothing to walk
    }
}

export class StopStatement extends Statement {
    constructor(
        readonly tokens: {
            stop: Token;
        }
    ) {
        super();
        this.range = this.tokens.stop?.range ?? interpolatedRange;
    }

    public readonly range: Range;

    transpile(state: BrsTranspileState) {
        return [
            state.transpileToken(this.tokens.stop)
        ];
    }

    walk(visitor: WalkVisitor, options: WalkOptions) {
        //nothing to walk
    }
}

export class ForStatement extends Statement {
    constructor(
        public forToken: Token,
        public counterDeclaration: AssignmentStatement,
        public toToken: Token,
        public finalValue: Expression,
        public body: Block,
        public endForToken: Token,
        public stepToken?: Token,
        public increment?: Expression
    ) {
        super();
        this.range = util.createBoundingRange(
            this.forToken,
            this.counterDeclaration,
            this.toToken,
            this.finalValue,
            this.body,
            this.stepToken,
            this.increment,
            this.endForToken
        ) ?? interpolatedRange;
    }

    public readonly range: Range;

    transpile(state: BrsTranspileState) {
        let result = [];
        //for
        result.push(
            state.transpileToken(this.forToken),
            ' '
        );
        //i=1
        result.push(
            ...this.counterDeclaration.transpile(state),
            ' '
        );
        //to
        result.push(
            state.transpileToken(this.toToken),
            ' '
        );
        //final value
        result.push(this.finalValue.transpile(state));
        //step
        if (this.stepToken) {
            result.push(
                ' ',
                state.transpileToken(this.stepToken),
                ' ',
                this.increment.transpile(state)
            );
        }
        //loop body
        state.lineage.unshift(this);
        result.push(...this.body.transpile(state));
        state.lineage.shift();

        // add new line before "end for"
        result.push('\n');

        //end for
        result.push(
            state.indent(),
            state.transpileToken(this.endForToken)
        );

        return result;
    }

    walk(visitor: WalkVisitor, options: WalkOptions) {
        if (options.walkMode & InternalWalkMode.walkStatements) {
            walk(this, 'counterDeclaration', visitor, options);
        }
        if (options.walkMode & InternalWalkMode.walkExpressions) {
            walk(this, 'finalValue', visitor, options);
            walk(this, 'increment', visitor, options);
        }
        if (options.walkMode & InternalWalkMode.walkStatements) {
            walk(this, 'body', visitor, options);
        }
    }
}

export class ForEachStatement extends Statement {
    constructor(
        public forEachToken: Token,
        public item: Identifier,
        public inToken: Token,
        public target: Expression,
        public body: Block,
        public endForToken: Token
    ) {
        super();
        this.range = util.createBoundingRange(
            this.forEachToken,
            this.item,
            this.inToken,
            this.target,
            this.body,
            this.endForToken
        ) ?? interpolatedRange;
    }

    public readonly range: Range;

    transpile(state: BrsTranspileState) {
        let result = [];
        //for each
        result.push(
            state.transpileToken(this.forEachToken),
            ' '
        );
        //item
        result.push(
            state.transpileToken(this.item),
            ' '
        );
        //in
        result.push(
            state.transpileToken(this.inToken),
            ' '
        );
        //target
        result.push(...this.target.transpile(state));
        //body
        state.lineage.unshift(this);
        result.push(...this.body.transpile(state));
        state.lineage.shift();

        // add new line before "end for"
        result.push('\n');

        //end for
        result.push(
            state.indent(),
            state.transpileToken(this.endForToken)
        );
        return result;
    }

    walk(visitor: WalkVisitor, options: WalkOptions) {
        if (options.walkMode & InternalWalkMode.walkExpressions) {
            walk(this, 'target', visitor, options);
        }
        if (options.walkMode & InternalWalkMode.walkStatements) {
            walk(this, 'body', visitor, options);
        }
    }
}

export class WhileStatement extends Statement {
    constructor(
        readonly tokens: {
            while: Token;
            endWhile: Token;
        },
        readonly condition: Expression,
        readonly body: Block
    ) {
        super();
        this.range = util.createBoundingRange(this.tokens.while, this.condition, this.body, this.tokens.endWhile) ?? interpolatedRange;
    }

    public readonly range: Range;

    transpile(state: BrsTranspileState) {
        let result = [];
        //while
        result.push(
            state.transpileToken(this.tokens.while),
            ' '
        );
        //condition
        result.push(
            ...this.condition.transpile(state)
        );
        state.lineage.unshift(this);
        //body
        result.push(...this.body.transpile(state));
        state.lineage.shift();

        //trailing newline only if we have body statements
        result.push('\n');

        //end while
        result.push(
            state.indent(),
            state.transpileToken(this.tokens.endWhile)
        );

        return result;
    }

    walk(visitor: WalkVisitor, options: WalkOptions) {
        if (options.walkMode & InternalWalkMode.walkExpressions) {
            walk(this, 'condition', visitor, options);
        }
        if (options.walkMode & InternalWalkMode.walkStatements) {
            walk(this, 'body', visitor, options);
        }
    }
}

export class DottedSetStatement extends Statement {
    constructor(
        readonly obj: Expression,
        readonly name: Identifier,
        readonly value: Expression,
        public dot: Token,
        public operator: Token
    ) {
        super();
        this.range = util.createBoundingRange(this.obj, this.dot, this.name, this.operator, this.value) ?? interpolatedRange;
    }

    public readonly range: Range;

    transpile(state: BrsTranspileState) {
        //if the value is a compound assignment, don't add the obj, dot, name, or operator...the expression will handle that
        if (CompoundAssignmentOperators.includes((this.value as BinaryExpression)?.operator?.kind)) {
            return this.value.transpile(state);
        } else {
            return [
                //object
                ...this.obj.transpile(state),
                '.',
                //name
                state.transpileToken(this.name),
                ' = ',
                //right-hand-side of assignment
                ...this.value.transpile(state)
            ];
        }
    }

    walk(visitor: WalkVisitor, options: WalkOptions) {
        if (options.walkMode & InternalWalkMode.walkExpressions) {
            walk(this, 'obj', visitor, options);
            walk(this, 'value', visitor, options);
        }
    }
}

export class IndexedSetStatement extends Statement {
    constructor(
        readonly obj: Expression,
        readonly index: Expression,
        readonly value: Expression,
        readonly openingSquare: Token,
        readonly closingSquare: Token,
        public operator: Token
    ) {
        super();
        this.range = util.createBoundingRange(
            this.obj,
            this.openingSquare,
            this.index,
            this.closingSquare,
            this.operator,
            this.value
        ) ?? interpolatedRange;
    }

    public readonly range: Range;

    transpile(state: BrsTranspileState) {
        //if the value is a component assignment, don't add the obj, index or operator...the expression will handle that
        if (CompoundAssignmentOperators.includes((this.value as BinaryExpression)?.operator?.kind)) {
            return this.value.transpile(state);
        } else {
            return [
                //obj
                ...this.obj.transpile(state),
                //   [
                state.transpileToken(this.openingSquare),
                //    index
                ...this.index.transpile(state),
                //         ]
                state.transpileToken(this.closingSquare),
                //           =
                ' = ',
                //             value
                ...this.value.transpile(state)
            ];
        }
    }

    walk(visitor: WalkVisitor, options: WalkOptions) {
        if (options.walkMode & InternalWalkMode.walkExpressions) {
            walk(this, 'obj', visitor, options);
            walk(this, 'index', visitor, options);
            walk(this, 'value', visitor, options);
        }
    }
}

export class LibraryStatement extends Statement implements TypedefProvider {
    constructor(
        readonly tokens: {
            library: Token;
            filePath: Token | undefined;
        }
    ) {
        super();
        this.range = util.createBoundingRange(this.tokens.library, this.tokens.filePath) ?? interpolatedRange;
    }

    public readonly range: Range;

    transpile(state: BrsTranspileState) {
        let result = [];
        result.push(
            state.transpileToken(this.tokens.library)
        );
        //there will be a parse error if file path is missing, but let's prevent a runtime error just in case
        if (this.tokens.filePath) {
            result.push(
                ' ',
                state.transpileToken(this.tokens.filePath)
            );
        }
        return result;
    }

    getTypedef(state: BrsTranspileState) {
        return this.transpile(state);
    }

    walk(visitor: WalkVisitor, options: WalkOptions) {
        //nothing to walk
    }
}

export class NamespaceStatement extends Statement implements TypedefProvider {
    readonly symbolTable: SymbolTable;

    constructor(
        public keyword: Token,
        //this should technically only be a VariableExpression or DottedGetExpression, but that can be enforced elsewhere
        public nameExpression: NamespacedVariableNameExpression,
        public body: Body,
        public endKeyword: Token,
        readonly parentSymbolTable?: SymbolTable
    ) {
        super();
        this.name = this.nameExpression.getName(ParseMode.BrighterScript);
        this.symbolTable = new SymbolTable(parentSymbolTable);
    }

    public get range() {
        return this.cacheRange();
    }

    public cacheRange() {
        if (!this._range) {
            this._range = util.createBoundingRange(
                this.keyword,
                this.nameExpression,
                this.body,
                this.endKeyword
            ) ?? interpolatedRange;
        }
        return this._range;
    }
    private _range: Range;

    /**
     * The string name for this namespace
     */
    public name: string;

    public getName(parseMode: ParseMode) {
        return this.nameExpression.getName(parseMode);
    }

    transpile(state: BrsTranspileState) {
        //namespaces don't actually have any real content, so just transpile their bodies
        return this.body.transpile(state);
    }

    getTypedef(state: BrsTranspileState) {
        let result = [
            'namespace ',
            ...this.nameExpression.getName(ParseMode.BrighterScript),
            state.newline
        ];
        state.blockDepth++;
        result.push(
            ...this.body.getTypedef(state)
        );
        state.blockDepth--;

        result.push(
            state.indent(),
            'end namespace'
        );
        return result;
    }

    walk(visitor: WalkVisitor, options: WalkOptions) {
        if (options.walkMode & InternalWalkMode.walkExpressions) {
            walk(this, 'nameExpression', visitor, options);
        }
        if (this.body.statements.length > 0 && options.walkMode & InternalWalkMode.walkStatements) {
            walk(this, 'body', visitor, options);
        }
    }
}

export class ImportStatement extends Statement implements TypedefProvider {
    constructor(
        readonly importToken: Token,
        readonly filePathToken: Token
    ) {
        super();
        this.range = util.createBoundingRange(this.importToken, this.filePathToken) ?? interpolatedRange;
        if (this.filePathToken) {
            //remove quotes
            this.filePath = this.filePathToken.text.replace(/"/g, '');
            //adjust the range to exclude the quotes
            this.filePathToken.range = util.createRange(
                this.filePathToken.range.start.line,
                this.filePathToken.range.start.character + 1,
                this.filePathToken.range.end.line,
                this.filePathToken.range.end.character - 1
            );
        }
    }
    public filePath: string;
    public readonly range: Range;

    transpile(state: BrsTranspileState) {
        //The xml files are responsible for adding the additional script imports, but
        //add the import statement as a comment just for debugging purposes
        return [
            `'`,
            state.transpileToken(this.importToken),
            ' ',
            state.transpileToken(this.filePathToken)
        ];
    }

    /**
     * Get the typedef for this statement
     */
    public getTypedef(state: BrsTranspileState) {
        return [
            this.importToken.text,
            ' ',
            //replace any `.bs` extension with `.brs`
            this.filePathToken.text.replace(/\.bs"?$/i, '.brs"')
        ];
    }

    walk(visitor: WalkVisitor, options: WalkOptions) {
        //nothing to walk
    }
}


export class InterfaceStatement extends Statement implements TypedefProvider, MemberSymbolTableProvider {
    readonly memberTable: SymbolTable = new SymbolTable();

    constructor(
        interfaceToken: Token,
        public name: Identifier,
        extendsToken: Token,
        public parentInterfaceName: NamespacedVariableNameExpression,
        public body: Statement[],
        endInterfaceToken: Token,
        public namespaceName: NamespacedVariableNameExpression
    ) {
        super();
        this.tokens.interface = interfaceToken;
        this.tokens.name = name;
        this.tokens.extends = extendsToken;
        this.tokens.endInterface = endInterfaceToken;

        this.range = util.createBoundingRange(
            this.tokens.interface,
            this.tokens.name,
            this.tokens.extends,
            this.parentInterfaceName,
            ...this.body,
            this.tokens.endInterface
        ) ?? interpolatedRange;
        for (let statement of this.body) {
            if (isInterfaceMethodStatement(statement)) {
                this.methods.push(statement);

                this.memberMap[statement?.name?.text.toLowerCase()] = statement;
            } else if (isInterfaceFieldStatement(statement)) {
                this.fields.push(statement);

                this.memberMap[statement?.tokens.name?.text.toLowerCase()] = statement;
            }
        }
    }

    public tokens = {} as {
        interface: Token;
        name: Identifier;
        extends: Token;
        endInterface: Token;
    };

    public readonly range: Range;

    public memberMap = {} as Record<string, InterfaceMemberStatement>;
    public methods = [] as InterfaceMethodStatement[];
    public fields = [] as InterfaceFieldStatement[];

    public buildSymbolTable(parentIface?: InheritableStatement) {
        this.memberTable.clear();
        if (parentIface) {
            this.memberTable.setParent(parentIface?.memberTable);
        }

        for (const statement of this.methods) {
            const funcType = statement?.func.getFunctionType();
            this.memberTable.addSymbol(statement?.name?.text, statement?.range, funcType);
        }
        for (const statement of this.fields) {
            this.memberTable.addSymbol(statement?.tokens.name?.text, statement?.range, statement.getType());
        }
    }

    public hasParent() {
        return !!this.parentInterfaceName;
    }

    public getParentName() {
        return !!this.parentInterfaceName;
    }

    /**
     * Gets an array of possible parent interface names, taking into account the namespace this interface was created under
     * @returns array of possible parent interface names
     */
    public getPossibleFullParentNames(): string[] {
        if (!this.hasParent()) {
            return [];
        }
        if (this.parentInterfaceName?.getNameParts().length > 1) {
            // The specified parent interface already has a dot, so it must already reference a namespace
            return [this.parentInterfaceName.getName()];
        }
        const names = [];

        if (this.namespaceName) {
            // We're under a namespace, so the full parent name MIGHT be with this namespace too
            names.push(this.namespaceName.getName() + '.' + this.parentInterfaceName.getName());
        }
        names.push(this.parentInterfaceName.getName());
        return names;
    }

    public getThisBscType(): InterfaceType {
        return new InterfaceType(this.getName(ParseMode.BrighterScript), this.memberTable);
    }

    /**
     * The name of the interface WITH its leading namespace (if applicable)
     */
    public getName(parseMode: ParseMode) {
        const name = this.tokens.name?.text;
        if (name) {
            if (this.namespaceName) {
                let namespaceName = this.namespaceName.getName(ParseMode.BrighterScript);
                return `${namespaceName}.${name}`;
            } else {
                return name;
            }
        } else {
            //return undefined which will allow outside callers to know that this interface doesn't have a name
            return undefined;
        }
    }

    public transpile(state: BrsTranspileState): TranspileResult {
        //interfaces should completely disappear at runtime
        return [];
    }

    getTypedef(state: BrsTranspileState) {
        const result = [] as TranspileResult;
        for (let annotation of this.annotations ?? []) {
            result.push(
                ...annotation.getTypedef(state),
                state.newline,
                state.indent()
            );
        }
        result.push(
            this.tokens.interface.text,
            ' ',
            this.tokens.name.text
        );
        const parentInterfaceName = this.parentInterfaceName?.getName(ParseMode.BrighterScript);
        if (parentInterfaceName) {
            result.push(
                ' extends ',
                parentInterfaceName
            );
        }
        const body = this.body ?? [];
        if (body.length > 0) {
            state.blockDepth++;
        }
        for (const statement of body) {
            if (isInterfaceMethodStatement(statement) || isInterfaceFieldStatement(statement)) {
                result.push(
                    state.newline,
                    state.indent(),
                    ...statement.getTypedef(state)
                );
            } else {
                result.push(
                    state.newline,
                    state.indent(),
                    ...statement.transpile(state)
                );
            }
        }
        if (body.length > 0) {
            state.blockDepth--;
        }
        result.push(
            state.newline,
            state.indent(),
            'end interface',
            state.newline
        );
        return result;
    }

    walk(visitor: WalkVisitor, options: WalkOptions) {
        if (options.walkMode & InternalWalkMode.walkStatements) {
            for (let i = 0; i < this.body.length; i++) {
                walk(this.body, i, visitor, options, this);
            }
        }
    }
}

export class InterfaceFieldStatement extends Statement implements TypedefProvider {
    public transpile(state: BrsTranspileState): TranspileResult {
        throw new Error('Method not implemented.');
    }
    constructor(
        nameToken: Identifier,
        asToken: Token,
        public type?: TypeExpression,
        public namespaceName?: NamespacedVariableNameExpression
    ) {
        super();
        this.tokens.name = nameToken;
        this.tokens.as = asToken;

        this.range = util.createBoundingRange(this.tokens.name, this.tokens.as, this.type) ?? interpolatedRange;
    }

    public readonly range: Range;

    public tokens = {} as {
        name: Identifier;
        as: Token;
    };

    public getType() {
        return this.type?.type;
    }

    public get name() {
        return this.tokens.name;
    }

    walk(visitor: WalkVisitor, options: WalkOptions) {
        //nothing to walk
    }

    getTypedef(state: BrsTranspileState): (string | SourceNode)[] {
        const result = [] as TranspileResult;
        for (let annotation of this.annotations ?? []) {
            result.push(
                ...annotation.getTypedef(state),
                state.newline,
                state.indent()
            );
        }

        result.push(
            this.tokens.name.text
        );
        if (this.tokens.as && this.type) {
            result.push(
                ' as ',
                ...this.type.transpile(state)
            );
        }
        return result;
    }
}

export class InterfaceMethodStatement extends FunctionStatement implements TypedefProvider {
    public transpile(state: BrsTranspileState): TranspileResult {
        throw new Error('Method not implemented.');
    }
    constructor(
        name: Identifier,
        func: FunctionExpression
    ) {
        super(name, func, undefined);
    }

    walk(visitor: WalkVisitor, options: WalkOptions) {
        //nothing to walk
    }
}

export class ClassStatement extends Statement implements TypedefProvider, MemberSymbolTableProvider {
    readonly symbolTable: SymbolTable = new SymbolTable();
    readonly memberTable: SymbolTable = new SymbolTable();

    constructor(
        readonly classKeyword: Token,
        /**
         * The name of the class (without namespace prefix)
         */
        readonly name: Identifier,
        public body: Statement[],
        readonly end: Token,
        readonly extendsKeyword?: Token,
        readonly parentClassName?: NamespacedVariableNameExpression,
        readonly namespaceName?: NamespacedVariableNameExpression,
        readonly currentSymbolTable?: SymbolTable
    ) {
        super();
        this.body = this.body ?? [];
        this.symbolTable.setParent(currentSymbolTable);

        this.range = util.createBoundingRange(
            this.classKeyword,
            this.name,
            this.extendsKeyword,
            this.parentClassName,
            ...this.body,
            this.end
        ) ?? interpolatedRange;

        for (let statement of this.body) {
            if (isClassMethodStatement(statement)) {
                this.methods.push(statement);
                this.memberMap[statement?.name?.text.toLowerCase()] = statement;
            } else if (isClassFieldStatement(statement)) {
                this.fields.push(statement);
                this.memberMap[statement?.name?.text.toLowerCase()] = statement;
            }
        }
    }

    public getName(parseMode: ParseMode) {
        const name = this.name?.text;
        if (name) {
            if (this.namespaceName) {
                let namespaceName = this.namespaceName.getName(parseMode);
                let separator = parseMode === ParseMode.BrighterScript ? '.' : '_';
                return namespaceName + separator + name;
            } else {
                return name;
            }
        } else {
            //return undefined which will allow outside callers to know that this class doesn't have a name
            return undefined;
        }
    }

    public memberMap = {} as Record<string, MemberStatement>;
    public methods = [] as MethodStatement[];
    public fields = [] as FieldStatement[];

    public readonly range: Range;

    public getThisBscType(): CustomType {
        return new CustomType(this.getName(ParseMode.BrighterScript), this.memberTable);
    }

    public getConstructorFunctionType() {
        const constructFunc = this.getConstructorFunction() ?? this.getEmptyNewFunction();
        const constructorFuncType = constructFunc.func.getFunctionType();
        constructorFuncType.setName(this.getName(ParseMode.BrighterScript));
        constructorFuncType.isNew = true;
        return constructorFuncType;
    }

    public buildSymbolTable(parentClass?: InheritableStatement) {
        this.symbolTable.clear();
        this.symbolTable.addSymbol('m', this.name?.range, this.getThisBscType());
        this.memberTable.clear();
        if (isClassStatement(parentClass)) {
            this.symbolTable.addSymbol('super', this.parentClassName?.range, parentClass.getConstructorFunctionType());
            this.memberTable.setParent(parentClass?.memberTable);
        }

        for (const statement of this.methods) {
            statement?.func.symbolTable.setParent(this.symbolTable);
            const funcType = statement?.func.getFunctionType();
            funcType.setName(this.getName(ParseMode.BrighterScript) + '.' + statement?.name?.text);
            this.memberTable.addSymbol(statement?.name?.text, statement?.range, funcType);
        }
        for (const statement of this.fields) {
            this.memberTable.addSymbol(statement?.name?.text, statement?.range, statement.getType());
        }
    }

    transpile(state: BrsTranspileState) {
        let result = [];
        //make the builder
        result.push(...this.getTranspiledBuilder(state));
        result.push(
            '\n',
            state.indent()
        );
        //make the class assembler (i.e. the public-facing class creator method)
        result.push(...this.getTranspiledClassFunction(state));
        return result;
    }

    getTypedef(state: BrsTranspileState) {
        const result = [] as TranspileResult;
        for (let annotation of this.annotations ?? []) {
            result.push(
                ...annotation.getTypedef(state),
                state.newline,
                state.indent()
            );
        }
        result.push(
            'class ',
            this.name.text
        );
        if (this.extendsKeyword && this.parentClassName) {
            const fqName = util.getFullyQualifiedClassName(
                this.parentClassName.getName(ParseMode.BrighterScript),
                this.namespaceName?.getName(ParseMode.BrighterScript)
            );
            result.push(
                ` extends ${fqName}`
            );
        }
        result.push(state.newline);
        state.blockDepth++;

        let body = this.body;
        //inject an empty "new" method if missing
        if (!this.getConstructorFunction()) {
            body = [
                createMethodStatement('new', TokenKind.Sub),
                ...this.body
            ];
        }

        for (const member of body) {
            if (isTypedefProvider(member)) {
                result.push(
                    state.indent(),
                    ...member.getTypedef(state),
                    state.newline
                );
            }
        }
        state.blockDepth--;
        result.push(
            state.indent(),
            'end class'
        );
        return result;
    }

    /**
     * Find the parent index for this class's parent.
     * For class inheritance, every class is given an index.
     * The base class is index 0, its child is index 1, and so on.
     */
    public getParentClassIndex(state: BrsTranspileState) {
        let myIndex = 0;
        let stmt = this as ClassStatement;
        while (stmt) {
            if (stmt.parentClassName) {
                //find the parent class
                stmt = state.file.getClassFileLink(
                    stmt.parentClassName.getName(ParseMode.BrighterScript),
                    stmt.namespaceName?.getName(ParseMode.BrighterScript)
                )?.item;
                myIndex++;
            } else {
                break;
            }
        }
        const result = myIndex - 1;
        if (result >= 0) {
            return result;
        } else {
            return null;
        }
    }

    public hasParent() {
        return !!this.parentClassName;
    }

    /**
     * Gets an array of possible parent class names, taking into account the namespace this class was created under
     * @returns array of possible parent class names
     */
    public getPossibleFullParentNames(): string[] {
        if (!this.hasParent()) {
            return [];
        }
        if (this.parentClassName?.getNameParts().length > 1) {
            // The specified parent class already has a dot, so it must already reference a namespace
            return [this.parentClassName.getName()];
        }
        const names = [];

        if (this.namespaceName) {
            // We're under a namespace, so the full parent name MIGHT be with this namespace too
            names.push(this.namespaceName.getName() + '.' + this.parentClassName.getName());
        }
        names.push(this.parentClassName.getName());
        return names;
    }

    /**
     * Get all ancestor classes, in closest-to-furthest order (i.e. 0 is parent, 1 is grandparent, etc...).
     * This will return an empty array if no ancestors were found
     */
    public getAncestors(state: BrsTranspileState) {
        let ancestors = [] as ClassStatement[];
        let stmt = this as ClassStatement;
        while (stmt) {
            if (stmt.parentClassName) {
                stmt = state.file.getClassFileLink(
                    stmt.parentClassName.getName(ParseMode.BrighterScript),
                    this.namespaceName?.getName(ParseMode.BrighterScript)
                )?.item;
                ancestors.push(stmt);
            } else {
                break;
            }
        }
        return ancestors;
    }

    private getBuilderName(name: string) {
        if (name.includes('.')) {
            name = name.replace(/\./gi, '_');
        }
        return `__${name}_builder`;
    }

    /**
     * Get the constructor function for this class (if exists), or undefined if not exist
     */
    private getConstructorFunction() {
        return this.body.find((stmt) => {
            return (stmt as MethodStatement)?.name?.text?.toLowerCase() === 'new';
        }) as MethodStatement;
    }

    /**
     * Determine if the specified field was declared in one of the ancestor classes
     */
    public isFieldDeclaredByAncestor(fieldName: string, ancestors: ClassStatement[]) {
        let lowerFieldName = fieldName.toLowerCase();
        for (let ancestor of ancestors) {
            if (ancestor.memberMap[lowerFieldName]) {
                return true;
            }
        }
        return false;
    }

    /**
     * The builder is a function that assigns all of the methods and property names to a class instance.
     * This needs to be a separate function so that child classes can call the builder from their parent
     * without instantiating the parent constructor at that point in time.
     */
    private getTranspiledBuilder(state: BrsTranspileState) {
        let result = [];
        result.push(`function ${this.getBuilderName(this.getName(ParseMode.BrightScript))}()\n`);
        state.blockDepth++;
        //indent
        result.push(state.indent());

        /**
         * The lineage of this class. index 0 is a direct parent, index 1 is index 0's parent, etc...
         */
        let ancestors = this.getAncestors(state);

        //construct parent class or empty object
        if (ancestors[0]) {
            let fullyQualifiedClassName = util.getFullyQualifiedClassName(
                ancestors[0].getName(ParseMode.BrighterScript),
                ancestors[0].namespaceName?.getName(ParseMode.BrighterScript)
            );
            result.push(
                'instance = ',
                this.getBuilderName(fullyQualifiedClassName), '()');
        } else {
            //use an empty object.
            result.push('instance = {}');
        }
        result.push(
            state.newline,
            state.indent()
        );
        let parentClassIndex = this.getParentClassIndex(state);

        let body = this.body;
        //inject an empty "new" method if missing
        if (!this.getConstructorFunction()) {
            body = [
                createMethodStatement('new', TokenKind.Sub),
                ...this.body
            ];
        }

        for (let statement of body) {
            //is field statement
            if (isClassFieldStatement(statement)) {
                //do nothing with class fields in this situation, they are handled elsewhere
                continue;

                //methods
            } else if (isClassMethodStatement(statement)) {

                //store overridden parent methods as super{parentIndex}_{methodName}
                if (
                    //is override method
                    statement.override ||
                    //is constructor function in child class
                    (statement.name.text.toLowerCase() === 'new' && ancestors[0])
                ) {
                    result.push(
                        `instance.super${parentClassIndex}_${statement.name.text} = instance.${statement.name.text}`,
                        state.newline,
                        state.indent()
                    );
                }

                state.classStatement = this;
                result.push(
                    'instance.',
                    state.transpileToken(statement.name),
                    ' = ',
                    ...statement.transpile(state),
                    state.newline,
                    state.indent()
                );
                delete state.classStatement;
            } else {
                //other random statements (probably just comments)
                result.push(
                    ...statement.transpile(state),
                    state.newline,
                    state.indent()
                );
            }
        }
        //return the instance
        result.push('return instance\n');
        state.blockDepth--;
        result.push(state.indent());
        result.push(`end function`);
        return result;
    }

    /**
     * The class function is the function with the same name as the class. This is the function that
     * consumers should call to create a new instance of that class.
     * This invokes the builder, gets an instance of the class, then invokes the "new" function on that class.
     */
    private getTranspiledClassFunction(state: BrsTranspileState) {
        let result = [];
        const constructorFunction = this.getConstructorFunction();
        const constructorParams = constructorFunction ? constructorFunction.func.parameters : [];

        result.push(
            state.sourceNode(this.classKeyword, 'function'),
            state.sourceNode(this.classKeyword, ' '),
            state.sourceNode(this.name, this.getName(ParseMode.BrightScript)),
            `(`
        );
        let i = 0;
        for (let param of constructorParams) {
            if (i > 0) {
                result.push(', ');
            }
            result.push(
                param.transpile(state)
            );
            i++;
        }
        result.push(
            ')',
            '\n'
        );

        state.blockDepth++;
        result.push(state.indent());
        result.push(`instance = ${this.getBuilderName(this.getName(ParseMode.BrightScript))}()\n`);

        result.push(state.indent());
        result.push(`instance.new(`);

        //append constructor arguments
        i = 0;
        for (let param of constructorParams) {
            if (i > 0) {
                result.push(', ');
            }
            result.push(
                state.transpileToken(param.name)
            );
            i++;
        }
        result.push(
            ')',
            '\n'
        );

        result.push(state.indent());
        result.push(`return instance\n`);

        state.blockDepth--;
        result.push(state.indent());
        result.push(`end function`);
        return result;
    }

    walk(visitor: WalkVisitor, options: WalkOptions) {
        if (options.walkMode & InternalWalkMode.walkStatements) {
            for (let i = 0; i < this.body.length; i++) {
                walk(this.body, i, visitor, options, this);
            }
        }
    }
}

const accessModifiers = [
    TokenKind.Public,
    TokenKind.Protected,
    TokenKind.Private
];
export class MethodStatement extends FunctionStatement {
    constructor(
        modifiers: Token | Token[],
        name: Identifier,
        func: FunctionExpression,
        public override: Token
    ) {
        super(name, func, undefined);
<<<<<<< HEAD
    }

    public get range() {
        return this.cacheRange();
    }

    public cacheRange() {
        if (!this._range) {
            this._range = util.createBoundingRange(this.accessModifier, this.override, this.func ?? this.name) ?? interpolatedRange;
        }
        return this._range;
    }
=======
        if (modifiers) {
            if (Array.isArray(modifiers)) {
                this.modifiers.push(...modifiers);
            } else {
                this.modifiers.push(modifiers);
            }
        }
        this.range = util.createRangeFromPositions(
            (this.accessModifier ?? this.func).range.start,
            this.func.range.end
        );
    }

    public modifiers: Token[] = [];

    public get accessModifier() {
        return this.modifiers.find(x => accessModifiers.includes(x.kind));
    }

    public readonly range: Range;
>>>>>>> 6ed4c3a2

    transpile(state: BrsTranspileState) {
        if (this.name.text.toLowerCase() === 'new') {
            this.ensureSuperConstructorCall(state);
            //TODO we need to undo this at the bottom of this method
            this.injectFieldInitializersForConstructor(state);
        }
        //TODO - remove type information from these methods because that doesn't work
        //convert the `super` calls into the proper methods
        const parentClassIndex = state.classStatement.getParentClassIndex(state);
        const visitor = createVisitor({
            VariableExpression: e => {
                if (e.name.text.toLocaleLowerCase() === 'super') {
                    state.editor.setProperty(e.name, 'text', `m.super${parentClassIndex}_new`);
                }
            },
            DottedGetExpression: e => {
                const beginningVariable = util.findBeginningVariableExpression(e);
                const lowerName = beginningVariable?.getName(ParseMode.BrighterScript).toLowerCase();
                if (lowerName === 'super') {
                    beginningVariable.name.text = 'm';
                    state.editor.setProperty(e.name, 'text', `super${parentClassIndex}_${e.name.text}`);
                }
            }
        });
        const walkOptions: WalkOptions = { walkMode: WalkMode.visitExpressions };
        for (const statement of this.func.body.statements) {
            visitor(statement, undefined);
            statement.walk(visitor, walkOptions);
        }
        return this.func.transpile(state);
    }

    getTypedef(state: BrsTranspileState) {
        const result = [] as string[];
        for (let annotation of this.annotations ?? []) {
            result.push(
                ...annotation.getTypedef(state),
                state.newline,
                state.indent()
            );
        }
        if (this.accessModifier) {
            result.push(
                this.accessModifier.text,
                ' '
            );
        }
        if (this.override) {
            result.push('override ');
        }
        result.push(
            ...this.func.getTypedef(state, this.name)
        );
        return result;
    }

    /**
     * All child classes must call the parent constructor. The type checker will warn users when they don't call it in their own class,
     * but we still need to call it even if they have omitted it. This injects the super call if it's missing
     */
    private ensureSuperConstructorCall(state: BrsTranspileState) {
        //if this class doesn't extend another class, quit here
        if (state.classStatement.getAncestors(state).length === 0) {
            return;
        }

        //if the first statement is a call to super, quit here
        let firstStatement = this.func.body.statements[0];
        if (
            //is a call statement
            isExpressionStatement(firstStatement) && isCallExpression(firstStatement.expression) &&
            //is a call to super
            util.findBeginningVariableExpression(firstStatement?.expression.callee as any).name.text.toLowerCase() === 'super'
        ) {
            return;
        }

        //this is a child class, and the first statement isn't a call to super. Inject one
        const superCall = new ExpressionStatement(
            new CallExpression(
                new VariableExpression(
                    {
                        kind: TokenKind.Identifier,
                        text: 'super',
                        isReserved: false,
                        range: state.classStatement.name.range,
                        leadingWhitespace: ''
                    },
                    null
                ),
                {
                    kind: TokenKind.LeftParen,
                    text: '(',
                    isReserved: false,
                    range: state.classStatement.name.range,
                    leadingWhitespace: ''
                },
                {
                    kind: TokenKind.RightParen,
                    text: ')',
                    isReserved: false,
                    range: state.classStatement.name.range,
                    leadingWhitespace: ''
                },
                [],
                null
            )
        );
        state.editor.arrayUnshift(this.func.body.statements, superCall);
    }

    /**
     * Inject field initializers at the top of the `new` function (after any present `super()` call)
     */
    private injectFieldInitializersForConstructor(state: BrsTranspileState) {
        let startingIndex = state.classStatement.hasParent() ? 1 : 0;

        let newStatements = [] as Statement[];
        //insert the field initializers in order
        for (let field of state.classStatement.fields) {
            let thisQualifiedName = { ...field.name };
            thisQualifiedName.text = 'm.' + field.name.text;
            if (field.initialValue) {
                newStatements.push(
                    new AssignmentStatement(thisQualifiedName, field.equal, field.initialValue, this.func)
                );
            } else {
                //if there is no initial value, set the initial value to `invalid`
                newStatements.push(
                    new AssignmentStatement(
                        thisQualifiedName,
                        createToken(TokenKind.Equal, '=', field.name.range),
                        createInvalidLiteral('invalid', field.name.range),
                        this.func
                    )
                );
            }
        }
        state.editor.arraySplice(this.func.body.statements, startingIndex, 0, ...newStatements);
    }

    walk(visitor: WalkVisitor, options: WalkOptions) {
        if (options.walkMode & InternalWalkMode.walkExpressions) {
            walk(this, 'func', visitor, options);
        }
    }
}
/**
 * @deprecated use `MethodStatement`
 */
export class ClassMethodStatement extends MethodStatement { }

export class FieldStatement extends Statement implements TypedefProvider {

    constructor(
        readonly accessModifier?: Token,
        readonly name?: Identifier,
        readonly as?: Token,
        readonly type?: TypeExpression,
        readonly equal?: Token,
        readonly initialValue?: Expression,
        readonly namespaceName?: NamespacedVariableNameExpression
    ) {
        super();
        this.range = util.createBoundingRange(
            this.accessModifier,
            this.name,
            this.as,
            this.type,
            this.equal,
            this.initialValue
        ) ?? interpolatedRange;
    }

    public readonly range: Range;

    /**
     * Derive a ValueKind from the type token, or the initial value.
     * Defaults to `DynamicType`
     */
    getType(parseMode: ParseMode = ParseMode.BrighterScript) {
        if (this.type) {
            return this.type.type;
        } else if (isLiteralExpression(this.initialValue)) {
            return this.initialValue.type;
        } else {
            return new DynamicType();
        }
    }

    transpile(state: BrsTranspileState): TranspileResult {
        throw new Error('transpile not implemented for ' + Object.getPrototypeOf(this).constructor.name);
    }

    getTypedef(state: BrsTranspileState) {
        const result = [];
        if (this.name) {
            for (let annotation of this.annotations ?? []) {
                result.push(
                    ...annotation.getTypedef(state),
                    state.newline,
                    state.indent()
                );
            }

            let type = this.getType(ParseMode.BrightScript);
            if (!type || isInvalidType(type) || isVoidType(type)) {
                type = new DynamicType();
            }

            result.push(
                this.accessModifier?.text ?? 'public',
                ' ',
                this.name?.text,
                ' as ',
                type.toTypeString()
            );
        }
        return result;
    }

    walk(visitor: WalkVisitor, options: WalkOptions) {
        if (options.walkMode & InternalWalkMode.walkExpressions) {
            walk(this, 'type', visitor, options);
            walk(this, 'initialValue', visitor, options);
        }
    }
}
<<<<<<< HEAD
export type ClassMemberStatement = ClassFieldStatement | ClassMethodStatement;
export type InterfaceMemberStatement = InterfaceFieldStatement | InterfaceMethodStatement;
export type MemberFieldStatement = ClassFieldStatement | InterfaceFieldStatement;
export type MemberMethodStatement = ClassMethodStatement | InterfaceMethodStatement;
=======
/**
 * @deprecated use `FieldStatement`
 */
export class ClassFieldStatement extends FieldStatement { }

export type MemberStatement = FieldStatement | MethodStatement;

/**
 * @deprecated use `MemeberStatement`
 */
export type ClassMemberStatement = MemberStatement;
>>>>>>> 6ed4c3a2

export class TryCatchStatement extends Statement {
    constructor(
        public tokens: {
            try: Token;
            endTry?: Token;
        },
        public tryBranch?: Block,
        public catchStatement?: CatchStatement
    ) {
        super();
        this.range = util.createBoundingRange(
            this.tokens.try,
            this.tryBranch,
            this.catchStatement,
            this.tokens.endTry
        ) ?? interpolatedRange;
    }

    public readonly range: Range;

    public transpile(state: BrsTranspileState): TranspileResult {
        return [
            state.transpileToken(this.tokens.try),
            ...this.tryBranch.transpile(state),
            state.newline,
            state.indent(),
            ...(this.catchStatement?.transpile(state) ?? ['catch']),
            state.newline,
            state.indent(),
            state.transpileToken(this.tokens.endTry)
        ];
    }

    public walk(visitor: WalkVisitor, options: WalkOptions) {
        if (this.tryBranch && options.walkMode & InternalWalkMode.walkStatements) {
            walk(this, 'tryBranch', visitor, options);
            walk(this, 'catchStatement', visitor, options);
        }
    }
}

export class CatchStatement extends Statement {
    constructor(
        public tokens: {
            catch: Token;
        },
        public exceptionVariable?: Identifier,
        public catchBranch?: Block
    ) {
        super();
    }

    public get range() {
        return util.createRangeFromPositions(
            this.tokens.catch.range.start,
            (this.catchBranch ?? this.exceptionVariable ?? this.tokens.catch).range.end
        );
    }

    public transpile(state: BrsTranspileState): TranspileResult {
        return [
            state.transpileToken(this.tokens.catch),
            ' ',
            this.exceptionVariable?.text ?? 'e',
            ...(this.catchBranch?.transpile(state) ?? [])
        ];
    }

    public walk(visitor: WalkVisitor, options: WalkOptions) {
        if (this.catchBranch && options.walkMode & InternalWalkMode.walkStatements) {
            walk(this, 'catchBranch', visitor, options);
        }
    }
}

export class ThrowStatement extends Statement {
    constructor(
        public throwToken: Token,
        public expression?: Expression
    ) {
        super();
        this.range = util.createBoundingRange(this.throwToken, this.expression) ?? interpolatedRange;
    }
    public readonly range: Range;

    public transpile(state: BrsTranspileState) {
        const result = [
            state.transpileToken(this.throwToken),
            ' '
        ];

        //if we have an expression, transpile it
        if (this.expression) {
            result.push(
                ...this.expression.transpile(state)
            );

            //no expression found. Rather than emit syntax errors, provide a generic error message
        } else {
            result.push('"An error has occurred"');
        }
        return result;
    }

    public walk(visitor: WalkVisitor, options: WalkOptions) {
        if (this.expression && options.walkMode & InternalWalkMode.walkExpressions) {
            walk(this, 'expression', visitor, options);
        }
    }
}

export class EnumStatement extends Statement implements TypedefProvider {
    readonly symbolTable: SymbolTable = new SymbolTable();

    constructor(
        public tokens: {
            enum: Token;
            name: Identifier;
            endEnum: Token;
        },
        public body: Array<EnumMemberStatement | CommentStatement>,
        public namespaceName?: NamespacedVariableNameExpression
    ) {
        super();
        this.range = util.createBoundingRange(
            this.tokens.enum,
            this.tokens.name,
            ...this.body,
            this.tokens.endEnum
        ) ?? interpolatedRange;
        this.body = this.body ?? [];
    }

    public readonly range: Range;

    public getMembers() {
        const result = [] as EnumMemberStatement[];
        for (const statement of this.body) {
            if (isEnumMemberStatement(statement)) {
                result.push(statement);
            }
        }
        return result;
    }

    /**
     * Get a map of member names and their values.
     * All values are stored as their AST LiteralExpression representation (i.e. string enum values include the wrapping quotes)
     */
    public getMemberValueMap() {
        const result = new Map<string, string>();
        const members = this.getMembers();
        let currentIntValue = 0;
        for (const member of members) {
            //if there is no value, assume an integer and increment the int counter
            if (!member.value) {
                result.set(member.name?.toLowerCase(), currentIntValue.toString());
                currentIntValue++;

                //if explicit integer value, use it and increment the int counter
            } else if (isLiteralExpression(member.value) && member.value.token.kind === TokenKind.IntegerLiteral) {
                //try parsing as integer literal, then as hex integer literal.
                let tokenIntValue = util.parseInt(member.value.token.text) ?? util.parseInt(member.value.token.text.replace(/&h/i, '0x'));
                if (tokenIntValue !== undefined) {
                    currentIntValue = tokenIntValue;
                    currentIntValue++;
                }
                result.set(member.name?.toLowerCase(), member.value.token.text);

                //all other values
            } else {
                result.set(member.name?.toLowerCase(), (member.value as LiteralExpression)?.token?.text ?? 'invalid');
            }
        }
        return result;
    }

    public getMemberValue(name: string) {
        return this.getMemberValueMap().get(name.toLowerCase());
    }

    public buildSymbolTable() {
        this.symbolTable.clear();

        for (const member of this.getMembers()) {
            this.symbolTable.addSymbol(member?.name, member?.range, new EnumMemberType(this.fullName, member?.name));
        }
    }

    /**
     * The name of the enum (without the namespace prefix)
     */
    public get name() {
        return this.tokens.name?.text;
    }

    /**
     * The name of the enum WITH its leading namespace (if applicable)
     */
    public get fullName() {
        const name = this.tokens.name?.text;
        if (name) {
            if (this.namespaceName) {
                let namespaceName = this.namespaceName.getName(ParseMode.BrighterScript);
                return `${namespaceName}.${name}`;
            } else {
                return name;
            }
        } else {
            //return undefined which will allow outside callers to know that this doesn't have a name
            return undefined;
        }
    }

    public getThisBscType(): EnumType {
        return new EnumType(this.fullName, this.symbolTable);
    }

    transpile(state: BrsTranspileState) {
        //enum declarations do not exist at runtime, so don't transpile anything...
        return [];
    }

    getTypedef(state: BrsTranspileState) {
        const result = [] as TranspileResult;
        for (let annotation of this.annotations ?? []) {
            result.push(
                ...annotation.getTypedef(state),
                state.newline,
                state.indent()
            );
        }
        result.push(
            this.tokens.enum.text ?? 'enum',
            ' ',
            this.tokens.name.text
        );
        result.push(state.newline);
        state.blockDepth++;
        for (const member of this.body) {
            if (isTypedefProvider(member)) {
                result.push(
                    state.indent(),
                    ...member.getTypedef(state),
                    state.newline
                );
            }
        }
        state.blockDepth--;
        result.push(
            state.indent(),
            this.tokens.endEnum.text ?? 'end enum'
        );
        return result;
    }

    walk(visitor: WalkVisitor, options: WalkOptions) {
        if (options.walkMode & InternalWalkMode.walkStatements) {
            for (let i = 0; i < this.body.length; i++) {
                walk(this.body, i, visitor, options, this);
            }
        }
    }
}

export class EnumMemberStatement extends Statement implements TypedefProvider {

    public constructor(
        public tokens: {
            name: Identifier;
            equal?: Token;
        },
        public value?: Expression
    ) {
        super();
        this.range = util.createBoundingRange(
            this.tokens.name,
            this.tokens.equal,
            this.value
        ) ?? interpolatedRange;
    }

    public readonly range: Range;

    /**
     * The name of the member
     */
    public get name() {
        return this.tokens.name.text;
    }

    public transpile(state: BrsTranspileState): TranspileResult {
        return [];
    }

    getTypedef(state: BrsTranspileState): (string | SourceNode)[] {
        const result = [
            this.tokens.name.text
        ] as TranspileResult;
        if (this.tokens.equal) {
            result.push(' ', this.tokens.equal.text, ' ');
            if (this.value) {
                result.push(
                    ...this.value.transpile(state)
                );
            }
        }
        return result;
    }

    walk(visitor: WalkVisitor, options: WalkOptions) {
        if (this.value && options.walkMode & InternalWalkMode.walkExpressions) {
            walk(this, 'value', visitor, options);
        }
    }
}<|MERGE_RESOLUTION|>--- conflicted
+++ resolved
@@ -9,15 +9,9 @@
 import { ParseMode } from './Parser';
 import type { WalkVisitor, WalkOptions } from '../astUtils/visitors';
 import { InternalWalkMode, walk, createVisitor, WalkMode } from '../astUtils/visitors';
-<<<<<<< HEAD
-import { isCallExpression, isClassFieldStatement, isClassMethodStatement, isClassStatement, isCommentStatement, isEnumMemberStatement, isExpression, isExpressionStatement, isFunctionStatement, isIfStatement, isInterfaceFieldStatement, isInterfaceMethodStatement, isInvalidType, isLiteralExpression, isTypedefProvider, isVoidType } from '../astUtils/reflection';
-import type { TranspileResult, TypedefProvider, MemberSymbolTableProvider, InheritableStatement } from '../interfaces';
-import { createClassMethodStatement, createInvalidLiteral, createToken, interpolatedRange } from '../astUtils/creators';
-=======
-import { isCallExpression, isClassFieldStatement, isClassMethodStatement, isCommentStatement, isEnumMemberStatement, isExpression, isExpressionStatement, isFunctionStatement, isIfStatement, isInterfaceFieldStatement, isInterfaceMethodStatement, isInvalidType, isLiteralExpression, isTypedefProvider, isVoidType } from '../astUtils/reflection';
-import type { TranspileResult, TypedefProvider } from '../interfaces';
+import { isCallExpression, isClassStatement, isCommentStatement, isEnumMemberStatement, isExpression, isExpressionStatement, isFieldStatement, isFunctionStatement, isIfStatement, isInterfaceFieldStatement, isInterfaceMethodStatement, isInvalidType, isLiteralExpression, isMethodStatement, isTypedefProvider, isVoidType } from '../astUtils/reflection';
+import type { InheritableStatement, MemberSymbolTableProvider, TranspileResult, TypedefProvider } from '../interfaces';
 import { createInvalidLiteral, createMethodStatement, createToken, interpolatedRange } from '../astUtils/creators';
->>>>>>> 6ed4c3a2
 import { DynamicType } from '../types/DynamicType';
 import type { SourceNode } from 'source-map';
 import type { TranspileState } from './TranspileState';
@@ -25,6 +19,7 @@
 import { CustomType } from '../types/CustomType';
 import { InterfaceType } from '../types/InterfaceType';
 import { EnumMemberType, EnumType } from '../types/EnumType';
+import { FunctionType } from '../types/FunctionType';
 /**
  * A BrightScript statement
  */
@@ -1283,7 +1278,7 @@
             } else if (isInterfaceFieldStatement(statement)) {
                 this.fields.push(statement);
 
-                this.memberMap[statement?.tokens.name?.text.toLowerCase()] = statement;
+                this.memberMap[statement?.name?.text.toLowerCase()] = statement;
             }
         }
     }
@@ -1312,7 +1307,7 @@
             this.memberTable.addSymbol(statement?.name?.text, statement?.range, funcType);
         }
         for (const statement of this.fields) {
-            this.memberTable.addSymbol(statement?.tokens.name?.text, statement?.range, statement.getType());
+            this.memberTable.addSymbol(statement?.name?.text, statement?.range, statement.getType());
         }
     }
 
@@ -1540,10 +1535,10 @@
         ) ?? interpolatedRange;
 
         for (let statement of this.body) {
-            if (isClassMethodStatement(statement)) {
+            if (isMethodStatement(statement)) {
                 this.methods.push(statement);
                 this.memberMap[statement?.name?.text.toLowerCase()] = statement;
-            } else if (isClassFieldStatement(statement)) {
+            } else if (isFieldStatement(statement)) {
                 this.fields.push(statement);
                 this.memberMap[statement?.name?.text.toLowerCase()] = statement;
             }
@@ -1577,8 +1572,8 @@
     }
 
     public getConstructorFunctionType() {
-        const constructFunc = this.getConstructorFunction() ?? this.getEmptyNewFunction();
-        const constructorFuncType = constructFunc.func.getFunctionType();
+        const constructFunc = this.getConstructorFunction();
+        const constructorFuncType = constructFunc?.func?.getFunctionType() ?? new FunctionType();
         constructorFuncType.setName(this.getName(ParseMode.BrighterScript));
         constructorFuncType.isNew = true;
         return constructorFuncType;
@@ -1819,12 +1814,12 @@
 
         for (let statement of body) {
             //is field statement
-            if (isClassFieldStatement(statement)) {
+            if (isFieldStatement(statement)) {
                 //do nothing with class fields in this situation, they are handled elsewhere
                 continue;
 
                 //methods
-            } else if (isClassMethodStatement(statement)) {
+            } else if (isMethodStatement(statement)) {
 
                 //store overridden parent methods as super{parentIndex}_{methodName}
                 if (
@@ -1952,20 +1947,6 @@
         public override: Token
     ) {
         super(name, func, undefined);
-<<<<<<< HEAD
-    }
-
-    public get range() {
-        return this.cacheRange();
-    }
-
-    public cacheRange() {
-        if (!this._range) {
-            this._range = util.createBoundingRange(this.accessModifier, this.override, this.func ?? this.name) ?? interpolatedRange;
-        }
-        return this._range;
-    }
-=======
         if (modifiers) {
             if (Array.isArray(modifiers)) {
                 this.modifiers.push(...modifiers);
@@ -1973,10 +1954,6 @@
                 this.modifiers.push(modifiers);
             }
         }
-        this.range = util.createRangeFromPositions(
-            (this.accessModifier ?? this.func).range.start,
-            this.func.range.end
-        );
     }
 
     public modifiers: Token[] = [];
@@ -1984,9 +1961,16 @@
     public get accessModifier() {
         return this.modifiers.find(x => accessModifiers.includes(x.kind));
     }
-
-    public readonly range: Range;
->>>>>>> 6ed4c3a2
+    public get range() {
+        return this.cacheRange();
+    }
+
+    public cacheRange() {
+        if (!this._range) {
+            this._range = util.createBoundingRange(this.accessModifier, this.override, this.func ?? this.name) ?? interpolatedRange;
+        }
+        return this._range;
+    }
 
     transpile(state: BrsTranspileState) {
         if (this.name.text.toLowerCase() === 'new') {
@@ -2135,10 +2119,6 @@
         }
     }
 }
-/**
- * @deprecated use `MethodStatement`
- */
-export class ClassMethodStatement extends MethodStatement { }
 
 export class FieldStatement extends Statement implements TypedefProvider {
 
@@ -2216,24 +2196,10 @@
         }
     }
 }
-<<<<<<< HEAD
-export type ClassMemberStatement = ClassFieldStatement | ClassMethodStatement;
+export type MemberStatement = FieldStatement | MethodStatement;
 export type InterfaceMemberStatement = InterfaceFieldStatement | InterfaceMethodStatement;
-export type MemberFieldStatement = ClassFieldStatement | InterfaceFieldStatement;
-export type MemberMethodStatement = ClassMethodStatement | InterfaceMethodStatement;
-=======
-/**
- * @deprecated use `FieldStatement`
- */
-export class ClassFieldStatement extends FieldStatement { }
-
-export type MemberStatement = FieldStatement | MethodStatement;
-
-/**
- * @deprecated use `MemeberStatement`
- */
-export type ClassMemberStatement = MemberStatement;
->>>>>>> 6ed4c3a2
+export type MemberFieldStatement = FieldStatement | InterfaceFieldStatement;
+export type MemberMethodStatement = MethodStatement | InterfaceMethodStatement;
 
 export class TryCatchStatement extends Statement {
     constructor(
