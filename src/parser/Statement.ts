--- conflicted
+++ resolved
@@ -2805,7 +2805,7 @@
     }
 
     private getMethodIdentifier(transpiledClassName: string, statement: MethodStatement) {
-        return { ...statement.name, text: `__${transpiledClassName}_method_${statement.name.text}` };
+        return { ...statement.tokens.name, text: `__${transpiledClassName}_method_${statement.tokens.name.text}` };
     }
 
     public getConstructorType() {
@@ -2881,50 +2881,6 @@
         );
         let parentClassIndex = this.getParentClassIndex(state);
 
-<<<<<<< HEAD
-        let body = this.body;
-        //inject an empty "new" method if missing
-        if (!this.getConstructorFunction()) {
-            if (ancestors.length === 0) {
-                body = [
-                    createMethodStatement('new', TokenKind.Sub),
-                    ...this.body
-                ];
-            } else {
-                const params = this.getConstructorParams(ancestors);
-                const call = new ExpressionStatement({
-                    expression: new CallExpression({
-                        callee: new VariableExpression({
-                            name: createToken(TokenKind.Identifier, 'super')
-                        }),
-                        openingParen: createToken(TokenKind.LeftParen),
-                        args: params.map(x => new VariableExpression({
-                            name: util.cloneToken(x.tokens.name)
-                        })),
-                        closingParen: createToken(TokenKind.RightParen)
-                    })
-                });
-                body = [
-                    new MethodStatement({
-                        name: createIdentifier('new'),
-                        func: new FunctionExpression({
-                            parameters: params.map(x => x.clone()),
-                            body: new Block({
-                                statements: [call]
-                            }),
-                            functionType: createToken(TokenKind.Sub),
-                            endFunctionType: createToken(TokenKind.EndSub),
-                            leftParen: createToken(TokenKind.LeftParen),
-                            rightParen: createToken(TokenKind.RightParen)
-                        })
-                    }),
-                    ...this.body
-                ];
-            }
-        }
-
-=======
->>>>>>> 890855f9
         for (let statement of body) {
             //is field statement
             if (isFieldStatement(statement)) {
@@ -2997,28 +2953,32 @@
                 body.unshift(createMethodStatement('new', TokenKind.Sub));
             } else {
                 const params = this.getConstructorParams(ancestors);
-                const call = new ExpressionStatement(
-                    new CallExpression(
-                        new VariableExpression(createToken(TokenKind.Identifier, 'super')),
-                        createToken(TokenKind.LeftParen),
-                        createToken(TokenKind.RightParen),
-                        params.map(x => new VariableExpression(x.name))
-                    )
-                );
+                const call = new ExpressionStatement({
+                    expression: new CallExpression({
+                        callee: new VariableExpression({
+                            name: createToken(TokenKind.Identifier, 'super')
+                        }),
+                        openingParen: createToken(TokenKind.LeftParen),
+                        args: params.map(x => new VariableExpression({
+                            name: x.tokens.name
+                        })),
+                        closingParen: createToken(TokenKind.RightParen)
+                    })
+                });
                 body.unshift(
-                    new MethodStatement(
-                        [],
-                        createIdentifier('new'),
-                        new FunctionExpression(
-                            params.map(x => x.clone()),
-                            new Block([call]),
-                            createToken(TokenKind.Sub),
-                            createToken(TokenKind.EndSub),
-                            createToken(TokenKind.LeftParen),
-                            createToken(TokenKind.RightParen)
-                        ),
-                        null
-                    )
+                    new MethodStatement({
+                        modifiers: [],
+                        name: createIdentifier('new'),
+                        func: new FunctionExpression({
+                            parameters: params.map(x => x.clone()),
+                            body: new Block({ statements: [call] }),
+                            functionType: createToken(TokenKind.Sub),
+                            endFunctionType: createToken(TokenKind.EndSub),
+                            leftParen: createToken(TokenKind.LeftParen),
+                            rightParen: createToken(TokenKind.RightParen)
+                        }),
+                        override: null
+                    })
                 );
             }
         }
@@ -3051,14 +3011,9 @@
      * consumers should call to create a new instance of that class.
      * This invokes the builder, gets an instance of the class, then invokes the "new" function on that class.
      */
-<<<<<<< HEAD
-    private getTranspiledClassFunction(state: BrsTranspileState) {
+    private getTranspiledClassFunction(state: BrsTranspileState, transpiledClassName: string) {
         let result: TranspileResult = state.transpileAnnotations(this);
-=======
-    private getTranspiledClassFunction(state: BrsTranspileState, transpiledClassName: string) {
-        let result = [] as TranspileResult;
-
->>>>>>> 890855f9
+
         const constructorFunction = this.getConstructorFunction();
         let constructorParams = [];
         if (constructorFunction) {
@@ -3238,13 +3193,8 @@
         return this.func.leadingTrivia;
     }
 
-<<<<<<< HEAD
-    transpile(state: BrsTranspileState) {
+    transpile(state: BrsTranspileState, name?: Identifier) {
         if (this.tokens.name.text.toLowerCase() === 'new') {
-=======
-    transpile(state: BrsTranspileState, name?: Identifier) {
-        if (this.name.text.toLowerCase() === 'new') {
->>>>>>> 890855f9
             this.ensureSuperConstructorCall(state);
             //TODO we need to undo this at the bottom of this method
             this.injectFieldInitializersForConstructor(state);
