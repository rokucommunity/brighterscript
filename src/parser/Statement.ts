--- conflicted
+++ resolved
@@ -2,29 +2,19 @@
 import type { Token, Identifier } from '../lexer';
 import { CompoundAssignmentOperators, TokenKind } from '../lexer';
 import { SourceNode } from 'source-map';
-<<<<<<< HEAD
-import type { BinaryExpression, Expression, NamespacedVariableNameExpression, FunctionExpression } from './Expression';
+import type { BinaryExpression, Expression, NamespacedVariableNameExpression, FunctionExpression, AnnotationExpression } from './Expression';
 import { CallExpression, VariableExpression } from './Expression';
-=======
-import type { BinaryExpression, Expression, NamespacedVariableNameExpression, FunctionExpression, AnnotationExpression } from './Expression';
-import { CallExpression, VariableExpression, LiteralExpression } from './Expression';
->>>>>>> e920e8f7
 import { util } from '../util';
 import type { Range } from 'vscode-languageserver';
 import { Position } from 'vscode-languageserver';
 import type { TranspileState } from './TranspileState';
 import { ParseMode, Parser } from './Parser';
 import type { WalkVisitor, WalkOptions } from '../astUtils/visitors';
-<<<<<<< HEAD
-import { walk, InternalWalkMode, createVisitor, WalkMode } from '../astUtils/visitors';
-import { isCallExpression, isClassFieldStatement, isClassMethodStatement, isCommentStatement, isExpression, isExpressionStatement, isFunctionStatement } from '../astUtils/reflection';
+import { InternalWalkMode, walk, createVisitor, WalkMode } from '../astUtils/visitors';
+import { isCallExpression, isClassFieldStatement, isClassMethodStatement, isCommentStatement, isExpression, isExpressionStatement, isFunctionStatement, isInvalidType, isLiteralExpression, isVoidType } from '../astUtils/reflection';
+import type { TypedefProvider } from '../interfaces';
 import { createInvalidLiteral, createToken } from '../astUtils/creators';
-=======
-import { InternalWalkMode, walk, createVisitor, WalkMode } from '../astUtils/visitors';
-import { isCallExpression, isClassFieldStatement, isClassMethodStatement, isCommentStatement, isExpression, isExpressionStatement, isFunctionStatement, isLiteralExpression } from '../astUtils/reflection';
-import { BrsInvalid, ValueKind, valueKindFromString, valueKindToString } from '../brsTypes/BrsType';
-import type { TypedefProvider } from '../interfaces';
->>>>>>> e920e8f7
+import { DynamicType } from '../types/DynamicType';
 
 /**
  * A BrightScript statement
@@ -1734,11 +1724,11 @@
      */
     private getType() {
         if (this.type) {
-            return valueKindFromString(this.type.text);
+            return util.tokenToBscType(this.type);
         } else if (isLiteralExpression(this.initialValue)) {
-            return this.initialValue.value.kind;
+            return this.initialValue.type;
         } else {
-            return ValueKind.Dynamic;
+            return new DynamicType();
         }
     }
 
@@ -1751,9 +1741,9 @@
     getTypedef(state: TranspileState) {
         const result = [];
         if (this.name) {
-            let type = valueKindToString(this.getType()).toLowerCase();
-            if (type === 'invalid' || type === 'void' || type === '<uninitialized>') {
-                type = 'dynamic';
+            let type = this.getType();
+            if (isInvalidType(type) || isVoidType(type)) {
+                type = new DynamicType();
             }
 
             result.push(
@@ -1761,7 +1751,7 @@
                 ' ',
                 this.name?.text,
                 ' as ',
-                type
+                type.toString()
             );
         }
         return result;
