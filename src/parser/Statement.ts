--- conflicted
+++ resolved
@@ -881,18 +881,7 @@
         let result = [];
         //for each
         result.push(
-<<<<<<< HEAD
-            state.tokenToSourceNode(this.forEachToken),
-            ' ',
-            //item
-            state.tokenToSourceNode(this.item),
-            ' ',
-            //in
-            state.tokenToSourceNode(this.inToken),
-            ' ',
-            ...this.target.transpile(state)
-=======
-            state.transpileToken(this.tokens.forEach),
+            state.transpileToken(this.forEachToken),
             ' '
         );
         //item
@@ -902,10 +891,11 @@
         );
         //in
         result.push(
-            state.transpileToken(this.tokens.in),
+            state.transpileToken(this.inToken),
             ' '
->>>>>>> c9ec036b
-        );
+        );
+        //target
+        result.push(...this.target.transpile(state));
         //body
         state.lineage.unshift(this);
         result.push(...this.body.transpile(state));
@@ -916,11 +906,7 @@
         //end for
         result.push(
             state.indent(),
-<<<<<<< HEAD
-            state.tokenToSourceNode(this.endForToken)
-=======
-            state.transpileToken(this.tokens.endFor)
->>>>>>> c9ec036b
+            state.transpileToken(this.endForToken)
         );
         return result;
     }
