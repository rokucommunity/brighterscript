/* eslint-disable no-bitwise */
import type { Token, Identifier } from '../lexer/Token';
import { CompoundAssignmentOperators, TokenKind } from '../lexer/TokenKind';
import type { BinaryExpression, FunctionExpression, FunctionParameterExpression, LiteralExpression, TypeExpression } from './Expression';
import { CallExpression, VariableExpression } from './Expression';
import { util } from '../util';
import type { Range } from 'vscode-languageserver';
import type { BrsTranspileState } from './BrsTranspileState';
import { ParseMode } from './Parser';
import type { WalkVisitor, WalkOptions } from '../astUtils/visitors';
import { InternalWalkMode, walk, createVisitor, WalkMode, walkArray } from '../astUtils/visitors';
import { isCallExpression, isCommentStatement, isEnumMemberStatement, isExpression, isExpressionStatement, isFieldStatement, isFunctionStatement, isIfStatement, isInterfaceFieldStatement, isInterfaceMethodStatement, isInvalidType, isLiteralExpression, isMethodStatement, isNamespaceStatement, isTypedefProvider, isUnaryExpression, isVoidType } from '../astUtils/reflection';
import type { GetTypeOptions, TranspileResult, TypedefProvider } from '../interfaces';
import { SymbolTypeFlag } from '../SymbolTable';
import { createInvalidLiteral, createMethodStatement, createToken, interpolatedRange } from '../astUtils/creators';
import { DynamicType } from '../types/DynamicType';
import type { SourceNode } from 'source-map';
import type { TranspileState } from './TranspileState';
import { SymbolTable } from '../SymbolTable';
import type { Expression } from './AstNode';
import { AstNodeKind } from './AstNode';
import { Statement } from './AstNode';
import { ClassType } from '../types/ClassType';
import { EnumMemberType, EnumType } from '../types/EnumType';
import { NamespaceType } from '../types/NamespaceType';
import { InterfaceType } from '../types/InterfaceType';
import type { BscType } from '../types/BscType';
import { VoidType } from '../types/VoidType';
import { FunctionType } from '../types/FunctionType';

export class EmptyStatement extends Statement {
    constructor(
        /**
         * Create a negative range to indicate this is an interpolated location
         */
        public range: Range = interpolatedRange
    ) {
        super();
    }

    public readonly kind = AstNodeKind.EmptyStatement;

    transpile(state: BrsTranspileState) {
        return [];
    }
    walk(visitor: WalkVisitor, options: WalkOptions) {
        //nothing to walk
    }
}

/**
 * This is a top-level statement. Consider this the root of the AST
 */
export class Body extends Statement implements TypedefProvider {
    constructor(
        public statements: Statement[] = []
    ) {
        super();
    }

    public readonly kind = AstNodeKind.Body;

    public symbolTable = new SymbolTable('Body', () => this.parent?.getSymbolTable());

    public get range() {
        //this needs to be a getter because the body has its statements pushed to it after being constructed
        return util.createBoundingRange(
            ...(this.statements ?? [])
        );
    }

    transpile(state: BrsTranspileState) {
        let result = [] as TranspileResult;
        for (let i = 0; i < this.statements.length; i++) {
            let statement = this.statements[i];
            let previousStatement = this.statements[i - 1];
            let nextStatement = this.statements[i + 1];

            if (!previousStatement) {
                //this is the first statement. do nothing related to spacing and newlines

                //if comment is on same line as prior sibling
            } else if (isCommentStatement(statement) && previousStatement && statement.range.start.line === previousStatement.range.end.line) {
                result.push(
                    ' '
                );

                //add double newline if this is a comment, and next is a function
            } else if (isCommentStatement(statement) && nextStatement && isFunctionStatement(nextStatement)) {
                result.push('\n\n');

                //add double newline if is function not preceeded by a comment
            } else if (isFunctionStatement(statement) && previousStatement && !(isCommentStatement(previousStatement))) {
                result.push('\n\n');
            } else {
                //separate statements by a single newline
                result.push('\n');
            }

            result.push(...statement.transpile(state));
        }
        return result;
    }

    getTypedef(state: BrsTranspileState) {
        let result = [];
        for (const statement of this.statements) {
            //if the current statement supports generating typedef, call it
            if (isTypedefProvider(statement)) {
                result.push(
                    state.indent(),
                    ...statement.getTypedef(state),
                    state.newline
                );
            }
        }
        return result;
    }

    walk(visitor: WalkVisitor, options: WalkOptions) {
        if (options.walkMode & InternalWalkMode.walkStatements) {
            walkArray(this.statements, visitor, options, this);
        }
    }
}

export class AssignmentStatement extends Statement {
    constructor(
        public equals: Token,
        public name: Identifier,
        public value: Expression,
        public asToken?: Token,
        public typeExpression?: TypeExpression
    ) {
        super();
        this.range = util.createBoundingRange(name, equals, value);
    }

    public readonly kind = AstNodeKind.AssignmentStatement;

    public readonly range: Range;

    transpile(state: BrsTranspileState) {
        //if the value is a compound assignment, just transpile the expression itself
        if (CompoundAssignmentOperators.includes((this.value as BinaryExpression)?.operator?.kind)) {
            return this.value.transpile(state);
        } else {
            return [
                state.transpileToken(this.name),
                ' ',
                state.transpileToken(this.equals),
                ' ',
                ...this.value.transpile(state)
            ];
        }
    }

    walk(visitor: WalkVisitor, options: WalkOptions) {
        if (options.walkMode & InternalWalkMode.walkExpressions) {
            //TODO: Walk TypeExpression. We need to decide how to implement types on assignments
            walk(this, 'value', visitor, options);
        }
    }

    getType(options: GetTypeOptions) {
        // TODO: Do we still need this.typeExpression?

        // Note: compound assignments (eg. +=) are internally dealt with via the RHS being a BinaryExpression
        // so this.value will be a BinaryExpression, and BinaryExpressions can figure out their own types
        const rhs = this.value.getType(options);
        return rhs;
    }
}

export class Block extends Statement {
    constructor(
        readonly statements: Statement[],
        readonly startingRange: Range
    ) {
        super();
        this.range = util.createBoundingRange(
            { range: this.startingRange },
            ...(statements ?? [])
        );
    }

    public readonly kind = AstNodeKind.Block;

    public readonly range: Range;

    transpile(state: BrsTranspileState) {
        state.blockDepth++;
        let results = [] as TranspileResult;
        for (let i = 0; i < this.statements.length; i++) {
            let previousStatement = this.statements[i - 1];
            let statement = this.statements[i];

            //if comment is on same line as parent
            if (isCommentStatement(statement) &&
                (util.linesTouch(state.lineage[0], statement) || util.linesTouch(previousStatement, statement))
            ) {
                results.push(' ');

                //is not a comment
            } else {
                //add a newline and indent
                results.push(
                    state.newline,
                    state.indent()
                );
            }

            //push block onto parent list
            state.lineage.unshift(this);
            results.push(
                ...statement.transpile(state)
            );
            state.lineage.shift();
        }
        state.blockDepth--;
        return results;
    }

    walk(visitor: WalkVisitor, options: WalkOptions) {
        if (options.walkMode & InternalWalkMode.walkStatements) {
            walkArray(this.statements, visitor, options, this);
        }
    }
}

export class ExpressionStatement extends Statement {
    constructor(
        readonly expression: Expression
    ) {
        super();
        this.range = this.expression.range;
    }

    public readonly kind = AstNodeKind.ExpressionStatement;

    public readonly range: Range;

    transpile(state: BrsTranspileState) {
        return this.expression.transpile(state);
    }

    walk(visitor: WalkVisitor, options: WalkOptions) {
        if (options.walkMode & InternalWalkMode.walkExpressions) {
            walk(this, 'expression', visitor, options);
        }
    }
}

export class CommentStatement extends Statement implements Expression, TypedefProvider {
    constructor(
        public comments: Token[]
    ) {
        super();
        this.visitMode = InternalWalkMode.visitStatements | InternalWalkMode.visitExpressions;
        if (this.comments?.length > 0) {
            this.range = util.createBoundingRange(
                ...this.comments
            );
        }
    }

    public readonly kind = AstNodeKind.CommentStatement;

    public range: Range;

    get text() {
        return this.comments.map(x => x.text).join('\n');
    }

    transpile(state: BrsTranspileState) {
        let result = [];
        for (let i = 0; i < this.comments.length; i++) {
            let comment = this.comments[i];
            if (i > 0) {
                result.push(state.indent());
            }
            result.push(
                state.transpileToken(comment)
            );
            //add newline for all except final comment
            if (i < this.comments.length - 1) {
                result.push('\n');
            }
        }
        return result;
    }

    public getTypedef(state: TranspileState) {
        return this.transpile(state as BrsTranspileState);
    }

    walk(visitor: WalkVisitor, options: WalkOptions) {
        //nothing to walk
    }
}

export class ExitForStatement extends Statement {
    constructor(
        readonly tokens: {
            exitFor: Token;
        }
    ) {
        super();
        this.range = this.tokens.exitFor.range;
    }

    public readonly kind = AstNodeKind.ExitForStatement;

    public readonly range: Range;

    transpile(state: BrsTranspileState) {
        return [
            state.transpileToken(this.tokens.exitFor)
        ];
    }

    walk(visitor: WalkVisitor, options: WalkOptions) {
        //nothing to walk
    }

}

export class ExitWhileStatement extends Statement {
    constructor(
        readonly tokens: {
            exitWhile: Token;
        }
    ) {
        super();
        this.range = this.tokens.exitWhile.range;
    }

    public readonly kind = AstNodeKind.ExitWhileStatement;

    public readonly range: Range;

    transpile(state: BrsTranspileState) {
        return [
            state.transpileToken(this.tokens.exitWhile)
        ];
    }

    walk(visitor: WalkVisitor, options: WalkOptions) {
        //nothing to walk
    }
}

export class FunctionStatement extends Statement implements TypedefProvider {
    constructor(
        public name: Identifier,
        public func: FunctionExpression
    ) {
        super();
        this.range = this.func.range;
    }

    public readonly kind = AstNodeKind.FunctionStatement as AstNodeKind;

    public readonly range: Range;

    /**
     * Get the name of this expression based on the parse mode
     */
    public getName(parseMode: ParseMode) {
        const namespace = this.findAncestor<NamespaceStatement>(isNamespaceStatement);
        if (namespace) {
            let delimiter = parseMode === ParseMode.BrighterScript ? '.' : '_';
            let namespaceName = namespace.getName(parseMode);
            return namespaceName + delimiter + this.name?.text;
        } else {
            return this.name.text;
        }
    }

    transpile(state: BrsTranspileState) {
        //create a fake token using the full transpiled name
        let nameToken = {
            ...this.name,
            text: this.getName(ParseMode.BrightScript)
        };

        return this.func.transpile(state, nameToken);
    }

    getTypedef(state: BrsTranspileState) {
        let result = [];
        for (let annotation of this.annotations ?? []) {
            result.push(
                ...annotation.getTypedef(state),
                state.newline,
                state.indent()
            );
        }

        result.push(
            ...this.func.getTypedef(state)
        );
        return result;
    }

    walk(visitor: WalkVisitor, options: WalkOptions) {
        if (options.walkMode & InternalWalkMode.walkExpressions) {
            walk(this, 'func', visitor, options);
        }
    }

    getType(options: GetTypeOptions) {
        const funcExprType = this.func.getType(options);
        funcExprType.setName(this.name.text);
        return funcExprType;
    }
}

export class IfStatement extends Statement {
    constructor(
        readonly tokens: {
            if: Token;
            then?: Token;
            else?: Token;
            endIf?: Token;
        },
        readonly condition: Expression,
        readonly thenBranch: Block,
        readonly elseBranch?: IfStatement | Block,
        readonly isInline?: boolean
    ) {
        super();
        this.range = util.createBoundingRange(
            tokens.if,
            condition,
            tokens.then,
            thenBranch,
            tokens.else,
            elseBranch,
            tokens.endIf
        );
    }

    public readonly kind = AstNodeKind.IfStatement;

    public readonly range: Range;

    transpile(state: BrsTranspileState) {
        let results = [];
        //if   (already indented by block)
        results.push(state.transpileToken(this.tokens.if));
        results.push(' ');
        //conditions
        results.push(...this.condition.transpile(state));
        //then
        if (this.tokens.then) {
            results.push(' ');
            results.push(
                state.transpileToken(this.tokens.then)
            );
        }
        state.lineage.unshift(this);

        //if statement body
        let thenNodes = this.thenBranch.transpile(state);
        state.lineage.shift();
        if (thenNodes.length > 0) {
            results.push(thenNodes);
        }
        results.push('\n');

        //else branch
        if (this.tokens.else) {
            //else
            results.push(
                state.indent(),
                state.transpileToken(this.tokens.else)
            );
        }

        if (this.elseBranch) {
            if (isIfStatement(this.elseBranch)) {
                //chained elseif
                state.lineage.unshift(this.elseBranch);
                let body = this.elseBranch.transpile(state);
                state.lineage.shift();

                if (body.length > 0) {
                    //zero or more spaces between the `else` and the `if`
                    results.push(this.elseBranch.tokens.if.leadingWhitespace);
                    results.push(...body);

                    // stop here because chained if will transpile the rest
                    return results;
                } else {
                    results.push('\n');
                }

            } else {
                //else body
                state.lineage.unshift(this.tokens.else);
                let body = this.elseBranch.transpile(state);
                state.lineage.shift();

                if (body.length > 0) {
                    results.push(...body);
                }
                results.push('\n');
            }
        }

        //end if
        results.push(state.indent());
        if (this.tokens.endIf) {
            results.push(
                state.transpileToken(this.tokens.endIf)
            );
        } else {
            results.push('end if');
        }
        return results;
    }

    walk(visitor: WalkVisitor, options: WalkOptions) {
        if (options.walkMode & InternalWalkMode.walkExpressions) {
            walk(this, 'condition', visitor, options);
        }
        if (options.walkMode & InternalWalkMode.walkStatements) {
            walk(this, 'thenBranch', visitor, options);
        }
        if (this.elseBranch && options.walkMode & InternalWalkMode.walkStatements) {
            walk(this, 'elseBranch', visitor, options);
        }
    }
}

export class IncrementStatement extends Statement {
    constructor(
        readonly value: Expression,
        readonly operator: Token
    ) {
        super();
        this.range = util.createBoundingRange(
            value,
            operator
        );
    }

    public readonly kind = AstNodeKind.IncrementStatement;

    public readonly range: Range;

    transpile(state: BrsTranspileState) {
        return [
            ...this.value.transpile(state),
            state.transpileToken(this.operator)
        ];
    }

    walk(visitor: WalkVisitor, options: WalkOptions) {
        if (options.walkMode & InternalWalkMode.walkExpressions) {
            walk(this, 'value', visitor, options);
        }
    }
}

/** Used to indent the current `print` position to the next 16-character-width output zone. */
export interface PrintSeparatorTab extends Token {
    kind: TokenKind.Comma;
}

/** Used to insert a single whitespace character at the current `print` position. */
export interface PrintSeparatorSpace extends Token {
    kind: TokenKind.Semicolon;
}

/**
 * Represents a `print` statement within BrightScript.
 */
export class PrintStatement extends Statement {
    /**
     * Creates a new internal representation of a BrightScript `print` statement.
     * @param tokens the tokens for this statement
     * @param tokens.print a print token
     * @param expressions an array of expressions or `PrintSeparator`s to be evaluated and printed.
     */
    constructor(
        readonly tokens: {
            print: Token;
        },
        readonly expressions: Array<Expression | PrintSeparatorTab | PrintSeparatorSpace>
    ) {
        super();
        this.range = util.createBoundingRange(
            tokens.print,
            ...(expressions ?? [])
        );
    }

    public readonly kind = AstNodeKind.PrintStatement;

    public readonly range: Range;

    transpile(state: BrsTranspileState) {
        let result = [
            state.transpileToken(this.tokens.print),
            ' '
        ];
        for (let i = 0; i < this.expressions.length; i++) {
            const expressionOrSeparator: any = this.expressions[i];
            if (expressionOrSeparator.transpile) {
                result.push(...(expressionOrSeparator as ExpressionStatement).transpile(state));
            } else {
                result.push(
                    state.tokenToSourceNode(expressionOrSeparator)
                );
            }
            //if there's an expression after us, add a space
            if ((this.expressions[i + 1] as any)?.transpile) {
                result.push(' ');
            }
        }
        return result;
    }

    walk(visitor: WalkVisitor, options: WalkOptions) {
        if (options.walkMode & InternalWalkMode.walkExpressions) {
            //sometimes we have semicolon Tokens in the expressions list (should probably fix that...), so only walk the actual expressions
            walkArray(this.expressions, visitor, options, this, (item) => isExpression(item as any));
        }
    }
}

export class DimStatement extends Statement {
    constructor(
        public dimToken: Token,
        public identifier?: Identifier,
        public openingSquare?: Token,
        public dimensions?: Expression[],
        public closingSquare?: Token
    ) {
        super();
        this.range = util.createBoundingRange(
            dimToken,
            identifier,
            openingSquare,
            ...(dimensions ?? []),
            closingSquare
        );
    }

    public readonly kind = AstNodeKind.DimStatement;

    public range: Range;

    public transpile(state: BrsTranspileState) {
        let result = [
            state.transpileToken(this.dimToken),
            ' ',
            state.transpileToken(this.identifier),
            state.transpileToken(this.openingSquare)
        ];
        for (let i = 0; i < this.dimensions.length; i++) {
            if (i > 0) {
                result.push(', ');
            }
            result.push(
                ...this.dimensions[i].transpile(state)
            );
        }
        result.push(state.transpileToken(this.closingSquare));
        return result;
    }

    public walk(visitor: WalkVisitor, options: WalkOptions) {
        if (this.dimensions?.length > 0 && options.walkMode & InternalWalkMode.walkExpressions) {
            walkArray(this.dimensions, visitor, options, this);

        }
    }
}

export class GotoStatement extends Statement {
    constructor(
        readonly tokens: {
            goto: Token;
            label: Token;
        }
    ) {
        super();
        this.range = util.createBoundingRange(
            tokens.goto,
            tokens.label
        );
    }

    public readonly kind = AstNodeKind.GotoStatement;

    public readonly range: Range;

    transpile(state: BrsTranspileState) {
        return [
            state.transpileToken(this.tokens.goto),
            ' ',
            state.transpileToken(this.tokens.label)
        ];
    }

    walk(visitor: WalkVisitor, options: WalkOptions) {
        //nothing to walk
    }
}

export class LabelStatement extends Statement {
    constructor(
        readonly tokens: {
            identifier: Token;
            colon: Token;
        }
    ) {
        super();
        this.range = util.createBoundingRange(
            tokens.identifier,
            tokens.colon
        );
    }

    public readonly kind = AstNodeKind.LabelStatement;

    public readonly range: Range;

    transpile(state: BrsTranspileState) {
        return [
            state.transpileToken(this.tokens.identifier),
            state.transpileToken(this.tokens.colon)

        ];
    }

    walk(visitor: WalkVisitor, options: WalkOptions) {
        //nothing to walk
    }
}

export class ReturnStatement extends Statement {
    constructor(
        readonly tokens: {
            return: Token;
        },
        readonly value?: Expression
    ) {
        super();
        this.range = util.createBoundingRange(
            tokens.return,
            value
        );
    }

    public readonly kind = AstNodeKind.ReturnStatement;

    public readonly range: Range;

    transpile(state: BrsTranspileState) {
        let result = [];
        result.push(
            state.transpileToken(this.tokens.return)
        );
        if (this.value) {
            result.push(' ');
            result.push(...this.value.transpile(state));
        }
        return result;
    }

    walk(visitor: WalkVisitor, options: WalkOptions) {
        if (options.walkMode & InternalWalkMode.walkExpressions) {
            walk(this, 'value', visitor, options);
        }
    }
}

export class EndStatement extends Statement {
    constructor(
        readonly tokens: {
            end: Token;
        }
    ) {
        super();
        this.range = tokens.end.range;
    }

    public readonly kind = AstNodeKind.EndStatement;

    public readonly range: Range;

    transpile(state: BrsTranspileState) {
        return [
            state.transpileToken(this.tokens.end)
        ];
    }

    walk(visitor: WalkVisitor, options: WalkOptions) {
        //nothing to walk
    }
}

export class StopStatement extends Statement {
    constructor(
        readonly tokens: {
            stop: Token;
        }
    ) {
        super();
        this.range = tokens?.stop?.range;
    }

    public readonly kind = AstNodeKind.StopStatement;

    public readonly range: Range;

    transpile(state: BrsTranspileState) {
        return [
            state.transpileToken(this.tokens.stop)
        ];
    }

    walk(visitor: WalkVisitor, options: WalkOptions) {
        //nothing to walk
    }
}

export class ForStatement extends Statement {
    constructor(
        public forToken: Token,
        public counterDeclaration: AssignmentStatement,
        public toToken: Token,
        public finalValue: Expression,
        public body: Block,
        public endForToken: Token,
        public stepToken?: Token,
        public increment?: Expression
    ) {
        super();
        this.range = util.createBoundingRange(
            forToken,
            counterDeclaration,
            toToken,
            finalValue,
            stepToken,
            increment,
            body,
            endForToken
        );
    }

    public readonly kind = AstNodeKind.ForStatement;

    public readonly range: Range;

    transpile(state: BrsTranspileState) {
        let result = [];
        //for
        result.push(
            state.transpileToken(this.forToken),
            ' '
        );
        //i=1
        result.push(
            ...this.counterDeclaration.transpile(state),
            ' '
        );
        //to
        result.push(
            state.transpileToken(this.toToken),
            ' '
        );
        //final value
        result.push(this.finalValue.transpile(state));
        //step
        if (this.stepToken) {
            result.push(
                ' ',
                state.transpileToken(this.stepToken),
                ' ',
                this.increment.transpile(state)
            );
        }
        //loop body
        state.lineage.unshift(this);
        result.push(...this.body.transpile(state));
        state.lineage.shift();

        // add new line before "end for"
        result.push('\n');

        //end for
        result.push(
            state.indent(),
            state.transpileToken(this.endForToken)
        );

        return result;
    }

    walk(visitor: WalkVisitor, options: WalkOptions) {
        if (options.walkMode & InternalWalkMode.walkStatements) {
            walk(this, 'counterDeclaration', visitor, options);
        }
        if (options.walkMode & InternalWalkMode.walkExpressions) {
            walk(this, 'finalValue', visitor, options);
            walk(this, 'increment', visitor, options);
        }
        if (options.walkMode & InternalWalkMode.walkStatements) {
            walk(this, 'body', visitor, options);
        }
    }
}

export class ForEachStatement extends Statement {
    constructor(
        readonly tokens: {
            forEach: Token;
            in: Token;
            endFor: Token;
        },
        readonly item: Token,
        readonly target: Expression,
        readonly body: Block
    ) {
        super();
        this.range = util.createBoundingRange(
            tokens.forEach,
            item,
            tokens.in,
            target,
            body,
            tokens.endFor
        );
    }

    public readonly kind = AstNodeKind.ForEachStatement;

    public readonly range: Range;

    transpile(state: BrsTranspileState) {
        let result = [];
        //for each
        result.push(
            state.transpileToken(this.tokens.forEach),
            ' '
        );
        //item
        result.push(
            state.transpileToken(this.item),
            ' '
        );
        //in
        result.push(
            state.transpileToken(this.tokens.in),
            ' '
        );
        //target
        result.push(...this.target.transpile(state));
        //body
        state.lineage.unshift(this);
        result.push(...this.body.transpile(state));
        state.lineage.shift();

        // add new line before "end for"
        result.push('\n');

        //end for
        result.push(
            state.indent(),
            state.transpileToken(this.tokens.endFor)
        );
        return result;
    }

    walk(visitor: WalkVisitor, options: WalkOptions) {
        if (options.walkMode & InternalWalkMode.walkExpressions) {
            walk(this, 'target', visitor, options);
        }
        if (options.walkMode & InternalWalkMode.walkStatements) {
            walk(this, 'body', visitor, options);
        }
    }
}

export class WhileStatement extends Statement {
    constructor(
        readonly tokens: {
            while: Token;
            endWhile: Token;
        },
        readonly condition: Expression,
        readonly body: Block
    ) {
        super();
        this.range = util.createBoundingRange(
            tokens.while,
            condition,
            body,
            tokens.endWhile
        );
    }

    public readonly kind = AstNodeKind.WhileStatement;

    public readonly range: Range;

    transpile(state: BrsTranspileState) {
        let result = [];
        //while
        result.push(
            state.transpileToken(this.tokens.while),
            ' '
        );
        //condition
        result.push(
            ...this.condition.transpile(state)
        );
        state.lineage.unshift(this);
        //body
        result.push(...this.body.transpile(state));
        state.lineage.shift();

        //trailing newline only if we have body statements
        result.push('\n');

        //end while
        result.push(
            state.indent(),
            state.transpileToken(this.tokens.endWhile)
        );

        return result;
    }

    walk(visitor: WalkVisitor, options: WalkOptions) {
        if (options.walkMode & InternalWalkMode.walkExpressions) {
            walk(this, 'condition', visitor, options);
        }
        if (options.walkMode & InternalWalkMode.walkStatements) {
            walk(this, 'body', visitor, options);
        }
    }
}

export class DottedSetStatement extends Statement {
    constructor(
        readonly obj: Expression,
        readonly name: Identifier,
        readonly value: Expression,
        readonly dot?: Token
    ) {
        super();
        this.range = util.createBoundingRange(
            obj,
            dot,
            name,
            value
        );
    }

    public readonly kind = AstNodeKind.DottedSetStatement;

    public readonly range: Range;

    transpile(state: BrsTranspileState) {
        //if the value is a compound assignment, don't add the obj, dot, name, or operator...the expression will handle that
        if (CompoundAssignmentOperators.includes((this.value as BinaryExpression)?.operator?.kind)) {
            return this.value.transpile(state);
        } else {
            return [
                //object
                ...this.obj.transpile(state),
                this.dot ? state.tokenToSourceNode(this.dot) : '.',
                //name
                state.transpileToken(this.name),
                ' = ',
                //right-hand-side of assignment
                ...this.value.transpile(state)
            ];
        }
    }

    walk(visitor: WalkVisitor, options: WalkOptions) {
        if (options.walkMode & InternalWalkMode.walkExpressions) {
            walk(this, 'obj', visitor, options);
            walk(this, 'value', visitor, options);
        }
    }
}

export class IndexedSetStatement extends Statement {
    constructor(
        readonly obj: Expression,
        readonly index: Expression,
        readonly value: Expression,
        readonly openingSquare: Token,
        readonly closingSquare: Token
    ) {
        super();
        this.range = util.createBoundingRange(
            obj,
            openingSquare,
            index,
            closingSquare,
            value
        );
    }

    public readonly kind = AstNodeKind.IndexedSetStatement;

    public readonly range: Range;

    transpile(state: BrsTranspileState) {
        //if the value is a component assignment, don't add the obj, index or operator...the expression will handle that
        if (CompoundAssignmentOperators.includes((this.value as BinaryExpression)?.operator?.kind)) {
            return this.value.transpile(state);
        } else {
            return [
                //obj
                ...this.obj.transpile(state),
                //   [
                state.transpileToken(this.openingSquare),
                //    index
                ...this.index.transpile(state),
                //         ]
                state.transpileToken(this.closingSquare),
                //           =
                ' = ',
                //             value
                ...this.value.transpile(state)
            ];
        }
    }

    walk(visitor: WalkVisitor, options: WalkOptions) {
        if (options.walkMode & InternalWalkMode.walkExpressions) {
            walk(this, 'obj', visitor, options);
            walk(this, 'index', visitor, options);
            walk(this, 'value', visitor, options);
        }
    }
}

export class LibraryStatement extends Statement implements TypedefProvider {
    constructor(
        readonly tokens: {
            library: Token;
            filePath: Token | undefined;
        }
    ) {
        super();
        this.range = util.createBoundingRange(
            this.tokens.library,
            this.tokens.filePath
        );
    }

    public readonly kind = AstNodeKind.LibraryStatement;

    public readonly range: Range;

    transpile(state: BrsTranspileState) {
        let result = [];
        result.push(
            state.transpileToken(this.tokens.library)
        );
        //there will be a parse error if file path is missing, but let's prevent a runtime error just in case
        if (this.tokens.filePath) {
            result.push(
                ' ',
                state.transpileToken(this.tokens.filePath)
            );
        }
        return result;
    }

    getTypedef(state: BrsTranspileState) {
        return this.transpile(state);
    }

    walk(visitor: WalkVisitor, options: WalkOptions) {
        //nothing to walk
    }
}

export class NamespaceStatement extends Statement implements TypedefProvider {
    constructor(
        public keyword: Token,
        // this should technically only be a VariableExpression or DottedGetExpression, but that can be enforced elsewhere
        public nameExpression: Expression,
        public body: Body,
        public endKeyword: Token
    ) {
        super();
        this.name = this.getName(ParseMode.BrighterScript);
        this.symbolTable = new SymbolTable(`NamespaceStatement: '${this.name}'`, () => this.parent?.getSymbolTable());
    }

    public readonly kind = AstNodeKind.NamespaceStatement;

    /**
     * The string name for this namespace
     */
    public name: string;

    public get range() {
        return this.cacheRange();
    }
    private _range: Range;

    public cacheRange() {
        if (!this._range) {
            this._range = util.createBoundingRange(
                this.keyword,
                this.nameExpression,
                this.body,
                this.endKeyword
            ) ?? interpolatedRange;
        }
        return this._range;
    }

    public getName(parseMode: ParseMode) {
        const sep = parseMode === ParseMode.BrighterScript ? '.' : '_';
        let name = util.getAllDottedGetPartsAsString(this.nameExpression, parseMode);
        if ((this.parent as Body)?.parent?.kind === AstNodeKind.NamespaceStatement) {
            name = (this.parent.parent as NamespaceStatement).getName(parseMode) + sep + name;
        }
        return name;
    }

    public getNameParts() {
        let parts = util.getAllDottedGetParts(this.nameExpression);

        if ((this.parent as Body)?.parent?.kind === AstNodeKind.NamespaceStatement) {
            parts = (this.parent.parent as NamespaceStatement).getNameParts().concat(parts);
        }
        return parts;
    }

    transpile(state: BrsTranspileState) {
        //namespaces don't actually have any real content, so just transpile their bodies
        return this.body.transpile(state);
    }

    getTypedef(state: BrsTranspileState) {
        let result = [
            'namespace ',
            ...this.getName(ParseMode.BrighterScript),
            state.newline
        ];
        state.blockDepth++;
        result.push(
            ...this.body.getTypedef(state)
        );
        state.blockDepth--;

        result.push(
            state.indent(),
            'end namespace'
        );
        return result;
    }

    walk(visitor: WalkVisitor, options: WalkOptions) {
        if (options.walkMode & InternalWalkMode.walkExpressions) {
            walk(this, 'nameExpression', visitor, options);
        }

        if (this.body.statements.length > 0 && options.walkMode & InternalWalkMode.walkStatements) {
            walk(this, 'body', visitor, options);
        }
    }

    getType(options: GetTypeOptions) {
        const resultType = new NamespaceType(this.name);
        resultType.pushMemberProvider(() => this.body.getSymbolTable());
        return resultType;
    }

}

export class ImportStatement extends Statement implements TypedefProvider {
    constructor(
        readonly importToken: Token,
        readonly filePathToken: Token
    ) {
        super();
        this.range = util.createBoundingRange(
            importToken,
            filePathToken
        );
        if (this.filePathToken) {
            //remove quotes
            this.filePath = this.filePathToken.text.replace(/"/g, '');
            //adjust the range to exclude the quotes
            this.filePathToken.range = util.createRange(
                this.filePathToken.range.start.line,
                this.filePathToken.range.start.character + 1,
                this.filePathToken.range.end.line,
                this.filePathToken.range.end.character - 1
            );
        }
    }
    public readonly kind = AstNodeKind.ImportStatement;

    public range: Range;

    public filePath: string;

    transpile(state: BrsTranspileState) {
        //The xml files are responsible for adding the additional script imports, but
        //add the import statement as a comment just for debugging purposes
        return [
            `'`,
            state.transpileToken(this.importToken),
            ' ',
            state.transpileToken(this.filePathToken)
        ];
    }

    /**
     * Get the typedef for this statement
     */
    public getTypedef(state: BrsTranspileState) {
        return [
            this.importToken.text,
            ' ',
            //replace any `.bs` extension with `.brs`
            this.filePathToken.text.replace(/\.bs"?$/i, '.brs"')
        ];
    }

    walk(visitor: WalkVisitor, options: WalkOptions) {
        //nothing to walk
    }
}

export class InterfaceStatement extends Statement implements TypedefProvider {
    constructor(
        interfaceToken: Token,
        name: Identifier,
        extendsToken: Token,
        public parentInterfaceName: TypeExpression,
        public body: Statement[],
        endInterfaceToken: Token
    ) {
        super();
        this.tokens.interface = interfaceToken;
        this.tokens.name = name;
        this.tokens.extends = extendsToken;
        this.tokens.endInterface = endInterfaceToken;
        this.range = util.createBoundingRange(
            this.tokens.interface,
            this.tokens.name,
            this.tokens.extends,
            this.parentInterfaceName,
            ...this.body,
            this.tokens.endInterface
        );
    }

    public readonly kind = AstNodeKind.InterfaceStatement;

    public tokens = {} as {
        interface: Token;
        name: Identifier;
        extends: Token;
        endInterface: Token;
    };

    public range: Range;

    public get fields(): InterfaceFieldStatement[] {
        return this.body.filter(x => isInterfaceFieldStatement(x)) as InterfaceFieldStatement[];
    }

    public get methods(): InterfaceMethodStatement[] {
        return this.body.filter(x => isInterfaceMethodStatement(x)) as InterfaceMethodStatement[];
    }


    public hasParentInterface() {
        return !!this.parentInterfaceName;
    }


    /**
     * The name of the interface WITH its leading namespace (if applicable)
     */
    public get fullName() {
        const name = this.tokens.name?.text;
        if (name) {
            const namespace = this.findAncestor<NamespaceStatement>(isNamespaceStatement);
            if (namespace) {
                let namespaceName = namespace.getName(ParseMode.BrighterScript);
                return `${namespaceName}.${name}`;
            } else {
                return name;
            }
        } else {
            //return undefined which will allow outside callers to know that this interface doesn't have a name
            return undefined;
        }
    }

    /**
     * The name of the interface (without the namespace prefix)
     */
    public get name() {
        return this.tokens.name?.text;
    }

    /**
     * Get the name of this expression based on the parse mode
     */
    public getName(parseMode: ParseMode) {
        const namespace = this.findAncestor<NamespaceStatement>(isNamespaceStatement);
        if (namespace) {
            let delimiter = parseMode === ParseMode.BrighterScript ? '.' : '_';
            let namespaceName = namespace.getName(parseMode);
            return namespaceName + delimiter + this.name;
        } else {
            return this.name;
        }
    }

    public transpile(state: BrsTranspileState): TranspileResult {
        //interfaces should completely disappear at runtime
        return [];
    }

    getTypedef(state: BrsTranspileState) {
        const result = [] as TranspileResult;
        for (let annotation of this.annotations ?? []) {
            result.push(
                ...annotation.getTypedef(state),
                state.newline,
                state.indent()
            );
        }
        result.push(
            this.tokens.interface.text,
            ' ',
            this.tokens.name.text
        );
        const parentInterfaceName = this.parentInterfaceName?.getName();
        if (parentInterfaceName) {
            result.push(
                ' extends ',
                parentInterfaceName
            );
        }
        const body = this.body ?? [];
        if (body.length > 0) {
            state.blockDepth++;
        }
        for (const statement of body) {
            if (isInterfaceMethodStatement(statement) || isInterfaceFieldStatement(statement)) {
                result.push(
                    state.newline,
                    state.indent(),
                    ...statement.getTypedef(state)
                );
            } else {
                result.push(
                    state.newline,
                    state.indent(),
                    ...statement.transpile(state)
                );
            }
        }
        if (body.length > 0) {
            state.blockDepth--;
        }
        result.push(
            state.newline,
            state.indent(),
            'end interface',
            state.newline
        );
        return result;
    }

    walk(visitor: WalkVisitor, options: WalkOptions) {
        //visitor-less walk function to do parent linking
        walk(this, 'parentInterfaceName', null, options);

        if (options.walkMode & InternalWalkMode.walkStatements) {
            walkArray(this.body, visitor, options, this);
        }
    }

    getType(options: GetTypeOptions) {
        const superIface = this.parentInterfaceName?.getType(options) as InterfaceType;

        const resultType = new InterfaceType(this.getName(ParseMode.BrighterScript), superIface);

        for (const statement of this.methods) {
            resultType.addMember(statement?.tokens.name?.text, statement?.range, statement?.getType(options), SymbolTypeFlag.runtime);
        }
        for (const statement of this.fields) {
            resultType.addMember(statement?.tokens.name?.text, statement?.range, statement.getType(options), SymbolTypeFlag.runtime);
        }
        return resultType;
    }
}

export class InterfaceFieldStatement extends Statement implements TypedefProvider {
    public transpile(state: BrsTranspileState): TranspileResult {
        throw new Error('Method not implemented.');
    }
    constructor(
        nameToken: Identifier,
        asToken: Token,
        public typeExpression?: TypeExpression
    ) {
        super();
        this.tokens.name = nameToken;
        this.tokens.as = asToken;
        this.range = util.createBoundingRange(
            this.tokens.name,
            this.tokens.as,
            this.typeExpression
        );
    }

    public readonly kind = AstNodeKind.InterfaceFieldStatement;

    public range: Range;

    public tokens = {} as {
        name: Identifier;
        as: Token;
    };

    public get name() {
        return this.tokens.name.text;
    }

    walk(visitor: WalkVisitor, options: WalkOptions) {
        if (options.walkMode & InternalWalkMode.walkExpressions) {
            walk(this, 'typeExpression', visitor, options);
        }
    }

    getTypedef(state: BrsTranspileState): (string | SourceNode)[] {
        const result = [] as TranspileResult;
        for (let annotation of this.annotations ?? []) {
            result.push(
                ...annotation.getTypedef(state),
                state.newline,
                state.indent()
            );
        }

        result.push(
            this.tokens.name.text
        );
        if (this.typeExpression) {
            result.push(
                ' as ',
                ...this.typeExpression.getTypedef(state)
            );
        }
        return result;
    }

    public getType(options: GetTypeOptions): BscType {
        return this.typeExpression?.getType(options) ?? DynamicType.instance;
    }

}

//TODO: there is much that is similar with this and FunctionExpression.
//It would be nice to refactor this so there is less duplicated code
export class InterfaceMethodStatement extends Statement implements TypedefProvider {
    public transpile(state: BrsTranspileState): TranspileResult {
        throw new Error('Method not implemented.');
    }
    constructor(
        functionTypeToken: Token,
        nameToken: Identifier,
        leftParen: Token,
        public params: FunctionParameterExpression[],
        rightParen: Token,
        asToken?: Token,
        public returnTypeExpression?: TypeExpression
    ) {
        super();
        this.tokens.functionType = functionTypeToken;
        this.tokens.name = nameToken;
        this.tokens.leftParen = leftParen;
        this.tokens.rightParen = rightParen;
        this.tokens.as = asToken;
    }

    public readonly kind = AstNodeKind.InterfaceMethodStatement;

    public get range() {
        return util.createBoundingRange(
            this.tokens.functionType,
            this.tokens.name,
            this.tokens.leftParen,
            ...(this.params ?? []),
            this.tokens.rightParen,
            this.tokens.as,
            this.returnTypeExpression
        );
    }

    public tokens = {} as {
        functionType: Token;
        name: Identifier;
        leftParen: Token;
        rightParen: Token;
        as: Token;
    };

    walk(visitor: WalkVisitor, options: WalkOptions) {
        if (options.walkMode & InternalWalkMode.walkExpressions) {
            walk(this, 'returnTypeExpression', visitor, options);
        }
    }

    getTypedef(state: BrsTranspileState) {
        const result = [] as TranspileResult;
        for (let annotation of this.annotations ?? []) {
            result.push(
                ...annotation.getTypedef(state),
                state.newline,
                state.indent()
            );
        }

        result.push(
            this.tokens.functionType.text,
            ' ',
            this.tokens.name.text,
            '('
        );
        const params = this.params ?? [];
        for (let i = 0; i < params.length; i++) {
            if (i > 0) {
                result.push(', ');
            }
            const param = params[i];
            result.push(param.name.text);
            if (param.typeExpression) {
                result.push(
                    ' as ',
                    ...param.typeExpression.getTypedef(state)
                );
            }
        }
        result.push(
            ')'
        );
        if (this.returnTypeExpression) {
            result.push(
                ' as ',
                ...this.returnTypeExpression.getTypedef(state)
            );
        }
        return result;
    }

    public getType(options): FunctionType {
        //if there's a defined return type, use that
        let returnType = this.returnTypeExpression?.getType(options);
        const isSub = this.tokens.functionType.kind === TokenKind.Sub;
        //if we don't have a return type and this is a sub, set the return type to `void`. else use `dynamic`
        if (!returnType) {
            returnType = isSub ? VoidType.instance : DynamicType.instance;
        }

        const resultType = new FunctionType(returnType);
        resultType.isSub = isSub;
        for (let param of this.params) {
            resultType.addParameter(param.name.text, param.getType(options), !!param.defaultValue);
        }
        return resultType;
    }
}

export class ClassStatement extends Statement implements TypedefProvider {
    constructor(
        readonly classKeyword: Token,
        /**
         * The name of the class (without namespace prefix)
         */
        readonly name: Identifier,
        public body: Statement[],
        readonly end: Token,
        readonly extendsKeyword?: Token,
        readonly parentClassName?: TypeExpression
    ) {
        super();
        this.body = this.body ?? [];

        for (let statement of this.body) {
            if (isMethodStatement(statement)) {
                this.methods.push(statement);
                this.memberMap[statement?.name?.text.toLowerCase()] = statement;
            } else if (isFieldStatement(statement)) {
                this.fields.push(statement);
                this.memberMap[statement?.name?.text.toLowerCase()] = statement;
            }
        }

        this.range = util.createBoundingRange(
            classKeyword,
            name,
            extendsKeyword,
            parentClassName,
            ...(body ?? []),
            end
        );
    }

    public readonly kind = AstNodeKind.ClassStatement;

    public getName(parseMode: ParseMode) {
        const name = this.name?.text;
        if (name) {
            const namespace = this.findAncestor<NamespaceStatement>(isNamespaceStatement);
            if (namespace) {
                let namespaceName = namespace.getName(parseMode);
                let separator = parseMode === ParseMode.BrighterScript ? '.' : '_';
                return namespaceName + separator + name;
            } else {
                return name;
            }
        } else {
            //return undefined which will allow outside callers to know that this class doesn't have a name
            return undefined;
        }
    }

    public memberMap = {} as Record<string, MemberStatement>;
    public methods = [] as MethodStatement[];
    public fields = [] as FieldStatement[];

    public readonly range: Range;

    transpile(state: BrsTranspileState) {
        let result = [];
        //make the builder
        result.push(...this.getTranspiledBuilder(state));
        result.push(
            '\n',
            state.indent()
        );
        //make the class assembler (i.e. the public-facing class creator method)
        result.push(...this.getTranspiledClassFunction(state));
        return result;
    }

    getTypedef(state: BrsTranspileState) {
        const result = [] as TranspileResult;
        for (let annotation of this.annotations ?? []) {
            result.push(
                ...annotation.getTypedef(state),
                state.newline,
                state.indent()
            );
        }
        result.push(
            'class ',
            this.name.text
        );
        if (this.extendsKeyword && this.parentClassName) {
            const namespace = this.findAncestor<NamespaceStatement>(isNamespaceStatement);
            const fqName = util.getFullyQualifiedClassName(
                this.parentClassName.getName(),
                namespace?.getName(ParseMode.BrighterScript)
            );
            result.push(
                ` extends ${fqName}`
            );
        }
        result.push(state.newline);
        state.blockDepth++;

        let body = this.body;
        //inject an empty "new" method if missing
        if (!this.getConstructorFunction()) {
            const constructor = createMethodStatement('new', TokenKind.Sub);
            constructor.parent = this;
            //walk the constructor to set up parent links
            constructor.link();
            body = [
                constructor,
                ...this.body
            ];
        }

        for (const member of body) {
            if (isTypedefProvider(member)) {
                result.push(
                    state.indent(),
                    ...member.getTypedef(state),
                    state.newline
                );
            }
        }
        state.blockDepth--;
        result.push(
            state.indent(),
            'end class'
        );
        return result;
    }

    /**
     * Find the parent index for this class's parent.
     * For class inheritance, every class is given an index.
     * The base class is index 0, its child is index 1, and so on.
     */
    public getParentClassIndex(state: BrsTranspileState) {
        let myIndex = 0;
        let stmt = this as ClassStatement;
        while (stmt) {
            if (stmt.parentClassName) {
                const namespace = this.findAncestor<NamespaceStatement>(isNamespaceStatement);
                //find the parent class
                stmt = state.file.getClassFileLink(
                    stmt.parentClassName.getName(),
                    namespace?.getName(ParseMode.BrighterScript)
                )?.item;
                myIndex++;
            } else {
                break;
            }
        }
        const result = myIndex - 1;
        if (result >= 0) {
            return result;
        } else {
            return null;
        }
    }

    public hasParentClass() {
        return !!this.parentClassName;
    }

    /**
     * Get all ancestor classes, in closest-to-furthest order (i.e. 0 is parent, 1 is grandparent, etc...).
     * This will return an empty array if no ancestors were found
     */
    public getAncestors(state: BrsTranspileState) {
        let ancestors = [] as ClassStatement[];
        let stmt = this as ClassStatement;
        while (stmt) {
            if (stmt.parentClassName) {
                const namespace = this.findAncestor<NamespaceStatement>(isNamespaceStatement);
                stmt = state.file.getClassFileLink(
                    stmt.parentClassName.getName(),
                    namespace?.getName(ParseMode.BrighterScript)
                )?.item;
                ancestors.push(stmt);
            } else {
                break;
            }
        }
        return ancestors;
    }

    private getBuilderName(name: string) {
        if (name.includes('.')) {
            name = name.replace(/\./gi, '_');
        }
        return `__${name}_builder`;
    }

    /**
     * Get the constructor function for this class (if exists), or undefined if not exist
     */
    private getConstructorFunction() {
        return this.body.find((stmt) => {
            return (stmt as MethodStatement)?.name?.text?.toLowerCase() === 'new';
        }) as MethodStatement;
    }

    /**
     * Determine if the specified field was declared in one of the ancestor classes
     */
    public isFieldDeclaredByAncestor(fieldName: string, ancestors: ClassStatement[]) {
        let lowerFieldName = fieldName.toLowerCase();
        for (let ancestor of ancestors) {
            if (ancestor.memberMap[lowerFieldName]) {
                return true;
            }
        }
        return false;
    }

    /**
     * The builder is a function that assigns all of the methods and property names to a class instance.
     * This needs to be a separate function so that child classes can call the builder from their parent
     * without instantiating the parent constructor at that point in time.
     */
    private getTranspiledBuilder(state: BrsTranspileState) {
        let result = [];
        result.push(`function ${this.getBuilderName(this.getName(ParseMode.BrightScript))}()\n`);
        state.blockDepth++;
        //indent
        result.push(state.indent());

        /**
         * The lineage of this class. index 0 is a direct parent, index 1 is index 0's parent, etc...
         */
        let ancestors = this.getAncestors(state);

        //construct parent class or empty object
        if (ancestors[0]) {
            const ancestorNamespace = ancestors[0].findAncestor<NamespaceStatement>(isNamespaceStatement);
            let fullyQualifiedClassName = util.getFullyQualifiedClassName(
                ancestors[0].getName(ParseMode.BrighterScript),
                ancestorNamespace?.getName(ParseMode.BrighterScript)
            );
            result.push(
                'instance = ',
                this.getBuilderName(fullyQualifiedClassName), '()');
        } else {
            //use an empty object.
            result.push('instance = {}');
        }
        result.push(
            state.newline,
            state.indent()
        );
        let parentClassIndex = this.getParentClassIndex(state);

        let body = this.body;
        //inject an empty "new" method if missing
        if (!this.getConstructorFunction()) {
            body = [
                createMethodStatement('new', TokenKind.Sub),
                ...this.body
            ];
        }

        for (let statement of body) {
            //is field statement
            if (isFieldStatement(statement)) {
                //do nothing with class fields in this situation, they are handled elsewhere
                continue;

                //methods
            } else if (isMethodStatement(statement)) {

                //store overridden parent methods as super{parentIndex}_{methodName}
                if (
                    //is override method
                    statement.override ||
                    //is constructor function in child class
                    (statement.name.text.toLowerCase() === 'new' && ancestors[0])
                ) {
                    result.push(
                        `instance.super${parentClassIndex}_${statement.name.text} = instance.${statement.name.text}`,
                        state.newline,
                        state.indent()
                    );
                }

                state.classStatement = this;
                result.push(
                    'instance.',
                    state.transpileToken(statement.name),
                    ' = ',
                    ...statement.transpile(state),
                    state.newline,
                    state.indent()
                );
                delete state.classStatement;
            } else {
                //other random statements (probably just comments)
                result.push(
                    ...statement.transpile(state),
                    state.newline,
                    state.indent()
                );
            }
        }
        //return the instance
        result.push('return instance\n');
        state.blockDepth--;
        result.push(state.indent());
        result.push(`end function`);
        return result;
    }

    /**
     * The class function is the function with the same name as the class. This is the function that
     * consumers should call to create a new instance of that class.
     * This invokes the builder, gets an instance of the class, then invokes the "new" function on that class.
     */
    private getTranspiledClassFunction(state: BrsTranspileState) {
        let result = [];
        const constructorFunction = this.getConstructorFunction();
        const constructorParams = constructorFunction ? constructorFunction.func.parameters : [];

        result.push(
            state.sourceNode(this.classKeyword, 'function'),
            state.sourceNode(this.classKeyword, ' '),
            state.sourceNode(this.name, this.getName(ParseMode.BrightScript)),
            `(`
        );
        let i = 0;
        for (let param of constructorParams) {
            if (i > 0) {
                result.push(', ');
            }
            result.push(
                param.transpile(state)
            );
            i++;
        }
        result.push(
            ')',
            '\n'
        );

        state.blockDepth++;
        result.push(state.indent());
        result.push(`instance = ${this.getBuilderName(this.getName(ParseMode.BrightScript))}()\n`);

        result.push(state.indent());
        result.push(`instance.new(`);

        //append constructor arguments
        i = 0;
        for (let param of constructorParams) {
            if (i > 0) {
                result.push(', ');
            }
            result.push(
                state.transpileToken(param.name)
            );
            i++;
        }
        result.push(
            ')',
            '\n'
        );

        result.push(state.indent());
        result.push(`return instance\n`);

        state.blockDepth--;
        result.push(state.indent());
        result.push(`end function`);
        return result;
    }

    walk(visitor: WalkVisitor, options: WalkOptions) {
        //visitor-less walk function to do parent linking
        walk(this, 'parentClassName', null, options);

        if (options.walkMode & InternalWalkMode.walkStatements) {
            walkArray(this.body, visitor, options, this);
        }
    }

    getType(options: GetTypeOptions) {
        const superClass = this.parentClassName?.getType(options) as ClassType;

        const resultType = new ClassType(this.getName(ParseMode.BrighterScript), superClass);

        for (const statement of this.methods) {
            const funcType = statement?.func.getType(options);
            resultType.addMember(statement?.name?.text, statement?.range, funcType, SymbolTypeFlag.runtime);
        }
        for (const statement of this.fields) {
            resultType.addMember(statement?.name?.text, statement?.range, statement.getType(options), SymbolTypeFlag.runtime);
        }
        return resultType;
    }
}

const accessModifiers = [
    TokenKind.Public,
    TokenKind.Protected,
    TokenKind.Private
];
export class MethodStatement extends FunctionStatement {
    constructor(
        modifiers: Token | Token[],
        name: Identifier,
        func: FunctionExpression,
        public override: Token
    ) {
        super(name, func);
        if (modifiers) {
            if (Array.isArray(modifiers)) {
                this.modifiers.push(...modifiers);
            } else {
                this.modifiers.push(modifiers);
            }
        }
        this.range = util.createBoundingRange(
            ...(this.modifiers),
            override,
            func
        );
    }

    public readonly kind = AstNodeKind.MethodStatement as AstNodeKind;

    public modifiers: Token[] = [];

    public get accessModifier() {
        return this.modifiers.find(x => accessModifiers.includes(x.kind));
    }

    public readonly range: Range;

    /**
     * Get the name of this method.
     */
    public getName(parseMode: ParseMode) {
        return this.name.text;
    }

    transpile(state: BrsTranspileState) {
        if (this.name.text.toLowerCase() === 'new') {
            this.ensureSuperConstructorCall(state);
            //TODO we need to undo this at the bottom of this method
            this.injectFieldInitializersForConstructor(state);
        }
        //TODO - remove type information from these methods because that doesn't work
        //convert the `super` calls into the proper methods
        const parentClassIndex = state.classStatement.getParentClassIndex(state);
        const visitor = createVisitor({
            VariableExpression: e => {
                if (e.name.text.toLocaleLowerCase() === 'super') {
                    state.editor.setProperty(e.name, 'text', `m.super${parentClassIndex}_new`);
                }
            },
            DottedGetExpression: e => {
                const beginningVariable = util.findBeginningVariableExpression(e);
                const lowerName = beginningVariable?.getName(ParseMode.BrighterScript).toLowerCase();
                if (lowerName === 'super') {
                    state.editor.setProperty(beginningVariable.name, 'text', 'm');
                    state.editor.setProperty(e.name, 'text', `super${parentClassIndex}_${e.name.text}`);
                }
            }
        });
        const walkOptions: WalkOptions = { walkMode: WalkMode.visitExpressions };
        for (const statement of this.func.body.statements) {
            visitor(statement, undefined);
            statement.walk(visitor, walkOptions);
        }
        return this.func.transpile(state);
    }

    getTypedef(state: BrsTranspileState) {
        const result = [] as Array<string | SourceNode>;
        for (let annotation of this.annotations ?? []) {
            result.push(
                ...annotation.getTypedef(state),
                state.newline,
                state.indent()
            );
        }
        if (this.accessModifier) {
            result.push(
                this.accessModifier.text,
                ' '
            );
        }
        if (this.override) {
            result.push('override ');
        }
        result.push(
            ...this.func.getTypedef(state)
        );
        return result;
    }

    /**
     * All child classes must call the parent constructor. The type checker will warn users when they don't call it in their own class,
     * but we still need to call it even if they have omitted it. This injects the super call if it's missing
     */
    private ensureSuperConstructorCall(state: BrsTranspileState) {
        //if this class doesn't extend another class, quit here
        if (state.classStatement.getAncestors(state).length === 0) {
            return;
        }

        //check whether any calls to super exist
<<<<<<< HEAD
        let containsSuperCall = this.func.body.statements.findIndex((x) => {
            //is a call statement
            return isExpressionStatement(x) && isCallExpression(x.expression) &&
                //is a call to super
                util.findBeginningVariableExpression(x.expression.callee as any).name.text.toLowerCase() === 'super';
        }) !== -1;
=======
        let containsSuperCall =
            this.func.body.statements.findIndex((x) => {
                //is a call statement
                return isExpressionStatement(x) && isCallExpression(x.expression) &&
                    //is a call to super
                    util.findBeginningVariableExpression(x.expression.callee as any).name.text.toLowerCase() === 'super';
            }) !== -1;
>>>>>>> e43b8470

        //if a call to super exists, quit here
        if (containsSuperCall) {
            return;
        }

        //this is a child class, and the constructor doesn't contain a call to super. Inject one
        const superCall = new ExpressionStatement(
            new CallExpression(
                new VariableExpression(
                    {
                        kind: TokenKind.Identifier,
                        text: 'super',
                        isReserved: false,
                        range: state.classStatement.name.range,
                        leadingWhitespace: ''
                    }
                ),
                {
                    kind: TokenKind.LeftParen,
                    text: '(',
                    isReserved: false,
                    range: state.classStatement.name.range,
                    leadingWhitespace: ''
                },
                {
                    kind: TokenKind.RightParen,
                    text: ')',
                    isReserved: false,
                    range: state.classStatement.name.range,
                    leadingWhitespace: ''
                },
                []
            )
        );
        state.editor.arrayUnshift(this.func.body.statements, superCall);
    }

    /**
     * Inject field initializers at the top of the `new` function (after any present `super()` call)
     */
    private injectFieldInitializersForConstructor(state: BrsTranspileState) {
        let startingIndex = state.classStatement.hasParentClass() ? 1 : 0;

        let newStatements = [] as Statement[];
        //insert the field initializers in order
        for (let field of state.classStatement.fields) {
            let thisQualifiedName = { ...field.name };
            thisQualifiedName.text = 'm.' + field.name.text;
            if (field.initialValue) {
                newStatements.push(
                    new AssignmentStatement(field.equal, thisQualifiedName, field.initialValue)
                );
            } else {
                //if there is no initial value, set the initial value to `invalid`
                newStatements.push(
                    new AssignmentStatement(
                        createToken(TokenKind.Equal, '=', field.name.range),
                        thisQualifiedName,
                        createInvalidLiteral('invalid', field.name.range)
                    )
                );
            }
        }
        state.editor.arraySplice(this.func.body.statements, startingIndex, 0, ...newStatements);
    }

    walk(visitor: WalkVisitor, options: WalkOptions) {
        if (options.walkMode & InternalWalkMode.walkExpressions) {
            walk(this, 'func', visitor, options);
        }
    }
}

export class FieldStatement extends Statement implements TypedefProvider {
    constructor(
        readonly accessModifier?: Token,
        readonly name?: Identifier,
        readonly as?: Token,
        readonly typeExpression?: TypeExpression,
        readonly equal?: Token,
        readonly initialValue?: Expression
    ) {
        super();
        this.range = util.createBoundingRange(
            accessModifier,
            name,
            as,
            typeExpression,
            equal,
            initialValue
        );
    }

    public readonly kind = AstNodeKind.FieldStatement;

    /**
     * Derive a ValueKind from the type token, or the initial value.
     * Defaults to `DynamicType`
     */
    getType(options: GetTypeOptions) {
        return this.typeExpression?.getType({ ...options, flags: SymbolTypeFlag.typetime }) ??
            this.initialValue?.getType({ ...options, flags: SymbolTypeFlag.runtime }) ?? DynamicType.instance;
    }

    public readonly range: Range;

    transpile(state: BrsTranspileState): TranspileResult {
        throw new Error('transpile not implemented for ' + Object.getPrototypeOf(this).constructor.name);
    }

    getTypedef(state: BrsTranspileState) {
        const result = [];
        if (this.name) {
            for (let annotation of this.annotations ?? []) {
                result.push(
                    ...annotation.getTypedef(state),
                    state.newline,
                    state.indent()
                );
            }

            let type = this.getType({ flags: SymbolTypeFlag.typetime });
            if (isInvalidType(type) || isVoidType(type)) {
                type = new DynamicType();
            }

            result.push(
                this.accessModifier?.text ?? 'public',
                ' ',
                this.name?.text,
                ' as ',
                type.toTypeString()
            );
        }
        return result;
    }

    walk(visitor: WalkVisitor, options: WalkOptions) {
        if (options.walkMode & InternalWalkMode.walkExpressions) {
            walk(this, 'typeExpression', visitor, options);
            walk(this, 'initialValue', visitor, options);
        }
    }
}

export type MemberStatement = FieldStatement | MethodStatement;

export class TryCatchStatement extends Statement {
    constructor(
        public tokens: {
            try: Token;
            endTry?: Token;
        },
        public tryBranch?: Block,
        public catchStatement?: CatchStatement
    ) {
        super();
        this.range = util.createBoundingRange(
            tokens.try,
            tryBranch,
            catchStatement,
            tokens.endTry
        );
    }

    public readonly kind = AstNodeKind.TryCatchStatement;

    public readonly range: Range;

    public transpile(state: BrsTranspileState): TranspileResult {
        return [
            state.transpileToken(this.tokens.try),
            ...this.tryBranch.transpile(state),
            state.newline,
            state.indent(),
            ...(this.catchStatement?.transpile(state) ?? ['catch']),
            state.newline,
            state.indent(),
            state.transpileToken(this.tokens.endTry)
        ];
    }

    public walk(visitor: WalkVisitor, options: WalkOptions) {
        if (this.tryBranch && options.walkMode & InternalWalkMode.walkStatements) {
            walk(this, 'tryBranch', visitor, options);
            walk(this, 'catchStatement', visitor, options);
        }
    }
}

export class CatchStatement extends Statement {
    constructor(
        public tokens: {
            catch: Token;
        },
        public exceptionVariable?: Identifier,
        public catchBranch?: Block
    ) {
        super();
        this.range = util.createBoundingRange(
            tokens.catch,
            exceptionVariable,
            catchBranch
        );
    }

    public readonly kind = AstNodeKind.CatchStatement;

    public range: Range;

    public transpile(state: BrsTranspileState): TranspileResult {
        return [
            state.transpileToken(this.tokens.catch),
            ' ',
            this.exceptionVariable?.text ?? 'e',
            ...(this.catchBranch?.transpile(state) ?? [])
        ];
    }

    public walk(visitor: WalkVisitor, options: WalkOptions) {
        if (this.catchBranch && options.walkMode & InternalWalkMode.walkStatements) {
            walk(this, 'catchBranch', visitor, options);
        }
    }
}

export class ThrowStatement extends Statement {
    constructor(
        public throwToken: Token,
        public expression?: Expression
    ) {
        super();
        this.range = util.createBoundingRange(
            throwToken,
            expression
        );
    }

    public readonly kind = AstNodeKind.ThrowStatement;

    public range: Range;

    public transpile(state: BrsTranspileState) {
        const result = [
            state.transpileToken(this.throwToken),
            ' '
        ];

        //if we have an expression, transpile it
        if (this.expression) {
            result.push(
                ...this.expression.transpile(state)
            );

            //no expression found. Rather than emit syntax errors, provide a generic error message
        } else {
            result.push('"An error has occurred"');
        }
        return result;
    }

    public walk(visitor: WalkVisitor, options: WalkOptions) {
        if (this.expression && options.walkMode & InternalWalkMode.walkExpressions) {
            walk(this, 'expression', visitor, options);
        }
    }
}


export class EnumStatement extends Statement implements TypedefProvider {
    constructor(
        public tokens: {
            enum: Token;
            name: Identifier;
            endEnum: Token;
        },
        public body: Array<EnumMemberStatement | CommentStatement>
    ) {
        super();
        this.body = this.body ?? [];
    }

    public readonly kind = AstNodeKind.EnumStatement;

    public symbolTable = new SymbolTable('Enum');

    public get range(): Range {
        return util.createBoundingRange(
            this.tokens.enum,
            this.tokens.name,
            ...this.body,
            this.tokens.endEnum
        );
    }

    public getMembers() {
        const result = [] as EnumMemberStatement[];
        for (const statement of this.body) {
            if (isEnumMemberStatement(statement)) {
                result.push(statement);
            }
        }
        return result;
    }

    /**
     * Get a map of member names and their values.
     * All values are stored as their AST LiteralExpression representation (i.e. string enum values include the wrapping quotes)
     */
    public getMemberValueMap() {
        const result = new Map<string, string>();
        const members = this.getMembers();
        let currentIntValue = 0;
        for (const member of members) {
            //if there is no value, assume an integer and increment the int counter
            if (!member.value) {
                result.set(member.name?.toLowerCase(), currentIntValue.toString());
                currentIntValue++;

                //if explicit integer value, use it and increment the int counter
            } else if (isLiteralExpression(member.value) && member.value.token.kind === TokenKind.IntegerLiteral) {
                //try parsing as integer literal, then as hex integer literal.
                let tokenIntValue = util.parseInt(member.value.token.text) ?? util.parseInt(member.value.token.text.replace(/&h/i, '0x'));
                if (tokenIntValue !== undefined) {
                    currentIntValue = tokenIntValue;
                    currentIntValue++;
                }
                result.set(member.name?.toLowerCase(), member.value.token.text);

                //simple unary expressions (like `-1`)
            } else if (isUnaryExpression(member.value) && isLiteralExpression(member.value.right)) {
                result.set(member.name?.toLowerCase(), member.value.operator.text + member.value.right.token.text);

                //all other values
            } else {
                result.set(member.name?.toLowerCase(), (member.value as LiteralExpression)?.token?.text ?? 'invalid');
            }
        }
        return result;
    }

    public getMemberValue(name: string) {
        return this.getMemberValueMap().get(name.toLowerCase());
    }

    /**
     * The name of the enum (without the namespace prefix)
     */
    public get name() {
        return this.tokens.name?.text;
    }

    /**
     * The name of the enum WITH its leading namespace (if applicable)
     */
    public get fullName() {
        const name = this.tokens.name?.text;
        if (name) {
            const namespace = this.findAncestor<NamespaceStatement>(isNamespaceStatement);

            if (namespace) {
                let namespaceName = namespace.getName(ParseMode.BrighterScript);
                return `${namespaceName}.${name}`;
            } else {
                return name;
            }
        } else {
            //return undefined which will allow outside callers to know that this doesn't have a name
            return undefined;
        }
    }

    transpile(state: BrsTranspileState) {
        //enum declarations do not exist at runtime, so don't transpile anything...
        return [];
    }

    getTypedef(state: BrsTranspileState) {
        const result = [] as TranspileResult;
        for (let annotation of this.annotations ?? []) {
            result.push(
                ...annotation.getTypedef(state),
                state.newline,
                state.indent()
            );
        }
        result.push(
            this.tokens.enum.text ?? 'enum',
            ' ',
            this.tokens.name.text
        );
        result.push(state.newline);
        state.blockDepth++;
        for (const member of this.body) {
            if (isTypedefProvider(member)) {
                result.push(
                    state.indent(),
                    ...member.getTypedef(state),
                    state.newline
                );
            }
        }
        state.blockDepth--;
        result.push(
            state.indent(),
            this.tokens.endEnum.text ?? 'end enum'
        );
        return result;
    }

    walk(visitor: WalkVisitor, options: WalkOptions) {
        if (options.walkMode & InternalWalkMode.walkStatements) {
            walkArray(this.body, visitor, options, this);

        }
    }

    getType() {
        const resultType = new EnumType(this.fullName);
        resultType.pushMemberProvider(() => this.getSymbolTable());
        for (const statement of this.getMembers()) {
            resultType.addMember(statement?.tokens?.name?.text, statement?.range, statement.getType(), SymbolTypeFlag.runtime);
        }

        return resultType;
    }
}

export class EnumMemberStatement extends Statement implements TypedefProvider {
    public constructor(
        public tokens: {
            name: Identifier;
            equal?: Token;
        },
        public value?: Expression
    ) {
        super();
    }

    public readonly kind = AstNodeKind.EnumMemberStatement;

    public get range() {
        return util.createBoundingRange(
            this.tokens.name,
            this.tokens.equal,
            this.value
        );
    }

    /**
     * The name of the member
     */
    public get name() {
        return this.tokens.name.text;
    }

    public transpile(state: BrsTranspileState): TranspileResult {
        return [];
    }

    getTypedef(state: BrsTranspileState): (string | SourceNode)[] {
        const result = [
            this.tokens.name.text
        ] as TranspileResult;
        if (this.tokens.equal) {
            result.push(' ', this.tokens.equal.text, ' ');
            if (this.value) {
                result.push(
                    ...this.value.transpile(state)
                );
            }
        }
        return result;
    }

    walk(visitor: WalkVisitor, options: WalkOptions) {
        if (this.value && options.walkMode & InternalWalkMode.walkExpressions) {
            walk(this, 'value', visitor, options);
        }
    }

    getType() {
        return new EnumMemberType((this.parent as EnumStatement)?.fullName, this.tokens?.name?.text);
    }
}

export class ConstStatement extends Statement implements TypedefProvider {
    public constructor(
        public tokens: {
            const: Token;
            name: Identifier;
            equals: Token;
        },
        public value: Expression
    ) {
        super();
        this.range = util.createBoundingRange(this.tokens.const, this.tokens.name, this.tokens.equals, this.value);
    }

    public readonly kind = AstNodeKind.ConstStatement;

    public range: Range;

    public get name() {
        return this.tokens.name.text;
    }

    /**
     * The name of the statement WITH its leading namespace (if applicable)
     */
    public get fullName() {
        const name = this.tokens.name?.text;
        if (name) {
            const namespace = this.findAncestor<NamespaceStatement>(isNamespaceStatement);
            if (namespace) {
                let namespaceName = namespace.getName(ParseMode.BrighterScript);
                return `${namespaceName}.${name}`;
            } else {
                return name;
            }
        } else {
            //return undefined which will allow outside callers to know that this doesn't have a name
            return undefined;
        }
    }

    public transpile(state: BrsTranspileState): TranspileResult {
        //const declarations don't exist at runtime, so just transpile empty
        return [];
    }

    getTypedef(state: BrsTranspileState): (string | SourceNode)[] {
        return [
            state.tokenToSourceNode(this.tokens.const),
            ' ',
            state.tokenToSourceNode(this.tokens.name),
            ' ',
            state.tokenToSourceNode(this.tokens.equals),
            ' ',
            ...this.value.transpile(state)
        ];
    }

    walk(visitor: WalkVisitor, options: WalkOptions) {
        if (this.value && options.walkMode & InternalWalkMode.walkExpressions) {
            walk(this, 'value', visitor, options);
        }
    }

    getType(options: GetTypeOptions) {
        return this.value.getType(options);
    }
}

export class ContinueStatement extends Statement {
    constructor(
        public tokens: {
            continue: Token;
            loopType: Token;
        }
    ) {
        super();
        this.range = util.createBoundingRange(
            tokens.continue,
            tokens.loopType
        );
    }

    public readonly kind = AstNodeKind.ContinueStatement;

    public range: Range;

    transpile(state: BrsTranspileState) {
        return [
            state.sourceNode(this.tokens.continue, this.tokens.continue?.text ?? 'continue'),
            this.tokens.loopType?.leadingWhitespace ?? ' ',
            state.sourceNode(this.tokens.continue, this.tokens.loopType?.text)
        ];
    }
    walk(visitor: WalkVisitor, options: WalkOptions) {
        //nothing to walk
    }
}<|MERGE_RESOLUTION|>--- conflicted
+++ resolved
@@ -2196,14 +2196,6 @@
         }
 
         //check whether any calls to super exist
-<<<<<<< HEAD
-        let containsSuperCall = this.func.body.statements.findIndex((x) => {
-            //is a call statement
-            return isExpressionStatement(x) && isCallExpression(x.expression) &&
-                //is a call to super
-                util.findBeginningVariableExpression(x.expression.callee as any).name.text.toLowerCase() === 'super';
-        }) !== -1;
-=======
         let containsSuperCall =
             this.func.body.statements.findIndex((x) => {
                 //is a call statement
@@ -2211,7 +2203,6 @@
                     //is a call to super
                     util.findBeginningVariableExpression(x.expression.callee as any).name.text.toLowerCase() === 'super';
             }) !== -1;
->>>>>>> e43b8470
 
         //if a call to super exists, quit here
         if (containsSuperCall) {
