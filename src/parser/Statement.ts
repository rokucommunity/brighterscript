--- conflicted
+++ resolved
@@ -4,11 +4,7 @@
 import type { DottedGetExpression, FunctionExpression, FunctionParameterExpression, LiteralExpression, TypeExpression, TypecastExpression } from './Expression';
 import { CallExpression, VariableExpression } from './Expression';
 import { util } from '../util';
-<<<<<<< HEAD
-import type { Location, Range } from 'vscode-languageserver';
-=======
-import type { Position, Range } from 'vscode-languageserver';
->>>>>>> 0bf57581
+import type { Location } from 'vscode-languageserver';
 import type { BrsTranspileState } from './BrsTranspileState';
 import { ParseMode } from './Parser';
 import type { WalkVisitor, WalkOptions } from '../astUtils/visitors';
@@ -260,114 +256,109 @@
     }) {
         super();
         this.statements = options.statements;
-<<<<<<< HEAD
-        this.startingRange = options.startingRange;
-        this.location = util.createBoundingLocation(
-            this.startingRange,
-            ...(this.statements ?? [])
-        );
-=======
->>>>>>> 0bf57581
     }
 
     public readonly statements: Statement[];
 
     public readonly kind = AstNodeKind.Block;
 
-<<<<<<< HEAD
-    public readonly location: Location | undefined;
-=======
-    get range(): Range {
+    get location(): Location {
         if (this.statements.length > 0) {
-            return util.createBoundingRange(...this.statements);
-        }
-        let lastBitBefore: Position;
-        let firstBitAfter: Position;
+            return util.createBoundingLocation(...this.statements);
+        }
+        let lastBitBefore: Location;
+        let firstBitAfter: Location;
 
         if (isFunctionExpression(this.parent)) {
-            lastBitBefore = util.createBoundingRange(
+            lastBitBefore = util.createBoundingLocation(
                 this.parent.tokens.functionType,
                 this.parent.tokens.leftParen,
                 ...(this.parent.parameters ?? []),
                 this.parent.tokens.rightParen,
                 this.parent.tokens.as,
                 this.parent.returnTypeExpression
-            )?.end;
-            firstBitAfter = this.parent.tokens.endFunctionType?.range?.start;
+            );
+            firstBitAfter = this.parent.tokens.endFunctionType?.location;
         } else if (isIfStatement(this.parent)) {
             if (this.parent.thenBranch === this) {
-                lastBitBefore = util.createBoundingRange(
+                lastBitBefore = util.createBoundingLocation(
                     this.parent.tokens.then,
                     this.parent.condition
-                )?.end;
-                firstBitAfter = util.createBoundingRange(
+                );
+                firstBitAfter = util.createBoundingLocation(
                     this.parent.tokens.else,
                     this.parent.elseBranch,
                     this.parent.tokens.endIf
-                )?.start;
+                );
             } else if (this.parent.elseBranch === this) {
-                lastBitBefore = this.parent.tokens.else?.range.end;
-                firstBitAfter = this.parent.tokens.endIf?.range.start;
+                lastBitBefore = this.parent.tokens.else?.location;
+                firstBitAfter = this.parent.tokens.endIf?.location;
             }
         } else if (isConditionalCompileStatement(this.parent)) {
             if (this.parent.thenBranch === this) {
-                lastBitBefore = util.createBoundingRange(
+                lastBitBefore = util.createBoundingLocation(
                     this.parent.tokens.condition,
                     this.parent.tokens.not,
                     this.parent.tokens.hashIf
-                )?.end;
-                firstBitAfter = util.createBoundingRange(
+                );
+                firstBitAfter = util.createBoundingLocation(
                     this.parent.tokens.hashElse,
                     this.parent.elseBranch,
                     this.parent.tokens.hashEndIf
-                )?.start;
+                );
             } else if (this.parent.elseBranch === this) {
-                lastBitBefore = this.parent.tokens.hashElse?.range.end;
-                firstBitAfter = this.parent.tokens.hashEndIf?.range.start;
+                lastBitBefore = this.parent.tokens.hashElse?.location;
+                firstBitAfter = this.parent.tokens.hashEndIf?.location;
             }
         } else if (isForStatement(this.parent)) {
-            lastBitBefore = util.createBoundingRange(
+            lastBitBefore = util.createBoundingLocation(
                 this.parent.increment,
                 this.parent.tokens.step,
                 this.parent.finalValue,
                 this.parent.tokens.to,
                 this.parent.counterDeclaration,
                 this.parent.tokens.for
-            )?.end;
-            firstBitAfter = this.parent.tokens.endFor?.range.start;
+            );
+            firstBitAfter = this.parent.tokens.endFor?.location;
         } else if (isForEachStatement(this.parent)) {
-            lastBitBefore = util.createBoundingRange(
+            lastBitBefore = util.createBoundingLocation(
                 this.parent.target,
                 this.parent.tokens.in,
                 this.parent.tokens.item,
                 this.parent.tokens.forEach
-            )?.end;
-            firstBitAfter = this.parent.tokens.endFor?.range.start;
+            );
+            firstBitAfter = this.parent.tokens.endFor?.location;
         } else if (isWhileStatement(this.parent)) {
-            lastBitBefore = util.createBoundingRange(
+            lastBitBefore = util.createBoundingLocation(
                 this.parent.condition,
                 this.parent.tokens.while
-            )?.end;
-            firstBitAfter = this.parent.tokens.endWhile?.range.start;
+            );
+            firstBitAfter = this.parent.tokens.endWhile?.location;
         } else if (isTryCatchStatement(this.parent)) {
-            lastBitBefore = util.createBoundingRange(
+            lastBitBefore = util.createBoundingLocation(
                 this.parent.tokens.try
-            )?.end;
-            firstBitAfter = util.createBoundingRange(
+            );
+            firstBitAfter = util.createBoundingLocation(
                 this.parent.tokens.endTry,
                 this.parent.catchStatement
-            )?.start;
+            );
         } else if (isCatchStatement(this.parent) && isTryCatchStatement(this.parent?.parent)) {
-            lastBitBefore = util.createBoundingRange(
+            lastBitBefore = util.createBoundingLocation(
                 this.parent.tokens.catch,
                 this.parent.tokens.exceptionVariable
-            )?.end;
-            firstBitAfter = this.parent.parent.tokens.endTry?.range?.start;
-        }
-        return util.createRangeFromPositions(lastBitBefore, firstBitAfter);
-
-    }
->>>>>>> 0bf57581
+            );
+            firstBitAfter = this.parent.parent.tokens.endTry?.location;
+        }
+        if (lastBitBefore?.range && firstBitAfter?.range) {
+            return util.createLocation(
+                lastBitBefore.range.end.line,
+                lastBitBefore.range.end.character,
+                firstBitAfter.range.start.line,
+                firstBitAfter.range.start.character,
+                lastBitBefore.uri ?? firstBitAfter.uri
+            );
+        }
+    }
 
     transpile(state: BrsTranspileState) {
         state.blockDepth++;
