/* eslint-disable no-bitwise */
import type { Token, Identifier } from '../lexer/Token';
import { CompoundAssignmentOperators, TokenKind } from '../lexer/TokenKind';
import type { BinaryExpression, NamespacedVariableNameExpression, FunctionExpression, FunctionParameterExpression, LiteralExpression } from './Expression';
import { CallExpression, VariableExpression } from './Expression';
import { util } from '../util';
import type { Range } from 'vscode-languageserver';
import { Position } from 'vscode-languageserver';
import type { BrsTranspileState } from './BrsTranspileState';
import { ParseMode } from './Parser';
import type { WalkVisitor, WalkOptions } from '../astUtils/visitors';
<<<<<<< HEAD
import { InternalWalkMode, walk, createVisitor, WalkMode } from '../astUtils/visitors';
import { isCallExpression, isClassFieldStatement, isClassMethodStatement, isCommentStatement, isEnumMemberStatement, isExpression, isExpressionStatement, isFieldStatement, isFunctionStatement, isIfStatement, isInterfaceFieldStatement, isInterfaceMethodStatement, isInvalidType, isLiteralExpression, isMethodStatement, isTypedefProvider, isVoidType } from '../astUtils/reflection';
=======
import { InternalWalkMode, walk, createVisitor, WalkMode, walkArray } from '../astUtils/visitors';
import { isCallExpression, isCommentStatement, isEnumMemberStatement, isExpression, isExpressionStatement, isFieldStatement, isFunctionExpression, isFunctionStatement, isIfStatement, isInterfaceFieldStatement, isInterfaceMethodStatement, isInvalidType, isLiteralExpression, isMethodStatement, isNamespaceStatement, isTypedefProvider, isUnaryExpression, isVoidType } from '../astUtils/reflection';
>>>>>>> 8f5d02d7
import type { TranspileResult, TypedefProvider } from '../interfaces';
import { createInvalidLiteral, createMethodStatement, createToken, interpolatedRange } from '../astUtils/creators';
import { DynamicType } from '../types/DynamicType';
import type { BscType } from '../types/BscType';
import type { SourceNode } from 'source-map';
import type { TranspileState } from './TranspileState';
import { SymbolTable } from '../SymbolTable';
import type { Expression } from './AstNode';
import { Statement } from './AstNode';

export class EmptyStatement extends Statement {
    constructor(
        /**
         * Create a negative range to indicate this is an interpolated location
         */
        public range: Range = interpolatedRange
    ) {
        super();
    }

    transpile(state: BrsTranspileState) {
        return [];
    }
    walk(visitor: WalkVisitor, options: WalkOptions) {
        //nothing to walk
    }
}

/**
 * This is a top-level statement. Consider this the root of the AST
 */
export class Body extends Statement implements TypedefProvider {
    constructor(
        public statements: Statement[] = []
    ) {
        super();
    }

    public symbolTable = new SymbolTable('Body', () => this.parent?.getSymbolTable());

    public get range() {
        return util.createRangeFromPositions(
            this.statements[0]?.range.start ?? Position.create(0, 0),
            this.statements[this.statements.length - 1]?.range.end ?? Position.create(0, 0)
        );
    }

    transpile(state: BrsTranspileState) {
        let result = [] as TranspileResult;
        for (let i = 0; i < this.statements.length; i++) {
            let statement = this.statements[i];
            let previousStatement = this.statements[i - 1];
            let nextStatement = this.statements[i + 1];

            if (!previousStatement) {
                //this is the first statement. do nothing related to spacing and newlines

                //if comment is on same line as prior sibling
            } else if (isCommentStatement(statement) && previousStatement && statement.range.start.line === previousStatement.range.end.line) {
                result.push(
                    ' '
                );

                //add double newline if this is a comment, and next is a function
            } else if (isCommentStatement(statement) && nextStatement && isFunctionStatement(nextStatement)) {
                result.push('\n\n');

                //add double newline if is function not preceeded by a comment
            } else if (isFunctionStatement(statement) && previousStatement && !(isCommentStatement(previousStatement))) {
                result.push('\n\n');
            } else {
                //separate statements by a single newline
                result.push('\n');
            }

            result.push(...statement.transpile(state));
        }
        return result;
    }

    getTypedef(state: BrsTranspileState) {
        let result = [];
        for (const statement of this.statements) {
            //if the current statement supports generating typedef, call it
            if (isTypedefProvider(statement)) {
                result.push(
                    state.indent(),
                    ...statement.getTypedef(state),
                    state.newline
                );
            }
        }
        return result;
    }

    walk(visitor: WalkVisitor, options: WalkOptions) {
        if (options.walkMode & InternalWalkMode.walkStatements) {
            walkArray(this.statements, visitor, options, this);
        }
    }
}

export class AssignmentStatement extends Statement {
    constructor(
        readonly equals: Token,
        readonly name: Identifier,
        readonly value: Expression
    ) {
        super();
        this.range = util.createRangeFromPositions(this.name.range.start, this.value.range.end);
    }

    public readonly range: Range;

    /**
     * Get the name of the wrapping namespace (if it exists)
     * @deprecated use `.findAncestor(isFunctionExpression)` instead.
     */
    public get containingFunction() {
        return this.findAncestor<FunctionExpression>(isFunctionExpression);
    }

    transpile(state: BrsTranspileState) {
        //if the value is a compound assignment, just transpile the expression itself
        if (CompoundAssignmentOperators.includes((this.value as BinaryExpression)?.operator?.kind)) {
            return this.value.transpile(state);
        } else {
            return [
                state.transpileToken(this.name),
                ' ',
                state.transpileToken(this.equals),
                ' ',
                ...this.value.transpile(state)
            ];
        }
    }

    walk(visitor: WalkVisitor, options: WalkOptions) {
        if (options.walkMode & InternalWalkMode.walkExpressions) {
            walk(this, 'value', visitor, options);
        }
    }
}

export class Block extends Statement {
    constructor(
        readonly statements: Statement[],
        readonly startingRange: Range
    ) {
        super();
        this.range = util.createRangeFromPositions(
            this.startingRange.start,
            this.statements.length
                ? this.statements[this.statements.length - 1].range.end
                : this.startingRange.start
        );
    }

    public readonly range: Range;

    transpile(state: BrsTranspileState) {
        state.blockDepth++;
        let results = [] as TranspileResult;
        for (let i = 0; i < this.statements.length; i++) {
            let previousStatement = this.statements[i - 1];
            let statement = this.statements[i];

            //if comment is on same line as parent
            if (isCommentStatement(statement) &&
                (util.linesTouch(state.lineage[0], statement) || util.linesTouch(previousStatement, statement))
            ) {
                results.push(' ');

                //is not a comment
            } else {
                //add a newline and indent
                results.push(
                    state.newline,
                    state.indent()
                );
            }

            //push block onto parent list
            state.lineage.unshift(this);
            results.push(
                ...statement.transpile(state)
            );
            state.lineage.shift();
        }
        state.blockDepth--;
        return results;
    }

    walk(visitor: WalkVisitor, options: WalkOptions) {
        if (options.walkMode & InternalWalkMode.walkStatements) {
            walkArray(this.statements, visitor, options, this);
        }
    }
}

export class ExpressionStatement extends Statement {
    constructor(
        readonly expression: Expression
    ) {
        super();
        this.range = this.expression.range;
    }

    public readonly range: Range;

    transpile(state: BrsTranspileState) {
        return this.expression.transpile(state);
    }

    walk(visitor: WalkVisitor, options: WalkOptions) {
        if (options.walkMode & InternalWalkMode.walkExpressions) {
            walk(this, 'expression', visitor, options);
        }
    }
}

export class CommentStatement extends Statement implements Expression, TypedefProvider {
    constructor(
        public comments: Token[]
    ) {
        super();
        this.visitMode = InternalWalkMode.visitStatements | InternalWalkMode.visitExpressions;
        if (this.comments?.length > 0) {

            this.range = util.createRangeFromPositions(
                this.comments[0].range.start,
                this.comments[this.comments.length - 1].range.end
            );
        }
    }

    public range: Range;

    get text() {
        return this.comments.map(x => x.text).join('\n');
    }

    transpile(state: BrsTranspileState) {
        let result = [];
        for (let i = 0; i < this.comments.length; i++) {
            let comment = this.comments[i];
            if (i > 0) {
                result.push(state.indent());
            }
            result.push(
                state.transpileToken(comment)
            );
            //add newline for all except final comment
            if (i < this.comments.length - 1) {
                result.push('\n');
            }
        }
        return result;
    }

    public getTypedef(state: TranspileState) {
        return this.transpile(state as BrsTranspileState);
    }

    walk(visitor: WalkVisitor, options: WalkOptions) {
        //nothing to walk
    }
}

export class ExitForStatement extends Statement {
    constructor(
        readonly tokens: {
            exitFor: Token;
        }
    ) {
        super();
        this.range = this.tokens.exitFor.range;
    }

    public readonly range: Range;

    transpile(state: BrsTranspileState) {
        return [
            state.transpileToken(this.tokens.exitFor)
        ];
    }

    walk(visitor: WalkVisitor, options: WalkOptions) {
        //nothing to walk
    }

}

export class ExitWhileStatement extends Statement {
    constructor(
        readonly tokens: {
            exitWhile: Token;
        }
    ) {
        super();
        this.range = this.tokens.exitWhile.range;
    }

    public readonly range: Range;

    transpile(state: BrsTranspileState) {
        return [
            state.transpileToken(this.tokens.exitWhile)
        ];
    }

    walk(visitor: WalkVisitor, options: WalkOptions) {
        //nothing to walk
    }
}

export class FunctionStatement extends Statement implements TypedefProvider {
    constructor(
        public name: Identifier,
        public func: FunctionExpression
    ) {
        super();
        this.range = this.func.range;
    }

    public readonly range: Range;

    /**
     * Get the name of this expression based on the parse mode
     */
    public getName(parseMode: ParseMode) {
        const namespace = this.findAncestor<NamespaceStatement>(isNamespaceStatement);
        if (namespace) {
            let delimiter = parseMode === ParseMode.BrighterScript ? '.' : '_';
            let namespaceName = namespace.getName(parseMode);
            return namespaceName + delimiter + this.name?.text;
        } else {
            return this.name.text;
        }
    }

    /**
     * Get the name of the wrapping namespace (if it exists)
     * @deprecated use `.findAncestor(isNamespaceStatement)` instead.
     */
    public get namespaceName() {
        return this.findAncestor<NamespaceStatement>(isNamespaceStatement)?.nameExpression;
    }

    transpile(state: BrsTranspileState) {
        //create a fake token using the full transpiled name
        let nameToken = {
            ...this.name,
            text: this.getName(ParseMode.BrightScript)
        };

        return this.func.transpile(state, nameToken);
    }

    getTypedef(state: BrsTranspileState) {
        let result = [];
        for (let annotation of this.annotations ?? []) {
            result.push(
                ...annotation.getTypedef(state),
                state.newline,
                state.indent()
            );
        }

        result.push(
            ...this.func.getTypedef(state)
        );
        return result;
    }

    walk(visitor: WalkVisitor, options: WalkOptions) {
        if (options.walkMode & InternalWalkMode.walkExpressions) {
            walk(this, 'func', visitor, options);
        }
    }
}

export class IfStatement extends Statement {
    constructor(
        readonly tokens: {
            if: Token;
            then?: Token;
            else?: Token;
            endIf?: Token;
        },
        readonly condition: Expression,
        readonly thenBranch: Block,
        readonly elseBranch?: IfStatement | Block,
        readonly isInline?: boolean
    ) {
        super();
        this.range = util.createRangeFromPositions(
            this.tokens.if.range.start,
            (this.tokens.endIf ?? this.elseBranch ?? this.thenBranch).range.end
        );
    }
    public readonly range: Range;

    transpile(state: BrsTranspileState) {
        let results = [];
        //if   (already indented by block)
        results.push(state.transpileToken(this.tokens.if));
        results.push(' ');
        //conditions
        results.push(...this.condition.transpile(state));
        //then
        if (this.tokens.then) {
            results.push(' ');
            results.push(
                state.transpileToken(this.tokens.then)
            );
        }
        state.lineage.unshift(this);

        //if statement body
        let thenNodes = this.thenBranch.transpile(state);
        state.lineage.shift();
        if (thenNodes.length > 0) {
            results.push(thenNodes);
        }
        results.push('\n');

        //else branch
        if (this.tokens.else) {
            //else
            results.push(
                state.indent(),
                state.transpileToken(this.tokens.else)
            );
        }

        if (this.elseBranch) {
            if (isIfStatement(this.elseBranch)) {
                //chained elseif
                state.lineage.unshift(this.elseBranch);
                let body = this.elseBranch.transpile(state);
                state.lineage.shift();

                if (body.length > 0) {
                    //zero or more spaces between the `else` and the `if`
                    results.push(this.elseBranch.tokens.if.leadingWhitespace);
                    results.push(...body);

                    // stop here because chained if will transpile the rest
                    return results;
                } else {
                    results.push('\n');
                }

            } else {
                //else body
                state.lineage.unshift(this.tokens.else);
                let body = this.elseBranch.transpile(state);
                state.lineage.shift();

                if (body.length > 0) {
                    results.push(...body);
                }
                results.push('\n');
            }
        }

        //end if
        results.push(state.indent());
        if (this.tokens.endIf) {
            results.push(
                state.transpileToken(this.tokens.endIf)
            );
        } else {
            results.push('end if');
        }
        return results;
    }

    walk(visitor: WalkVisitor, options: WalkOptions) {
        if (options.walkMode & InternalWalkMode.walkExpressions) {
            walk(this, 'condition', visitor, options);
        }
        if (options.walkMode & InternalWalkMode.walkStatements) {
            walk(this, 'thenBranch', visitor, options);
        }
        if (this.elseBranch && options.walkMode & InternalWalkMode.walkStatements) {
            walk(this, 'elseBranch', visitor, options);
        }
    }
}

export class IncrementStatement extends Statement {
    constructor(
        readonly value: Expression,
        readonly operator: Token
    ) {
        super();
        this.range = util.createRangeFromPositions(this.value.range.start, this.operator.range.end);
    }

    public readonly range: Range;

    transpile(state: BrsTranspileState) {
        return [
            ...this.value.transpile(state),
            state.transpileToken(this.operator)
        ];
    }

    walk(visitor: WalkVisitor, options: WalkOptions) {
        if (options.walkMode & InternalWalkMode.walkExpressions) {
            walk(this, 'value', visitor, options);
        }
    }
}

/** Used to indent the current `print` position to the next 16-character-width output zone. */
export interface PrintSeparatorTab extends Token {
    kind: TokenKind.Comma;
}

/** Used to insert a single whitespace character at the current `print` position. */
export interface PrintSeparatorSpace extends Token {
    kind: TokenKind.Semicolon;
}

/**
 * Represents a `print` statement within BrightScript.
 */
export class PrintStatement extends Statement {
    /**
     * Creates a new internal representation of a BrightScript `print` statement.
     * @param tokens the tokens for this statement
     * @param tokens.print a print token
     * @param expressions an array of expressions or `PrintSeparator`s to be evaluated and printed.
     */
    constructor(
        readonly tokens: {
            print: Token;
        },
        readonly expressions: Array<Expression | PrintSeparatorTab | PrintSeparatorSpace>
    ) {
        super();
        this.range = util.createRangeFromPositions(
            this.tokens.print.range.start,
            this.expressions.length
                ? this.expressions[this.expressions.length - 1].range.end
                : this.tokens.print.range.end
        );
    }

    public readonly range: Range;

    transpile(state: BrsTranspileState) {
        let result = [
            state.transpileToken(this.tokens.print),
            ' '
        ];
        for (let i = 0; i < this.expressions.length; i++) {
            const expressionOrSeparator: any = this.expressions[i];
            if (expressionOrSeparator.transpile) {
                result.push(...(expressionOrSeparator as ExpressionStatement).transpile(state));
            } else {
                result.push(
                    state.tokenToSourceNode(expressionOrSeparator)
                );
            }
            //if there's an expression after us, add a space
            if ((this.expressions[i + 1] as any)?.transpile) {
                result.push(' ');
            }
        }
        return result;
    }

    walk(visitor: WalkVisitor, options: WalkOptions) {
        if (options.walkMode & InternalWalkMode.walkExpressions) {
            //sometimes we have semicolon Tokens in the expressions list (should probably fix that...), so only walk the actual expressions
            walkArray(this.expressions, visitor, options, this, (item) => isExpression(item as any));
        }
    }
}

export class DimStatement extends Statement {
    constructor(
        public dimToken: Token,
        public identifier?: Identifier,
        public openingSquare?: Token,
        public dimensions?: Expression[],
        public closingSquare?: Token
    ) {
        super();
        this.range = util.createRangeFromPositions(
            this.dimToken.range.start,
            (this.closingSquare ?? this.dimensions[this.dimensions.length - 1] ?? this.openingSquare ?? this.identifier ?? this.dimToken).range.end
        );
    }
    public range: Range;

    public transpile(state: BrsTranspileState) {
        let result = [
            state.transpileToken(this.dimToken),
            ' ',
            state.transpileToken(this.identifier),
            state.transpileToken(this.openingSquare)
        ];
        for (let i = 0; i < this.dimensions.length; i++) {
            if (i > 0) {
                result.push(', ');
            }
            result.push(
                ...this.dimensions[i].transpile(state)
            );
        }
        result.push(state.transpileToken(this.closingSquare));
        return result;
    }

    public walk(visitor: WalkVisitor, options: WalkOptions) {
        if (this.dimensions?.length > 0 && options.walkMode & InternalWalkMode.walkExpressions) {
            walkArray(this.dimensions, visitor, options, this);

        }
    }
}

export class GotoStatement extends Statement {
    constructor(
        readonly tokens: {
            goto: Token;
            label: Token;
        }
    ) {
        super();
        this.range = util.createRangeFromPositions(this.tokens.goto.range.start, this.tokens.label.range.end);
    }

    public readonly range: Range;

    transpile(state: BrsTranspileState) {
        return [
            state.transpileToken(this.tokens.goto),
            ' ',
            state.transpileToken(this.tokens.label)
        ];
    }

    walk(visitor: WalkVisitor, options: WalkOptions) {
        //nothing to walk
    }
}

export class LabelStatement extends Statement {
    constructor(
        readonly tokens: {
            identifier: Token;
            colon: Token;
        }
    ) {
        super();
        this.range = util.createRangeFromPositions(this.tokens.identifier.range.start, this.tokens.colon.range.end);
    }

    public readonly range: Range;

    transpile(state: BrsTranspileState) {
        return [
            state.transpileToken(this.tokens.identifier),
            state.transpileToken(this.tokens.colon)

        ];
    }

    walk(visitor: WalkVisitor, options: WalkOptions) {
        //nothing to walk
    }
}

export class ReturnStatement extends Statement {
    constructor(
        readonly tokens: {
            return: Token;
        },
        readonly value?: Expression
    ) {
        super();
        this.range = util.createRangeFromPositions(
            this.tokens.return.range.start,
            this.value?.range.end || this.tokens.return.range.end
        );
    }

    public readonly range: Range;

    transpile(state: BrsTranspileState) {
        let result = [];
        result.push(
            state.transpileToken(this.tokens.return)
        );
        if (this.value) {
            result.push(' ');
            result.push(...this.value.transpile(state));
        }
        return result;
    }

    walk(visitor: WalkVisitor, options: WalkOptions) {
        if (options.walkMode & InternalWalkMode.walkExpressions) {
            walk(this, 'value', visitor, options);
        }
    }
}

export class EndStatement extends Statement {
    constructor(
        readonly tokens: {
            end: Token;
        }
    ) {
        super();
        this.range = util.createRangeFromPositions(this.tokens.end.range.start, this.tokens.end.range.end);
    }

    public readonly range: Range;

    transpile(state: BrsTranspileState) {
        return [
            state.transpileToken(this.tokens.end)
        ];
    }

    walk(visitor: WalkVisitor, options: WalkOptions) {
        //nothing to walk
    }
}

export class StopStatement extends Statement {
    constructor(
        readonly tokens: {
            stop: Token;
        }
    ) {
        super();
        this.range = util.createRangeFromPositions(this.tokens.stop.range.start, this.tokens.stop.range.end);
    }

    public readonly range: Range;

    transpile(state: BrsTranspileState) {
        return [
            state.transpileToken(this.tokens.stop)
        ];
    }

    walk(visitor: WalkVisitor, options: WalkOptions) {
        //nothing to walk
    }
}

export class ForStatement extends Statement {
    constructor(
        public forToken: Token,
        public counterDeclaration: AssignmentStatement,
        public toToken: Token,
        public finalValue: Expression,
        public body: Block,
        public endForToken: Token,
        public stepToken?: Token,
        public increment?: Expression
    ) {
        super();
        const lastRange = this.endForToken?.range ?? body.range;
        this.range = util.createRangeFromPositions(this.forToken.range.start, lastRange.end);
    }

    public readonly range: Range;

    transpile(state: BrsTranspileState) {
        let result = [];
        //for
        result.push(
            state.transpileToken(this.forToken),
            ' '
        );
        //i=1
        result.push(
            ...this.counterDeclaration.transpile(state),
            ' '
        );
        //to
        result.push(
            state.transpileToken(this.toToken),
            ' '
        );
        //final value
        result.push(this.finalValue.transpile(state));
        //step
        if (this.stepToken) {
            result.push(
                ' ',
                state.transpileToken(this.stepToken),
                ' ',
                this.increment.transpile(state)
            );
        }
        //loop body
        state.lineage.unshift(this);
        result.push(...this.body.transpile(state));
        state.lineage.shift();

        // add new line before "end for"
        result.push('\n');

        //end for
        result.push(
            state.indent(),
            state.transpileToken(this.endForToken)
        );

        return result;
    }

    walk(visitor: WalkVisitor, options: WalkOptions) {
        if (options.walkMode & InternalWalkMode.walkStatements) {
            walk(this, 'counterDeclaration', visitor, options);
        }
        if (options.walkMode & InternalWalkMode.walkExpressions) {
            walk(this, 'finalValue', visitor, options);
            walk(this, 'increment', visitor, options);
        }
        if (options.walkMode & InternalWalkMode.walkStatements) {
            walk(this, 'body', visitor, options);
        }
    }
}

export class ForEachStatement extends Statement {
    constructor(
        readonly tokens: {
            forEach: Token;
            in: Token;
            endFor: Token;
        },
        readonly item: Token,
        readonly target: Expression,
        readonly body: Block
    ) {
        super();
        const lastRange = this.tokens.endFor?.range ?? body.range;
        this.range = util.createRangeFromPositions(this.tokens.forEach.range.start, lastRange.end);
    }

    public readonly range: Range;

    transpile(state: BrsTranspileState) {
        let result = [];
        //for each
        result.push(
            state.transpileToken(this.tokens.forEach),
            ' '
        );
        //item
        result.push(
            state.transpileToken(this.item),
            ' '
        );
        //in
        result.push(
            state.transpileToken(this.tokens.in),
            ' '
        );
        //target
        result.push(...this.target.transpile(state));
        //body
        state.lineage.unshift(this);
        result.push(...this.body.transpile(state));
        state.lineage.shift();

        // add new line before "end for"
        result.push('\n');

        //end for
        result.push(
            state.indent(),
            state.transpileToken(this.tokens.endFor)
        );
        return result;
    }

    walk(visitor: WalkVisitor, options: WalkOptions) {
        if (options.walkMode & InternalWalkMode.walkExpressions) {
            walk(this, 'target', visitor, options);
        }
        if (options.walkMode & InternalWalkMode.walkStatements) {
            walk(this, 'body', visitor, options);
        }
    }
}

export class WhileStatement extends Statement {
    constructor(
        readonly tokens: {
            while: Token;
            endWhile: Token;
        },
        readonly condition: Expression,
        readonly body: Block
    ) {
        super();
        const lastRange = this.tokens.endWhile?.range ?? body.range;
        this.range = util.createRangeFromPositions(this.tokens.while.range.start, lastRange.end);
    }

    public readonly range: Range;

    transpile(state: BrsTranspileState) {
        let result = [];
        //while
        result.push(
            state.transpileToken(this.tokens.while),
            ' '
        );
        //condition
        result.push(
            ...this.condition.transpile(state)
        );
        state.lineage.unshift(this);
        //body
        result.push(...this.body.transpile(state));
        state.lineage.shift();

        //trailing newline only if we have body statements
        result.push('\n');

        //end while
        result.push(
            state.indent(),
            state.transpileToken(this.tokens.endWhile)
        );

        return result;
    }

    walk(visitor: WalkVisitor, options: WalkOptions) {
        if (options.walkMode & InternalWalkMode.walkExpressions) {
            walk(this, 'condition', visitor, options);
        }
        if (options.walkMode & InternalWalkMode.walkStatements) {
            walk(this, 'body', visitor, options);
        }
    }
}

export class DottedSetStatement extends Statement {
    constructor(
        readonly obj: Expression,
        readonly name: Identifier,
        readonly value: Expression
    ) {
        super();
        this.range = util.createRangeFromPositions(this.obj.range.start, this.value.range.end);
    }

    public readonly range: Range;

    transpile(state: BrsTranspileState) {
        //if the value is a compound assignment, don't add the obj, dot, name, or operator...the expression will handle that
        if (CompoundAssignmentOperators.includes((this.value as BinaryExpression)?.operator?.kind)) {
            return this.value.transpile(state);
        } else {
            return [
                //object
                ...this.obj.transpile(state),
                '.',
                //name
                state.transpileToken(this.name),
                ' = ',
                //right-hand-side of assignment
                ...this.value.transpile(state)
            ];
        }
    }

    walk(visitor: WalkVisitor, options: WalkOptions) {
        if (options.walkMode & InternalWalkMode.walkExpressions) {
            walk(this, 'obj', visitor, options);
            walk(this, 'value', visitor, options);
        }
    }
}

export class IndexedSetStatement extends Statement {
    constructor(
        readonly obj: Expression,
        readonly index: Expression,
        readonly value: Expression,
        readonly openingSquare: Token,
        readonly closingSquare: Token
    ) {
        super();
        this.range = util.createRangeFromPositions(this.obj.range.start, this.value.range.end);
    }

    public readonly range: Range;

    transpile(state: BrsTranspileState) {
        //if the value is a component assignment, don't add the obj, index or operator...the expression will handle that
        if (CompoundAssignmentOperators.includes((this.value as BinaryExpression)?.operator?.kind)) {
            return this.value.transpile(state);
        } else {
            return [
                //obj
                ...this.obj.transpile(state),
                //   [
                state.transpileToken(this.openingSquare),
                //    index
                ...this.index.transpile(state),
                //         ]
                state.transpileToken(this.closingSquare),
                //           =
                ' = ',
                //             value
                ...this.value.transpile(state)
            ];
        }
    }

    walk(visitor: WalkVisitor, options: WalkOptions) {
        if (options.walkMode & InternalWalkMode.walkExpressions) {
            walk(this, 'obj', visitor, options);
            walk(this, 'index', visitor, options);
            walk(this, 'value', visitor, options);
        }
    }
}

export class LibraryStatement extends Statement implements TypedefProvider {
    constructor(
        readonly tokens: {
            library: Token;
            filePath: Token | undefined;
        }
    ) {
        super();
        this.range = util.createRangeFromPositions(
            this.tokens.library.range.start,
            this.tokens.filePath ? this.tokens.filePath.range.end : this.tokens.library.range.end
        );
    }

    public readonly range: Range;

    transpile(state: BrsTranspileState) {
        let result = [];
        result.push(
            state.transpileToken(this.tokens.library)
        );
        //there will be a parse error if file path is missing, but let's prevent a runtime error just in case
        if (this.tokens.filePath) {
            result.push(
                ' ',
                state.transpileToken(this.tokens.filePath)
            );
        }
        return result;
    }

    getTypedef(state: BrsTranspileState) {
        return this.transpile(state);
    }

    walk(visitor: WalkVisitor, options: WalkOptions) {
        //nothing to walk
    }
}

export class NamespaceStatement extends Statement implements TypedefProvider {
    constructor(
        public keyword: Token,
        // this should technically only be a VariableExpression or DottedGetExpression, but that can be enforced elsewhere
        public nameExpression: NamespacedVariableNameExpression,
        public body: Body,
        public endKeyword: Token
    ) {
        super();
        this.name = this.getName(ParseMode.BrighterScript);
        this.symbolTable = new SymbolTable(`NamespaceStatement: '${this.name}'`, () => this.parent?.getSymbolTable());
    }

    /**
     * The string name for this namespace
     */
    public name: string;

    public get range() {
        return this.cacheRange();
    }
    private _range: Range;

    public cacheRange() {
        if (!this._range) {
            this._range = util.createBoundingRange(
                this.keyword,
                this.nameExpression,
                this.body,
                this.endKeyword
            ) ?? interpolatedRange;
        }
        return this._range;
    }

    public getName(parseMode: ParseMode) {
        const parentNamespace = this.findAncestor<NamespaceStatement>(isNamespaceStatement);
        let name = this.nameExpression.getName(parseMode);

        if (parentNamespace) {
            const sep = parseMode === ParseMode.BrighterScript ? '.' : '_';
            name = parentNamespace.getName(parseMode) + sep + name;
        }

        return name;
    }

    transpile(state: BrsTranspileState) {
        //namespaces don't actually have any real content, so just transpile their bodies
        return this.body.transpile(state);
    }

    getTypedef(state: BrsTranspileState) {
        let result = [
            'namespace ',
            ...this.getName(ParseMode.BrighterScript),
            state.newline
        ];
        state.blockDepth++;
        result.push(
            ...this.body.getTypedef(state)
        );
        state.blockDepth--;

        result.push(
            state.indent(),
            'end namespace'
        );
        return result;
    }

    walk(visitor: WalkVisitor, options: WalkOptions) {
        if (options.walkMode & InternalWalkMode.walkExpressions) {
            walk(this, 'nameExpression', visitor, options);
        }

        if (this.body.statements.length > 0 && options.walkMode & InternalWalkMode.walkStatements) {
            walk(this, 'body', visitor, options);
        }
    }
}

export class ImportStatement extends Statement implements TypedefProvider {
    constructor(
        readonly importToken: Token,
        readonly filePathToken: Token
    ) {
        super();
        this.range = util.createRangeFromPositions(
            importToken.range.start,
            (filePathToken ?? importToken).range.end
        );
        if (this.filePathToken) {
            //remove quotes
            this.filePath = this.filePathToken.text.replace(/"/g, '');
            //adjust the range to exclude the quotes
            this.filePathToken.range = util.createRange(
                this.filePathToken.range.start.line,
                this.filePathToken.range.start.character + 1,
                this.filePathToken.range.end.line,
                this.filePathToken.range.end.character - 1
            );
        }
    }
    public filePath: string;
    public range: Range;

    transpile(state: BrsTranspileState) {
        //The xml files are responsible for adding the additional script imports, but
        //add the import statement as a comment just for debugging purposes
        return [
            `'`,
            state.transpileToken(this.importToken),
            ' ',
            state.transpileToken(this.filePathToken)
        ];
    }

    /**
     * Get the typedef for this statement
     */
    public getTypedef(state: BrsTranspileState) {
        return [
            this.importToken.text,
            ' ',
            //replace any `.bs` extension with `.brs`
            this.filePathToken.text.replace(/\.bs"?$/i, '.brs"')
        ];
    }

    walk(visitor: WalkVisitor, options: WalkOptions) {
        //nothing to walk
    }
}

export class InterfaceStatement extends Statement implements TypedefProvider {
    constructor(
        interfaceToken: Token,
        name: Identifier,
        extendsToken: Token,
        public parentInterfaceName: NamespacedVariableNameExpression,
        public body: Statement[],
        endInterfaceToken: Token
    ) {
        super();
        this.tokens.interface = interfaceToken;
        this.tokens.name = name;
        this.tokens.extends = extendsToken;
        this.tokens.endInterface = endInterfaceToken;
        this.range = util.createBoundingRange(
            this.tokens.interface,
            this.tokens.name,
            this.tokens.extends,
            this.parentInterfaceName,
            ...this.body,
            this.tokens.endInterface
        );
    }

    public tokens = {} as {
        interface: Token;
        name: Identifier;
        extends: Token;
        endInterface: Token;
    };

    public range: Range;

    /**
     * Get the name of the wrapping namespace (if it exists)
     * @deprecated use `.findAncestor(isNamespaceStatement)` instead.
     */
    public get namespaceName() {
        return this.findAncestor<NamespaceStatement>(isNamespaceStatement)?.nameExpression;
    }

    public get fields() {
        return this.body.filter(x => isInterfaceFieldStatement(x));
    }

    public get methods() {
        return this.body.filter(x => isInterfaceMethodStatement(x));
    }

    /**
     * The name of the interface WITH its leading namespace (if applicable)
     */
    public get fullName() {
        const name = this.tokens.name?.text;
        if (name) {
            const namespace = this.findAncestor<NamespaceStatement>(isNamespaceStatement);
            if (namespace) {
                let namespaceName = namespace.getName(ParseMode.BrighterScript);
                return `${namespaceName}.${name}`;
            } else {
                return name;
            }
        } else {
            //return undefined which will allow outside callers to know that this interface doesn't have a name
            return undefined;
        }
    }

    /**
     * The name of the interface (without the namespace prefix)
     */
    public get name() {
        return this.tokens.name?.text;
    }

    /**
     * Get the name of this expression based on the parse mode
     */
    public getName(parseMode: ParseMode) {
        const namespace = this.findAncestor<NamespaceStatement>(isNamespaceStatement);
        if (namespace) {
            let delimiter = parseMode === ParseMode.BrighterScript ? '.' : '_';
            let namespaceName = namespace.getName(parseMode);
            return namespaceName + delimiter + this.name;
        } else {
            return this.name;
        }
    }

    public transpile(state: BrsTranspileState): TranspileResult {
        //interfaces should completely disappear at runtime
        return [];
    }

    getTypedef(state: BrsTranspileState) {
        const result = [] as TranspileResult;
        for (let annotation of this.annotations ?? []) {
            result.push(
                ...annotation.getTypedef(state),
                state.newline,
                state.indent()
            );
        }
        result.push(
            this.tokens.interface.text,
            ' ',
            this.tokens.name.text
        );
        const parentInterfaceName = this.parentInterfaceName?.getName(ParseMode.BrighterScript);
        if (parentInterfaceName) {
            result.push(
                ' extends ',
                parentInterfaceName
            );
        }
        const body = this.body ?? [];
        if (body.length > 0) {
            state.blockDepth++;
        }
        for (const statement of body) {
            if (isInterfaceMethodStatement(statement) || isInterfaceFieldStatement(statement)) {
                result.push(
                    state.newline,
                    state.indent(),
                    ...statement.getTypedef(state)
                );
            } else {
                result.push(
                    state.newline,
                    state.indent(),
                    ...statement.transpile(state)
                );
            }
        }
        if (body.length > 0) {
            state.blockDepth--;
        }
        result.push(
            state.newline,
            state.indent(),
            'end interface',
            state.newline
        );
        return result;
    }

    walk(visitor: WalkVisitor, options: WalkOptions) {
        //visitor-less walk function to do parent linking
        walk(this, 'parentInterfaceName', null, options);

        if (options.walkMode & InternalWalkMode.walkStatements) {
            walkArray(this.body, visitor, options, this);
        }
    }
}

export class InterfaceFieldStatement extends Statement implements TypedefProvider {
    public transpile(state: BrsTranspileState): TranspileResult {
        throw new Error('Method not implemented.');
    }
    constructor(
        nameToken: Identifier,
        asToken: Token,
        typeToken: Token,
        public type: BscType
    ) {
        super();
        this.tokens.name = nameToken;
        this.tokens.as = asToken;
        this.tokens.type = typeToken;
    }
    public get range() {
        return util.createRangeFromPositions(
            this.tokens.name.range.start,
            (this.tokens.type ?? this.tokens.as ?? this.tokens.name).range.end
        );
    }

    public tokens = {} as {
        name: Identifier;
        as: Token;
        type: Token;
    };

    public get name() {
        return this.tokens.name.text;
    }

    walk(visitor: WalkVisitor, options: WalkOptions) {
        //nothing to walk
    }

    getTypedef(state: BrsTranspileState): (string | SourceNode)[] {
        const result = [] as TranspileResult;
        for (let annotation of this.annotations ?? []) {
            result.push(
                ...annotation.getTypedef(state),
                state.newline,
                state.indent()
            );
        }

        result.push(
            this.tokens.name.text
        );
        if (this.tokens.type?.text?.length > 0) {
            result.push(
                ' as ',
                this.tokens.type.text
            );
        }
        return result;
    }

}

export class InterfaceMethodStatement extends Statement implements TypedefProvider {
    public transpile(state: BrsTranspileState): TranspileResult {
        throw new Error('Method not implemented.');
    }
    constructor(
        functionTypeToken: Token,
        nameToken: Identifier,
        leftParen: Token,
        public params: FunctionParameterExpression[],
        rightParen: Token,
        asToken?: Token,
        returnTypeToken?: Token,
        public returnType?: BscType
    ) {
        super();
        this.tokens.functionType = functionTypeToken;
        this.tokens.name = nameToken;
        this.tokens.leftParen = leftParen;
        this.tokens.rightParen = rightParen;
        this.tokens.as = asToken;
        this.tokens.returnType = returnTypeToken;
    }

    public get range() {
        return util.createRangeFromPositions(
            this.tokens.name.range.start,
            (
                this.tokens.returnType ??
                this.tokens.as ??
                this.tokens.rightParen ??
                this.params?.[this.params?.length - 1] ??
                this.tokens.leftParen ??
                this.tokens.name ??
                this.tokens.functionType
            ).range.end
        );
    }

    public tokens = {} as {
        functionType: Token;
        name: Identifier;
        leftParen: Token;
        rightParen: Token;
        as: Token;
        returnType: Token;
    };

    walk(visitor: WalkVisitor, options: WalkOptions) {
        //nothing to walk
    }

    getTypedef(state: BrsTranspileState) {
        const result = [] as TranspileResult;
        for (let annotation of this.annotations ?? []) {
            result.push(
                ...annotation.getTypedef(state),
                state.newline,
                state.indent()
            );
        }

        result.push(
            this.tokens.functionType.text,
            ' ',
            this.tokens.name.text,
            '('
        );
        const params = this.params ?? [];
        for (let i = 0; i < params.length; i++) {
            if (i > 0) {
                result.push(', ');
            }
            const param = params[i];
            result.push(param.name.text);
            if (param.typeToken?.text?.length > 0) {
                result.push(
                    ' as ',
                    param.typeToken.text
                );
            }
        }
        result.push(
            ')'
        );
        if (this.tokens.returnType?.text.length > 0) {
            result.push(
                ' as ',
                this.tokens.returnType.text
            );
        }
        return result;
    }
}

export class ClassStatement extends Statement implements TypedefProvider {

    constructor(
        readonly classKeyword: Token,
        /**
         * The name of the class (without namespace prefix)
         */
        readonly name: Identifier,
        public body: Statement[],
        readonly end: Token,
        readonly extendsKeyword?: Token,
        readonly parentClassName?: NamespacedVariableNameExpression
    ) {
        super();
        this.body = this.body ?? [];

        for (let statement of this.body) {
            if (isMethodStatement(statement)) {
                this.methods.push(statement);
                this.memberMap[statement?.name?.text.toLowerCase()] = statement;
            } else if (isFieldStatement(statement)) {
                this.fields.push(statement);
                this.memberMap[statement?.name?.text.toLowerCase()] = statement;
            }
        }

        this.range = util.createRangeFromPositions(this.classKeyword.range.start, this.end.range.end);
    }

    /**
     * Get the name of the wrapping namespace (if it exists)
     * @deprecated use `.findAncestor(isNamespaceStatement)` instead.
     */
    public get namespaceName() {
        return this.findAncestor<NamespaceStatement>(isNamespaceStatement)?.nameExpression;
    }


    public getName(parseMode: ParseMode) {
        const name = this.name?.text;
        if (name) {
            const namespace = this.findAncestor<NamespaceStatement>(isNamespaceStatement);
            if (namespace) {
                let namespaceName = namespace.getName(parseMode);
                let separator = parseMode === ParseMode.BrighterScript ? '.' : '_';
                return namespaceName + separator + name;
            } else {
                return name;
            }
        } else {
            //return undefined which will allow outside callers to know that this class doesn't have a name
            return undefined;
        }
    }

    public memberMap = {} as Record<string, MemberStatement>;
    public methods = [] as MethodStatement[];
    public fields = [] as FieldStatement[];

    public readonly range: Range;

    transpile(state: BrsTranspileState) {
        let result = [];
        //make the builder
        result.push(...this.getTranspiledBuilder(state));
        result.push(
            '\n',
            state.indent()
        );
        //make the class assembler (i.e. the public-facing class creator method)
        result.push(...this.getTranspiledClassFunction(state));
        return result;
    }

    getTypedef(state: BrsTranspileState) {
        const result = [] as TranspileResult;
        for (let annotation of this.annotations ?? []) {
            result.push(
                ...annotation.getTypedef(state),
                state.newline,
                state.indent()
            );
        }
        result.push(
            'class ',
            this.name.text
        );
        if (this.extendsKeyword && this.parentClassName) {
            const namespace = this.findAncestor<NamespaceStatement>(isNamespaceStatement);
            const fqName = util.getFullyQualifiedClassName(
                this.parentClassName.getName(ParseMode.BrighterScript),
                namespace?.getName(ParseMode.BrighterScript)
            );
            result.push(
                ` extends ${fqName}`
            );
        }
        result.push(state.newline);
        state.blockDepth++;

        let body = this.body;
        //inject an empty "new" method if missing
        if (!this.getConstructorFunction()) {
            const constructor = createMethodStatement('new', TokenKind.Sub);
            constructor.parent = this;
            //walk the constructor to set up parent links
            constructor.link();
            body = [
                constructor,
                ...this.body
            ];
        }

        for (const member of body) {
            if (isTypedefProvider(member)) {
                result.push(
                    state.indent(),
                    ...member.getTypedef(state),
                    state.newline
                );
            }
        }
        state.blockDepth--;
        result.push(
            state.indent(),
            'end class'
        );
        return result;
    }

    /**
     * Find the parent index for this class's parent.
     * For class inheritance, every class is given an index.
     * The base class is index 0, its child is index 1, and so on.
     */
    public getParentClassIndex(state: BrsTranspileState) {
        let myIndex = 0;
        let stmt = this as ClassStatement;
        while (stmt) {
            if (stmt.parentClassName) {
                const namespace = this.findAncestor<NamespaceStatement>(isNamespaceStatement);
                //find the parent class
                stmt = state.file.getClassFileLink(
                    stmt.parentClassName.getName(ParseMode.BrighterScript),
                    namespace?.getName(ParseMode.BrighterScript)
                )?.item;
                myIndex++;
            } else {
                break;
            }
        }
        const result = myIndex - 1;
        if (result >= 0) {
            return result;
        } else {
            return null;
        }
    }

    public hasParentClass() {
        return !!this.parentClassName;
    }

    /**
     * Get all ancestor classes, in closest-to-furthest order (i.e. 0 is parent, 1 is grandparent, etc...).
     * This will return an empty array if no ancestors were found
     */
    public getAncestors(state: BrsTranspileState) {
        let ancestors = [] as ClassStatement[];
        let stmt = this as ClassStatement;
        while (stmt) {
            if (stmt.parentClassName) {
                const namespace = this.findAncestor<NamespaceStatement>(isNamespaceStatement);
                stmt = state.file.getClassFileLink(
                    stmt.parentClassName.getName(ParseMode.BrighterScript),
                    namespace?.getName(ParseMode.BrighterScript)
                )?.item;
                ancestors.push(stmt);
            } else {
                break;
            }
        }
        return ancestors;
    }

    private getBuilderName(name: string) {
        if (name.includes('.')) {
            name = name.replace(/\./gi, '_');
        }
        return `__${name}_builder`;
    }

    /**
     * Get the constructor function for this class (if exists), or undefined if not exist
     */
    private getConstructorFunction() {
        return this.body.find((stmt) => {
            return (stmt as MethodStatement)?.name?.text?.toLowerCase() === 'new';
        }) as MethodStatement;
    }

    /**
     * Determine if the specified field was declared in one of the ancestor classes
     */
    public isFieldDeclaredByAncestor(fieldName: string, ancestors: ClassStatement[]) {
        let lowerFieldName = fieldName.toLowerCase();
        for (let ancestor of ancestors) {
            if (ancestor.memberMap[lowerFieldName]) {
                return true;
            }
        }
        return false;
    }

    /**
     * The builder is a function that assigns all of the methods and property names to a class instance.
     * This needs to be a separate function so that child classes can call the builder from their parent
     * without instantiating the parent constructor at that point in time.
     */
    private getTranspiledBuilder(state: BrsTranspileState) {
        let result = [];
        result.push(`function ${this.getBuilderName(this.getName(ParseMode.BrightScript))}()\n`);
        state.blockDepth++;
        //indent
        result.push(state.indent());

        /**
         * The lineage of this class. index 0 is a direct parent, index 1 is index 0's parent, etc...
         */
        let ancestors = this.getAncestors(state);

        //construct parent class or empty object
        if (ancestors[0]) {
            const ancestorNamespace = ancestors[0].findAncestor<NamespaceStatement>(isNamespaceStatement);
            let fullyQualifiedClassName = util.getFullyQualifiedClassName(
                ancestors[0].getName(ParseMode.BrighterScript),
                ancestorNamespace?.getName(ParseMode.BrighterScript)
            );
            result.push(
                'instance = ',
                this.getBuilderName(fullyQualifiedClassName), '()');
        } else {
            //use an empty object.
            result.push('instance = {}');
        }
        result.push(
            state.newline,
            state.indent()
        );
        let parentClassIndex = this.getParentClassIndex(state);

        let body = this.body;
        //inject an empty "new" method if missing
        if (!this.getConstructorFunction()) {
            body = [
                createMethodStatement('new', TokenKind.Sub),
                ...this.body
            ];
        }

        for (let statement of body) {
            //is field statement
            if (isFieldStatement(statement)) {
                //do nothing with class fields in this situation, they are handled elsewhere
                continue;

                //methods
            } else if (isMethodStatement(statement)) {

                //store overridden parent methods as super{parentIndex}_{methodName}
                if (
                    //is override method
                    statement.override ||
                    //is constructor function in child class
                    (statement.name.text.toLowerCase() === 'new' && ancestors[0])
                ) {
                    result.push(
                        `instance.super${parentClassIndex}_${statement.name.text} = instance.${statement.name.text}`,
                        state.newline,
                        state.indent()
                    );
                }

                state.classStatement = this;
                result.push(
                    'instance.',
                    state.transpileToken(statement.name),
                    ' = ',
                    ...statement.transpile(state),
                    state.newline,
                    state.indent()
                );
                delete state.classStatement;
            } else {
                //other random statements (probably just comments)
                result.push(
                    ...statement.transpile(state),
                    state.newline,
                    state.indent()
                );
            }
        }
        //return the instance
        result.push('return instance\n');
        state.blockDepth--;
        result.push(state.indent());
        result.push(`end function`);
        return result;
    }

    /**
     * The class function is the function with the same name as the class. This is the function that
     * consumers should call to create a new instance of that class.
     * This invokes the builder, gets an instance of the class, then invokes the "new" function on that class.
     */
    private getTranspiledClassFunction(state: BrsTranspileState) {
        let result = [];
        const constructorFunction = this.getConstructorFunction();
        const constructorParams = constructorFunction ? constructorFunction.func.parameters : [];

        result.push(
            state.sourceNode(this.classKeyword, 'function'),
            state.sourceNode(this.classKeyword, ' '),
            state.sourceNode(this.name, this.getName(ParseMode.BrightScript)),
            `(`
        );
        let i = 0;
        for (let param of constructorParams) {
            if (i > 0) {
                result.push(', ');
            }
            result.push(
                param.transpile(state)
            );
            i++;
        }
        result.push(
            ')',
            '\n'
        );

        state.blockDepth++;
        result.push(state.indent());
        result.push(`instance = ${this.getBuilderName(this.getName(ParseMode.BrightScript))}()\n`);

        result.push(state.indent());
        result.push(`instance.new(`);

        //append constructor arguments
        i = 0;
        for (let param of constructorParams) {
            if (i > 0) {
                result.push(', ');
            }
            result.push(
                state.transpileToken(param.name)
            );
            i++;
        }
        result.push(
            ')',
            '\n'
        );

        result.push(state.indent());
        result.push(`return instance\n`);

        state.blockDepth--;
        result.push(state.indent());
        result.push(`end function`);
        return result;
    }

    walk(visitor: WalkVisitor, options: WalkOptions) {
        //visitor-less walk function to do parent linking
        walk(this, 'parentClassName', null, options);

        if (options.walkMode & InternalWalkMode.walkStatements) {
            walkArray(this.body, visitor, options, this);
        }
    }
}

const accessModifiers = [
    TokenKind.Public,
    TokenKind.Protected,
    TokenKind.Private
];
export class MethodStatement extends FunctionStatement {
    constructor(
        modifiers: Token | Token[],
        name: Identifier,
        func: FunctionExpression,
        public override: Token
    ) {
        super(name, func);
        if (modifiers) {
            if (Array.isArray(modifiers)) {
                this.modifiers.push(...modifiers);
            } else {
                this.modifiers.push(modifiers);
            }
        }
        this.range = util.createRangeFromPositions(
            (this.accessModifier ?? this.func).range.start,
            this.func.range.end
        );
    }

    public modifiers: Token[] = [];

    public get accessModifier() {
        return this.modifiers.find(x => accessModifiers.includes(x.kind));
    }

    public readonly range: Range;

    /**
     * Get the name of this method.
     */
    public getName(parseMode: ParseMode) {
        return this.name.text;
    }

    transpile(state: BrsTranspileState) {
        if (this.name.text.toLowerCase() === 'new') {
            this.ensureSuperConstructorCall(state);
            //TODO we need to undo this at the bottom of this method
            this.injectFieldInitializersForConstructor(state);
        }
        //TODO - remove type information from these methods because that doesn't work
        //convert the `super` calls into the proper methods
        const parentClassIndex = state.classStatement.getParentClassIndex(state);
        const visitor = createVisitor({
            VariableExpression: e => {
                if (e.name.text.toLocaleLowerCase() === 'super') {
                    state.editor.setProperty(e.name, 'text', `m.super${parentClassIndex}_new`);
                }
            },
            DottedGetExpression: e => {
                const beginningVariable = util.findBeginningVariableExpression(e);
                const lowerName = beginningVariable?.getName(ParseMode.BrighterScript).toLowerCase();
                if (lowerName === 'super') {
                    state.editor.setProperty(beginningVariable.name, 'text', 'm');
                    state.editor.setProperty(e.name, 'text', `super${parentClassIndex}_${e.name.text}`);
                }
            }
        });
        const walkOptions: WalkOptions = { walkMode: WalkMode.visitExpressions };
        for (const statement of this.func.body.statements) {
            visitor(statement, undefined);
            statement.walk(visitor, walkOptions);
        }
        return this.func.transpile(state);
    }

    getTypedef(state: BrsTranspileState) {
        const result = [] as Array<string | SourceNode>;
        for (let annotation of this.annotations ?? []) {
            result.push(
                ...annotation.getTypedef(state),
                state.newline,
                state.indent()
            );
        }
        if (this.accessModifier) {
            result.push(
                this.accessModifier.text,
                ' '
            );
        }
        if (this.override) {
            result.push('override ');
        }
        result.push(
            ...this.func.getTypedef(state)
        );
        return result;
    }

    /**
     * All child classes must call the parent constructor. The type checker will warn users when they don't call it in their own class,
     * but we still need to call it even if they have omitted it. This injects the super call if it's missing
     */
    private ensureSuperConstructorCall(state: BrsTranspileState) {
        //if this class doesn't extend another class, quit here
        if (state.classStatement.getAncestors(state).length === 0) {
            return;
        }

        //find the first non-comment statement
        let firstStatement = this.func.body.statements.find(x => !isCommentStatement(x));
        //if the first statement is a call to super, quit here
        if (
            //is a call statement
            isExpressionStatement(firstStatement) && isCallExpression(firstStatement.expression) &&
            //is a call to super
            util.findBeginningVariableExpression(firstStatement?.expression.callee as any).name.text.toLowerCase() === 'super'
        ) {
            return;
        }

        //this is a child class, and the first statement isn't a call to super. Inject one
        const superCall = new ExpressionStatement(
            new CallExpression(
                new VariableExpression(
                    {
                        kind: TokenKind.Identifier,
                        text: 'super',
                        isReserved: false,
                        range: state.classStatement.name.range,
                        leadingWhitespace: ''
                    }
                ),
                {
                    kind: TokenKind.LeftParen,
                    text: '(',
                    isReserved: false,
                    range: state.classStatement.name.range,
                    leadingWhitespace: ''
                },
                {
                    kind: TokenKind.RightParen,
                    text: ')',
                    isReserved: false,
                    range: state.classStatement.name.range,
                    leadingWhitespace: ''
                },
                []
            )
        );
        state.editor.arrayUnshift(this.func.body.statements, superCall);
    }

    /**
     * Inject field initializers at the top of the `new` function (after any present `super()` call)
     */
    private injectFieldInitializersForConstructor(state: BrsTranspileState) {
        let startingIndex = state.classStatement.hasParentClass() ? 1 : 0;

        let newStatements = [] as Statement[];
        //insert the field initializers in order
        for (let field of state.classStatement.fields) {
            let thisQualifiedName = { ...field.name };
            thisQualifiedName.text = 'm.' + field.name.text;
            if (field.initialValue) {
                newStatements.push(
                    new AssignmentStatement(field.equal, thisQualifiedName, field.initialValue)
                );
            } else {
                //if there is no initial value, set the initial value to `invalid`
                newStatements.push(
                    new AssignmentStatement(
                        createToken(TokenKind.Equal, '=', field.name.range),
                        thisQualifiedName,
                        createInvalidLiteral('invalid', field.name.range)
                    )
                );
            }
        }
        state.editor.arraySplice(this.func.body.statements, startingIndex, 0, ...newStatements);
    }

    walk(visitor: WalkVisitor, options: WalkOptions) {
        if (options.walkMode & InternalWalkMode.walkExpressions) {
            walk(this, 'func', visitor, options);
        }
    }
}
/**
 * @deprecated use `MethodStatement`
 */
export class ClassMethodStatement extends MethodStatement { }

export class FieldStatement extends Statement implements TypedefProvider {

    constructor(
        readonly accessModifier?: Token,
        readonly name?: Identifier,
        readonly as?: Token,
        readonly type?: Token,
        readonly equal?: Token,
        readonly initialValue?: Expression
    ) {
        super();
        this.range = util.createRangeFromPositions(
            (this.accessModifier ?? this.name).range.start,
            (this.initialValue ?? this.type ?? this.as ?? this.name).range.end
        );
    }

    /**
     * Derive a ValueKind from the type token, or the initial value.
     * Defaults to `DynamicType`
     */
    getType() {
        if (this.type) {
            return util.tokenToBscType(this.type);
        } else if (isLiteralExpression(this.initialValue)) {
            return this.initialValue.type;
        } else {
            return new DynamicType();
        }
    }

    public readonly range: Range;

    transpile(state: BrsTranspileState): TranspileResult {
        throw new Error('transpile not implemented for ' + Object.getPrototypeOf(this).constructor.name);
    }

    getTypedef(state: BrsTranspileState) {
        const result = [];
        if (this.name) {
            for (let annotation of this.annotations ?? []) {
                result.push(
                    ...annotation.getTypedef(state),
                    state.newline,
                    state.indent()
                );
            }

            let type = this.getType();
            if (isInvalidType(type) || isVoidType(type)) {
                type = new DynamicType();
            }

            result.push(
                this.accessModifier?.text ?? 'public',
                ' ',
                this.name?.text,
                ' as ',
                type.toTypeString()
            );
        }
        return result;
    }

    walk(visitor: WalkVisitor, options: WalkOptions) {
        if (this.initialValue && options.walkMode & InternalWalkMode.walkExpressions) {
            walk(this, 'initialValue', visitor, options);
        }
    }
}
/**
 * @deprecated use `FieldStatement`
 */
export class ClassFieldStatement extends FieldStatement { }

export type MemberStatement = FieldStatement | MethodStatement;

/**
 * @deprecated use `MemeberStatement`
 */
export type ClassMemberStatement = MemberStatement;

export class TryCatchStatement extends Statement {
    constructor(
        public tokens: {
            try: Token;
            endTry?: Token;
        },
        public tryBranch?: Block,
        public catchStatement?: CatchStatement
    ) {
        super();
    }

    public get range() {
        return util.createRangeFromPositions(
            this.tokens.try.range.start,
            (this.tokens.endTry ?? this.catchStatement ?? this.tryBranch ?? this.tokens.try).range.end
        );
    }

    public transpile(state: BrsTranspileState): TranspileResult {
        return [
            state.transpileToken(this.tokens.try),
            ...this.tryBranch.transpile(state),
            state.newline,
            state.indent(),
            ...(this.catchStatement?.transpile(state) ?? ['catch']),
            state.newline,
            state.indent(),
            state.transpileToken(this.tokens.endTry)
        ];
    }

    public walk(visitor: WalkVisitor, options: WalkOptions) {
        if (this.tryBranch && options.walkMode & InternalWalkMode.walkStatements) {
            walk(this, 'tryBranch', visitor, options);
            walk(this, 'catchStatement', visitor, options);
        }
    }
}

export class CatchStatement extends Statement {
    constructor(
        public tokens: {
            catch: Token;
        },
        public exceptionVariable?: Identifier,
        public catchBranch?: Block
    ) {
        super();
    }

    public get range() {
        return util.createRangeFromPositions(
            this.tokens.catch.range.start,
            (this.catchBranch ?? this.exceptionVariable ?? this.tokens.catch).range.end
        );
    }

    public transpile(state: BrsTranspileState): TranspileResult {
        return [
            state.transpileToken(this.tokens.catch),
            ' ',
            this.exceptionVariable?.text ?? 'e',
            ...(this.catchBranch?.transpile(state) ?? [])
        ];
    }

    public walk(visitor: WalkVisitor, options: WalkOptions) {
        if (this.catchBranch && options.walkMode & InternalWalkMode.walkStatements) {
            walk(this, 'catchBranch', visitor, options);
        }
    }
}

export class ThrowStatement extends Statement {
    constructor(
        public throwToken: Token,
        public expression?: Expression
    ) {
        super();
        this.range = util.createRangeFromPositions(
            this.throwToken.range.start,
            (this.expression ?? this.throwToken).range.end
        );
    }
    public range: Range;

    public transpile(state: BrsTranspileState) {
        const result = [
            state.transpileToken(this.throwToken),
            ' '
        ];

        //if we have an expression, transpile it
        if (this.expression) {
            result.push(
                ...this.expression.transpile(state)
            );

            //no expression found. Rather than emit syntax errors, provide a generic error message
        } else {
            result.push('"An error has occurred"');
        }
        return result;
    }

    public walk(visitor: WalkVisitor, options: WalkOptions) {
        if (this.expression && options.walkMode & InternalWalkMode.walkExpressions) {
            walk(this, 'expression', visitor, options);
        }
    }
}


export class EnumStatement extends Statement implements TypedefProvider {

    constructor(
        public tokens: {
            enum: Token;
            name: Identifier;
            endEnum: Token;
        },
        public body: Array<EnumMemberStatement | CommentStatement>
    ) {
        super();
        this.body = this.body ?? [];
    }

    public get range() {
        return util.createRangeFromPositions(
            this.tokens.enum.range.start ?? Position.create(0, 0),
            (this.tokens.endEnum ?? this.tokens.name ?? this.tokens.enum).range.end
        );
    }

    /**
     * Get the name of the wrapping namespace (if it exists)
     * @deprecated use `.findAncestor(isNamespaceStatement)` instead.
     */
    public get namespaceName() {
        return this.findAncestor<NamespaceStatement>(isNamespaceStatement)?.nameExpression;
    }

    public getMembers() {
        const result = [] as EnumMemberStatement[];
        for (const statement of this.body) {
            if (isEnumMemberStatement(statement)) {
                result.push(statement);
            }
        }
        return result;
    }

    /**
     * Get a map of member names and their values.
     * All values are stored as their AST LiteralExpression representation (i.e. string enum values include the wrapping quotes)
     */
    public getMemberValueMap() {
        const result = new Map<string, string>();
        const members = this.getMembers();
        let currentIntValue = 0;
        for (const member of members) {
            //if there is no value, assume an integer and increment the int counter
            if (!member.value) {
                result.set(member.name?.toLowerCase(), currentIntValue.toString());
                currentIntValue++;

                //if explicit integer value, use it and increment the int counter
            } else if (isLiteralExpression(member.value) && member.value.token.kind === TokenKind.IntegerLiteral) {
                //try parsing as integer literal, then as hex integer literal.
                let tokenIntValue = util.parseInt(member.value.token.text) ?? util.parseInt(member.value.token.text.replace(/&h/i, '0x'));
                if (tokenIntValue !== undefined) {
                    currentIntValue = tokenIntValue;
                    currentIntValue++;
                }
                result.set(member.name?.toLowerCase(), member.value.token.text);

                //simple unary expressions (like `-1`)
            } else if (isUnaryExpression(member.value) && isLiteralExpression(member.value.right)) {
                result.set(member.name?.toLowerCase(), member.value.operator.text + member.value.right.token.text);

                //all other values
            } else {
                result.set(member.name?.toLowerCase(), (member.value as LiteralExpression)?.token?.text ?? 'invalid');
            }
        }
        return result;
    }

    public getMemberValue(name: string) {
        return this.getMemberValueMap().get(name.toLowerCase());
    }

    /**
     * The name of the enum (without the namespace prefix)
     */
    public get name() {
        return this.tokens.name?.text;
    }

    /**
     * The name of the enum WITH its leading namespace (if applicable)
     */
    public get fullName() {
        const name = this.tokens.name?.text;
        if (name) {
            const namespace = this.findAncestor<NamespaceStatement>(isNamespaceStatement);

            if (namespace) {
                let namespaceName = namespace.getName(ParseMode.BrighterScript);
                return `${namespaceName}.${name}`;
            } else {
                return name;
            }
        } else {
            //return undefined which will allow outside callers to know that this doesn't have a name
            return undefined;
        }
    }

    transpile(state: BrsTranspileState) {
        //enum declarations do not exist at runtime, so don't transpile anything...
        return [];
    }

    getTypedef(state: BrsTranspileState) {
        const result = [] as TranspileResult;
        for (let annotation of this.annotations ?? []) {
            result.push(
                ...annotation.getTypedef(state),
                state.newline,
                state.indent()
            );
        }
        result.push(
            this.tokens.enum.text ?? 'enum',
            ' ',
            this.tokens.name.text
        );
        result.push(state.newline);
        state.blockDepth++;
        for (const member of this.body) {
            if (isTypedefProvider(member)) {
                result.push(
                    state.indent(),
                    ...member.getTypedef(state),
                    state.newline
                );
            }
        }
        state.blockDepth--;
        result.push(
            state.indent(),
            this.tokens.endEnum.text ?? 'end enum'
        );
        return result;
    }

    walk(visitor: WalkVisitor, options: WalkOptions) {
        if (options.walkMode & InternalWalkMode.walkStatements) {
            walkArray(this.body, visitor, options, this);

        }
    }
}

export class EnumMemberStatement extends Statement implements TypedefProvider {

    public constructor(
        public tokens: {
            name: Identifier;
            equal?: Token;
        },
        public value?: Expression
    ) {
        super();
    }

    /**
     * The name of the member
     */
    public get name() {
        return this.tokens.name.text;
    }

    public get range() {
        return util.createRangeFromPositions(
            (this.tokens.name ?? this.tokens.equal ?? this.value).range.start ?? Position.create(0, 0),
            (this.value ?? this.tokens.equal ?? this.tokens.name).range.end
        );
    }

    public transpile(state: BrsTranspileState): TranspileResult {
        return [];
    }

    getTypedef(state: BrsTranspileState): (string | SourceNode)[] {
        const result = [
            this.tokens.name.text
        ] as TranspileResult;
        if (this.tokens.equal) {
            result.push(' ', this.tokens.equal.text, ' ');
            if (this.value) {
                result.push(
                    ...this.value.transpile(state)
                );
            }
        }
        return result;
    }

    walk(visitor: WalkVisitor, options: WalkOptions) {
        if (this.value && options.walkMode & InternalWalkMode.walkExpressions) {
            walk(this, 'value', visitor, options);
        }
    }
}

<<<<<<< HEAD
export class ComponentStatement extends Statement implements TypedefProvider {
    constructor(
        public tokens: {
            component: Token;
            name: Token;
            endComponent: Token;
            extends?: Token;
        },
        /**
         * The name of the component (without any preceeding namespace)
         */
        public body: Statement[],
        public parentName?: LiteralExpression | NamespacedVariableNameExpression,
        public namespaceName?: NamespacedVariableNameExpression
    ) {
        super();
        this.range = util.createBoundingRange(
            this.tokens.component,
            this.tokens.name,
            this.tokens.extends,
            this.parentName,
            ...this.body ?? [],
            this.tokens.endComponent
        );
    }

    /**
     * The name of this component
     */
=======
export class ConstStatement extends Statement implements TypedefProvider {

    public constructor(
        public tokens: {
            const: Token;
            name: Identifier;
            equals: Token;
        },
        public value: Expression
    ) {
        super();
        this.range = util.createBoundingRange(this.tokens.const, this.tokens.name, this.tokens.equals, this.value);
    }

    public range: Range;

>>>>>>> 8f5d02d7
    public get name() {
        return this.tokens.name.text;
    }

<<<<<<< HEAD
    public getMembers() {
        const result: Array<MethodStatement | FieldStatement> = [];

        for (const statement of this.body) {
            if (isMethodStatement(statement) || isFieldStatement(statement)) {
                result.push(statement);
            }
        }
        return result;
    }

    public range: Range;
    public transpile(state: BrsTranspileState): TranspileResult {
        throw new Error('Method not implemented.');
    }

    walk(visitor: WalkVisitor, options: WalkOptions) {
        if (options.walkMode & InternalWalkMode.walkStatements) {
            for (let i = 0; i < this.body.length; i++) {
                walk(this.body, i, visitor, options, this);
            }
        }
    }

    getTypedef(state: TranspileState): (string | SourceNode)[] {
        throw new Error('Method not implemented.');
=======
    /**
     * The name of the statement WITH its leading namespace (if applicable)
     */
    public get fullName() {
        const name = this.tokens.name?.text;
        if (name) {
            const namespace = this.findAncestor<NamespaceStatement>(isNamespaceStatement);
            if (namespace) {
                let namespaceName = namespace.getName(ParseMode.BrighterScript);
                return `${namespaceName}.${name}`;
            } else {
                return name;
            }
        } else {
            //return undefined which will allow outside callers to know that this doesn't have a name
            return undefined;
        }
    }

    public transpile(state: BrsTranspileState): TranspileResult {
        //const declarations don't exist at runtime, so just transpile empty
        return [];
    }

    getTypedef(state: BrsTranspileState): (string | SourceNode)[] {
        return [
            state.tokenToSourceNode(this.tokens.const),
            ' ',
            state.tokenToSourceNode(this.tokens.name),
            ' ',
            state.tokenToSourceNode(this.tokens.equals),
            ' ',
            ...this.value.transpile(state)
        ];
    }

    walk(visitor: WalkVisitor, options: WalkOptions) {
        if (this.value && options.walkMode & InternalWalkMode.walkExpressions) {
            walk(this, 'value', visitor, options);
        }
    }
}

export class ContinueStatement extends Statement {
    constructor(
        public tokens: {
            continue: Token;
            loopType: Token;
        }
    ) {
        super();
    }

    public get range() {
        return this.tokens.continue.range;
    }

    transpile(state: BrsTranspileState) {
        return [
            state.sourceNode(this.tokens.continue, this.tokens.continue?.text ?? 'continue'),
            this.tokens.loopType?.leadingWhitespace ?? ' ',
            state.sourceNode(this.tokens.continue, this.tokens.loopType?.text)
        ];
    }
    walk(visitor: WalkVisitor, options: WalkOptions) {
        //nothing to walk
>>>>>>> 8f5d02d7
    }
}<|MERGE_RESOLUTION|>--- conflicted
+++ resolved
@@ -9,13 +9,8 @@
 import type { BrsTranspileState } from './BrsTranspileState';
 import { ParseMode } from './Parser';
 import type { WalkVisitor, WalkOptions } from '../astUtils/visitors';
-<<<<<<< HEAD
-import { InternalWalkMode, walk, createVisitor, WalkMode } from '../astUtils/visitors';
-import { isCallExpression, isClassFieldStatement, isClassMethodStatement, isCommentStatement, isEnumMemberStatement, isExpression, isExpressionStatement, isFieldStatement, isFunctionStatement, isIfStatement, isInterfaceFieldStatement, isInterfaceMethodStatement, isInvalidType, isLiteralExpression, isMethodStatement, isTypedefProvider, isVoidType } from '../astUtils/reflection';
-=======
 import { InternalWalkMode, walk, createVisitor, WalkMode, walkArray } from '../astUtils/visitors';
 import { isCallExpression, isCommentStatement, isEnumMemberStatement, isExpression, isExpressionStatement, isFieldStatement, isFunctionExpression, isFunctionStatement, isIfStatement, isInterfaceFieldStatement, isInterfaceMethodStatement, isInvalidType, isLiteralExpression, isMethodStatement, isNamespaceStatement, isTypedefProvider, isUnaryExpression, isVoidType } from '../astUtils/reflection';
->>>>>>> 8f5d02d7
 import type { TranspileResult, TypedefProvider } from '../interfaces';
 import { createInvalidLiteral, createMethodStatement, createToken, interpolatedRange } from '../astUtils/creators';
 import { DynamicType } from '../types/DynamicType';
@@ -2512,7 +2507,96 @@
     }
 }
 
-<<<<<<< HEAD
+export class ConstStatement extends Statement implements TypedefProvider {
+
+    public constructor(
+        public tokens: {
+            const: Token;
+            name: Identifier;
+            equals: Token;
+        },
+        public value: Expression
+    ) {
+        super();
+        this.range = util.createBoundingRange(this.tokens.const, this.tokens.name, this.tokens.equals, this.value);
+    }
+
+    public range: Range;
+
+    public get name() {
+        return this.tokens.name.text;
+    }
+
+    /**
+     * The name of the statement WITH its leading namespace (if applicable)
+     */
+    public get fullName() {
+        const name = this.tokens.name?.text;
+        if (name) {
+            const namespace = this.findAncestor<NamespaceStatement>(isNamespaceStatement);
+            if (namespace) {
+                let namespaceName = namespace.getName(ParseMode.BrighterScript);
+                return `${namespaceName}.${name}`;
+            } else {
+                return name;
+            }
+        } else {
+            //return undefined which will allow outside callers to know that this doesn't have a name
+            return undefined;
+        }
+    }
+
+    public transpile(state: BrsTranspileState): TranspileResult {
+        //const declarations don't exist at runtime, so just transpile empty
+        return [];
+    }
+
+    getTypedef(state: BrsTranspileState): (string | SourceNode)[] {
+        return [
+            state.tokenToSourceNode(this.tokens.const),
+            ' ',
+            state.tokenToSourceNode(this.tokens.name),
+            ' ',
+            state.tokenToSourceNode(this.tokens.equals),
+            ' ',
+            ...this.value.transpile(state)
+        ];
+    }
+
+    walk(visitor: WalkVisitor, options: WalkOptions) {
+        if (this.value && options.walkMode & InternalWalkMode.walkExpressions) {
+            walk(this, 'value', visitor, options);
+        }
+    }
+}
+
+export class ContinueStatement extends Statement {
+    constructor(
+        public tokens: {
+            continue: Token;
+            loopType: Token;
+        }
+    ) {
+        super();
+    }
+
+    public get range() {
+        return this.tokens.continue.range;
+    }
+
+    transpile(state: BrsTranspileState) {
+        return [
+            state.sourceNode(this.tokens.continue, this.tokens.continue?.text ?? 'continue'),
+            this.tokens.loopType?.leadingWhitespace ?? ' ',
+            state.sourceNode(this.tokens.continue, this.tokens.loopType?.text)
+        ];
+    }
+    walk(visitor: WalkVisitor, options: WalkOptions) {
+        //nothing to walk
+    }
+}
+
+
 export class ComponentStatement extends Statement implements TypedefProvider {
     constructor(
         public tokens: {
@@ -2542,29 +2626,10 @@
     /**
      * The name of this component
      */
-=======
-export class ConstStatement extends Statement implements TypedefProvider {
-
-    public constructor(
-        public tokens: {
-            const: Token;
-            name: Identifier;
-            equals: Token;
-        },
-        public value: Expression
-    ) {
-        super();
-        this.range = util.createBoundingRange(this.tokens.const, this.tokens.name, this.tokens.equals, this.value);
-    }
-
-    public range: Range;
-
->>>>>>> 8f5d02d7
     public get name() {
         return this.tokens.name.text;
     }
 
-<<<<<<< HEAD
     public getMembers() {
         const result: Array<MethodStatement | FieldStatement> = [];
 
@@ -2591,73 +2656,5 @@
 
     getTypedef(state: TranspileState): (string | SourceNode)[] {
         throw new Error('Method not implemented.');
-=======
-    /**
-     * The name of the statement WITH its leading namespace (if applicable)
-     */
-    public get fullName() {
-        const name = this.tokens.name?.text;
-        if (name) {
-            const namespace = this.findAncestor<NamespaceStatement>(isNamespaceStatement);
-            if (namespace) {
-                let namespaceName = namespace.getName(ParseMode.BrighterScript);
-                return `${namespaceName}.${name}`;
-            } else {
-                return name;
-            }
-        } else {
-            //return undefined which will allow outside callers to know that this doesn't have a name
-            return undefined;
-        }
-    }
-
-    public transpile(state: BrsTranspileState): TranspileResult {
-        //const declarations don't exist at runtime, so just transpile empty
-        return [];
-    }
-
-    getTypedef(state: BrsTranspileState): (string | SourceNode)[] {
-        return [
-            state.tokenToSourceNode(this.tokens.const),
-            ' ',
-            state.tokenToSourceNode(this.tokens.name),
-            ' ',
-            state.tokenToSourceNode(this.tokens.equals),
-            ' ',
-            ...this.value.transpile(state)
-        ];
-    }
-
-    walk(visitor: WalkVisitor, options: WalkOptions) {
-        if (this.value && options.walkMode & InternalWalkMode.walkExpressions) {
-            walk(this, 'value', visitor, options);
-        }
-    }
-}
-
-export class ContinueStatement extends Statement {
-    constructor(
-        public tokens: {
-            continue: Token;
-            loopType: Token;
-        }
-    ) {
-        super();
-    }
-
-    public get range() {
-        return this.tokens.continue.range;
-    }
-
-    transpile(state: BrsTranspileState) {
-        return [
-            state.sourceNode(this.tokens.continue, this.tokens.continue?.text ?? 'continue'),
-            this.tokens.loopType?.leadingWhitespace ?? ' ',
-            state.sourceNode(this.tokens.continue, this.tokens.loopType?.text)
-        ];
-    }
-    walk(visitor: WalkVisitor, options: WalkOptions) {
-        //nothing to walk
->>>>>>> 8f5d02d7
     }
 }