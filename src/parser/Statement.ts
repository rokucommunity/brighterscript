/* eslint-disable no-bitwise */
import { Token, Identifier, TokenKind, CompoundAssignmentOperators } from '../lexer';
import { SourceNode } from 'source-map';
import { BinaryExpression, Expression, NamespacedVariableNameExpression, FunctionExpression, CallExpression, VariableExpression, LiteralExpression } from './Expression';
import { util } from '../util';
import { Range, Position } from 'vscode-languageserver';
import { TranspileState } from './TranspileState';
import { ParseMode, Parser } from './Parser';
import { walk, WalkVisitor, WalkOptions, InternalWalkMode } from '../astUtils/visitors';
import { isCallExpression, isClassFieldStatement, isClassMethodStatement, isCommentStatement, isDottedGetExpression, isExpression, isExpressionStatement, isFunctionStatement, isLiteralExpression, isVariableExpression } from '../astUtils/reflection';
import { BrsInvalid, ValueKind, valueKindFromString, valueKindToString } from '../brsTypes/BrsType';
import { TypedefProvider } from '../interfaces';

/**
 * A BrightScript statement
 */
export abstract class Statement {

    /**
     *  The starting and ending location of the statement.
     **/
    public abstract range: Range;

    public abstract transpile(state: TranspileState): Array<SourceNode | string>;

    /**
     * When being considered by the walk visitor, this describes what type of element the current class is.
     */
    public visitMode = InternalWalkMode.visitStatements;

    public abstract walk(visitor: WalkVisitor, options: WalkOptions);
}

export class EmptyStatement extends Statement {
    constructor(
        /**
         * Create a negative range to indicate this is an interpolated location
         */
        public range: Range = util.createRange(-1, -1, -1, -1)
    ) {
        super();
    }

    transpile(state: TranspileState) {
        return [];
    }
    walk(visitor: WalkVisitor, options: WalkOptions) {
        //nothing to walk
    }
}

/**
 * This is a top-level statement. Consider this the root of the AST
 */
export class Body extends Statement implements TypedefProvider {
    constructor(
        public statements: Statement[] = []
    ) {
        super();
    }

    public get range() {
        return util.createRangeFromPositions(
            this.statements[0]?.range.start ?? Position.create(0, 0),
            this.statements[this.statements.length - 1]?.range.end ?? Position.create(0, 0)
        );
    }

    transpile(state: TranspileState) {
        let result = [] as Array<string | SourceNode>;
        for (let i = 0; i < this.statements.length; i++) {
            let statement = this.statements[i];
            let previousStatement = this.statements[i - 1];
            let nextStatement = this.statements[i + 1];

            if (!previousStatement) {
                //this is the first statement. do nothing related to spacing and newlines

                //if comment is on same line as prior sibling
            } else if (isCommentStatement(statement) && previousStatement && statement.range.start.line === previousStatement.range.end.line) {
                result.push(
                    ' '
                );

                //add double newline if this is a comment, and next is a function
            } else if (isCommentStatement(statement) && nextStatement && isFunctionStatement(nextStatement)) {
                result.push('\n\n');

                //add double newline if is function not preceeded by a comment
            } else if (isFunctionStatement(statement) && previousStatement && !(isCommentStatement(previousStatement))) {
                result.push('\n\n');
            } else {
                //separate statements by a single newline
                result.push('\n');
            }

            result.push(...statement.transpile(state));
        }
        return result;
    }

    getTypedef(state: TranspileState) {
        let result = [];
        for (const statement of this.statements) {
            //if the current statement supports generating typedef, call it
            if ('getTypedef' in statement) {
                result.push(
                    ...(statement as TypedefProvider).getTypedef(state),
                    state.newline()
                );
            }
        }
        return result;
    }

    walk(visitor: WalkVisitor, options: WalkOptions) {
        if (options.walkMode & InternalWalkMode.walkStatements) {
            for (let i = 0; i < this.statements.length; i++) {
                walk(this.statements, i, visitor, options, this);
            }
        }
    }
}

export class AssignmentStatement extends Statement {
    constructor(
        readonly equals: Token,
        readonly name: Identifier,
        readonly value: Expression,
        readonly containingFunction: FunctionExpression
    ) {
        super();
        this.range = util.createRangeFromPositions(this.name.range.start, this.value.range.end);
    }

    public readonly range: Range;

    transpile(state: TranspileState) {
        //if the value is a compound assignment, just transpile the expression itself
        if (CompoundAssignmentOperators.includes((this.value as BinaryExpression)?.operator?.kind)) {
            return this.value.transpile(state);
        } else {
            return [
                new SourceNode(this.name.range.start.line + 1, this.name.range.start.character, state.pathAbsolute, this.name.text),
                ' ',
                new SourceNode(this.equals.range.start.line + 1, this.equals.range.start.character, state.pathAbsolute, '='),
                ' ',
                ...this.value.transpile(state)
            ];
        }
    }

    walk(visitor: WalkVisitor, options: WalkOptions) {
        if (options.walkMode & InternalWalkMode.walkExpressions) {
            walk(this, 'value', visitor, options);
        }
    }
}

export class Block extends Statement {
    constructor(
        readonly statements: Statement[],
        readonly startingRange: Range
    ) {
        super();
        this.range = util.createRangeFromPositions(
            this.startingRange.start,
            this.statements.length
                ? this.statements[this.statements.length - 1].range.end
                : this.startingRange.start
        );
    }

    public readonly range: Range;

    transpile(state: TranspileState) {
        state.blockDepth++;
        let results = [] as Array<SourceNode | string>;
        for (let i = 0; i < this.statements.length; i++) {
            let previousStatement = this.statements[i - 1];
            let statement = this.statements[i];

            //if comment is on same line as parent
            if (isCommentStatement(statement) &&
                (util.linesTouch(state.lineage[0], statement) || util.linesTouch(previousStatement, statement))
            ) {
                results.push(' ');

                //is not a comment
            } else {
                //add a newline and indent
                results.push(
                    state.newline(),
                    state.indent()
                );
            }

            //push block onto parent list
            state.lineage.unshift(this);
            results.push(
                ...statement.transpile(state)
            );
            state.lineage.shift();
        }
        state.blockDepth--;
        return results;
    }

    walk(visitor: WalkVisitor, options: WalkOptions) {
        if (options.walkMode & InternalWalkMode.walkStatements) {
            for (let i = 0; i < this.statements.length; i++) {
                walk(this.statements, i, visitor, options, this);
            }
        }
    }
}

export class ExpressionStatement extends Statement {
    constructor(
        readonly expression: Expression
    ) {
        super();
        this.range = this.expression.range;
    }

    public readonly range: Range;

    transpile(state: TranspileState) {
        return this.expression.transpile(state);
    }

    walk(visitor: WalkVisitor, options: WalkOptions) {
        if (options.walkMode & InternalWalkMode.walkExpressions) {
            walk(this, 'expression', visitor, options);
        }
    }
}

export class CommentStatement extends Statement implements Expression, TypedefProvider {
    constructor(
        public comments: Token[]
    ) {
        super();
        this.visitMode = InternalWalkMode.visitStatements | InternalWalkMode.visitExpressions;
        if (this.comments?.length > 0) {

            this.range = util.createRangeFromPositions(
                this.comments[0].range.start,
                this.comments[this.comments.length - 1].range.end
            );
        }
    }

    public range: Range;

    get text() {
        return this.comments.map(x => x.text).join('\n');
    }

    transpile(state: TranspileState): Array<SourceNode | string> {
        let result = [];
        for (let i = 0; i < this.comments.length; i++) {
            let comment = this.comments[i];
            if (i > 0) {
                result.push(state.indent());
            }
            result.push(
                new SourceNode(comment.range.start.line + 1, comment.range.start.character, state.pathAbsolute, comment.text)
            );
            //add newline for all except final comment
            if (i < this.comments.length - 1) {
                result.push('\n');
            }
        }
        return result;
    }

    public getTypedef(state: TranspileState) {
        return this.transpile(state);
    }

    walk(visitor: WalkVisitor, options: WalkOptions) {
        //nothing to walk
    }
}

export class ExitForStatement extends Statement {
    constructor(
        readonly tokens: {
            exitFor: Token;
        }
    ) {
        super();
        this.range = this.tokens.exitFor.range;
    }

    public readonly range: Range;

    transpile(state: TranspileState): Array<SourceNode | string> {
        return [
            new SourceNode(this.tokens.exitFor.range.start.line + 1, this.tokens.exitFor.range.start.character, state.pathAbsolute, 'exit for')
        ];
    }

    walk(visitor: WalkVisitor, options: WalkOptions) {
        //nothing to walk
    }

}

export class ExitWhileStatement extends Statement {
    constructor(
        readonly tokens: {
            exitWhile: Token;
        }
    ) {
        super();
        this.range = this.tokens.exitWhile.range;
    }

    public readonly range: Range;

    transpile(state: TranspileState): Array<SourceNode | string> {
        return [
            new SourceNode(this.tokens.exitWhile.range.start.line + 1, this.tokens.exitWhile.range.start.character, state.pathAbsolute, 'exit while')
        ];
    }

    walk(visitor: WalkVisitor, options: WalkOptions) {
        //nothing to walk
    }
}

export class FunctionStatement extends Statement implements TypedefProvider {
    constructor(
        public name: Identifier,
        public func: FunctionExpression,
        public namespaceName: NamespacedVariableNameExpression
    ) {
        super();
        this.range = this.func.range;
    }

    public readonly range: Range;

    /**
     * Get the name of this expression based on the parse mode
     */
    public getName(parseMode: ParseMode) {
        if (this.namespaceName) {
            let delimiter = parseMode === ParseMode.BrighterScript ? '.' : '_';
            let namespaceName = this.namespaceName.getName(parseMode);
            return namespaceName + delimiter + this.name.text;
        } else {
            return this.name.text;
        }
    }


    transpile(state: TranspileState) {
        //create a fake token using the full transpiled name
        let nameToken = {
            ...this.name,
            text: this.getName(ParseMode.BrightScript)
        };

        return this.func.transpile(state, nameToken);
    }

    getTypedef(state: TranspileState) {
        return this.func.getTypedef(state, this.name);
    }

    walk(visitor: WalkVisitor, options: WalkOptions) {
        if (options.walkMode & InternalWalkMode.walkExpressions) {
            walk(this, 'func', visitor, options);
        }
    }
}

export interface ElseIf {
    elseIfToken: Token;
    thenToken?: Token;
    condition: Expression;
    thenBranch: Block;
}

export class IfStatement extends Statement {
    constructor(
        readonly tokens: {
            if: Token;
            then?: Token;
            else?: Token;
            endIf?: Token;
        },
        readonly condition: Expression,
        readonly thenBranch: Block,
        readonly elseIfs: ElseIf[],
        readonly elseBranch?: Block
    ) {
        super();
        this.range = util.createRangeFromPositions(
            this.tokens.if.range.start,
            (this.tokens.endIf ?? this.elseBranch ?? this.elseIfs?.[this.elseIfs?.length - 1]?.thenBranch ?? this.thenBranch).range.end
        );
    }
    public readonly range: Range;

    transpile(state: TranspileState) {
        let results = [];
        //if   (already indented by block)
        results.push(new SourceNode(this.tokens.if.range.start.line + 1, this.tokens.if.range.start.character, state.pathAbsolute, 'if'));
        results.push(' ');
        //conditions
        results.push(...this.condition.transpile(state));
        results.push(' ');
        //then
        if (this.tokens.then) {
            results.push(
                new SourceNode(this.tokens.then.range.start.line + 1, this.tokens.then.range.start.character, state.pathAbsolute, 'then')
            );
        } else {
            results.push('then');
        }
        state.lineage.unshift(this);
        //if statement body
        let thenNodes = this.thenBranch.transpile(state);
        state.lineage.shift();
        if (thenNodes.length > 0) {
            results.push(thenNodes);
        }
        results.push('\n');

        //else if blocks
        for (let elseif of this.elseIfs) {
            //elseif
            results.push(
                state.indent(),
                new SourceNode(elseif.elseIfToken.range.start.line + 1, elseif.elseIfToken.range.start.character, state.pathAbsolute, 'else if'),
                ' '
            );

            //condition
            results.push(...elseif.condition.transpile(state));
            //then
            results.push(' ');
            if (elseif.thenToken) {
                results.push(
                    new SourceNode(elseif.thenToken.range.start.line + 1, elseif.thenToken.range.start.character, state.pathAbsolute, 'then')
                );
            } else {
                results.push('then');
            }

            //then body
            state.lineage.unshift(elseif.thenBranch);
            let body = elseif.thenBranch.transpile(state);
            state.lineage.shift();

            if (body.length > 0) {
                results.push(...body);
            }
            results.push('\n');
        }

        //else branch
        if (this.tokens.else) {
            //else
            results.push(
                state.indent(),
                new SourceNode(this.tokens.else.range.start.line + 1, this.tokens.else.range.start.character, state.pathAbsolute, 'else')
            );

            //then body
            state.lineage.unshift(this.elseBranch);
            let body = this.elseBranch.transpile(state);
            state.lineage.shift();

            if (body.length > 0) {
                results.push(...body);
            }
            results.push('\n');
        }
        //end if
        results.push(state.indent());
        if (this.tokens.endIf) {
            results.push(
                new SourceNode(this.tokens.endIf.range.start.line + 1, this.tokens.endIf.range.start.character, state.pathAbsolute, 'end if')
            );
        } else {
            results.push('end if');
        }

        return results;
    }

    walk(visitor: WalkVisitor, options: WalkOptions) {
        if (options.walkMode & InternalWalkMode.walkExpressions) {
            walk(this, 'condition', visitor, options);
        }
        if (options.walkMode & InternalWalkMode.walkStatements) {
            walk(this, 'thenBranch', visitor, options);
        }

        for (let i = 0; i < this.elseIfs.length; i++) {
            if (options.walkMode & InternalWalkMode.walkExpressions) {
                walk(this.elseIfs[i], 'condition', visitor, options, this);
            }
            if (options.walkMode & InternalWalkMode.walkStatements) {
                walk(this.elseIfs[i], 'thenBranch', visitor, options, this);
            }
        }

        if (this.elseBranch && options.walkMode & InternalWalkMode.walkStatements) {
            walk(this, 'elseBranch', visitor, options);
        }
    }
}

export class IncrementStatement extends Statement {
    constructor(
        readonly value: Expression,
        readonly operator: Token
    ) {
        super();
        this.range = util.createRangeFromPositions(this.value.range.start, this.operator.range.end);
    }

    public readonly range: Range;


    transpile(state: TranspileState): Array<SourceNode | string> {
        return [
            ...this.value.transpile(state),
            new SourceNode(this.operator.range.start.line + 1, this.operator.range.start.character, state.pathAbsolute, this.operator.text)
        ];
    }

    walk(visitor: WalkVisitor, options: WalkOptions) {
        if (options.walkMode & InternalWalkMode.walkExpressions) {
            walk(this, 'value', visitor, options);
        }
    }
}

/** Used to indent the current `print` position to the next 16-character-width output zone. */
export interface PrintSeparatorTab extends Token {
    kind: TokenKind.Comma;
}

/** Used to insert a single whitespace character at the current `print` position. */
export interface PrintSeparatorSpace extends Token {
    kind: TokenKind.Semicolon;
}

/**
 * Represents a `print` statement within BrightScript.
 */
export class PrintStatement extends Statement {
    /**
     * Creates a new internal representation of a BrightScript `print` statement.
     * @param expressions an array of expressions or `PrintSeparator`s to be
     *                    evaluated and printed.
     */
    constructor(
        readonly tokens: {
            print: Token;
        },
        readonly expressions: Array<Expression | PrintSeparatorTab | PrintSeparatorSpace>
    ) {
        super();
        this.range = util.createRangeFromPositions(
            this.tokens.print.range.start,
            this.expressions.length
                ? this.expressions[this.expressions.length - 1].range.end
                : this.tokens.print.range.end
        );
    }

    public readonly range: Range;

    transpile(state: TranspileState) {
        let result = [
            new SourceNode(this.tokens.print.range.start.line + 1, this.tokens.print.range.start.character, state.pathAbsolute, 'print'),
            ' '
        ];
        for (let i = 0; i < this.expressions.length; i++) {
            let expression: any = this.expressions[i];
            if (expression.transpile) {
                //separate print statements with a semi-colon
                if (i > 0) {
                    result.push(' ; ');
                }
                result.push(...(expression as ExpressionStatement).transpile(state));
            } else {
                //skip these because I think they are bogus items only added for use in the runtime
            }
        }
        return result;
    }
    walk(visitor: WalkVisitor, options: WalkOptions) {
        if (options.walkMode & InternalWalkMode.walkExpressions) {
            for (let i = 0; i < this.expressions.length; i++) {
                //sometimes we have semicolon `Token`s in the expressions list (should probably fix that...), so only emit the actual expressions
                if (isExpression(this.expressions[i] as any)) {
                    walk(this.expressions, i, visitor, options, this);
                }
            }
        }
    }
}

export class GotoStatement extends Statement {
    constructor(
        readonly tokens: {
            goto: Token;
            label: Token;
        }
    ) {
        super();
        this.range = util.createRangeFromPositions(this.tokens.goto.range.start, this.tokens.label.range.end);
    }

    public readonly range: Range;

    transpile(state: TranspileState): Array<SourceNode | string> {
        return [
            new SourceNode(this.tokens.goto.range.start.line + 1, this.tokens.goto.range.start.character, state.pathAbsolute, 'goto'),
            ' ',
            new SourceNode(this.tokens.label.range.start.line + 1, this.tokens.label.range.start.character, state.pathAbsolute, this.tokens.label.text)
        ];
    }

    walk(visitor: WalkVisitor, options: WalkOptions) {
        //nothing to walk
    }
}

export class LabelStatement extends Statement {
    constructor(
        readonly tokens: {
            identifier: Token;
            colon: Token;
        }
    ) {
        super();
        this.range = util.createRangeFromPositions(this.tokens.identifier.range.start, this.tokens.colon.range.end);
    }

    public readonly range: Range;

    transpile(state: TranspileState): Array<SourceNode | string> {
        return [
            new SourceNode(this.tokens.identifier.range.start.line + 1, this.tokens.identifier.range.start.character, state.pathAbsolute, this.tokens.identifier.text),
            new SourceNode(this.tokens.colon.range.start.line + 1, this.tokens.colon.range.start.character, state.pathAbsolute, ':')

        ];
    }

    walk(visitor: WalkVisitor, options: WalkOptions) {
        //nothing to walk
    }
}

export class ReturnStatement extends Statement {
    constructor(
        readonly tokens: {
            return: Token;
        },
        readonly value?: Expression
    ) {
        super();
        this.range = util.createRangeFromPositions(
            this.tokens.return.range.start,
            (this.value && this.value.range.end) || this.tokens.return.range.end
        );
    }

    public readonly range: Range;

    transpile(state: TranspileState) {
        let result = [];
        result.push(
            new SourceNode(this.tokens.return.range.start.line + 1, this.tokens.return.range.start.character, state.pathAbsolute, 'return')
        );
        if (this.value) {
            result.push(' ');
            result.push(...this.value.transpile(state));
        }
        return result;
    }

    walk(visitor: WalkVisitor, options: WalkOptions) {
        if (options.walkMode & InternalWalkMode.walkExpressions) {
            walk(this, 'value', visitor, options);
        }
    }
}

export class EndStatement extends Statement {
    constructor(
        readonly tokens: {
            end: Token;
        }
    ) {
        super();
        this.range = util.createRangeFromPositions(this.tokens.end.range.start, this.tokens.end.range.end);
    }

    public readonly range: Range;

    transpile(state: TranspileState) {
        return [
            new SourceNode(this.tokens.end.range.start.line + 1, this.tokens.end.range.start.character, state.pathAbsolute, 'end')
        ];
    }

    walk(visitor: WalkVisitor, options: WalkOptions) {
        //nothing to walk
    }
}

export class StopStatement extends Statement {
    constructor(
        readonly tokens: {
            stop: Token;
        }
    ) {
        super();
        this.range = util.createRangeFromPositions(this.tokens.stop.range.start, this.tokens.stop.range.end);
    }

    public readonly range: Range;

    transpile(state: TranspileState) {
        return [
            new SourceNode(this.tokens.stop.range.start.line + 1, this.tokens.stop.range.start.character, state.pathAbsolute, 'stop')
        ];
    }

    walk(visitor: WalkVisitor, options: WalkOptions) {
        //nothing to walk
    }
}

export class ForStatement extends Statement {
    constructor(
        readonly tokens: {
            for: Token;
            to: Token;
            step?: Token;
            endFor: Token;
        },
        readonly counterDeclaration: AssignmentStatement,
        readonly finalValue: Expression,
        readonly increment: Expression,
        readonly body: Block
    ) {
        super();
        this.range = util.createRangeFromPositions(this.tokens.for.range.start, this.tokens.endFor.range.end);
    }

    public readonly range: Range;

    transpile(state: TranspileState) {
        let result = [];
        //for
        result.push(
            new SourceNode(this.tokens.for.range.start.line + 1, this.tokens.for.range.start.character, state.pathAbsolute, 'for'),
            ' '
        );
        //i=1
        result.push(
            ...this.counterDeclaration.transpile(state),
            ' '
        );
        //to
        result.push(
            new SourceNode(this.tokens.to.range.start.line + 1, this.tokens.to.range.start.character, state.pathAbsolute, 'to'),
            ' '
        );
        //final value
        result.push(this.finalValue.transpile(state));
        //step
        if (this.tokens.step) {
            result.push(
                ' ',
                new SourceNode(this.tokens.step.range.start.line + 1, this.tokens.step.range.start.character, state.pathAbsolute, 'step'),
                ' ',
                this.increment.transpile(state)
            );
        }
        //loop body
        state.lineage.unshift(this);
        result.push(...this.body.transpile(state));
        state.lineage.shift();
        if (this.body.statements.length > 0) {
            result.push('\n');
        }
        //end for
        result.push(
            state.indent(),
            new SourceNode(this.tokens.endFor.range.start.line + 1, this.tokens.endFor.range.start.character, state.pathAbsolute, 'end for')
        );

        return result;
    }

    walk(visitor: WalkVisitor, options: WalkOptions) {
        if (options.walkMode & InternalWalkMode.walkStatements) {
            walk(this, 'counterDeclaration', visitor, options);
        }
        if (options.walkMode & InternalWalkMode.walkExpressions) {
            walk(this, 'finalValue', visitor, options);
            walk(this, 'increment', visitor, options);
        }
        if (options.walkMode & InternalWalkMode.walkStatements) {
            walk(this, 'body', visitor, options);
        }
    }
}

export class ForEachStatement extends Statement {
    constructor(
        readonly tokens: {
            forEach: Token;
            in: Token;
            endFor: Token;
        },
        readonly item: Token,
        readonly target: Expression,
        readonly body: Block
    ) {
        super();
        this.range = util.createRangeFromPositions(this.tokens.forEach.range.start, this.tokens.endFor.range.end);
    }

    public readonly range: Range;

    transpile(state: TranspileState) {
        let result = [];
        //for each
        result.push(
            new SourceNode(this.tokens.forEach.range.start.line + 1, this.tokens.forEach.range.start.character, state.pathAbsolute, 'for each'),
            ' '
        );
        //item
        result.push(
            new SourceNode(this.tokens.forEach.range.start.line + 1, this.tokens.forEach.range.start.character, state.pathAbsolute, this.item.text),
            ' '
        );
        //in
        result.push(
            new SourceNode(this.tokens.in.range.start.line + 1, this.tokens.in.range.start.character, state.pathAbsolute, 'in'),
            ' '
        );
        //target
        result.push(...this.target.transpile(state));
        //body
        state.lineage.unshift(this);
        result.push(...this.body.transpile(state));
        state.lineage.shift();
        if (this.body.statements.length > 0) {
            result.push('\n');
        }
        //end for
        result.push(
            state.indent(),
            new SourceNode(this.tokens.endFor.range.start.line + 1, this.tokens.endFor.range.start.character, state.pathAbsolute, 'end for')
        );
        return result;
    }

    walk(visitor: WalkVisitor, options: WalkOptions) {
        if (options.walkMode & InternalWalkMode.walkExpressions) {
            walk(this, 'target', visitor, options);
        }
        if (options.walkMode & InternalWalkMode.walkStatements) {
            walk(this, 'body', visitor, options);
        }
    }
}

export class WhileStatement extends Statement {
    constructor(
        readonly tokens: {
            while: Token;
            endWhile: Token;
        },
        readonly condition: Expression,
        readonly body: Block
    ) {
        super();
        this.range = util.createRangeFromPositions(this.tokens.while.range.start, this.tokens.endWhile.range.end);
    }

    public readonly range: Range;

    transpile(state: TranspileState) {
        let result = [];
        //while
        result.push(
            new SourceNode(this.tokens.while.range.start.line + 1, this.tokens.while.range.start.character, state.pathAbsolute, 'while'),
            ' '
        );
        //condition
        result.push(
            ...this.condition.transpile(state)
        );
        state.lineage.unshift(this);
        //body
        result.push(...this.body.transpile(state));
        state.lineage.shift();

        //trailing newline only if we have body statements
        result.push('\n');

        //end while
        result.push(
            state.indent(),
            new SourceNode(this.tokens.endWhile.range.start.line + 1, this.tokens.endWhile.range.start.character, state.pathAbsolute, 'end while')
        );

        return result;
    }

    walk(visitor: WalkVisitor, options: WalkOptions) {
        if (options.walkMode & InternalWalkMode.walkExpressions) {
            walk(this, 'condition', visitor, options);
        }
        if (options.walkMode & InternalWalkMode.walkStatements) {
            walk(this, 'body', visitor, options);
        }
    }
}

export class DottedSetStatement extends Statement {
    constructor(
        readonly obj: Expression,
        readonly name: Identifier,
        readonly value: Expression
    ) {
        super();
        this.range = util.createRangeFromPositions(this.obj.range.start, this.value.range.end);
    }

    public readonly range: Range;

    transpile(state: TranspileState) {
        //if the value is a compound assignment, don't add the obj, dot, name, or operator...the expression will handle that
        if (CompoundAssignmentOperators.includes((this.value as BinaryExpression)?.operator?.kind)) {
            return this.value.transpile(state);
        } else {
            return [
                //object
                ...this.obj.transpile(state),
                '.',
                //name
                new SourceNode(this.name.range.start.line + 1, this.name.range.start.character, state.pathAbsolute, this.name.text),
                ' = ',
                //right-hand-side of assignment
                ...this.value.transpile(state)
            ];
        }
    }

    walk(visitor: WalkVisitor, options: WalkOptions) {
        if (options.walkMode & InternalWalkMode.walkExpressions) {
            walk(this, 'obj', visitor, options);
            walk(this, 'value', visitor, options);
        }
    }
}

export class IndexedSetStatement extends Statement {
    constructor(
        readonly obj: Expression,
        readonly index: Expression,
        readonly value: Expression,
        readonly openingSquare: Token,
        readonly closingSquare: Token
    ) {
        super();
        this.range = util.createRangeFromPositions(this.obj.range.start, this.value.range.end);
    }

    public readonly range: Range;

    transpile(state: TranspileState) {
        //if the value is a component assignment, don't add the obj, index or operator...the expression will handle that
        if (CompoundAssignmentOperators.includes((this.value as BinaryExpression)?.operator?.kind)) {
            return this.value.transpile(state);
        } else {
            return [
                //obj
                ...this.obj.transpile(state),
                //   [
                new SourceNode(this.openingSquare.range.start.line + 1, this.openingSquare.range.start.character, state.pathAbsolute, '['),
                //    index
                ...this.index.transpile(state),
                //         ]
                new SourceNode(this.closingSquare.range.start.line + 1, this.closingSquare.range.start.character, state.pathAbsolute, ']'),
                //           =
                ' = ',
                //             value
                ...this.value.transpile(state)
            ];
        }
    }

    walk(visitor: WalkVisitor, options: WalkOptions) {
        if (options.walkMode & InternalWalkMode.walkExpressions) {
            walk(this, 'obj', visitor, options);
            walk(this, 'index', visitor, options);
            walk(this, 'value', visitor, options);
        }
    }
}

export class LibraryStatement extends Statement implements TypedefProvider {
    constructor(
        readonly tokens: {
            library: Token;
            filePath: Token | undefined;
        }
    ) {
        super();
        this.range = util.createRangeFromPositions(
            this.tokens.library.range.start,
            this.tokens.filePath ? this.tokens.filePath.range.end : this.tokens.library.range.end
        );
    }

    public readonly range: Range;

    transpile(state: TranspileState) {
        let result = [];
        result.push(
            new SourceNode(this.tokens.library.range.start.line + 1, this.tokens.library.range.start.character, state.pathAbsolute, 'library')
        );
        //there will be a parse error if file path is missing, but let's prevent a runtime error just in case
        if (this.tokens.filePath) {
            result.push(
                ' ',
                new SourceNode(this.tokens.filePath.range.start.line + 1, this.tokens.filePath.range.start.character, state.pathAbsolute, this.tokens.filePath.text)
            );
        }
        return result;
    }

    getTypedef(state: TranspileState) {
        return this.transpile(state);
    }

    walk(visitor: WalkVisitor, options: WalkOptions) {
        //nothing to walk
    }
}

export class NamespaceStatement extends Statement implements TypedefProvider {
    constructor(
        public keyword: Token,
        //this should technically only be a VariableExpression or DottedGetExpression, but that can be enforced elsewhere
        public nameExpression: NamespacedVariableNameExpression,
        public body: Body,
        public endKeyword: Token
    ) {
        super();
        this.name = this.nameExpression.getName(ParseMode.BrighterScript);
    }

    /**
     * The string name for this namespace
     */
    public name: string;

    public get range() {
        return util.createRangeFromPositions(
            this.keyword.range.start,
            (this.endKeyword ?? this.body ?? this.nameExpression ?? this.keyword).range.end
        );
    }

    public getName(parseMode: ParseMode) {
        return this.nameExpression.getName(parseMode);
    }

    transpile(state: TranspileState) {
        //namespaces don't actually have any real content, so just transpile their bodies
        return this.body.transpile(state);
    }

    getTypedef(state: TranspileState) {
        let result = [
            'namespace ',
            ...this.nameExpression.getName(ParseMode.BrighterScript),
            state.newline()
        ];
        state.blockDepth++;
        result.push(
            state.indent(),
            ...this.body.getTypedef(state)
        );
        state.blockDepth--;

        result.push(
            'end namespace'
        );
        return result;
    }

    walk(visitor: WalkVisitor, options: WalkOptions) {
        if (options.walkMode & InternalWalkMode.walkExpressions) {
            walk(this, 'nameExpression', visitor, options);
        }
        if (this.body.statements.length > 0 && options.walkMode & InternalWalkMode.walkStatements) {
            walk(this, 'body', visitor, options);
        }
    }
}

export class ImportStatement extends Statement implements TypedefProvider {
    constructor(
        readonly importToken: Token,
        readonly filePathToken: Token
    ) {
        super();
        this.range = util.createRangeFromPositions(
            importToken.range.start,
            (filePathToken ?? importToken).range.end
        );
        if (this.filePathToken) {
            //remove quotes
            this.filePath = this.filePathToken.text.replace(/"/g, '');
            //adjust the range to exclude the quotes
            this.filePathToken.range = util.createRange(
                this.filePathToken.range.start.line,
                this.filePathToken.range.start.character + 1,
                this.filePathToken.range.end.line,
                this.filePathToken.range.end.character - 1
            );
        }
    }
    public filePath: string;
    public range: Range;

    transpile(state: TranspileState) {
        //The xml files are responsible for adding the additional script imports, but
        //add the import statement as a comment just for debugging purposes
        return [
            new SourceNode(
                this.range.start.line + 1,
                this.range.start.character,
                state.file.pathAbsolute,
                `'${this.importToken.text} ${this.filePathToken.text}`
            )
        ];
    }

    /**
     * Get the typedef for this statement
     */
    public getTypedef(state: TranspileState) {
        return [
            this.importToken.text,
            ' ',
            this.filePathToken.text
        ];
    }

    walk(visitor: WalkVisitor, options: WalkOptions) {
        //nothing to walk
    }
}

<<<<<<< HEAD

export class ClassStatement extends Statement implements TypedefProvider {
=======
export class ClassStatement extends Statement {
>>>>>>> 7245aed0

    constructor(
        readonly classKeyword: Token,
        /**
         * The name of the class (without namespace prefix)
         */
        readonly name: Identifier,
        public body: Statement[],
        readonly end: Token,
        readonly extendsKeyword?: Token,
        readonly parentClassName?: NamespacedVariableNameExpression,
        readonly namespaceName?: NamespacedVariableNameExpression
    ) {
        super();
        this.body = this.body ?? [];
        for (let statement of this.body) {
            if (isClassMethodStatement(statement)) {
                this.methods.push(statement);
                this.memberMap[statement?.name?.text.toLowerCase()] = statement;
            } else if (isClassFieldStatement(statement)) {
                this.fields.push(statement);
                this.memberMap[statement?.name?.text.toLowerCase()] = statement;
            }
        }

        this.range = util.createRangeFromPositions(this.classKeyword.range.start, this.end.range.end);
    }

    public getName(parseMode: ParseMode) {
        if (this.name && this.name.text) {
            if (this.namespaceName) {
                let namespaceName = this.namespaceName.getName(parseMode);
                let separator = parseMode === ParseMode.BrighterScript ? '.' : '_';
                return namespaceName + separator + this.name.text;
            } else {
                return this.name.text;
            }
        } else {
            //return undefined which will allow outside callers to know that this class doesn't have a name
            return undefined;
        }
    }

    public memberMap = {} as { [lowerMemberName: string]: ClassMemberStatement };
    public methods = [] as ClassMethodStatement[];
    public fields = [] as ClassFieldStatement[];


    public readonly range: Range;

    transpile(state: TranspileState): Array<SourceNode | string> {
        let result = [];
        //make the builder
        result.push(...this.getTranspiledBuilder(state));
        result.push(
            '\n',
            state.indent()
        );
        //make the class assembler (i.e. the public-facing class creator method)
        result.push(...this.getTranspiledClassFunction(state));
        return result;
    }

    getTypedef(state: TranspileState) {
        const result = [] as Array<string | SourceNode>;
        result.push(
            'class ',
            this.name.text,
            state.newline()
        );
        state.blockDepth++;
        for (const member of this.body) {
            if ('getTypedef' in member) {
                result.push(
                    state.indent(),
                    ...(member as TypedefProvider).getTypedef(state),
                    state.newline()
                );
            }
        }
        state.blockDepth--;
        result.push(
            state.indent(),
            'end class'
        );
        return result;
    }

    /**
     * Find the parent index for this class's parent.
     * For class inheritance, every class is given an index.
     * The base class is index 0, its child is index 1, and so on.
     */
    public getParentClassIndex(state: TranspileState) {
        let myIndex = 0;
        let stmt = this as ClassStatement;
        while (stmt) {
            if (stmt.parentClassName) {
                stmt = state.file.getClassByName(stmt.parentClassName.getName(ParseMode.BrighterScript));
                myIndex++;
            } else {
                break;
            }
        }
        return myIndex - 1;
    }

    public hasParentClass() {
        return !!this.parentClassName;
    }

    /**
     * Get all ancestor classes, in closest-to-furthest order (i.e. 0 is parent, 1 is grandparent, etc...).
     * This will return an empty array if no ancestors were found
     */
    public getAncestors(state: TranspileState) {
        let ancestors = [];
        let stmt = this as ClassStatement;
        while (stmt) {
            if (stmt.parentClassName) {
                let fullyQualifiedClassName = util.getFulllyQualifiedClassName(
                    stmt.parentClassName.getName(ParseMode.BrighterScript),
                    this.namespaceName?.getName(ParseMode.BrighterScript)
                );
                stmt = state.file.getClassByName(fullyQualifiedClassName);
                ancestors.push(stmt);
            } else {
                break;
            }
        }
        return ancestors;
    }

    private getBuilderName(name: string) {
        if (name.includes('.')) {
            name = name.replace(/\./gi, '_');
        }
        return `__${name}_builder`;
    }

    /**
     * Get the constructor function for this class (if exists), or undefined if not exist
     */
    private getConstructorFunction() {
        for (let key in this.memberMap) {
            let member = this.memberMap[key];
            if (member.name?.text?.toLowerCase() === 'new') {
                return member as ClassMethodStatement;
            }
        }
    }
    private getEmptyNewFunction() {
        let stmt = (Parser.parse(`
            class UtilClass
                sub new()
                end sub
            end class
        `, { mode: ParseMode.BrighterScript }).statements[0] as ClassStatement).memberMap['new'] as ClassMethodStatement;
        //TODO make locations point to 0,0 (might not matter?)
        return stmt;
    }

    /**
     * Determine if the specified field was declared in one of the ancestor classes
     */
    public isFieldDeclaredByAncestor(fieldName: string, ancestors: ClassStatement[]) {
        let lowerFieldName = fieldName.toLowerCase();
        for (let ancestor of ancestors) {
            if (ancestor.memberMap[lowerFieldName]) {
                return true;
            }
        }
        return false;
    }

    /**
     * The builder is a function that assigns all of the methods and property names to a class instance.
     * This needs to be a separate function so that child classes can call the builder from their parent
     * without instantiating the parent constructor at that point in time.
     */
    private getTranspiledBuilder(state: TranspileState) {
        let result = [];
        result.push(`function ${this.getBuilderName(this.getName(ParseMode.BrightScript))}()\n`);
        state.blockDepth++;
        //indent
        result.push(state.indent());

        /**
         * The lineage of this class. index 0 is a direct parent, index 1 is index 0's parent, etc...
         */
        let ancestors = this.getAncestors(state);

        //construct parent class or empty object
        if (ancestors[0]) {
            let fullyQualifiedClassName = util.getFulllyQualifiedClassName(
                this.parentClassName.getName(ParseMode.BrighterScript),
                this.namespaceName?.getName(ParseMode.BrighterScript)
            );
            result.push(
                'instance = ',
                this.getBuilderName(fullyQualifiedClassName), '()');
        } else {
            //use an empty object.
            result.push('instance = {}');
        }
        result.push(
            state.newline(),
            state.indent()
        );
        let parentClassIndex = this.getParentClassIndex(state);

        //create empty `new` function if class is missing it (simplifies transpile logic)
        if (!this.getConstructorFunction()) {
            this.memberMap['new'] = this.getEmptyNewFunction();
            this.body = [this.memberMap['new'], ...this.body];
        }

        for (let statement of this.body) {
            //is field statement
            if (isClassFieldStatement(statement)) {
                //do nothing with class fields in this situation, they are handled elsewhere
                continue;

                //methods
            } else if (isClassMethodStatement(statement)) {

                //store overridden parent methods as super{parentIndex}_{methodName}
                if (
                    //is override method
                    statement.overrides ||
                    //is constructor function in child class
                    (statement.name.text.toLowerCase() === 'new' && ancestors[0])
                ) {
                    result.push(
                        `instance.super${parentClassIndex}_${statement.name.text} = instance.${statement.name.text}`,
                        state.newline(),
                        state.indent()
                    );
                }

                state.classStatement = this;
                result.push(
                    'instance.',
                    state.sourceNode(statement.name, statement.name.text),
                    ' = ',
                    ...statement.transpile(state),
                    state.newline(),
                    state.indent()
                );
                delete state.classStatement;
            } else {
                //other random statements (probably just comments)
                result.push(
                    ...statement.transpile(state),
                    state.newline(),
                    state.indent()
                );
            }
        }
        //return the instance
        result.push('return instance\n');
        state.blockDepth--;
        result.push(state.indent());
        result.push(`end function`);
        return result;
    }

    /**
     * The class function is the function with the same name as the class. This is the function that
     * consumers should call to create a new instance of that class.
     * This invokes the builder, gets an instance of the class, then invokes the "new" function on that class.
     */
    private getTranspiledClassFunction(state: TranspileState) {
        let result = [];
        const constructorFunction = this.getConstructorFunction();
        const constructorParams = constructorFunction ? constructorFunction.func.parameters : [];

        result.push(
            new SourceNode(
                this.classKeyword.range.start.line + 1,
                this.classKeyword.range.start.character,
                state.pathAbsolute,
                'function'
            ),
            new SourceNode(
                this.classKeyword.range.end.line + 1,
                this.classKeyword.range.end.character,
                state.pathAbsolute,
                ' '
            ),
            new SourceNode(
                this.name.range.start.line + 1,
                this.name.range.start.character,
                state.pathAbsolute,
                this.getName(ParseMode.BrightScript)
            ),
            `(`
        );
        let i = 0;
        for (let param of constructorParams) {
            if (i > 0) {
                result.push(', ');
            }
            result.push(
                param.transpile(state)
            );
            i++;
        }
        result.push(
            ')',
            '\n'
        );

        state.blockDepth++;
        result.push(state.indent());
        result.push(`instance = ${this.getBuilderName(this.getName(ParseMode.BrightScript))}()\n`);

        result.push(state.indent());
        result.push(`instance.new(`);

        //append constructor arguments
        i = 0;
        for (let param of constructorParams) {
            if (i > 0) {
                result.push(', ');
            }
            result.push(
                state.sourceNode(param, param.name.text)
            );
            i++;
        }
        result.push(
            ')',
            '\n'
        );

        result.push(state.indent());
        result.push(`return instance\n`);

        state.blockDepth--;
        result.push(state.indent());
        result.push(`end function`);
        return result;
    }

    walk(visitor: WalkVisitor, options: WalkOptions) {
        if (options.walkMode & InternalWalkMode.walkStatements) {
            for (let i = 0; i < this.body.length; i++) {
                walk(this.body, i, visitor, options, this);
            }
        }
    }
}

export class ClassMethodStatement extends FunctionStatement {
    constructor(
        readonly accessModifier: Token,
        name: Identifier,
        func: FunctionExpression,
        readonly overrides: Token
    ) {
        super(name, func, undefined);
        this.range = util.createRangeFromPositions(
            (this.accessModifier ?? this.func).range.start,
            this.func.range.end
        );
    }

    public readonly range: Range;

    transpile(state: TranspileState): Array<SourceNode | string> {
        if (this.name.text.toLowerCase() === 'new') {
            this.ensureSuperConstructorCall(state);
            //TODO we need to undo this at the bottom of this method
            this.injectFieldInitializersForConstructor(state);
        }
        //TODO - remove type information from these methods because that doesn't work
        //convert the `super` calls into the proper methods
        util.findAllDeep<any>(this.func.body.statements, (value) => {
            //if this is a method call
            if (isCallExpression(value)) {
                let parentClassIndex = state.classStatement.getParentClassIndex(state);
                //this is the 'super()' call in the new method.
                if (isVariableExpression(value.callee) && value.callee.name.text.toLowerCase() === 'super') {
                    value.callee.name.text = `m.super${parentClassIndex}_new`;

                    //this is a super.SomeMethod() call.
                } else if (isDottedGetExpression(value.callee)) {
                    let beginningVariable = util.findBeginningVariableExpression(value.callee);
                    let lowerName = beginningVariable?.getName(ParseMode.BrighterScript).toLowerCase();
                    if (lowerName === 'super') {
                        beginningVariable.name.text = 'm';
                        value.callee.name.text = `super${parentClassIndex}_${value.callee.name.text}`;
                    }
                }
            }
            return false;
        });
        return this.func.transpile(state);
    }

    getTypedef(state: TranspileState) {
        return [
            this.accessModifier.text,
            ' ',
            ...super.getTypedef(state)
        ];
    }

    /**
     * All child classes must call the parent constructor. The type checker will warn users when they don't call it in their own class,
     * but we still need to call it even if they have omitted it. This injects the super call if it's missing
     */
    private ensureSuperConstructorCall(state: TranspileState) {
        //if this class doesn't extend another class, quit here
        if (state.classStatement.getAncestors(state).length === 0) {
            return;
        }

        //if the first statement is a call to super, quit here
        let firstStatement = this.func.body.statements[0];
        if (
            //is a call statement
            isExpressionStatement(firstStatement) && isCallExpression(firstStatement.expression) &&
            //is a call to super
            util.findBeginningVariableExpression(firstStatement?.expression.callee as any).name.text.toLowerCase() === 'super'
        ) {
            return;
        }

        //this is a child class, and the first statement isn't a call to super. Inject one
        this.func.body.statements.unshift(
            new ExpressionStatement(
                new CallExpression(
                    new VariableExpression(
                        {
                            kind: TokenKind.Identifier,
                            text: 'super',
                            isReserved: false,
                            range: state.classStatement.name.range,
                            leadingWhitespace: ''
                        },
                        null
                    ),
                    {
                        kind: TokenKind.LeftParen,
                        text: '(',
                        isReserved: false,
                        range: state.classStatement.name.range,
                        leadingWhitespace: ''
                    },
                    {
                        kind: TokenKind.RightParen,
                        text: ')',
                        isReserved: false,
                        range: state.classStatement.name.range,
                        leadingWhitespace: ''
                    },
                    [],
                    null
                )
            )
        );
    }

    /**
     * Inject field initializers at the top of the `new` function (after any present `super()` call)
     */
    private injectFieldInitializersForConstructor(state: TranspileState) {
        let startingIndex = state.classStatement.hasParentClass() ? 1 : 0;

        let newStatements = [] as Statement[];
        //insert the field initializers in order
        for (let field of state.classStatement.fields) {
            let thisQualifiedName = { ...field.name };
            thisQualifiedName.text = 'm.' + field.name.text;
            if (field.initialValue) {
                newStatements.push(
                    new AssignmentStatement(field.equal, thisQualifiedName, field.initialValue, this.func)
                );
            } else {
                //if there is no initial value, set the initial value to `invalid`
                newStatements.push(
                    new AssignmentStatement(
                        {
                            kind: TokenKind.Equal,
                            isReserved: false,
                            range: field.name.range,
                            text: '=',
                            leadingWhitespace: ''
                        },
                        thisQualifiedName,
                        new LiteralExpression(
                            BrsInvalid.Instance,
                            //set the range to the end of the name so locations don't get broken
                            Range.create(field.name.range.end, field.name.range.end)
                        ),
                        this.func
                    )
                );
            }
        }
        this.func.body.statements.splice(startingIndex, 0, ...newStatements);
    }

    walk(visitor: WalkVisitor, options: WalkOptions) {
        if (options.walkMode & InternalWalkMode.walkExpressions) {
            walk(this, 'func', visitor, options);
        }
    }
}

export class ClassFieldStatement extends Statement implements TypedefProvider {

    constructor(
        readonly accessModifier?: Token,
        readonly name?: Identifier,
        readonly as?: Token,
        readonly type?: Token,
        readonly equal?: Token,
        readonly initialValue?: Expression
    ) {
        super();
        this.range = util.createRangeFromPositions(
            (this.accessModifier ?? this.name).range.start,
            (this.initialValue ?? this.type ?? this.as ?? this.name).range.end
        );
    }

    /**
     * Derive a ValueKind from the type token, or the intial value.
     * Defaults to `ValueKind.Dynamic`
     */
    private getType() {
        if (this.type) {
            return valueKindFromString(this.type.text);
        } else if (isLiteralExpression(this.initialValue)) {
            return this.initialValue.value.kind;
        } else {
            return ValueKind.Dynamic;
        }
    }

    public readonly range: Range;

    transpile(state: TranspileState): Array<SourceNode | string> {
        throw new Error('transpile not implemented for ' + Object.getPrototypeOf(this).constructor.name);
    }

    getTypedef(state: TranspileState) {
        const result = [];
        if (this.name) {
            result.push(
                this.accessModifier?.text ?? 'public',
                ' ',
                this.name?.text,
                ' as ',
                valueKindToString(this.getType()).toLowerCase()
            );
        }
        return result;
    }

    walk(visitor: WalkVisitor, options: WalkOptions) {
        if (this.initialValue && options.walkMode & InternalWalkMode.walkExpressions) {
            walk(this, 'initialValue', visitor, options);
        }
    }
}
export type ClassMemberStatement = ClassFieldStatement | ClassMethodStatement;<|MERGE_RESOLUTION|>--- conflicted
+++ resolved
@@ -1173,12 +1173,7 @@
     }
 }
 
-<<<<<<< HEAD
-
 export class ClassStatement extends Statement implements TypedefProvider {
-=======
-export class ClassStatement extends Statement {
->>>>>>> 7245aed0
 
     constructor(
         readonly classKeyword: Token,
