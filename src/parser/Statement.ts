/* eslint-disable no-bitwise */
import type { Token, Identifier } from '../lexer/Token';
import { CompoundAssignmentOperators, TokenKind } from '../lexer/TokenKind';
import type { BinaryExpression, Expression, NamespacedVariableNameExpression, FunctionExpression, AnnotationExpression, FunctionParameterExpression, LiteralExpression } from './Expression';
import { CallExpression, VariableExpression } from './Expression';
import { util } from '../util';
import type { Range } from 'vscode-languageserver';
import { Position } from 'vscode-languageserver';
import type { BrsTranspileState } from './BrsTranspileState';
import { ParseMode, Parser } from './Parser';
import type { WalkVisitor, WalkOptions } from '../astUtils/visitors';
import { InternalWalkMode, walk, createVisitor, WalkMode } from '../astUtils/visitors';
import { isCallExpression, isClassFieldStatement, isClassMethodStatement, isCommentStatement, isEnumMemberStatement, isExpression, isExpressionStatement, isFunctionStatement, isIfStatement, isInterfaceFieldStatement, isInterfaceMethodStatement, isInvalidType, isLiteralExpression, isTypedefProvider, isVoidType } from '../astUtils/reflection';
import type { TranspileResult, TypedefProvider } from '../interfaces';
import { createInvalidLiteral, createToken, interpolatedRange } from '../astUtils/creators';
import { DynamicType } from '../types/DynamicType';
import type { BscType, SymbolContainer } from '../types/BscType';
import type { SourceNode } from 'source-map';
import type { TranspileState } from './TranspileState';
import { SymbolTable } from '../SymbolTable';
import { CustomType } from '../types/CustomType';

/**
 * A BrightScript statement
 */
export abstract class Statement {

    /**
     *  The starting and ending location of the statement.
     **/
    public abstract range: Range;

    /**
     * Statement annotations
     */
    public annotations: AnnotationExpression[];

    public abstract transpile(state: BrsTranspileState): TranspileResult;

    /**
     * When being considered by the walk visitor, this describes what type of element the current class is.
     */
    public visitMode = InternalWalkMode.visitStatements;

    public abstract walk(visitor: WalkVisitor, options: WalkOptions);
}

export class EmptyStatement extends Statement {
    constructor(
        /**
         * Create a negative range to indicate this is an interpolated location
         */
        public range: Range = interpolatedRange
    ) {
        super();
    }

    transpile(state: BrsTranspileState) {
        return [];
    }
    walk(visitor: WalkVisitor, options: WalkOptions) {
        //nothing to walk
    }
}

/**
 * This is a top-level statement. Consider this the root of the AST
 */
export class Body extends Statement implements TypedefProvider {
    constructor(
        public statements: Statement[] = []
    ) {
        super();
    }

    public get range() {
        return util.createRangeFromPositions(
            this.statements[0]?.range.start ?? Position.create(0, 0),
            this.statements[this.statements.length - 1]?.range.end ?? Position.create(0, 0)
        );
    }

    transpile(state: BrsTranspileState) {
        let result = [] as TranspileResult;
        for (let i = 0; i < this.statements.length; i++) {
            let statement = this.statements[i];
            let previousStatement = this.statements[i - 1];
            let nextStatement = this.statements[i + 1];

            if (!previousStatement) {
                //this is the first statement. do nothing related to spacing and newlines

                //if comment is on same line as prior sibling
            } else if (isCommentStatement(statement) && previousStatement && statement.range.start.line === previousStatement.range.end.line) {
                result.push(
                    ' '
                );

                //add double newline if this is a comment, and next is a function
            } else if (isCommentStatement(statement) && nextStatement && isFunctionStatement(nextStatement)) {
                result.push('\n\n');

                //add double newline if is function not preceeded by a comment
            } else if (isFunctionStatement(statement) && previousStatement && !(isCommentStatement(previousStatement))) {
                result.push('\n\n');
            } else {
                //separate statements by a single newline
                result.push('\n');
            }

            result.push(...statement.transpile(state));
        }
        return result;
    }

    getTypedef(state: BrsTranspileState) {
        let result = [];
        for (const statement of this.statements) {
            //if the current statement supports generating typedef, call it
            if (isTypedefProvider(statement)) {
                result.push(
                    state.indent(),
                    ...statement.getTypedef(state),
                    state.newline
                );
            }
        }
        return result;
    }

    walk(visitor: WalkVisitor, options: WalkOptions) {
        if (options.walkMode & InternalWalkMode.walkStatements) {
            for (let i = 0; i < this.statements.length; i++) {
                walk(this.statements, i, visitor, options, this);
            }
        }
    }
}

export class AssignmentStatement extends Statement {
    constructor(
        nameToken: Identifier,
        equalsToken: Token,
        readonly value: Expression,
        readonly containingFunction: FunctionExpression
    ) {
        super();
        this.tokens.name = nameToken;
        this.tokens.equals = equalsToken;
        this.range = util.createRangeFromPositions(this.tokens.name.range.start, this.value.range.end);
    }

    public get name() {
        return this.tokens.name.text;
    }

    public tokens = {} as {
        name: Identifier;
        equals: Token;
    };

    public readonly range: Range;

    transpile(state: BrsTranspileState) {
        //if the value is a compound assignment, just transpile the expression itself
        if (CompoundAssignmentOperators.includes((this.value as BinaryExpression)?.tokens.operator?.kind)) {
            return this.value.transpile(state);
        } else {
            return [
                state.transpileToken(this.tokens.name),
                ' ',
                state.transpileToken(this.tokens.equals),
                ' ',
                ...this.value.transpile(state)
            ];
        }
    }

    walk(visitor: WalkVisitor, options: WalkOptions) {
        if (options.walkMode & InternalWalkMode.walkExpressions) {
            walk(this, 'value', visitor, options);
        }
    }
}

export class Block extends Statement {
    constructor(
        readonly statements: Statement[],
        readonly startingRange: Range
    ) {
        super();
        this.range = util.createRangeFromPositions(
            this.startingRange.start,
            this.statements.length
                ? this.statements[this.statements.length - 1].range.end
                : this.startingRange.start
        );
    }

    public readonly range: Range;

    transpile(state: BrsTranspileState) {
        state.blockDepth++;
        let results = [] as TranspileResult;
        for (let i = 0; i < this.statements.length; i++) {
            let previousStatement = this.statements[i - 1];
            let statement = this.statements[i];

            //if comment is on same line as parent
            if (isCommentStatement(statement) &&
                (util.linesTouch(state.lineage[0], statement) || util.linesTouch(previousStatement, statement))
            ) {
                results.push(' ');

                //is not a comment
            } else {
                //add a newline and indent
                results.push(
                    state.newline,
                    state.indent()
                );
            }

            //push block onto parent list
            state.lineage.unshift(this);
            results.push(
                ...statement.transpile(state)
            );
            state.lineage.shift();
        }
        state.blockDepth--;
        return results;
    }

    walk(visitor: WalkVisitor, options: WalkOptions) {
        if (options.walkMode & InternalWalkMode.walkStatements) {
            for (let i = 0; i < this.statements.length; i++) {
                walk(this.statements, i, visitor, options, this);
            }
        }
    }
}

export class ExpressionStatement extends Statement {
    constructor(
        readonly expression: Expression
    ) {
        super();
        this.range = this.expression.range;
    }

    public readonly range: Range;

    transpile(state: BrsTranspileState) {
        return this.expression.transpile(state);
    }

    walk(visitor: WalkVisitor, options: WalkOptions) {
        if (options.walkMode & InternalWalkMode.walkExpressions) {
            walk(this, 'expression', visitor, options);
        }
    }
}

export class CommentStatement extends Statement implements Expression, TypedefProvider {
    constructor(
        public comments: Token[]
    ) {
        super();
        this.visitMode = InternalWalkMode.visitStatements | InternalWalkMode.visitExpressions;
        if (this.comments?.length > 0) {

            this.range = util.createRangeFromPositions(
                this.comments[0].range.start,
                this.comments[this.comments.length - 1].range.end
            );
        }
    }

    public range: Range;

    get text() {
        return this.comments.map(x => x.text).join('\n');
    }

    transpile(state: BrsTranspileState) {
        let result = [];
        for (let i = 0; i < this.comments.length; i++) {
            let comment = this.comments[i];
            if (i > 0) {
                result.push(state.indent());
            }
            result.push(
                state.transpileToken(comment)
            );
            //add newline for all except final comment
            if (i < this.comments.length - 1) {
                result.push('\n');
            }
        }
        return result;
    }

    public getTypedef(state: TranspileState) {
        return this.transpile(state as BrsTranspileState);
    }

    walk(visitor: WalkVisitor, options: WalkOptions) {
        //nothing to walk
    }
}

export class ExitForStatement extends Statement {
    constructor(
        exitForToken: Token
    ) {
        super();
        this.tokens.exitFor = exitForToken;
        this.range = this.tokens.exitFor.range;
    }

    public readonly range: Range;

    public tokens = {} as {
        exitFor: Token;
    };

    transpile(state: BrsTranspileState) {
        return [
            state.transpileToken(this.tokens.exitFor)
        ];
    }

    walk(visitor: WalkVisitor, options: WalkOptions) {
        //nothing to walk
    }

}

export class ExitWhileStatement extends Statement {
    constructor(
        exitWhileToken: Token
    ) {
        super();
        this.tokens.exitWhile = exitWhileToken;
        this.range = this.tokens.exitWhile.range;
    }

    public readonly range: Range;

    public tokens = {} as {
        exitWhile: Token;
    };

    transpile(state: BrsTranspileState) {
        return [
            state.transpileToken(this.tokens.exitWhile)
        ];
    }

    walk(visitor: WalkVisitor, options: WalkOptions) {
        //nothing to walk
    }
}

export class FunctionStatement extends Statement implements TypedefProvider {
    constructor(
        nameToken: Identifier,
        public func: FunctionExpression,
        public namespaceName: NamespacedVariableNameExpression
    ) {
        super();
        this.tokens.name = nameToken;
    }

    public get range() {
        return util.createBoundingRange(
            this.func?.tokens.beginKeyword,
            this.tokens.name,
            this.func
        );
    }

    public get name() {
        return this.tokens.name?.text;
    }

    public tokens = {} as {
        name: Identifier;
    };

    /**
     * Get the name of this expression based on the parse mode
     */
    public getName(parseMode: ParseMode) {
        if (this.namespaceName) {
            let delimiter = parseMode === ParseMode.BrighterScript ? '.' : '_';
            let namespaceName = this.namespaceName.getName(parseMode);
            return namespaceName + delimiter + this.name;
        } else {
            return this.name;
        }
    }


    transpile(state: BrsTranspileState) {
        //create a fake token using the full transpiled name
        let nameToken = {
            ...this.tokens.name,
            text: this.getName(ParseMode.BrightScript)
        };

        return this.func.transpile(state, nameToken);
    }

    getTypedef(state: BrsTranspileState) {
        let result = [];
        for (let annotation of this.annotations ?? []) {
            result.push(
                ...annotation.getTypedef(state),
                state.newline,
                state.indent()
            );
        }

        result.push(
            ...this.func.getTypedef(state, this.tokens.name)
        );
        return result;
    }

    walk(visitor: WalkVisitor, options: WalkOptions) {
        if (options.walkMode & InternalWalkMode.walkExpressions) {
            walk(this, 'func', visitor, options);
        }
    }
}

export class IfStatement extends Statement {
    constructor(
        ifToken: Token,
        public condition: Expression,
        thenToken?: Token,
        public thenBranch?: Block,
        elseToken?: Token,
        readonly elseBranch?: IfStatement | Block,
        endIfToken?: Token,
        readonly isInline?: boolean
    ) {
        super();
        this.tokens.if = ifToken;
        this.tokens.then = thenToken;
        this.tokens.else = elseToken;
        this.tokens.endIf = endIfToken;
        this.range = util.createRangeFromPositions(
            this.tokens.if.range.start,
            (this.tokens.endIf ?? this.elseBranch ?? this.thenBranch).range.end
        );
    }

    public readonly range: Range;

    public tokens = {} as {
        if: Token;
        then?: Token;
        else?: Token;
        endIf?: Token;
    };

    transpile(state: BrsTranspileState) {
        let results = [];
        //if   (already indented by block)
        results.push(state.transpileToken(this.tokens.if));
        results.push(' ');
        //conditions
        results.push(...this.condition.transpile(state));
        results.push(' ');
        //then
        if (this.tokens.then) {
            results.push(
                state.transpileToken(this.tokens.then)
            );
        } else {
            results.push('then');
        }
        state.lineage.unshift(this);

        //if statement body
        let thenNodes = this.thenBranch.transpile(state);
        state.lineage.shift();
        if (thenNodes.length > 0) {
            results.push(thenNodes);
        }
        results.push('\n');

        //else branch
        if (this.tokens.else) {
            //else
            results.push(
                state.indent(),
                state.transpileToken(this.tokens.else)
            );
        }

        if (this.elseBranch) {
            if (isIfStatement(this.elseBranch)) {
                //chained elseif
                state.lineage.unshift(this.elseBranch);
                let body = this.elseBranch.transpile(state);
                state.lineage.shift();

                if (body.length > 0) {
                    results.push(' ');
                    results.push(...body);

                    // stop here because chained if will transpile the rest
                    return results;
                } else {
                    results.push('\n');
                }

            } else {
                //else body
                state.lineage.unshift(this.elseBranch);
                let body = this.elseBranch.transpile(state);
                state.lineage.shift();

                if (body.length > 0) {
                    results.push(...body);
                }
                results.push('\n');
            }
        }

        //end if
        results.push(state.indent());
        if (this.tokens.endIf) {
            results.push(
                state.transpileToken(this.tokens.endIf)
            );
        } else {
            results.push('end if');
        }
        return results;
    }

    walk(visitor: WalkVisitor, options: WalkOptions) {
        if (options.walkMode & InternalWalkMode.walkExpressions) {
            walk(this, 'condition', visitor, options);
        }
        if (options.walkMode & InternalWalkMode.walkStatements) {
            walk(this, 'thenBranch', visitor, options);
        }
        if (this.elseBranch && options.walkMode & InternalWalkMode.walkStatements) {
            walk(this, 'elseBranch', visitor, options);
        }
    }
}

export class IncrementStatement extends Statement {
    constructor(
        public value: Expression,
        operatorToken: Token
    ) {
        super();
        this.tokens.operator = operatorToken;
        this.range = util.createRangeFromPositions(this.value.range.start, this.tokens.operator.range.end);
    }

    public readonly range: Range;

    public tokens = {} as {
        operator: Token;
    };

    transpile(state: BrsTranspileState) {
        return [
            ...this.value.transpile(state),
            state.transpileToken(this.tokens.operator)
        ];
    }

    walk(visitor: WalkVisitor, options: WalkOptions) {
        if (options.walkMode & InternalWalkMode.walkExpressions) {
            walk(this, 'value', visitor, options);
        }
    }
}

/** Used to indent the current `print` position to the next 16-character-width output zone. */
export interface PrintSeparatorTab extends Token {
    kind: TokenKind.Comma;
}

/** Used to insert a single whitespace character at the current `print` position. */
export interface PrintSeparatorSpace extends Token {
    kind: TokenKind.Semicolon;
}

/**
 * Represents a `print` statement within BrightScript.
 */
export class PrintStatement extends Statement {
    /**
     * Creates a new internal representation of a BrightScript `print` statement.
     * @param expressions an array of expressions or `PrintSeparator`s to be
     *                    evaluated and printed.
     */
    constructor(
        printToken: Token,
        readonly expressions: Array<Expression | PrintSeparatorTab | PrintSeparatorSpace>
    ) {
        super();
        this.tokens.print = printToken;
        this.range = util.createRangeFromPositions(
            this.tokens.print.range.start,
            this.expressions.length
                ? this.expressions[this.expressions.length - 1].range.end
                : this.tokens.print.range.end
        );
    }

    public readonly range: Range;

    public tokens = {} as {
        print: Token;
    };

    transpile(state: BrsTranspileState) {
        let result = [
            state.transpileToken(this.tokens.print),
            ' '
        ];
        for (let i = 0; i < this.expressions.length; i++) {
            const expressionOrSeparator: any = this.expressions[i];
            if (expressionOrSeparator.transpile) {
                result.push(...(expressionOrSeparator as ExpressionStatement).transpile(state));
            } else {
                result.push(
                    state.tokenToSourceNode(expressionOrSeparator)
                );
            }
            //if there's an expression after us, add a space
            if ((this.expressions[i + 1] as any)?.transpile) {
                result.push(' ');
            }
        }
        return result;
    }

    walk(visitor: WalkVisitor, options: WalkOptions) {
        if (options.walkMode & InternalWalkMode.walkExpressions) {
            for (let i = 0; i < this.expressions.length; i++) {
                //sometimes we have semicolon `Token`s in the expressions list (should probably fix that...), so only emit the actual expressions
                if (isExpression(this.expressions[i] as any)) {
                    walk(this.expressions, i, visitor, options, this);
                }
            }
        }
    }
}

export class DimStatement extends Statement {
    constructor(
        dimToken: Token,
        identifier?: Identifier,
        openingSquare?: Token,
        public dimensions?: Expression[],
        closingSquare?: Token
    ) {
        super();
        this.tokens.dim = dimToken;
        this.tokens.identifier = identifier;
        this.tokens.openingSquare = openingSquare;
        this.tokens.closingSquare = closingSquare;
        this.range = util.createRangeFromPositions(
            this.tokens.dim.range.start,
            (this.tokens.closingSquare ?? this.dimensions[this.dimensions.length - 1] ?? this.tokens.openingSquare ?? this.tokens.identifier ?? this.tokens.dim).range.end
        );
    }
    public range: Range;

    public tokens = {} as {
        dim: Token;
        identifier: Token;
        openingSquare: Token;
        closingSquare: Token;
    };

    public transpile(state: BrsTranspileState) {
        let result = [
            state.transpileToken(this.tokens.dim),
            ' ',
            state.transpileToken(this.tokens.identifier),
            state.transpileToken(this.tokens.openingSquare)
        ];
        for (let i = 0; i < this.dimensions.length; i++) {
            if (i > 0) {
                result.push(', ');
            }
            result.push(
                ...this.dimensions[i].transpile(state)
            );
        }
        result.push(state.transpileToken(this.tokens.closingSquare));
        return result;
    }

    public walk(visitor: WalkVisitor, options: WalkOptions) {
        if (this.dimensions?.length > 0 && options.walkMode & InternalWalkMode.walkExpressions) {
            for (let i = 0; i < this.dimensions.length; i++) {
                walk(this.dimensions, i, visitor, options, this);
            }
        }
    }
}

export class GotoStatement extends Statement {
    constructor(
        gotoToken: Token,
        labelToken: Token
    ) {
        super();
        this.tokens.goto = gotoToken;
        this.tokens.label = labelToken;
        this.range = util.createRangeFromPositions(this.tokens.goto.range.start, this.tokens.label.range.end);
    }

    public readonly range: Range;

    public tokens = {} as {
        goto: Token;
        label: Token;
    };

    transpile(state: BrsTranspileState) {
        return [
            state.transpileToken(this.tokens.goto),
            ' ',
            state.transpileToken(this.tokens.label)
        ];
    }

    walk(visitor: WalkVisitor, options: WalkOptions) {
        //nothing to walk
    }
}

export class LabelStatement extends Statement {
    constructor(
        identifierTokens: Token,
        colonTokens: Token
    ) {
        super();
        this.tokens.identifier = identifierTokens;
        this.tokens.colon = colonTokens;
        this.range = util.createRangeFromPositions(this.tokens.identifier.range.start, this.tokens.colon.range.end);
    }

    public readonly range: Range;

    public tokens = {} as {
        identifier: Token;
        colon: Token;
    };

    transpile(state: BrsTranspileState) {
        return [
            state.transpileToken(this.tokens.identifier),
            state.transpileToken(this.tokens.colon)

        ];
    }

    walk(visitor: WalkVisitor, options: WalkOptions) {
        //nothing to walk
    }
}

export class ReturnStatement extends Statement {
    constructor(
        returnToken: Token,
        readonly value?: Expression
    ) {
        super();
        this.tokens.return = returnToken;
        this.range = util.createRangeFromPositions(
            this.tokens.return.range.start,
            this.value?.range.end || this.tokens.return.range.end
        );
    }

    public readonly range: Range;

    public tokens = {} as {
        return: Token;
    };

    transpile(state: BrsTranspileState) {
        let result = [];
        result.push(
            state.transpileToken(this.tokens.return)
        );
        if (this.value) {
            result.push(' ');
            result.push(...this.value.transpile(state));
        }
        return result;
    }

    walk(visitor: WalkVisitor, options: WalkOptions) {
        if (options.walkMode & InternalWalkMode.walkExpressions) {
            walk(this, 'value', visitor, options);
        }
    }
}

export class EndStatement extends Statement {
    constructor(
        endToken: Token
    ) {
        super();
        this.tokens.end = endToken;
        this.range = util.createRangeFromPositions(this.tokens.end.range.start, this.tokens.end.range.end);
    }

    public readonly range: Range;

    public tokens = {} as {
        end: Token;
    };

    transpile(state: BrsTranspileState) {
        return [
            state.transpileToken(this.tokens.end)
        ];
    }

    walk(visitor: WalkVisitor, options: WalkOptions) {
        //nothing to walk
    }
}

export class StopStatement extends Statement {
    constructor(
        stopToken: Token
    ) {
        super();
        this.tokens.stop = stopToken;
        this.range = util.createRangeFromPositions(this.tokens.stop.range.start, this.tokens.stop.range.end);
    }

    public readonly range: Range;

    public tokens = {} as {
        stop: Token;
    };

    transpile(state: BrsTranspileState) {
        return [
            state.transpileToken(this.tokens.stop)
        ];
    }

    walk(visitor: WalkVisitor, options: WalkOptions) {
        //nothing to walk
    }
}

export class ForStatement extends Statement {
    constructor(
        forToken: Token,
        public counterDeclaration: AssignmentStatement,
        toToken: Token,
        public finalValue: Expression,
        public body: Block,
        endForToken: Token,
        stepToken?: Token,
        public increment?: Expression
    ) {
        super();
        this.tokens.for = forToken;
        this.tokens.to = toToken;
        this.tokens.endFor = endForToken;
        this.tokens.step = stepToken;
        const lastRange = this.tokens.endFor?.range ?? body.range;
        this.range = util.createRangeFromPositions(this.tokens.for.range.start, lastRange.end);
    }

    public readonly range: Range;

    public tokens = {} as {
        for: Token;
        to: Token;
        endFor: Token;
        step: Token;
    };

    transpile(state: BrsTranspileState) {
        let result = [];
        //for
        result.push(
            state.transpileToken(this.tokens.for),
            ' '
        );
        //i=1
        result.push(
            ...this.counterDeclaration.transpile(state),
            ' '
        );
        //to
        result.push(
            state.transpileToken(this.tokens.to),
            ' '
        );
        //final value
        result.push(this.finalValue.transpile(state));
        //step
        if (this.tokens.step) {
            result.push(
                ' ',
                state.transpileToken(this.tokens.step),
                ' ',
                this.increment.transpile(state)
            );
        }
        //loop body
        state.lineage.unshift(this);
        result.push(...this.body.transpile(state));
        state.lineage.shift();
        if (this.body.statements.length > 0) {
            result.push('\n');
        }
        //end for
        result.push(
            state.indent(),
            state.transpileToken(this.tokens.endFor)
        );

        return result;
    }

    walk(visitor: WalkVisitor, options: WalkOptions) {
        if (options.walkMode & InternalWalkMode.walkStatements) {
            walk(this, 'counterDeclaration', visitor, options);
        }
        if (options.walkMode & InternalWalkMode.walkExpressions) {
            walk(this, 'finalValue', visitor, options);
            walk(this, 'increment', visitor, options);
        }
        if (options.walkMode & InternalWalkMode.walkStatements) {
            walk(this, 'body', visitor, options);
        }
    }
}

export class ForEachStatement extends Statement {
    constructor(
        forEachToken: Token,
        itemToken: Identifier,
        inToken: Token,
        public target: Expression,
        public body: Block,
        endForToken: Token
    ) {
        super();
        this.tokens.forEach = forEachToken;
        this.tokens.item = itemToken;
        this.tokens.in = inToken;
        this.tokens.endFor = endForToken;
        this.range = util.createRangeFromPositions(
            this.tokens.forEach.range.start,
            (this.tokens.endFor ?? this.body ?? this.target ?? this.tokens.in ?? this.tokens.item ?? this.tokens.forEach).range.end
        );
    }

    public readonly range: Range;

    public tokens = {} as {
        forEach: Token;
        item: Identifier;
        in: Token;
        endFor: Token;
    };

    transpile(state: BrsTranspileState) {
        let result = [];
        //for each
        result.push(
            state.transpileToken(this.tokens.forEach),
            ' '
        );
        //item
        result.push(
            state.transpileToken(this.tokens.item),
            ' '
        );
        //in
        result.push(
            state.transpileToken(this.tokens.in),
            ' '
        );
        //target
        result.push(...this.target.transpile(state));
        //body
        state.lineage.unshift(this);
        result.push(...this.body.transpile(state));
        state.lineage.shift();
        if (this.body.statements.length > 0) {
            result.push('\n');
        }
        //end for
        result.push(
            state.indent(),
            state.transpileToken(this.tokens.endFor)
        );
        return result;
    }

    walk(visitor: WalkVisitor, options: WalkOptions) {
        if (options.walkMode & InternalWalkMode.walkExpressions) {
            walk(this, 'target', visitor, options);
        }
        if (options.walkMode & InternalWalkMode.walkStatements) {
            walk(this, 'body', visitor, options);
        }
    }
}

export class WhileStatement extends Statement {
    constructor(
        whileToken: Token,
        public condition: Expression,
        public body: Block,
        endWhileToken: Token
    ) {
        super();
        this.tokens.while = whileToken;
        this.tokens.endWhile = endWhileToken;
        const lastRange = this.tokens.endWhile?.range ?? body.range;
        this.range = util.createRangeFromPositions(this.tokens.while.range.start, lastRange.end);
    }

    public readonly range: Range;

    public tokens = {} as {
        while: Token;
        endWhile: Token;
    };

    transpile(state: BrsTranspileState) {
        let result = [];
        //while
        result.push(
            state.transpileToken(this.tokens.while),
            ' '
        );
        //condition
        result.push(
            ...this.condition.transpile(state)
        );
        state.lineage.unshift(this);
        //body
        result.push(...this.body.transpile(state));
        state.lineage.shift();

        //trailing newline only if we have body statements
        result.push('\n');

        //end while
        result.push(
            state.indent(),
            state.transpileToken(this.tokens.endWhile)
        );

        return result;
    }

    walk(visitor: WalkVisitor, options: WalkOptions) {
        if (options.walkMode & InternalWalkMode.walkExpressions) {
            walk(this, 'condition', visitor, options);
        }
        if (options.walkMode & InternalWalkMode.walkStatements) {
            walk(this, 'body', visitor, options);
        }
    }
}

export class DottedSetStatement extends Statement {
    constructor(
        readonly obj: Expression,
        nameToken: Identifier,
        readonly value: Expression
    ) {
        super();
        this.tokens.name = nameToken;
        this.range = util.createRangeFromPositions(this.obj.range.start, this.value.range.end);
    }

    public readonly range: Range;

    public tokens = {} as {
        name: Identifier;
    };

    public get name() {
        return this.tokens.name.text;
    }

    transpile(state: BrsTranspileState) {
        //if the value is a compound assignment, don't add the obj, dot, name, or operator...the expression will handle that
        if (CompoundAssignmentOperators.includes((this.value as BinaryExpression)?.tokens.operator?.kind)) {
            return this.value.transpile(state);
        } else {
            return [
                //object
                ...this.obj.transpile(state),
                '.',
                //name
                state.transpileToken(this.tokens.name),
                ' = ',
                //right-hand-side of assignment
                ...this.value.transpile(state)
            ];
        }
    }

    walk(visitor: WalkVisitor, options: WalkOptions) {
        if (options.walkMode & InternalWalkMode.walkExpressions) {
            walk(this, 'obj', visitor, options);
            walk(this, 'value', visitor, options);
        }
    }
}

export class IndexedSetStatement extends Statement {
    constructor(
        readonly obj: Expression,
        readonly index: Expression,
        readonly value: Expression,
        openingSquareToken: Token,
        closingSquareToken: Token
    ) {
        super();
        this.tokens.openingSquare = openingSquareToken;
        this.tokens.closingSquare = closingSquareToken;
        this.range = util.createRangeFromPositions(this.obj.range.start, this.value.range.end);
    }

    public readonly range: Range;

    public tokens = {} as {
        openingSquare: Token;
        closingSquare: Token;
    };

    transpile(state: BrsTranspileState) {
        //if the value is a component assignment, don't add the obj, index or operator...the expression will handle that
        if (CompoundAssignmentOperators.includes((this.value as BinaryExpression)?.tokens.operator?.kind)) {
            return this.value.transpile(state);
        } else {
            return [
                //obj
                ...this.obj.transpile(state),
                //   [
                state.transpileToken(this.tokens.openingSquare),
                //    index
                ...this.index.transpile(state),
                //         ]
                state.transpileToken(this.tokens.closingSquare),
                //           =
                ' = ',
                //             value
                ...this.value.transpile(state)
            ];
        }
    }

    walk(visitor: WalkVisitor, options: WalkOptions) {
        if (options.walkMode & InternalWalkMode.walkExpressions) {
            walk(this, 'obj', visitor, options);
            walk(this, 'index', visitor, options);
            walk(this, 'value', visitor, options);
        }
    }
}

export class LibraryStatement extends Statement implements TypedefProvider {
    constructor(
        libraryToken: Token,
        filePathToken?: Token
    ) {
        super();
        this.tokens.library = libraryToken;
        this.tokens.filePath = filePathToken;
        this.range = util.createRangeFromPositions(
            this.tokens.library.range.start,
            this.tokens.filePath ? this.tokens.filePath.range.end : this.tokens.library.range.end
        );
    }

    public readonly range: Range;

    public tokens = {} as {
        library: Token;
        filePath: Token;
    };

    transpile(state: BrsTranspileState) {
        let result = [];
        result.push(
            state.transpileToken(this.tokens.library)
        );
        //there will be a parse error if file path is missing, but let's prevent a runtime error just in case
        if (this.tokens.filePath) {
            result.push(
                ' ',
                state.transpileToken(this.tokens.filePath)
            );
        }
        return result;
    }

    getTypedef(state: BrsTranspileState) {
        return this.transpile(state);
    }

    walk(visitor: WalkVisitor, options: WalkOptions) {
        //nothing to walk
    }
}

export class NamespaceStatement extends Statement implements TypedefProvider {
    readonly symbolTable: SymbolTable;

    constructor(
        namespaceToken: Token,
        //this should technically only be a VariableExpression or DottedGetExpression, but that can be enforced elsewhere
        public nameExpression: NamespacedVariableNameExpression,
        public body: Body,
        endNamespaceToken: Token,
        readonly parentSymbolTable?: SymbolTable
    ) {
        super();
        this.tokens.namespace = namespaceToken;
        this.tokens.endNamespace = endNamespaceToken;
        this.name = this.nameExpression.getName(ParseMode.BrighterScript);
        this.symbolTable = new SymbolTable(parentSymbolTable);
    }

    public get range() {
        return util.createRangeFromPositions(
            this.tokens.namespace.range.start,
            (this.tokens.endNamespace ?? this.body ?? this.nameExpression ?? this.tokens.namespace).range.end
        );
    }

    public tokens = {} as {
        namespace: Token;
        endNamespace: Token;
    };

    /**
     * The string name for this namespace
     */
    public name: string;

    public getName(parseMode: ParseMode) {
        return this.nameExpression.getName(parseMode);
    }

    transpile(state: BrsTranspileState) {
        //namespaces don't actually have any real content, so just transpile their bodies
        return this.body.transpile(state);
    }

    getTypedef(state: BrsTranspileState) {
        let result = [
            'namespace ',
            ...this.nameExpression.getName(ParseMode.BrighterScript),
            state.newline
        ];
        state.blockDepth++;
        result.push(
            ...this.body.getTypedef(state)
        );
        state.blockDepth--;

        result.push(
            state.indent(),
            'end namespace'
        );
        return result;
    }

    walk(visitor: WalkVisitor, options: WalkOptions) {
        if (options.walkMode & InternalWalkMode.walkExpressions) {
            walk(this, 'nameExpression', visitor, options);
        }
        if (this.body.statements.length > 0 && options.walkMode & InternalWalkMode.walkStatements) {
            walk(this, 'body', visitor, options);
        }
    }
}

export class ImportStatement extends Statement implements TypedefProvider {
    constructor(
        importToken: Token,
        filePathToken: Token
    ) {
        super();
        this.tokens.import = importToken;
        this.tokens.filePath = filePathToken;
    }

    public get range() {
        return util.createRangeFromPositions(
            this.tokens.import.range.start,
            (this.tokens.filePath ?? this.tokens.import).range.end
        );
    }

    public tokens = {} as {
        import: Token;
        filePath: Token;
    };

    public get filePath() {
        return util.removeEnclosingQuotes(this.tokens.filePath.text);
    }

    transpile(state: BrsTranspileState) {
        //The xml files are responsible for adding the additional script imports, but
        //add the import statement as a comment just for debugging purposes
        return [
            `'`,
            state.transpileToken(this.tokens.import),
            ' ',
            state.transpileToken(this.tokens.filePath)
        ];
    }

    /**
     * Get the typedef for this statement
     */
    public getTypedef(state: BrsTranspileState) {
        return [
            this.tokens.import.text,
            ' ',
            //replace any `.bs` extension with `.brs`
            this.tokens.filePath.text.replace(/\.bs"?$/i, '.brs"')
        ];
    }

    walk(visitor: WalkVisitor, options: WalkOptions) {
        //nothing to walk
    }
}

export class InterfaceStatement extends Statement implements TypedefProvider {
    constructor(
        interfaceToken: Token,
        name: Identifier,
        extendsToken: Token,
        public parentInterfaceName: NamespacedVariableNameExpression,
        public body: Statement[],
        endInterfaceToken: Token,
        public namespaceName: NamespacedVariableNameExpression
    ) {
        super();
        this.tokens.interface = interfaceToken;
        this.tokens.name = name;
        this.tokens.extends = extendsToken;
        this.tokens.endInterface = endInterfaceToken;
    }

    public tokens = {} as {
        interface: Token;
        name: Identifier;
        extends: Token;
        endInterface: Token;
    };

    public range: Range;

    public get fields() {
        return this.body.filter(x => isInterfaceFieldStatement(x));
    }

    public get methods() {
        return this.body.filter(x => isInterfaceMethodStatement(x));
    }

    /**
     * The name of the interface WITH its leading namespace (if applicable)
     */
    public get fullName() {
        const name = this.tokens.name?.text;
        if (name) {
            if (this.namespaceName) {
                let namespaceName = this.namespaceName.getName(ParseMode.BrighterScript);
                return `${namespaceName}.${name}`;
            } else {
                return name;
            }
        } else {
            //return undefined which will allow outside callers to know that this interface doesn't have a name
            return undefined;
        }
    }

    /**
     * The name of the interface (without the namespace prefix)
     */
    public get name() {
        return this.tokens.name?.text;
    }

    public transpile(state: BrsTranspileState): TranspileResult {
        //interfaces should completely disappear at runtime
        return [];
    }

    getTypedef(state: BrsTranspileState) {
        const result = [] as TranspileResult;
        for (let annotation of this.annotations ?? []) {
            result.push(
                ...annotation.getTypedef(state),
                state.newline,
                state.indent()
            );
        }
        result.push(
            this.tokens.interface.text,
            ' ',
            this.tokens.name.text
        );
        const parentInterfaceName = this.parentInterfaceName?.getName(ParseMode.BrighterScript);
        if (parentInterfaceName) {
            result.push(
                ' extends ',
                parentInterfaceName
            );
        }
        const body = this.body ?? [];
        if (body.length > 0) {
            state.blockDepth++;
        }
        for (const statement of body) {
            if (isInterfaceMethodStatement(statement) || isInterfaceFieldStatement(statement)) {
                result.push(
                    state.newline,
                    state.indent(),
                    ...statement.getTypedef(state)
                );
            } else {
                result.push(
                    state.newline,
                    state.indent(),
                    ...statement.transpile(state)
                );
            }
        }
        if (body.length > 0) {
            state.blockDepth--;
        }
        result.push(
            state.newline,
            state.indent(),
            'end interface',
            state.newline
        );
        return result;
    }

    walk(visitor: WalkVisitor, options: WalkOptions) {
        if (options.walkMode & InternalWalkMode.walkStatements) {
            for (let i = 0; i < this.body.length; i++) {
                walk(this.body, i, visitor, options, this);
            }
        }
    }
}

export class InterfaceFieldStatement extends Statement implements TypedefProvider {
    public transpile(state: BrsTranspileState): TranspileResult {
        throw new Error('Method not implemented.');
    }
    constructor(
        nameToken: Identifier,
        asToken: Token,
        typeToken: Token,
        public type: BscType
    ) {
        super();
        this.tokens.name = nameToken;
        this.tokens.as = asToken;
        this.tokens.type = typeToken;
    }
    public get range() {
        return util.createRangeFromPositions(
            this.tokens.name.range.start,
            (this.tokens.type ?? this.tokens.as ?? this.tokens.name).range.end
        );
    }

    public tokens = {} as {
        name: Identifier;
        as: Token;
        type: Token;
    };

    public get name() {
        return this.tokens.name.text;
    }

    walk(visitor: WalkVisitor, options: WalkOptions) {
        //nothing to walk
    }

    getTypedef(state: BrsTranspileState): (string | SourceNode)[] {
        const result = [] as TranspileResult;
        for (let annotation of this.annotations ?? []) {
            result.push(
                ...annotation.getTypedef(state),
                state.newline,
                state.indent()
            );
        }

        result.push(
            this.tokens.name.text
        );
        if (this.tokens.type?.text?.length > 0) {
            result.push(
                ' as ',
                this.tokens.type.text
            );
        }
        return result;
    }

}

export class InterfaceMethodStatement extends Statement implements TypedefProvider {
    public transpile(state: BrsTranspileState): TranspileResult {
        throw new Error('Method not implemented.');
    }
    constructor(
        functionTypeToken: Token,
        nameToken: Identifier,
        leftParen: Token,
        public params: FunctionParameterExpression[],
        rightParen: Token,
        asToken?: Token,
        returnTypeToken?: Token,
        public returnType?: BscType
    ) {
        super();
        this.tokens.functionType = functionTypeToken;
        this.tokens.name = nameToken;
        this.tokens.leftParen = leftParen;
        this.tokens.rightParen = rightParen;
        this.tokens.as = asToken;
        this.tokens.returnType = returnTypeToken;
    }

    public get range() {
        return util.createRangeFromPositions(
            this.tokens.name.range.start,
            (
                this.tokens.returnType ??
                this.tokens.as ??
                this.tokens.rightParen ??
                this.params?.[this.params?.length - 1] ??
                this.tokens.leftParen ??
                this.tokens.name ??
                this.tokens.functionType
            ).range.end
        );
    }

    public tokens = {} as {
        functionType: Token;
        name: Identifier;
        leftParen: Token;
        rightParen: Token;
        as: Token;
        returnType: Token;
    };

    walk(visitor: WalkVisitor, options: WalkOptions) {
        //nothing to walk
    }

    getTypedef(state: BrsTranspileState) {
        const result = [] as TranspileResult;
        for (let annotation of this.annotations ?? []) {
            result.push(
                ...annotation.getTypedef(state),
                state.newline,
                state.indent()
            );
        }

        result.push(
            this.tokens.functionType.text,
            ' ',
            this.tokens.name.text,
            '('
        );
        const params = this.params ?? [];
        for (let i = 0; i < params.length; i++) {
            if (i > 0) {
                result.push(', ');
            }
            const param = params[i];
            result.push(param.name.text);
            if (param.typeToken?.text?.length > 0) {
                result.push(
                    ' as ',
                    param.typeToken.text
                );
            }
        }
        result.push(
            ')'
        );
        if (this.tokens.returnType?.text.length > 0) {
            result.push(
                ' as ',
                this.tokens.returnType.text
            );
        }
        return result;
    }
}

export class ClassStatement extends Statement implements TypedefProvider, SymbolContainer {
    readonly symbolTable: SymbolTable = new SymbolTable();
    readonly memberTable: SymbolTable = new SymbolTable();

    constructor(
        classToken: Token,
        /**
         * The name of the class (without namespace prefix)
         */
        nameToken: Identifier,
        public body: Statement[],
        endToken: Token,
        extendsToken?: Token,
        readonly parentClassName?: NamespacedVariableNameExpression,
        readonly namespaceName?: NamespacedVariableNameExpression,
        readonly currentSymbolTable?: SymbolTable
    ) {
        super();
        this.tokens.class = classToken;
        this.tokens.name = nameToken;
        this.tokens.endClass = endToken;
        this.tokens.extends = extendsToken;
        this.body = this.body ?? [];
        this.symbolTable.setParent(currentSymbolTable);

        this.range = util.createRangeFromPositions(this.classKeyword.range.start, this.end.range.end);

        for (let statement of this.body) {
            if (isClassMethodStatement(statement)) {
                this.methods.push(statement);
                this.memberMap[statement?.name?.toLowerCase()] = statement;
            } else if (isClassFieldStatement(statement)) {
                this.fields.push(statement);
                this.memberMap[statement?.tokens.name?.text.toLowerCase()] = statement;
            }
        }
    }

<<<<<<< HEAD
    public get range() {
        return util.createBoundingRange(
            this.tokens.class,
            this.tokens.name,
            this.tokens.extends,
            this.parentClassName,
            this.body[this.body.length - 1],
            this.tokens.endClass
        );
=======
>>>>>>> 25d2965d
    }

    public tokens = {} as {
        class: Token;
        name: Identifier;
        endClass: Token;
        extends: Token;
    };

    public getName(parseMode: ParseMode) {
        const name = this.tokens.name?.text;
        if (name) {
            if (this.namespaceName) {
                let namespaceName = this.namespaceName.getName(parseMode);
                let separator = parseMode === ParseMode.BrighterScript ? '.' : '_';
                return namespaceName + separator + name;
            } else {
                return name;
            }
        } else {
            //return undefined which will allow outside callers to know that this class doesn't have a name
            return undefined;
        }
    }

    public memberMap = {} as Record<string, ClassMemberStatement>;
    public methods = [] as ClassMethodStatement[];
    public fields = [] as ClassFieldStatement[];

<<<<<<< HEAD
=======

    public readonly range: Range;

    public getCustomType(): CustomType {
        return new CustomType(this.getName(ParseMode.BrighterScript), this.memberTable);
    }

    public getConstructorFunctionType() {
        const constructFunc = this.getConstructorFunction() ?? this.getEmptyNewFunction();
        const constructorFuncType = constructFunc.func.getFunctionType();
        constructorFuncType.setName(this.getName(ParseMode.BrighterScript));
        constructorFuncType.isNew = true;
        return constructorFuncType;
    }

    public buildSymbolTable(parentClass?: ClassStatement) {
        this.symbolTable.clear();
        this.symbolTable.addSymbol('m', this.name?.range, this.getCustomType());
        this.memberTable.clear();
        if (parentClass) {
            this.symbolTable.addSymbol('super', this.parentClassName?.range, parentClass.getConstructorFunctionType());
            this.memberTable.setParent(parentClass?.memberTable);
        }

        for (const statement of this.methods) {
            statement?.func.symbolTable.setParent(this.symbolTable);
            const funcType = statement?.func.getFunctionType();
            funcType.setName(this.getName(ParseMode.BrighterScript) + '.' + statement?.name?.text);
            this.memberTable.addSymbol(statement?.name?.text, statement?.range, funcType);
        }
        for (const statement of this.fields) {
            this.memberTable.addSymbol(statement?.name?.text, statement?.range, statement.getType());
        }
    }

>>>>>>> 25d2965d
    transpile(state: BrsTranspileState) {
        let result = [];
        //make the builder
        result.push(...this.getTranspiledBuilder(state));
        result.push(
            '\n',
            state.indent()
        );
        //make the class assembler (i.e. the public-facing class creator method)
        result.push(...this.getTranspiledClassFunction(state));
        return result;
    }

    getTypedef(state: BrsTranspileState) {
        const result = [] as TranspileResult;
        for (let annotation of this.annotations ?? []) {
            result.push(
                ...annotation.getTypedef(state),
                state.newline,
                state.indent()
            );
        }
        result.push(
            'class ',
            this.tokens.name.text
        );
        if (this.tokens.extends && this.parentClassName) {
            const fqName = util.getFullyQualifiedClassName(
                this.parentClassName.getName(ParseMode.BrighterScript),
                this.namespaceName?.getName(ParseMode.BrighterScript)
            );
            result.push(
                ` extends ${fqName}`
            );
        }
        result.push(state.newline);
        state.blockDepth++;
        for (const member of this.body) {
            if (isTypedefProvider(member)) {
                result.push(
                    state.indent(),
                    ...member.getTypedef(state),
                    state.newline
                );
            }
        }
        state.blockDepth--;
        result.push(
            state.indent(),
            'end class'
        );
        return result;
    }

    /**
     * Find the parent index for this class's parent.
     * For class inheritance, every class is given an index.
     * The base class is index 0, its child is index 1, and so on.
     */
    public getParentClassIndex(state: BrsTranspileState) {
        let myIndex = 0;
        let stmt = this as ClassStatement;
        while (stmt) {
            if (stmt.parentClassName) {
                //find the parent class
                stmt = state.file.getClassFileLink(
                    stmt.parentClassName.getName(ParseMode.BrighterScript),
                    stmt.namespaceName?.getName(ParseMode.BrighterScript)
                )?.item;
                myIndex++;
            } else {
                break;
            }
        }
        return myIndex - 1;
    }

    public hasParentClass() {
        return !!this.parentClassName;
    }

    /**
     * Gets an array of possible parent class names, taking into account the namespace this class was created under
     * @returns array of possible parent class names
     */
    public getPossibleFullParentNames(): string[] {
        if (!this.hasParentClass()) {
            return [];
        }
        if (this.parentClassName?.getNameParts().length > 1) {
            // The specified parent class already has a dot, so it must already reference a namespace
            return [this.parentClassName.getName()];
        }
        const names = [];

        if (this.namespaceName) {
            // We're under a namespace, so the full parent name MIGHT be with this namespace too
            names.push(this.namespaceName.getName() + '.' + this.parentClassName.getName());
        }
        names.push(this.parentClassName.getName());
        return names;
    }

    /**
     * Get all ancestor classes, in closest-to-furthest order (i.e. 0 is parent, 1 is grandparent, etc...).
     * This will return an empty array if no ancestors were found
     */
    public getAncestors(state: BrsTranspileState) {
        let ancestors = [] as ClassStatement[];
        let stmt = this as ClassStatement;
        while (stmt) {
            if (stmt.parentClassName) {
                stmt = state.file.getClassFileLink(
                    stmt.parentClassName.getName(ParseMode.BrighterScript),
                    this.namespaceName?.getName(ParseMode.BrighterScript)
                )?.item;
                ancestors.push(stmt);
            } else {
                break;
            }
        }
        return ancestors;
    }

    private getBuilderName(name: string) {
        if (name.includes('.')) {
            name = name.replace(/\./gi, '_');
        }
        return `__${name}_builder`;
    }

    /**
     * Get the constructor function for this class (if exists), or undefined if not exist
     */
    private getConstructorFunction() {
        for (let key in this.memberMap) {
            let member = this.memberMap[key];
            if (member.tokens.name?.text?.toLowerCase() === 'new') {
                return member as ClassMethodStatement;
            }
        }
    }
    private getEmptyNewFunction() {
        let stmt = (Parser.parse(`
            class UtilClass
                sub new()
                end sub
            end class
        `, { mode: ParseMode.BrighterScript }).statements[0] as ClassStatement).memberMap.new as ClassMethodStatement;
        //TODO make locations point to 0,0 (might not matter?)
        return stmt;
    }

    /**
     * Determine if the specified field was declared in one of the ancestor classes
     */
    public isFieldDeclaredByAncestor(fieldName: string, ancestors: ClassStatement[]) {
        let lowerFieldName = fieldName.toLowerCase();
        for (let ancestor of ancestors) {
            if (ancestor.memberMap[lowerFieldName]) {
                return true;
            }
        }
        return false;
    }

    /**
     * The builder is a function that assigns all of the methods and property names to a class instance.
     * This needs to be a separate function so that child classes can call the builder from their parent
     * without instantiating the parent constructor at that point in time.
     */
    private getTranspiledBuilder(state: BrsTranspileState) {
        let result = [];
        result.push(`function ${this.getBuilderName(this.getName(ParseMode.BrightScript))}()\n`);
        state.blockDepth++;
        //indent
        result.push(state.indent());

        /**
         * The lineage of this class. index 0 is a direct parent, index 1 is index 0's parent, etc...
         */
        let ancestors = this.getAncestors(state);

        //construct parent class or empty object
        if (ancestors[0]) {
            let fullyQualifiedClassName = util.getFullyQualifiedClassName(
                ancestors[0].getName(ParseMode.BrighterScript),
                ancestors[0].namespaceName?.getName(ParseMode.BrighterScript)
            );
            result.push(
                'instance = ',
                this.getBuilderName(fullyQualifiedClassName), '()');
        } else {
            //use an empty object.
            result.push('instance = {}');
        }
        result.push(
            state.newline,
            state.indent()
        );
        let parentClassIndex = this.getParentClassIndex(state);

        //create empty `new` function if class is missing it (simplifies transpile logic)
        if (!this.getConstructorFunction()) {
            this.memberMap.new = this.getEmptyNewFunction();
            this.body = [this.memberMap.new, ...this.body];
        }

        for (let statement of this.body) {
            //is field statement
            if (isClassFieldStatement(statement)) {
                //do nothing with class fields in this situation, they are handled elsewhere
                continue;

                //methods
            } else if (isClassMethodStatement(statement)) {

                //store overridden parent methods as super{parentIndex}_{methodName}
                if (
                    //is override method
                    statement.tokens.override ||
                    //is constructor function in child class
                    (statement.name.toLowerCase() === 'new' && ancestors[0])
                ) {
                    result.push(
                        `instance.super${parentClassIndex}_${statement.name} = instance.${statement.name}`,
                        state.newline,
                        state.indent()
                    );
                }

                state.classStatement = this;
                result.push(
                    'instance.',
                    state.transpileToken(statement.tokens.name),
                    ' = ',
                    ...statement.transpile(state),
                    state.newline,
                    state.indent()
                );
                delete state.classStatement;
            } else {
                //other random statements (probably just comments)
                result.push(
                    ...statement.transpile(state),
                    state.newline,
                    state.indent()
                );
            }
        }
        //return the instance
        result.push('return instance\n');
        state.blockDepth--;
        result.push(state.indent());
        result.push(`end function`);
        return result;
    }

    /**
     * The class function is the function with the same name as the class. This is the function that
     * consumers should call to create a new instance of that class.
     * This invokes the builder, gets an instance of the class, then invokes the "new" function on that class.
     */
    private getTranspiledClassFunction(state: BrsTranspileState) {
        let result = [];
        const constructorFunction = this.getConstructorFunction();
        const constructorParams = constructorFunction ? constructorFunction.func.parameters : [];

        result.push(
            state.sourceNode(this.tokens.class, 'function'),
            state.sourceNode(this.tokens.class, ' '),
            state.sourceNode(this.tokens.name, this.getName(ParseMode.BrightScript)),
            `(`
        );
        let i = 0;
        for (let param of constructorParams) {
            if (i > 0) {
                result.push(', ');
            }
            result.push(
                param.transpile(state)
            );
            i++;
        }
        result.push(
            ')',
            '\n'
        );

        state.blockDepth++;
        result.push(state.indent());
        result.push(`instance = ${this.getBuilderName(this.getName(ParseMode.BrightScript))}()\n`);

        result.push(state.indent());
        result.push(`instance.new(`);

        //append constructor arguments
        i = 0;
        for (let param of constructorParams) {
            if (i > 0) {
                result.push(', ');
            }
            result.push(
                state.transpileToken(param.tokens.name)
            );
            i++;
        }
        result.push(
            ')',
            '\n'
        );

        result.push(state.indent());
        result.push(`return instance\n`);

        state.blockDepth--;
        result.push(state.indent());
        result.push(`end function`);
        return result;
    }

    walk(visitor: WalkVisitor, options: WalkOptions) {
        if (options.walkMode & InternalWalkMode.walkStatements) {
            for (let i = 0; i < this.body.length; i++) {
                walk(this.body, i, visitor, options, this);
            }
        }
    }
}

export class ClassMethodStatement extends FunctionStatement {
    constructor(
        accessModifierToken: Token,
        nameToken: Identifier,
        func: FunctionExpression,
        overrideToken: Token
    ) {
        super(nameToken, func, undefined);
        this.tokens.accessModifier = accessModifierToken;
        this.tokens.name = nameToken;
        this.tokens.override = overrideToken;
    }

    public get range() {
        return this.func.range;
    }

    public tokens: {
        accessModifier: Token;
        name: Identifier;
        override: Token;
    };

    transpile(state: BrsTranspileState) {
        if (this.name.toLowerCase() === 'new') {
            this.ensureSuperConstructorCall(state);
            //TODO we need to undo this at the bottom of this method
            this.injectFieldInitializersForConstructor(state);
        }
        //TODO - remove type information from these methods because that doesn't work
        //convert the `super` calls into the proper methods
        const parentClassIndex = state.classStatement.getParentClassIndex(state);
        const visitor = createVisitor({
            VariableExpression: e => {
                if (e.name.toLocaleLowerCase() === 'super') {
                    e.name = `m.super${parentClassIndex}_new`;
                }
            },
            DottedGetExpression: e => {
                const beginningVariable = util.findBeginningVariableExpression(e);
                const lowerName = beginningVariable?.getName(ParseMode.BrighterScript).toLowerCase();
                if (lowerName === 'super') {
                    beginningVariable.name = 'm';
                    e.tokens.name.text = `super${parentClassIndex}_${e.tokens.name.text}`;
                }
            }
        });
        const walkOptions: WalkOptions = { walkMode: WalkMode.visitExpressions };
        for (const statement of this.func.body.statements) {
            visitor(statement, undefined);
            statement.walk(visitor, walkOptions);
        }
        return this.func.transpile(state);
    }

    getTypedef(state: BrsTranspileState) {
        const result = [] as string[];
        for (let annotation of this.annotations ?? []) {
            result.push(
                ...annotation.getTypedef(state),
                state.newline,
                state.indent()
            );
        }
        if (this.tokens.accessModifier) {
            result.push(
                this.tokens.accessModifier.text,
                ' '
            );
        }
        if (this.tokens.override) {
            result.push('override ');
        }
        result.push(
            ...this.func.getTypedef(state, this.tokens.name)
        );
        return result;
    }

    /**
     * All child classes must call the parent constructor. The type checker will warn users when they don't call it in their own class,
     * but we still need to call it even if they have omitted it. This injects the super call if it's missing
     */
    private ensureSuperConstructorCall(state: BrsTranspileState) {
        //if this class doesn't extend another class, quit here
        if (state.classStatement.getAncestors(state).length === 0) {
            return;
        }

        //if the first statement is a call to super, quit here
        let firstStatement = this.func.body.statements[0];
        if (
            //is a call statement
            isExpressionStatement(firstStatement) && isCallExpression(firstStatement.expression) &&
            //is a call to super
            util.findBeginningVariableExpression(firstStatement?.expression.callee as any).name.toLowerCase() === 'super'
        ) {
            return;
        }

        //this is a child class, and the first statement isn't a call to super. Inject one
        this.func.body.statements.unshift(
            new ExpressionStatement(
                new CallExpression(
                    new VariableExpression(
                        {
                            kind: TokenKind.Identifier,
                            text: 'super',
                            isReserved: false,
                            range: state.classStatement.tokens.name.range,
                            leadingWhitespace: ''
                        },
                        null
                    ),
                    {
                        kind: TokenKind.LeftParen,
                        text: '(',
                        isReserved: false,
                        range: state.classStatement.tokens.name.range,
                        leadingWhitespace: ''
                    },
                    {
                        kind: TokenKind.RightParen,
                        text: ')',
                        isReserved: false,
                        range: state.classStatement.tokens.name.range,
                        leadingWhitespace: ''
                    },
                    [],
                    null
                )
            )
        );
    }

    /**
     * Inject field initializers at the top of the `new` function (after any present `super()` call)
     */
    private injectFieldInitializersForConstructor(state: BrsTranspileState) {
        let startingIndex = state.classStatement.hasParentClass() ? 1 : 0;

        let newStatements = [] as Statement[];
        //insert the field initializers in order
        for (let field of state.classStatement.fields) {
            let thisQualifiedName = { ...field.tokens.name };
            thisQualifiedName.text = 'm.' + field.tokens.name.text;
            if (field.initialValue) {
                newStatements.push(
                    new AssignmentStatement(thisQualifiedName, field.tokens.equal, field.initialValue, this.func)
                );
            } else {
                //if there is no initial value, set the initial value to `invalid`
                newStatements.push(
                    new AssignmentStatement(
                        thisQualifiedName,
                        createToken(TokenKind.Equal, '=', field.tokens.name.range),
                        createInvalidLiteral('invalid', field.tokens.name.range),
                        this.func
                    )
                );
            }
        }
        this.func.body.statements.splice(startingIndex, 0, ...newStatements);
    }

    walk(visitor: WalkVisitor, options: WalkOptions) {
        if (options.walkMode & InternalWalkMode.walkExpressions) {
            walk(this, 'func', visitor, options);
        }
    }
}

export class ClassFieldStatement extends Statement implements TypedefProvider {

    constructor(
<<<<<<< HEAD
        accessModifierToken?: Token,
        nameToken?: Identifier,
        asToken?: Token,
        typeToken?: Token,
        equalToken?: Token,
        readonly initialValue?: Expression
=======
        readonly accessModifier?: Token,
        readonly name?: Identifier,
        readonly as?: Token,
        readonly type?: Token,
        readonly equal?: Token,
        readonly initialValue?: Expression,
        readonly namespaceName?: NamespacedVariableNameExpression
>>>>>>> 25d2965d
    ) {
        super();
        this.tokens.accessModifier = accessModifierToken;
        this.tokens.name = nameToken;
        this.tokens.as = asToken;
        this.tokens.type = typeToken;
        this.tokens.equal = equalToken;
        this.range = util.createRangeFromPositions(
            (this.tokens.accessModifier ?? this.tokens.name).range.start,
            (this.initialValue ?? this.tokens.type ?? this.tokens.as ?? this.tokens.name).range.end
        );
    }

    public tokens = {} as {
        accessModifier: Token;
        name: Identifier;
        as: Token;
        type: Token;
        equal: Token;
    };

    /**
     * Derive a ValueKind from the type token, or the initial value.
     * Defaults to `DynamicType`
     */
<<<<<<< HEAD
    getType() {
        if (this.tokens.type) {
            return util.tokenToBscType(this.tokens.type);
=======
    getType(parseMode: ParseMode = ParseMode.BrighterScript) {
        if (this.type) {
            return util.tokenToBscType(this.type, parseMode === ParseMode.BrighterScript, this.namespaceName);
>>>>>>> 25d2965d
        } else if (isLiteralExpression(this.initialValue)) {
            return this.initialValue.type;
        } else {
            return new DynamicType();
        }
    }

    public readonly range: Range;

    transpile(state: BrsTranspileState): TranspileResult {
        throw new Error('transpile not implemented for ' + Object.getPrototypeOf(this).constructor.name);
    }

    getTypedef(state: BrsTranspileState) {
        const result = [];
        if (this.tokens.name) {
            for (let annotation of this.annotations ?? []) {
                result.push(
                    ...annotation.getTypedef(state),
                    state.newline,
                    state.indent()
                );
            }

            let type = this.getType(ParseMode.BrightScript);
            if (!type || isInvalidType(type) || isVoidType(type)) {
                type = new DynamicType();
            }

            result.push(
                this.tokens.accessModifier?.text ?? 'public',
                ' ',
                this.tokens.name?.text,
                ' as ',
                type.toTypeString()
            );
        }
        return result;
    }

    walk(visitor: WalkVisitor, options: WalkOptions) {
        if (this.initialValue && options.walkMode & InternalWalkMode.walkExpressions) {
            walk(this, 'initialValue', visitor, options);
        }
    }
}
export type ClassMemberStatement = ClassFieldStatement | ClassMethodStatement;

export class TryCatchStatement extends Statement {
    constructor(
        tryToken: Token,
        public tryBranch?: Block,
        catchToken?: Token,
        exceptionVariableToken?: Identifier,
        public catchBranch?: Block,
        endTryToken?: Token
    ) {
        super();
        this.tokens.try = tryToken;
        this.tokens.catch = catchToken;
        this.tokens.exceptionVariable = exceptionVariableToken;
        this.tokens.endTry = endTryToken;
    }

    public get range() {
        return util.createBoundingRange(
            this.tokens.try,
            this.tryBranch,
            this.tokens.catch,
            this.tokens.exceptionVariable,
            this.catchBranch,
            this.tokens.endTry
        );
    }

    public tokens = {} as {
        try: Token;
        catch: Token;
        exceptionVariable: Identifier;
        endTry: Token;
    };

    public transpile(state: BrsTranspileState): TranspileResult {
        return [
            state.transpileToken(this.tokens.try),
            ...this.tryBranch.transpile(state),
            state.newline,
            state.indent(),
            state.transpileToken(this.tokens.catch),
            ' ',
            state.transpileToken(this.tokens.exceptionVariable),
            ...this.catchBranch.transpile(state),
            state.newline,
            state.indent(),
            state.transpileToken(this.tokens.endTry)
        ];
    }

    public walk(visitor: WalkVisitor, options: WalkOptions) {
        if (this.tryBranch && options.walkMode & InternalWalkMode.walkStatements) {
            walk(this, 'tryBranch', visitor, options);
            walk(this, 'catchBranch', visitor, options);
        }
    }
}

export class ThrowStatement extends Statement {
    constructor(
        throwToken: Token,
        public expression?: Expression
    ) {
        super();
        this.tokens.throw = throwToken;
        this.range = util.createRangeFromPositions(
            this.tokens.throw.range.start,
            (this.expression ?? this.tokens.throw).range.end
        );
    }

    public range: Range;

    public tokens = {} as {
        throw: Token;
    };

    public transpile(state: BrsTranspileState) {
        const result = [
            state.transpileToken(this.tokens.throw),
            ' '
        ];

        //if we have an expression, transpile it
        if (this.expression) {
            result.push(
                ...this.expression.transpile(state)
            );

            //no expression found. Rather than emit syntax errors, provide a generic error message
        } else {
            result.push('"An error has occurred"');
        }
        return result;
    }

    public walk(visitor: WalkVisitor, options: WalkOptions) {
        if (this.expression && options.walkMode & InternalWalkMode.walkExpressions) {
            walk(this, 'expression', visitor, options);
        }
    }
}


export class EnumStatement extends Statement implements TypedefProvider {

    constructor(
        public tokens: {
            enum: Token;
            name: Identifier;
            endEnum: Token;
        },
        public body: Array<EnumMemberStatement | CommentStatement>,
        public namespaceName?: NamespacedVariableNameExpression
    ) {
        super();
        this.body = this.body ?? [];
    }

    public get range() {
        return util.createRangeFromPositions(
            this.tokens.enum.range.start ?? Position.create(0, 0),
            (this.tokens.endEnum ?? this.tokens.name ?? this.tokens.enum).range.end
        );
    }

    public getMembers() {
        const result = [] as EnumMemberStatement[];
        for (const statement of this.body) {
            if (isEnumMemberStatement(statement)) {
                result.push(statement);
            }
        }
        return result;
    }

    /**
     * Get a map of member names and their values.
     * All values are stored as their AST LiteralExpression representation (i.e. string enum values include the wrapping quotes)
     */
    public getMemberValueMap() {
        const result = new Map<string, string>();
        const members = this.getMembers();
        let currentIntValue = 0;
        for (const member of members) {
            //if there is no value, assume an integer and increment the int counter
            if (!member.value) {
                result.set(member.name?.toLowerCase(), currentIntValue.toString());
                currentIntValue++;

                //if explicit integer value, use it and increment the int counter
            } else if (isLiteralExpression(member.value) && member.value.token.kind === TokenKind.IntegerLiteral) {
                //try parsing as integer literal, then as hex integer literal.
                let tokenIntValue = util.parseInt(member.value.token.text) ?? util.parseInt(member.value.token.text.replace(/&h/i, '0x'));
                if (tokenIntValue !== undefined) {
                    currentIntValue = tokenIntValue;
                    currentIntValue++;
                }
                result.set(member.name?.toLowerCase(), member.value.token.text);

                //all other values
            } else {
                result.set(member.name?.toLowerCase(), (member.value as LiteralExpression)?.token?.text ?? 'invalid');
            }
        }
        return result;
    }

    public getMemberValue(name: string) {
        return this.getMemberValueMap().get(name.toLowerCase());
    }

    /**
     * The name of the enum (without the namespace prefix)
     */
    public get name() {
        return this.tokens.name?.text;
    }

    /**
     * The name of the enum WITH its leading namespace (if applicable)
     */
    public get fullName() {
        const name = this.tokens.name?.text;
        if (name) {
            if (this.namespaceName) {
                let namespaceName = this.namespaceName.getName(ParseMode.BrighterScript);
                return `${namespaceName}.${name}`;
            } else {
                return name;
            }
        } else {
            //return undefined which will allow outside callers to know that this doesn't have a name
            return undefined;
        }
    }

    transpile(state: BrsTranspileState) {
        //enum declarations do not exist at runtime, so don't transpile anything...
        return [];
    }

    getTypedef(state: BrsTranspileState) {
        const result = [] as TranspileResult;
        for (let annotation of this.annotations ?? []) {
            result.push(
                ...annotation.getTypedef(state),
                state.newline,
                state.indent()
            );
        }
        result.push(
            this.tokens.enum.text ?? 'enum',
            ' ',
            this.tokens.name.text
        );
        result.push(state.newline);
        state.blockDepth++;
        for (const member of this.body) {
            if (isTypedefProvider(member)) {
                result.push(
                    state.indent(),
                    ...member.getTypedef(state),
                    state.newline
                );
            }
        }
        state.blockDepth--;
        result.push(
            state.indent(),
            this.tokens.endEnum.text ?? 'end enum'
        );
        return result;
    }

    walk(visitor: WalkVisitor, options: WalkOptions) {
        if (options.walkMode & InternalWalkMode.walkStatements) {
            for (let i = 0; i < this.body.length; i++) {
                walk(this.body, i, visitor, options, this);
            }
        }
    }
}

export class EnumMemberStatement extends Statement implements TypedefProvider {

    public constructor(
        public tokens: {
            name: Identifier;
            equal?: Token;
        },
        public value?: Expression
    ) {
        super();
    }

    /**
     * The name of the member
     */
    public get name() {
        return this.tokens.name.text;
    }

    public get range() {
        return util.createRangeFromPositions(
            (this.tokens.name ?? this.tokens.equal ?? this.value).range.start ?? Position.create(0, 0),
            (this.value ?? this.tokens.equal ?? this.tokens.name).range.end
        );
    }

    public transpile(state: BrsTranspileState): TranspileResult {
        return [];
    }

    getTypedef(state: BrsTranspileState): (string | SourceNode)[] {
        const result = [
            this.tokens.name.text
        ] as TranspileResult;
        if (this.tokens.equal) {
            result.push(' ', this.tokens.equal.text, ' ');
            if (this.value) {
                result.push(
                    ...this.value.transpile(state)
                );
            }
        }
        return result;
    }

    walk(visitor: WalkVisitor, options: WalkOptions) {
        if (this.value && options.walkMode & InternalWalkMode.walkExpressions) {
            walk(this, 'value', visitor, options);
        }
    }
}<|MERGE_RESOLUTION|>--- conflicted
+++ resolved
@@ -1615,11 +1615,11 @@
                 result.push(', ');
             }
             const param = params[i];
-            result.push(param.name.text);
-            if (param.typeToken?.text?.length > 0) {
+            result.push(param.tokens.name.text);
+            if (param.tokens.type?.text?.length > 0) {
                 result.push(
                     ' as ',
-                    param.typeToken.text
+                    param.tokens.type.text
                 );
             }
         }
@@ -1661,8 +1661,6 @@
         this.body = this.body ?? [];
         this.symbolTable.setParent(currentSymbolTable);
 
-        this.range = util.createRangeFromPositions(this.classKeyword.range.start, this.end.range.end);
-
         for (let statement of this.body) {
             if (isClassMethodStatement(statement)) {
                 this.methods.push(statement);
@@ -1674,7 +1672,6 @@
         }
     }
 
-<<<<<<< HEAD
     public get range() {
         return util.createBoundingRange(
             this.tokens.class,
@@ -1684,8 +1681,6 @@
             this.body[this.body.length - 1],
             this.tokens.endClass
         );
-=======
->>>>>>> 25d2965d
     }
 
     public tokens = {} as {
@@ -1715,11 +1710,6 @@
     public methods = [] as ClassMethodStatement[];
     public fields = [] as ClassFieldStatement[];
 
-<<<<<<< HEAD
-=======
-
-    public readonly range: Range;
-
     public getCustomType(): CustomType {
         return new CustomType(this.getName(ParseMode.BrighterScript), this.memberTable);
     }
@@ -1734,7 +1724,7 @@
 
     public buildSymbolTable(parentClass?: ClassStatement) {
         this.symbolTable.clear();
-        this.symbolTable.addSymbol('m', this.name?.range, this.getCustomType());
+        this.symbolTable.addSymbol('m', this.tokens.name?.range, this.getCustomType());
         this.memberTable.clear();
         if (parentClass) {
             this.symbolTable.addSymbol('super', this.parentClassName?.range, parentClass.getConstructorFunctionType());
@@ -1744,15 +1734,14 @@
         for (const statement of this.methods) {
             statement?.func.symbolTable.setParent(this.symbolTable);
             const funcType = statement?.func.getFunctionType();
-            funcType.setName(this.getName(ParseMode.BrighterScript) + '.' + statement?.name?.text);
-            this.memberTable.addSymbol(statement?.name?.text, statement?.range, funcType);
+            funcType.setName(this.getName(ParseMode.BrighterScript) + '.' + statement?.tokens?.name?.text);
+            this.memberTable.addSymbol(statement?.tokens?.name?.text, statement?.range, funcType);
         }
         for (const statement of this.fields) {
-            this.memberTable.addSymbol(statement?.name?.text, statement?.range, statement.getType());
-        }
-    }
-
->>>>>>> 25d2965d
+            this.memberTable.addSymbol(statement?.tokens?.name?.text, statement?.range, statement.getType());
+        }
+    }
+
     transpile(state: BrsTranspileState) {
         let result = [];
         //make the builder
@@ -2258,22 +2247,13 @@
 export class ClassFieldStatement extends Statement implements TypedefProvider {
 
     constructor(
-<<<<<<< HEAD
         accessModifierToken?: Token,
         nameToken?: Identifier,
         asToken?: Token,
         typeToken?: Token,
         equalToken?: Token,
-        readonly initialValue?: Expression
-=======
-        readonly accessModifier?: Token,
-        readonly name?: Identifier,
-        readonly as?: Token,
-        readonly type?: Token,
-        readonly equal?: Token,
         readonly initialValue?: Expression,
         readonly namespaceName?: NamespacedVariableNameExpression
->>>>>>> 25d2965d
     ) {
         super();
         this.tokens.accessModifier = accessModifierToken;
@@ -2299,15 +2279,9 @@
      * Derive a ValueKind from the type token, or the initial value.
      * Defaults to `DynamicType`
      */
-<<<<<<< HEAD
-    getType() {
+    getType(parseMode: ParseMode = ParseMode.BrighterScript) {
         if (this.tokens.type) {
-            return util.tokenToBscType(this.tokens.type);
-=======
-    getType(parseMode: ParseMode = ParseMode.BrighterScript) {
-        if (this.type) {
-            return util.tokenToBscType(this.type, parseMode === ParseMode.BrighterScript, this.namespaceName);
->>>>>>> 25d2965d
+            return util.tokenToBscType(this.tokens.type, parseMode === ParseMode.BrighterScript, this.namespaceName);
         } else if (isLiteralExpression(this.initialValue)) {
             return this.initialValue.type;
         } else {
@@ -2507,18 +2481,18 @@
                 currentIntValue++;
 
                 //if explicit integer value, use it and increment the int counter
-            } else if (isLiteralExpression(member.value) && member.value.token.kind === TokenKind.IntegerLiteral) {
+            } else if (isLiteralExpression(member.value) && member.value.tokens.value.kind === TokenKind.IntegerLiteral) {
                 //try parsing as integer literal, then as hex integer literal.
-                let tokenIntValue = util.parseInt(member.value.token.text) ?? util.parseInt(member.value.token.text.replace(/&h/i, '0x'));
+                let tokenIntValue = util.parseInt(member.value.tokens.value.text) ?? util.parseInt(member.value.tokens.value.text.replace(/&h/i, '0x'));
                 if (tokenIntValue !== undefined) {
                     currentIntValue = tokenIntValue;
                     currentIntValue++;
                 }
-                result.set(member.name?.toLowerCase(), member.value.token.text);
+                result.set(member.name?.toLowerCase(), member.value.tokens.value.text);
 
                 //all other values
             } else {
-                result.set(member.name?.toLowerCase(), (member.value as LiteralExpression)?.token?.text ?? 'invalid');
+                result.set(member.name?.toLowerCase(), (member.value as LiteralExpression)?.tokens.value?.text ?? 'invalid');
             }
         }
         return result;
