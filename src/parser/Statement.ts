/* eslint-disable no-bitwise */
import type { Token, Identifier } from '../lexer/Token';
import { CompoundAssignmentOperators, TokenKind } from '../lexer/TokenKind';
import type { BinaryExpression, DottedGetExpression, FunctionExpression, FunctionParameterExpression, LiteralExpression, TypeExpression } from './Expression';
import { CallExpression, VariableExpression } from './Expression';
import { util } from '../util';
import type { Range } from 'vscode-languageserver';
import type { BrsTranspileState } from './BrsTranspileState';
import { ParseMode } from './Parser';
import type { WalkVisitor, WalkOptions } from '../astUtils/visitors';
import { InternalWalkMode, walk, createVisitor, WalkMode, walkArray } from '../astUtils/visitors';
import { isCallExpression, isCommentStatement, isEnumMemberStatement, isExpression, isExpressionStatement, isFieldStatement, isFunctionStatement, isIfStatement, isInterfaceFieldStatement, isInterfaceMethodStatement, isInvalidType, isLiteralExpression, isMethodStatement, isNamespaceStatement, isTypedefProvider, isUnaryExpression, isVoidType } from '../astUtils/reflection';
import { TypeChainEntry, type GetTypeOptions, type TranspileResult, type TypedefProvider } from '../interfaces';
import { SymbolTypeFlag } from '../SymbolTable';
import { createInvalidLiteral, createMethodStatement, createToken, interpolatedRange } from '../astUtils/creators';
import { DynamicType } from '../types/DynamicType';
import type { SourceNode } from 'source-map';
import type { TranspileState } from './TranspileState';
import { SymbolTable } from '../SymbolTable';
import type { Expression } from './AstNode';
import { AstNodeKind } from './AstNode';
import { Statement } from './AstNode';
import { ClassType } from '../types/ClassType';
import { EnumMemberType, EnumType } from '../types/EnumType';
import { NamespaceType } from '../types/NamespaceType';
import { InterfaceType } from '../types/InterfaceType';
import type { BscType } from '../types/BscType';
import { VoidType } from '../types/VoidType';
import { TypedFunctionType } from '../types/TypedFunctionType';

export class EmptyStatement extends Statement {
    constructor(
        /**
         * Create a negative range to indicate this is an interpolated location
         */
        public range: Range = interpolatedRange
    ) {
        super();
    }

    public readonly kind = AstNodeKind.EmptyStatement;

    transpile(state: BrsTranspileState) {
        return [];
    }
    walk(visitor: WalkVisitor, options: WalkOptions) {
        //nothing to walk
    }
}

/**
 * This is a top-level statement. Consider this the root of the AST
 */
export class Body extends Statement implements TypedefProvider {
    constructor(
        public statements: Statement[] = []
    ) {
        super();
    }

    public readonly kind = AstNodeKind.Body;

    public symbolTable = new SymbolTable('Body', () => this.parent?.getSymbolTable());

    public get range() {
        //this needs to be a getter because the body has its statements pushed to it after being constructed
        return util.createBoundingRange(
            ...(this.statements ?? [])
        );
    }

    transpile(state: BrsTranspileState) {
        let result = [] as TranspileResult;
        for (let i = 0; i < this.statements.length; i++) {
            let statement = this.statements[i];
            let previousStatement = this.statements[i - 1];
            let nextStatement = this.statements[i + 1];

            if (!previousStatement) {
                //this is the first statement. do nothing related to spacing and newlines

                //if comment is on same line as prior sibling
            } else if (isCommentStatement(statement) && previousStatement && statement.range.start.line === previousStatement.range.end.line) {
                result.push(
                    ' '
                );

                //add double newline if this is a comment, and next is a function
            } else if (isCommentStatement(statement) && nextStatement && isFunctionStatement(nextStatement)) {
                result.push('\n\n');

                //add double newline if is function not preceeded by a comment
            } else if (isFunctionStatement(statement) && previousStatement && !(isCommentStatement(previousStatement))) {
                result.push('\n\n');
            } else {
                //separate statements by a single newline
                result.push('\n');
            }

            result.push(...statement.transpile(state));
        }
        return result;
    }

    getTypedef(state: BrsTranspileState) {
        let result = [];
        for (const statement of this.statements) {
            //if the current statement supports generating typedef, call it
            if (isTypedefProvider(statement)) {
                result.push(
                    state.indent(),
                    ...statement.getTypedef(state),
                    state.newline
                );
            }
        }
        return result;
    }

    walk(visitor: WalkVisitor, options: WalkOptions) {
        if (options.walkMode & InternalWalkMode.walkStatements) {
            walkArray(this.statements, visitor, options, this);
        }
    }
}

export class AssignmentStatement extends Statement {
    constructor(
        public equals: Token,
        public name: Identifier,
        public value: Expression,
        public asToken?: Token,
        public typeExpression?: TypeExpression
    ) {
        super();
        this.range = util.createBoundingRange(name, equals, value);
    }

    public readonly kind = AstNodeKind.AssignmentStatement;

    public readonly range: Range;

    transpile(state: BrsTranspileState) {
        //if the value is a compound assignment, just transpile the expression itself
        if (CompoundAssignmentOperators.includes((this.value as BinaryExpression)?.operator?.kind)) {
            return this.value.transpile(state);
        } else {
            return [
                state.transpileToken(this.name),
                ' ',
                state.transpileToken(this.equals),
                ' ',
                ...this.value.transpile(state)
            ];
        }
    }

    walk(visitor: WalkVisitor, options: WalkOptions) {
        if (options.walkMode & InternalWalkMode.walkExpressions) {
            //TODO: Walk TypeExpression. We need to decide how to implement types on assignments
            walk(this, 'value', visitor, options);
        }
    }

    getType(options: GetTypeOptions) {
        // TODO: Do we still need this.typeExpression?

        // Note: compound assignments (eg. +=) are internally dealt with via the RHS being a BinaryExpression
        // so this.value will be a BinaryExpression, and BinaryExpressions can figure out their own types
        const rhs = this.value.getType({ ...options, typeChain: undefined });
        options.typeChain?.push(new TypeChainEntry(this.name.text, rhs, options.flags, this.name.range));
        return rhs;
    }
}

export class Block extends Statement {
    constructor(
        readonly statements: Statement[],
        readonly startingRange: Range
    ) {
        super();
        this.range = util.createBoundingRange(
            { range: this.startingRange },
            ...(statements ?? [])
        );
    }

    public readonly kind = AstNodeKind.Block;

    public readonly range: Range;

    transpile(state: BrsTranspileState) {
        state.blockDepth++;
        let results = [] as TranspileResult;
        for (let i = 0; i < this.statements.length; i++) {
            let previousStatement = this.statements[i - 1];
            let statement = this.statements[i];

            //if comment is on same line as parent
            if (isCommentStatement(statement) &&
                (util.linesTouch(state.lineage[0], statement) || util.linesTouch(previousStatement, statement))
            ) {
                results.push(' ');

                //is not a comment
            } else {
                //add a newline and indent
                results.push(
                    state.newline,
                    state.indent()
                );
            }

            //push block onto parent list
            state.lineage.unshift(this);
            results.push(
                ...statement.transpile(state)
            );
            state.lineage.shift();
        }
        state.blockDepth--;
        return results;
    }

    walk(visitor: WalkVisitor, options: WalkOptions) {
        if (options.walkMode & InternalWalkMode.walkStatements) {
            walkArray(this.statements, visitor, options, this);
        }
    }
}

export class ExpressionStatement extends Statement {
    constructor(
        readonly expression: Expression
    ) {
        super();
        this.range = this.expression.range;
    }

    public readonly kind = AstNodeKind.ExpressionStatement;

    public readonly range: Range;

    transpile(state: BrsTranspileState) {
        return this.expression.transpile(state);
    }

    walk(visitor: WalkVisitor, options: WalkOptions) {
        if (options.walkMode & InternalWalkMode.walkExpressions) {
            walk(this, 'expression', visitor, options);
        }
    }
}

export class CommentStatement extends Statement implements Expression, TypedefProvider {
    constructor(
        public comments: Token[]
    ) {
        super();
        this.visitMode = InternalWalkMode.visitStatements | InternalWalkMode.visitExpressions;
        if (this.comments?.length > 0) {
            this.range = util.createBoundingRange(
                ...this.comments
            );
        }
    }

    public readonly kind = AstNodeKind.CommentStatement;

    public range: Range;

    get text() {
        return this.comments.map(x => x.text).join('\n');
    }

    transpile(state: BrsTranspileState) {
        let result = [];
        for (let i = 0; i < this.comments.length; i++) {
            let comment = this.comments[i];
            if (i > 0) {
                result.push(state.indent());
            }
            result.push(
                state.transpileToken(comment)
            );
            //add newline for all except final comment
            if (i < this.comments.length - 1) {
                result.push('\n');
            }
        }
        return result;
    }

    public getTypedef(state: TranspileState) {
        return this.transpile(state as BrsTranspileState);
    }

    walk(visitor: WalkVisitor, options: WalkOptions) {
        //nothing to walk
    }
}

export class ExitForStatement extends Statement {
    constructor(
        readonly tokens: {
            exitFor: Token;
        }
    ) {
        super();
        this.range = this.tokens.exitFor.range;
    }

    public readonly kind = AstNodeKind.ExitForStatement;

    public readonly range: Range;

    transpile(state: BrsTranspileState) {
        return [
            state.transpileToken(this.tokens.exitFor)
        ];
    }

    walk(visitor: WalkVisitor, options: WalkOptions) {
        //nothing to walk
    }

}

export class ExitWhileStatement extends Statement {
    constructor(
        readonly tokens: {
            exitWhile: Token;
        }
    ) {
        super();
        this.range = this.tokens.exitWhile.range;
    }

    public readonly kind = AstNodeKind.ExitWhileStatement;

    public readonly range: Range;

    transpile(state: BrsTranspileState) {
        return [
            state.transpileToken(this.tokens.exitWhile)
        ];
    }

    walk(visitor: WalkVisitor, options: WalkOptions) {
        //nothing to walk
    }
}

export class FunctionStatement extends Statement implements TypedefProvider {
    constructor(
        public name: Identifier,
        public func: FunctionExpression
    ) {
        super();
        this.range = this.func.range;
    }

    public readonly kind = AstNodeKind.FunctionStatement as AstNodeKind;

    public readonly range: Range;

    /**
     * Get the name of this expression based on the parse mode
     */
    public getName(parseMode: ParseMode) {
        const namespace = this.findAncestor<NamespaceStatement>(isNamespaceStatement);
        if (namespace) {
            let delimiter = parseMode === ParseMode.BrighterScript ? '.' : '_';
            let namespaceName = namespace.getName(parseMode);
            return namespaceName + delimiter + this.name?.text;
        } else {
            return this.name.text;
        }
    }

    public getLeadingTrivia(): Token[] {
        return util.concatAnnotationLeadingTrivia(this, this.func.getLeadingTrivia());
    }

    transpile(state: BrsTranspileState) {
        //create a fake token using the full transpiled name
        let nameToken = {
            ...this.name,
            text: this.getName(ParseMode.BrightScript)
        };

        return this.func.transpile(state, nameToken);
    }

    getTypedef(state: BrsTranspileState) {
        let result = [];
        for (let annotation of this.annotations ?? []) {
            result.push(
                ...annotation.getTypedef(state),
                state.newline,
                state.indent()
            );
        }

        result.push(
            ...this.func.getTypedef(state)
        );
        return result;
    }

    walk(visitor: WalkVisitor, options: WalkOptions) {
        if (options.walkMode & InternalWalkMode.walkExpressions) {
            walk(this, 'func', visitor, options);
        }
    }

    getType(options: GetTypeOptions) {
        const funcExprType = this.func.getType(options);
        funcExprType.setName(this.name?.text);
        return funcExprType;
    }
}

export class IfStatement extends Statement {
    constructor(
        readonly tokens: {
            if: Token;
            then?: Token;
            else?: Token;
            endIf?: Token;
        },
        readonly condition: Expression,
        readonly thenBranch: Block,
        readonly elseBranch?: IfStatement | Block,
        readonly isInline?: boolean
    ) {
        super();
        this.range = util.createBoundingRange(
            tokens.if,
            condition,
            tokens.then,
            thenBranch,
            tokens.else,
            elseBranch,
            tokens.endIf
        );
    }

    public readonly kind = AstNodeKind.IfStatement;

    public readonly range: Range;

    transpile(state: BrsTranspileState) {
        let results = [];
        //if   (already indented by block)
        results.push(state.transpileToken(this.tokens.if));
        results.push(' ');
        //conditions
        results.push(...this.condition.transpile(state));
        //then
        if (this.tokens.then) {
            results.push(' ');
            results.push(
                state.transpileToken(this.tokens.then)
            );
        }
        state.lineage.unshift(this);

        //if statement body
        let thenNodes = this.thenBranch.transpile(state);
        state.lineage.shift();
        if (thenNodes.length > 0) {
            results.push(thenNodes);
        }
        results.push('\n');

        //else branch
        if (this.tokens.else) {
            //else
            results.push(
                state.indent(),
                state.transpileToken(this.tokens.else)
            );
        }

        if (this.elseBranch) {
            if (isIfStatement(this.elseBranch)) {
                //chained elseif
                state.lineage.unshift(this.elseBranch);
                let body = this.elseBranch.transpile(state);
                state.lineage.shift();

                if (body.length > 0) {
                    //zero or more spaces between the `else` and the `if`
                    results.push(this.elseBranch.tokens.if.leadingWhitespace);
                    results.push(...body);

                    // stop here because chained if will transpile the rest
                    return results;
                } else {
                    results.push('\n');
                }

            } else {
                //else body
                state.lineage.unshift(this.tokens.else);
                let body = this.elseBranch.transpile(state);
                state.lineage.shift();

                if (body.length > 0) {
                    results.push(...body);
                }
                results.push('\n');
            }
        }

        //end if
        results.push(state.indent());
        if (this.tokens.endIf) {
            results.push(
                state.transpileToken(this.tokens.endIf)
            );
        } else {
            results.push('end if');
        }
        return results;
    }

    walk(visitor: WalkVisitor, options: WalkOptions) {
        if (options.walkMode & InternalWalkMode.walkExpressions) {
            walk(this, 'condition', visitor, options);
        }
        if (options.walkMode & InternalWalkMode.walkStatements) {
            walk(this, 'thenBranch', visitor, options);
        }
        if (this.elseBranch && options.walkMode & InternalWalkMode.walkStatements) {
            walk(this, 'elseBranch', visitor, options);
        }
    }
}

export class IncrementStatement extends Statement {
    constructor(
        readonly value: Expression,
        readonly operator: Token
    ) {
        super();
        this.range = util.createBoundingRange(
            value,
            operator
        );
    }

    public readonly kind = AstNodeKind.IncrementStatement;

    public readonly range: Range;

    transpile(state: BrsTranspileState) {
        return [
            ...this.value.transpile(state),
            state.transpileToken(this.operator)
        ];
    }

    walk(visitor: WalkVisitor, options: WalkOptions) {
        if (options.walkMode & InternalWalkMode.walkExpressions) {
            walk(this, 'value', visitor, options);
        }
    }
}

/** Used to indent the current `print` position to the next 16-character-width output zone. */
export interface PrintSeparatorTab extends Token {
    kind: TokenKind.Comma;
}

/** Used to insert a single whitespace character at the current `print` position. */
export interface PrintSeparatorSpace extends Token {
    kind: TokenKind.Semicolon;
}

/**
 * Represents a `print` statement within BrightScript.
 */
export class PrintStatement extends Statement {
    /**
     * Creates a new internal representation of a BrightScript `print` statement.
     * @param tokens the tokens for this statement
     * @param tokens.print a print token
     * @param expressions an array of expressions or `PrintSeparator`s to be evaluated and printed.
     */
    constructor(
        readonly tokens: {
            print: Token;
        },
        readonly expressions: Array<Expression | PrintSeparatorTab | PrintSeparatorSpace>
    ) {
        super();
        this.range = util.createBoundingRange(
            tokens.print,
            ...(expressions ?? [])
        );
    }

    public readonly kind = AstNodeKind.PrintStatement;

    public readonly range: Range;

    transpile(state: BrsTranspileState) {
        let result = [
            state.transpileToken(this.tokens.print),
            ' '
        ];
        for (let i = 0; i < this.expressions.length; i++) {
            const expressionOrSeparator: any = this.expressions[i];
            if (expressionOrSeparator.transpile) {
                result.push(...(expressionOrSeparator as ExpressionStatement).transpile(state));
            } else {
                result.push(
                    state.tokenToSourceNode(expressionOrSeparator)
                );
            }
            //if there's an expression after us, add a space
            if ((this.expressions[i + 1] as any)?.transpile) {
                result.push(' ');
            }
        }
        return result;
    }

    walk(visitor: WalkVisitor, options: WalkOptions) {
        if (options.walkMode & InternalWalkMode.walkExpressions) {
            //sometimes we have semicolon Tokens in the expressions list (should probably fix that...), so only walk the actual expressions
            walkArray(this.expressions, visitor, options, this, (item) => isExpression(item as any));
        }
    }
}

export class DimStatement extends Statement {
    constructor(
        public dimToken: Token,
        public identifier?: Identifier,
        public openingSquare?: Token,
        public dimensions?: Expression[],
        public closingSquare?: Token
    ) {
        super();
        this.range = util.createBoundingRange(
            dimToken,
            identifier,
            openingSquare,
            ...(dimensions ?? []),
            closingSquare
        );
    }

    public readonly kind = AstNodeKind.DimStatement;

    public range: Range;

    public transpile(state: BrsTranspileState) {
        let result = [
            state.transpileToken(this.dimToken),
            ' ',
            state.transpileToken(this.identifier),
            state.transpileToken(this.openingSquare)
        ];
        for (let i = 0; i < this.dimensions.length; i++) {
            if (i > 0) {
                result.push(', ');
            }
            result.push(
                ...this.dimensions[i].transpile(state)
            );
        }
        result.push(state.transpileToken(this.closingSquare));
        return result;
    }

    public walk(visitor: WalkVisitor, options: WalkOptions) {
        if (this.dimensions?.length > 0 && options.walkMode & InternalWalkMode.walkExpressions) {
            walkArray(this.dimensions, visitor, options, this);

        }
    }
}

export class GotoStatement extends Statement {
    constructor(
        readonly tokens: {
            goto: Token;
            label: Token;
        }
    ) {
        super();
        this.range = util.createBoundingRange(
            tokens.goto,
            tokens.label
        );
    }

    public readonly kind = AstNodeKind.GotoStatement;

    public readonly range: Range;

    transpile(state: BrsTranspileState) {
        return [
            state.transpileToken(this.tokens.goto),
            ' ',
            state.transpileToken(this.tokens.label)
        ];
    }

    walk(visitor: WalkVisitor, options: WalkOptions) {
        //nothing to walk
    }
}

export class LabelStatement extends Statement {
    constructor(
        readonly tokens: {
            identifier: Token;
            colon: Token;
        }
    ) {
        super();
        this.range = util.createBoundingRange(
            tokens.identifier,
            tokens.colon
        );
    }

    public readonly kind = AstNodeKind.LabelStatement;

    public readonly range: Range;

    public getLeadingTrivia(): Token[] {
        return util.concatAnnotationLeadingTrivia(this, this.tokens.identifier.leadingTrivia);
    }

    transpile(state: BrsTranspileState) {
        return [
            state.transpileToken(this.tokens.identifier),
            state.transpileToken(this.tokens.colon)

        ];
    }

    walk(visitor: WalkVisitor, options: WalkOptions) {
        //nothing to walk
    }
}

export class ReturnStatement extends Statement {
    constructor(
        readonly tokens: {
            return: Token;
        },
        readonly value?: Expression
    ) {
        super();
        this.range = util.createBoundingRange(
            tokens.return,
            value
        );
    }

    public readonly kind = AstNodeKind.ReturnStatement;

    public readonly range: Range;

    transpile(state: BrsTranspileState) {
        let result = [];
        result.push(
            state.transpileToken(this.tokens.return)
        );
        if (this.value) {
            result.push(' ');
            result.push(...this.value.transpile(state));
        }
        return result;
    }

    walk(visitor: WalkVisitor, options: WalkOptions) {
        if (options.walkMode & InternalWalkMode.walkExpressions) {
            walk(this, 'value', visitor, options);
        }
    }
}

export class EndStatement extends Statement {
    constructor(
        readonly tokens: {
            end: Token;
        }
    ) {
        super();
        this.range = tokens.end.range;
    }

    public readonly kind = AstNodeKind.EndStatement;

    public readonly range: Range;

    transpile(state: BrsTranspileState) {
        return [
            state.transpileToken(this.tokens.end)
        ];
    }

    walk(visitor: WalkVisitor, options: WalkOptions) {
        //nothing to walk
    }
}

export class StopStatement extends Statement {
    constructor(
        readonly tokens: {
            stop: Token;
        }
    ) {
        super();
        this.range = tokens?.stop?.range;
    }

    public readonly kind = AstNodeKind.StopStatement;

    public readonly range: Range;

    transpile(state: BrsTranspileState) {
        return [
            state.transpileToken(this.tokens.stop)
        ];
    }

    walk(visitor: WalkVisitor, options: WalkOptions) {
        //nothing to walk
    }
}

export class ForStatement extends Statement {
    constructor(
        public forToken: Token,
        public counterDeclaration: AssignmentStatement,
        public toToken: Token,
        public finalValue: Expression,
        public body: Block,
        public endForToken: Token,
        public stepToken?: Token,
        public increment?: Expression
    ) {
        super();
        this.range = util.createBoundingRange(
            forToken,
            counterDeclaration,
            toToken,
            finalValue,
            stepToken,
            increment,
            body,
            endForToken
        );
    }

    public readonly kind = AstNodeKind.ForStatement;

    public readonly range: Range;

    transpile(state: BrsTranspileState) {
        let result = [];
        //for
        result.push(
            state.transpileToken(this.forToken),
            ' '
        );
        //i=1
        result.push(
            ...this.counterDeclaration.transpile(state),
            ' '
        );
        //to
        result.push(
            state.transpileToken(this.toToken),
            ' '
        );
        //final value
        result.push(this.finalValue.transpile(state));
        //step
        if (this.stepToken) {
            result.push(
                ' ',
                state.transpileToken(this.stepToken),
                ' ',
                this.increment.transpile(state)
            );
        }
        //loop body
        state.lineage.unshift(this);
        result.push(...this.body.transpile(state));
        state.lineage.shift();

        // add new line before "end for"
        result.push('\n');

        //end for
        result.push(
            state.indent(),
            state.transpileToken(this.endForToken)
        );

        return result;
    }

    walk(visitor: WalkVisitor, options: WalkOptions) {
        if (options.walkMode & InternalWalkMode.walkStatements) {
            walk(this, 'counterDeclaration', visitor, options);
        }
        if (options.walkMode & InternalWalkMode.walkExpressions) {
            walk(this, 'finalValue', visitor, options);
            walk(this, 'increment', visitor, options);
        }
        if (options.walkMode & InternalWalkMode.walkStatements) {
            walk(this, 'body', visitor, options);
        }
    }
}

export class ForEachStatement extends Statement {
    constructor(
        readonly tokens: {
            forEach: Token;
            in: Token;
            endFor: Token;
        },
        readonly item: Token,
        readonly target: Expression,
        readonly body: Block
    ) {
        super();
        this.range = util.createBoundingRange(
            tokens.forEach,
            item,
            tokens.in,
            target,
            body,
            tokens.endFor
        );
    }

    public readonly kind = AstNodeKind.ForEachStatement;

    public readonly range: Range;

    transpile(state: BrsTranspileState) {
        let result = [];
        //for each
        result.push(
            state.transpileToken(this.tokens.forEach),
            ' '
        );
        //item
        result.push(
            state.transpileToken(this.item),
            ' '
        );
        //in
        result.push(
            state.transpileToken(this.tokens.in),
            ' '
        );
        //target
        result.push(...this.target.transpile(state));
        //body
        state.lineage.unshift(this);
        result.push(...this.body.transpile(state));
        state.lineage.shift();

        // add new line before "end for"
        result.push('\n');

        //end for
        result.push(
            state.indent(),
            state.transpileToken(this.tokens.endFor)
        );
        return result;
    }

    walk(visitor: WalkVisitor, options: WalkOptions) {
        if (options.walkMode & InternalWalkMode.walkExpressions) {
            walk(this, 'target', visitor, options);
        }
        if (options.walkMode & InternalWalkMode.walkStatements) {
            walk(this, 'body', visitor, options);
        }
    }
}

export class WhileStatement extends Statement {
    constructor(
        readonly tokens: {
            while: Token;
            endWhile: Token;
        },
        readonly condition: Expression,
        readonly body: Block
    ) {
        super();
        this.range = util.createBoundingRange(
            tokens.while,
            condition,
            body,
            tokens.endWhile
        );
    }

    public readonly kind = AstNodeKind.WhileStatement;

    public readonly range: Range;

    transpile(state: BrsTranspileState) {
        let result = [];
        //while
        result.push(
            state.transpileToken(this.tokens.while),
            ' '
        );
        //condition
        result.push(
            ...this.condition.transpile(state)
        );
        state.lineage.unshift(this);
        //body
        result.push(...this.body.transpile(state));
        state.lineage.shift();

        //trailing newline only if we have body statements
        result.push('\n');

        //end while
        result.push(
            state.indent(),
            state.transpileToken(this.tokens.endWhile)
        );

        return result;
    }

    walk(visitor: WalkVisitor, options: WalkOptions) {
        if (options.walkMode & InternalWalkMode.walkExpressions) {
            walk(this, 'condition', visitor, options);
        }
        if (options.walkMode & InternalWalkMode.walkStatements) {
            walk(this, 'body', visitor, options);
        }
    }
}

export class DottedSetStatement extends Statement {
    constructor(
        readonly obj: Expression,
        readonly name: Identifier,
        readonly value: Expression,
        readonly dot?: Token
    ) {
        super();
        this.range = util.createBoundingRange(
            obj,
            dot,
            name,
            value
        );
    }

    public readonly kind = AstNodeKind.DottedSetStatement;

    public readonly range: Range;

    transpile(state: BrsTranspileState) {
        //if the value is a compound assignment, don't add the obj, dot, name, or operator...the expression will handle that
        if (CompoundAssignmentOperators.includes((this.value as BinaryExpression)?.operator?.kind)) {
            return this.value.transpile(state);
        } else {
            return [
                //object
                ...this.obj.transpile(state),
                this.dot ? state.tokenToSourceNode(this.dot) : '.',
                //name
                state.transpileToken(this.name),
                ' = ',
                //right-hand-side of assignment
                ...this.value.transpile(state)
            ];
        }
    }

    walk(visitor: WalkVisitor, options: WalkOptions) {
        if (options.walkMode & InternalWalkMode.walkExpressions) {
            walk(this, 'obj', visitor, options);
            walk(this, 'value', visitor, options);
        }
    }
}

export class IndexedSetStatement extends Statement {
    constructor(
        readonly obj: Expression,
        readonly index: Expression,
        readonly value: Expression,
        readonly openingSquare: Token,
        readonly closingSquare: Token
    ) {
        super();
        this.range = util.createBoundingRange(
            obj,
            openingSquare,
            index,
            closingSquare,
            value
        );
    }

    public readonly kind = AstNodeKind.IndexedSetStatement;

    public readonly range: Range;

    transpile(state: BrsTranspileState) {
        //if the value is a component assignment, don't add the obj, index or operator...the expression will handle that
        if (CompoundAssignmentOperators.includes((this.value as BinaryExpression)?.operator?.kind)) {
            return this.value.transpile(state);
        } else {
            return [
                //obj
                ...this.obj.transpile(state),
                //   [
                state.transpileToken(this.openingSquare),
                //    index
                ...this.index.transpile(state),
                //         ]
                state.transpileToken(this.closingSquare),
                //           =
                ' = ',
                //             value
                ...this.value.transpile(state)
            ];
        }
    }

    walk(visitor: WalkVisitor, options: WalkOptions) {
        if (options.walkMode & InternalWalkMode.walkExpressions) {
            walk(this, 'obj', visitor, options);
            walk(this, 'index', visitor, options);
            walk(this, 'value', visitor, options);
        }
    }
}

export class LibraryStatement extends Statement implements TypedefProvider {
    constructor(
        readonly tokens: {
            library: Token;
            filePath: Token | undefined;
        }
    ) {
        super();
        this.range = util.createBoundingRange(
            this.tokens.library,
            this.tokens.filePath
        );
    }

    public readonly kind = AstNodeKind.LibraryStatement;

    public readonly range: Range;

    transpile(state: BrsTranspileState) {
        let result = [];
        result.push(
            state.transpileToken(this.tokens.library)
        );
        //there will be a parse error if file path is missing, but let's prevent a runtime error just in case
        if (this.tokens.filePath) {
            result.push(
                ' ',
                state.transpileToken(this.tokens.filePath)
            );
        }
        return result;
    }

    getTypedef(state: BrsTranspileState) {
        return this.transpile(state);
    }

    walk(visitor: WalkVisitor, options: WalkOptions) {
        //nothing to walk
    }
}

export class NamespaceStatement extends Statement implements TypedefProvider {
    constructor(
        public keyword: Token,
        public nameExpression: VariableExpression | DottedGetExpression,
        public body: Body,
        public endKeyword: Token
    ) {
        super();
        this.name = this.getName(ParseMode.BrighterScript);
        this.symbolTable = new SymbolTable(`NamespaceStatement: '${this.name}'`, () => this.parent?.getSymbolTable());
    }

    public readonly kind = AstNodeKind.NamespaceStatement;

    /**
     * The string name for this namespace
     */
    public name: string;

    public get range() {
        return this.cacheRange();
    }
    private _range: Range;

    public cacheRange() {
        if (!this._range) {
            this._range = util.createBoundingRange(
                this.keyword,
                this.nameExpression,
                this.body,
                this.endKeyword
            ) ?? interpolatedRange;
        }
        return this._range;
    }

<<<<<<< HEAD
    public getName(parseMode = ParseMode.BrighterScript) {
        const parentNamespace = this.findAncestor<NamespaceStatement>(isNamespaceStatement);
        let name = this.nameExpression.getName(parseMode);

        if (parentNamespace) {
            const sep = parseMode === ParseMode.BrighterScript ? '.' : '_';
            name = parentNamespace.getName(parseMode) + sep + name;
=======
    public getName(parseMode: ParseMode) {
        const sep = parseMode === ParseMode.BrighterScript ? '.' : '_';
        let name = util.getAllDottedGetPartsAsString(this.nameExpression, parseMode);
        if ((this.parent as Body)?.parent?.kind === AstNodeKind.NamespaceStatement) {
            name = (this.parent.parent as NamespaceStatement).getName(parseMode) + sep + name;
>>>>>>> be2236d5
        }
        return name;
    }

    public getLeadingTrivia(): Token[] {
        return util.concatAnnotationLeadingTrivia(this, this.keyword.leadingTrivia);
    }

    public getNameParts() {
        let parts = util.getAllDottedGetParts(this.nameExpression);

        if ((this.parent as Body)?.parent?.kind === AstNodeKind.NamespaceStatement) {
            parts = (this.parent.parent as NamespaceStatement).getNameParts().concat(parts);
        }
        return parts;
    }

    transpile(state: BrsTranspileState) {
        //namespaces don't actually have any real content, so just transpile their bodies
        return this.body.transpile(state);
    }

    getTypedef(state: BrsTranspileState) {
        let result = [
            'namespace ',
            ...this.getName(ParseMode.BrighterScript),
            state.newline
        ];
        state.blockDepth++;
        result.push(
            ...this.body.getTypedef(state)
        );
        state.blockDepth--;

        result.push(
            state.indent(),
            'end namespace'
        );
        return result;
    }

    walk(visitor: WalkVisitor, options: WalkOptions) {
        if (options.walkMode & InternalWalkMode.walkExpressions) {
            walk(this, 'nameExpression', visitor, options);
        }

        if (this.body.statements.length > 0 && options.walkMode & InternalWalkMode.walkStatements) {
            walk(this, 'body', visitor, options);
        }
    }

    getType(options: GetTypeOptions) {
        const resultType = new NamespaceType(this.name);
        return resultType;
    }

}

export class ImportStatement extends Statement implements TypedefProvider {
    constructor(
        readonly importToken: Token,
        readonly filePathToken: Token
    ) {
        super();
        this.range = util.createBoundingRange(
            importToken,
            filePathToken
        );
        if (this.filePathToken) {
            //remove quotes
            this.filePath = this.filePathToken.text.replace(/"/g, '');
            //adjust the range to exclude the quotes
            this.filePathToken.range = util.createRange(
                this.filePathToken.range.start.line,
                this.filePathToken.range.start.character + 1,
                this.filePathToken.range.end.line,
                this.filePathToken.range.end.character - 1
            );
        }
    }
    public readonly kind = AstNodeKind.ImportStatement;

    public range: Range;

    public filePath: string;

    transpile(state: BrsTranspileState) {
        //The xml files are responsible for adding the additional script imports, but
        //add the import statement as a comment just for debugging purposes
        return [
            `'`,
            state.transpileToken(this.importToken),
            ' ',
            state.transpileToken(this.filePathToken)
        ];
    }

    /**
     * Get the typedef for this statement
     */
    public getTypedef(state: BrsTranspileState) {
        return [
            this.importToken.text,
            ' ',
            //replace any `.bs` extension with `.brs`
            this.filePathToken.text.replace(/\.bs"?$/i, '.brs"')
        ];
    }

    walk(visitor: WalkVisitor, options: WalkOptions) {
        //nothing to walk
    }
}

export class InterfaceStatement extends Statement implements TypedefProvider {
    constructor(
        interfaceToken: Token,
        name: Identifier,
        extendsToken: Token,
        public parentInterfaceName: TypeExpression,
        public body: Statement[],
        endInterfaceToken: Token
    ) {
        super();
        this.tokens.interface = interfaceToken;
        this.tokens.name = name;
        this.tokens.extends = extendsToken;
        this.tokens.endInterface = endInterfaceToken;
        this.range = util.createBoundingRange(
            this.tokens.interface,
            this.tokens.name,
            this.tokens.extends,
            this.parentInterfaceName,
            ...this.body,
            this.tokens.endInterface
        );
    }

    public readonly kind = AstNodeKind.InterfaceStatement;

    public tokens = {} as {
        interface: Token;
        name: Identifier;
        extends: Token;
        endInterface: Token;
    };

    public range: Range;

    public get fields(): InterfaceFieldStatement[] {
        return this.body.filter(x => isInterfaceFieldStatement(x)) as InterfaceFieldStatement[];
    }

    public get methods(): InterfaceMethodStatement[] {
        return this.body.filter(x => isInterfaceMethodStatement(x)) as InterfaceMethodStatement[];
    }


    public hasParentInterface() {
        return !!this.parentInterfaceName;
    }

    public getLeadingTrivia(): Token[] {
        return util.concatAnnotationLeadingTrivia(this,
            this.tokens.interface.leadingTrivia);
    }


    /**
     * The name of the interface WITH its leading namespace (if applicable)
     */
    public get fullName() {
        const name = this.tokens.name?.text;
        if (name) {
            const namespace = this.findAncestor<NamespaceStatement>(isNamespaceStatement);
            if (namespace) {
                let namespaceName = namespace.getName(ParseMode.BrighterScript);
                return `${namespaceName}.${name}`;
            } else {
                return name;
            }
        } else {
            //return undefined which will allow outside callers to know that this interface doesn't have a name
            return undefined;
        }
    }

    /**
     * The name of the interface (without the namespace prefix)
     */
    public get name() {
        return this.tokens.name?.text;
    }

    /**
     * Get the name of this expression based on the parse mode
     */
    public getName(parseMode: ParseMode) {
        const namespace = this.findAncestor<NamespaceStatement>(isNamespaceStatement);
        if (namespace) {
            let delimiter = parseMode === ParseMode.BrighterScript ? '.' : '_';
            let namespaceName = namespace.getName(parseMode);
            return namespaceName + delimiter + this.name;
        } else {
            return this.name;
        }
    }

    public transpile(state: BrsTranspileState): TranspileResult {
        //interfaces should completely disappear at runtime
        return [];
    }

    getTypedef(state: BrsTranspileState) {
        const result = [] as TranspileResult;
        for (let annotation of this.annotations ?? []) {
            result.push(
                ...annotation.getTypedef(state),
                state.newline,
                state.indent()
            );
        }
        result.push(
            this.tokens.interface.text,
            ' ',
            this.tokens.name.text
        );
        const parentInterfaceName = this.parentInterfaceName?.getName();
        if (parentInterfaceName) {
            result.push(
                ' extends ',
                parentInterfaceName
            );
        }
        const body = this.body ?? [];
        if (body.length > 0) {
            state.blockDepth++;
        }
        for (const statement of body) {
            if (isInterfaceMethodStatement(statement) || isInterfaceFieldStatement(statement)) {
                result.push(
                    state.newline,
                    state.indent(),
                    ...statement.getTypedef(state)
                );
            } else {
                result.push(
                    state.newline,
                    state.indent(),
                    ...statement.transpile(state)
                );
            }
        }
        if (body.length > 0) {
            state.blockDepth--;
        }
        result.push(
            state.newline,
            state.indent(),
            'end interface',
            state.newline
        );
        return result;
    }

    walk(visitor: WalkVisitor, options: WalkOptions) {
        //visitor-less walk function to do parent linking
        walk(this, 'parentInterfaceName', null, options);

        if (options.walkMode & InternalWalkMode.walkStatements) {
            walkArray(this.body, visitor, options, this);
        }
    }

    getType(options: GetTypeOptions) {
        const superIface = this.parentInterfaceName?.getType(options) as InterfaceType;

        const resultType = new InterfaceType(this.getName(ParseMode.BrighterScript), superIface);
        for (const statement of this.methods) {
            const memberType = statement?.getType({ ...options, typeChain: undefined }); // no typechain info needed
            const flag = statement.isOptional ? SymbolTypeFlag.runtime | SymbolTypeFlag.optional : SymbolTypeFlag.runtime;
            resultType.addMember(statement?.tokens.name?.text, { definingNode: statement }, memberType, flag);
        }
        for (const statement of this.fields) {
            const memberType = statement?.getType({ ...options, typeChain: undefined }); // no typechain info needed
            const flag = statement.isOptional ? SymbolTypeFlag.runtime | SymbolTypeFlag.optional : SymbolTypeFlag.runtime;
            resultType.addMember(statement?.tokens.name?.text, { definingNode: statement }, memberType, flag);
        }
        options.typeChain?.push(new TypeChainEntry(this.getName(ParseMode.BrighterScript), resultType, options.flags, this.range));
        return resultType;
    }
}

export class InterfaceFieldStatement extends Statement implements TypedefProvider {
    public transpile(state: BrsTranspileState): TranspileResult {
        throw new Error('Method not implemented.');
    }
    constructor(
        nameToken: Identifier,
        asToken: Token,
        public typeExpression?: TypeExpression,
        optionalToken?: Token
    ) {
        super();
        this.tokens.optional = optionalToken;
        this.tokens.name = nameToken;
        this.tokens.as = asToken;
        this.range = util.createBoundingRange(
            this.tokens.optional,
            this.tokens.name,
            this.tokens.as,
            this.typeExpression
        );
    }

    public readonly kind = AstNodeKind.InterfaceFieldStatement;

    public range: Range;

    public tokens = {} as {
        name: Identifier;
        as: Token;
        optional?: Token;
    };

    public getLeadingTrivia(): Token[] {
        return util.concatAnnotationLeadingTrivia(this, this.tokens.optional?.leadingTrivia ?? this.tokens.name.leadingTrivia);
    }

    public get name() {
        return this.tokens.name.text;
    }

    public get isOptional() {
        return !!this.tokens.optional;
    }

    walk(visitor: WalkVisitor, options: WalkOptions) {
        if (options.walkMode & InternalWalkMode.walkExpressions) {
            walk(this, 'typeExpression', visitor, options);
        }
    }

    getTypedef(state: BrsTranspileState): (string | SourceNode)[] {
        const result = [] as TranspileResult;
        for (let annotation of this.annotations ?? []) {
            result.push(
                ...annotation.getTypedef(state),
                state.newline,
                state.indent()
            );
        }
        if (this.isOptional) {
            result.push(
                this.tokens.optional.text,
                ' '
            );
        }

        result.push(
            this.tokens.name.text
        );

        if (this.typeExpression) {
            result.push(
                ' as ',
                ...this.typeExpression.getTypedef(state)
            );
        }
        return result;
    }

    public getType(options: GetTypeOptions): BscType {
        return this.typeExpression?.getType(options) ?? DynamicType.instance;
    }

}

//TODO: there is much that is similar with this and FunctionExpression.
//It would be nice to refactor this so there is less duplicated code
export class InterfaceMethodStatement extends Statement implements TypedefProvider {
    public transpile(state: BrsTranspileState): TranspileResult {
        throw new Error('Method not implemented.');
    }
    constructor(
        functionTypeToken: Token,
        nameToken: Identifier,
        leftParen: Token,
        public params: FunctionParameterExpression[],
        rightParen: Token,
        asToken?: Token,
        public returnTypeExpression?: TypeExpression,
        optionalToken?: Token
    ) {
        super();
        this.tokens.optional = optionalToken;
        this.tokens.functionType = functionTypeToken;
        this.tokens.name = nameToken;
        this.tokens.leftParen = leftParen;
        this.tokens.rightParen = rightParen;
        this.tokens.as = asToken;
    }

    public readonly kind = AstNodeKind.InterfaceMethodStatement;

    public get range() {
        return util.createBoundingRange(
            this.tokens.optional,
            this.tokens.functionType,
            this.tokens.name,
            this.tokens.leftParen,
            ...(this.params ?? []),
            this.tokens.rightParen,
            this.tokens.as,
            this.returnTypeExpression
        );
    }
    /**
     * Get the name of this method.
     */
    public getName(parseMode: ParseMode) {
        return this.tokens.name.text;
    }

    public tokens = {} as {
        optional?: Token;
        functionType: Token;
        name: Identifier;
        leftParen: Token;
        rightParen: Token;
        as: Token;
    };

    public get isOptional() {
        return !!this.tokens.optional;
    }

    public getLeadingTrivia(): Token[] {
        return util.concatAnnotationLeadingTrivia(this, this.tokens.optional?.leadingTrivia ?? this.tokens.functionType.leadingTrivia);
    }

    walk(visitor: WalkVisitor, options: WalkOptions) {
        if (options.walkMode & InternalWalkMode.walkExpressions) {
            walk(this, 'returnTypeExpression', visitor, options);
        }
    }

    getTypedef(state: BrsTranspileState) {
        const result = [] as TranspileResult;
        for (let annotation of this.annotations ?? []) {
            result.push(
                ...annotation.getTypedef(state),
                state.newline,
                state.indent()
            );
        }
        if (this.isOptional) {
            result.push(
                this.tokens.optional.text,
                ' '
            );
        }
        result.push(
            this.tokens.functionType.text,
            ' ',
            this.tokens.name.text,
            '('
        );
        const params = this.params ?? [];
        for (let i = 0; i < params.length; i++) {
            if (i > 0) {
                result.push(', ');
            }
            const param = params[i];
            result.push(param.name.text);
            if (param.typeExpression) {
                result.push(
                    ' as ',
                    ...param.typeExpression.getTypedef(state)
                );
            }
        }
        result.push(
            ')'
        );
        if (this.returnTypeExpression) {
            result.push(
                ' as ',
                ...this.returnTypeExpression.getTypedef(state)
            );
        }
        return result;
    }

    public getType(options: GetTypeOptions): TypedFunctionType {
        //if there's a defined return type, use that
        let returnType = this.returnTypeExpression?.getType(options);
        const isSub = this.tokens.functionType.kind === TokenKind.Sub;
        //if we don't have a return type and this is a sub, set the return type to `void`. else use `dynamic`
        if (!returnType) {
            returnType = isSub ? VoidType.instance : DynamicType.instance;
        }

        const resultType = new TypedFunctionType(returnType);
        resultType.isSub = isSub;
        for (let param of this.params) {
            resultType.addParameter(param.name.text, param.getType(options), !!param.defaultValue);
        }
        if (options.typeChain) {
            // need Interface type for type chain
            this.parent?.getType(options);
        }
        let funcName = this.getName(ParseMode.BrighterScript);
        resultType.setName(funcName);
        options.typeChain?.push(new TypeChainEntry(resultType.name, resultType, options.flags, this.range));
        return resultType;
    }
}

export class ClassStatement extends Statement implements TypedefProvider {
    constructor(
        readonly classKeyword: Token,
        /**
         * The name of the class (without namespace prefix)
         */
        readonly name: Identifier,
        public body: Statement[],
        readonly end: Token,
        readonly extendsKeyword?: Token,
        readonly parentClassName?: TypeExpression
    ) {
        super();
        this.body = this.body ?? [];
        this.symbolTable = new SymbolTable(`ClassStatement: '${this.name?.text}'`, () => this.parent?.getSymbolTable());

        for (let statement of this.body) {
            if (isMethodStatement(statement)) {
                this.methods.push(statement);
                this.memberMap[statement?.name?.text.toLowerCase()] = statement;
            } else if (isFieldStatement(statement)) {
                this.fields.push(statement);
                this.memberMap[statement?.name?.text.toLowerCase()] = statement;
            }
        }

        this.range = util.createBoundingRange(
            classKeyword,
            name,
            extendsKeyword,
            parentClassName,
            ...(body ?? []),
            end
        );
    }

    public readonly kind = AstNodeKind.ClassStatement;

    public getName(parseMode: ParseMode) {
        const name = this.name?.text;
        if (name) {
            const namespace = this.findAncestor<NamespaceStatement>(isNamespaceStatement);
            if (namespace) {
                let namespaceName = namespace.getName(parseMode);
                let separator = parseMode === ParseMode.BrighterScript ? '.' : '_';
                return namespaceName + separator + name;
            } else {
                return name;
            }
        } else {
            //return undefined which will allow outside callers to know that this class doesn't have a name
            return undefined;
        }
    }

    public getLeadingTrivia(): Token[] {
        return util.concatAnnotationLeadingTrivia(this, this.classKeyword.leadingTrivia);
    }

    public memberMap = {} as Record<string, MemberStatement>;
    public methods = [] as MethodStatement[];
    public fields = [] as FieldStatement[];

    public readonly range: Range;

    transpile(state: BrsTranspileState) {
        let result = [];
        //make the builder
        result.push(...this.getTranspiledBuilder(state));
        result.push(
            '\n',
            state.indent()
        );
        //make the class assembler (i.e. the public-facing class creator method)
        result.push(...this.getTranspiledClassFunction(state));
        return result;
    }

    getTypedef(state: BrsTranspileState) {
        const result = [] as TranspileResult;
        for (let annotation of this.annotations ?? []) {
            result.push(
                ...annotation.getTypedef(state),
                state.newline,
                state.indent()
            );
        }
        result.push(
            'class ',
            this.name.text
        );
        if (this.extendsKeyword && this.parentClassName) {
            const namespace = this.findAncestor<NamespaceStatement>(isNamespaceStatement);
            const fqName = util.getFullyQualifiedClassName(
                this.parentClassName.getName(),
                namespace?.getName(ParseMode.BrighterScript)
            );
            result.push(
                ` extends ${fqName}`
            );
        }
        result.push(state.newline);
        state.blockDepth++;

        let body = this.body;
        //inject an empty "new" method if missing
        if (!this.getConstructorFunction()) {
            const constructor = createMethodStatement('new', TokenKind.Sub);
            constructor.parent = this;
            //walk the constructor to set up parent links
            constructor.link();
            body = [
                constructor,
                ...this.body
            ];
        }

        for (const member of body) {
            if (isTypedefProvider(member)) {
                result.push(
                    state.indent(),
                    ...member.getTypedef(state),
                    state.newline
                );
            }
        }
        state.blockDepth--;
        result.push(
            state.indent(),
            'end class'
        );
        return result;
    }

    /**
     * Find the parent index for this class's parent.
     * For class inheritance, every class is given an index.
     * The base class is index 0, its child is index 1, and so on.
     */
    public getParentClassIndex(state: BrsTranspileState) {
        let myIndex = 0;
        let stmt = this as ClassStatement;
        while (stmt) {
            if (stmt.parentClassName) {
                const namespace = this.findAncestor<NamespaceStatement>(isNamespaceStatement);
                //find the parent class
                stmt = state.file.getClassFileLink(
                    stmt.parentClassName.getName(),
                    namespace?.getName(ParseMode.BrighterScript)
                )?.item;
                myIndex++;
            } else {
                break;
            }
        }
        const result = myIndex - 1;
        if (result >= 0) {
            return result;
        } else {
            return null;
        }
    }

    public hasParentClass() {
        return !!this.parentClassName;
    }

    /**
     * Get all ancestor classes, in closest-to-furthest order (i.e. 0 is parent, 1 is grandparent, etc...).
     * This will return an empty array if no ancestors were found
     */
    public getAncestors(state: BrsTranspileState) {
        let ancestors = [] as ClassStatement[];
        let stmt = this as ClassStatement;
        while (stmt) {
            if (stmt.parentClassName) {
                const namespace = this.findAncestor<NamespaceStatement>(isNamespaceStatement);
                stmt = state.file.getClassFileLink(
                    stmt.parentClassName.getName(),
                    namespace?.getName(ParseMode.BrighterScript)
                )?.item;
                ancestors.push(stmt);
            } else {
                break;
            }
        }
        return ancestors;
    }

    private getBuilderName(name: string) {
        if (name.includes('.')) {
            name = name.replace(/\./gi, '_');
        }
        return `__${name}_builder`;
    }

    /**
     * Get the constructor function for this class (if exists), or undefined if not exist
     */
    private getConstructorFunction() {
        return this.body.find((stmt) => {
            return (stmt as MethodStatement)?.name?.text?.toLowerCase() === 'new';
        }) as MethodStatement;
    }

    /**
     * Determine if the specified field was declared in one of the ancestor classes
     */
    public isFieldDeclaredByAncestor(fieldName: string, ancestors: ClassStatement[]) {
        let lowerFieldName = fieldName.toLowerCase();
        for (let ancestor of ancestors) {
            if (ancestor.memberMap[lowerFieldName]) {
                return true;
            }
        }
        return false;
    }

    /**
     * The builder is a function that assigns all of the methods and property names to a class instance.
     * This needs to be a separate function so that child classes can call the builder from their parent
     * without instantiating the parent constructor at that point in time.
     */
    private getTranspiledBuilder(state: BrsTranspileState) {
        let result = [];
        result.push(`function ${this.getBuilderName(this.getName(ParseMode.BrightScript))}()\n`);
        state.blockDepth++;
        //indent
        result.push(state.indent());

        /**
         * The lineage of this class. index 0 is a direct parent, index 1 is index 0's parent, etc...
         */
        let ancestors = this.getAncestors(state);

        //construct parent class or empty object
        if (ancestors[0]) {
            const ancestorNamespace = ancestors[0].findAncestor<NamespaceStatement>(isNamespaceStatement);
            let fullyQualifiedClassName = util.getFullyQualifiedClassName(
                ancestors[0].getName(ParseMode.BrighterScript),
                ancestorNamespace?.getName(ParseMode.BrighterScript)
            );
            result.push(
                'instance = ',
                this.getBuilderName(fullyQualifiedClassName), '()');
        } else {
            //use an empty object.
            result.push('instance = {}');
        }
        result.push(
            state.newline,
            state.indent()
        );
        let parentClassIndex = this.getParentClassIndex(state);

        let body = this.body;
        //inject an empty "new" method if missing
        if (!this.getConstructorFunction()) {
            body = [
                createMethodStatement('new', TokenKind.Sub),
                ...this.body
            ];
        }

        for (let statement of body) {
            //is field statement
            if (isFieldStatement(statement)) {
                //do nothing with class fields in this situation, they are handled elsewhere
                continue;

                //methods
            } else if (isMethodStatement(statement)) {

                //store overridden parent methods as super{parentIndex}_{methodName}
                if (
                    //is override method
                    statement.override ||
                    //is constructor function in child class
                    (statement.name.text.toLowerCase() === 'new' && ancestors[0])
                ) {
                    result.push(
                        `instance.super${parentClassIndex}_${statement.name.text} = instance.${statement.name.text}`,
                        state.newline,
                        state.indent()
                    );
                }

                state.classStatement = this;
                result.push(
                    'instance.',
                    state.transpileToken(statement.name),
                    ' = ',
                    ...statement.transpile(state),
                    state.newline,
                    state.indent()
                );
                delete state.classStatement;
            } else {
                //other random statements (probably just comments)
                result.push(
                    ...statement.transpile(state),
                    state.newline,
                    state.indent()
                );
            }
        }
        //return the instance
        result.push('return instance\n');
        state.blockDepth--;
        result.push(state.indent());
        result.push(`end function`);
        return result;
    }

    /**
     * The class function is the function with the same name as the class. This is the function that
     * consumers should call to create a new instance of that class.
     * This invokes the builder, gets an instance of the class, then invokes the "new" function on that class.
     */
    private getTranspiledClassFunction(state: BrsTranspileState) {
        let result = [];
        const constructorFunction = this.getConstructorFunction();
        const constructorParams = constructorFunction ? constructorFunction.func.parameters : [];

        result.push(
            state.sourceNode(this.classKeyword, 'function'),
            state.sourceNode(this.classKeyword, ' '),
            state.sourceNode(this.name, this.getName(ParseMode.BrightScript)),
            `(`
        );
        let i = 0;
        for (let param of constructorParams) {
            if (i > 0) {
                result.push(', ');
            }
            result.push(
                param.transpile(state)
            );
            i++;
        }
        result.push(
            ')',
            '\n'
        );

        state.blockDepth++;
        result.push(state.indent());
        result.push(`instance = ${this.getBuilderName(this.getName(ParseMode.BrightScript))}()\n`);

        result.push(state.indent());
        result.push(`instance.new(`);

        //append constructor arguments
        i = 0;
        for (let param of constructorParams) {
            if (i > 0) {
                result.push(', ');
            }
            result.push(
                state.transpileToken(param.name)
            );
            i++;
        }
        result.push(
            ')',
            '\n'
        );

        result.push(state.indent());
        result.push(`return instance\n`);

        state.blockDepth--;
        result.push(state.indent());
        result.push(`end function`);
        return result;
    }

    walk(visitor: WalkVisitor, options: WalkOptions) {
        //visitor-less walk function to do parent linking
        walk(this, 'parentClassName', null, options);

        if (options.walkMode & InternalWalkMode.walkStatements) {
            walkArray(this.body, visitor, options, this);
        }
    }

    getType(options: GetTypeOptions) {
        const superClass = this.parentClassName?.getType(options) as ClassType;

        const resultType = new ClassType(this.getName(ParseMode.BrighterScript), superClass);

        for (const statement of this.methods) {
            const funcType = statement?.func.getType({ ...options, typeChain: undefined }); //no typechain needed
            const flag = SymbolTypeFlag.runtime;
            resultType.addMember(statement?.name?.text, { definingNode: statement }, funcType, flag);
        }
        for (const statement of this.fields) {
            const fieldType = statement.getType({ ...options, typeChain: undefined }); //no typechain needed
            const flag = statement.isOptional ? SymbolTypeFlag.runtime | SymbolTypeFlag.optional : SymbolTypeFlag.runtime;
            resultType.addMember(statement?.name?.text, { definingNode: statement }, fieldType, flag);
        }
        options.typeChain?.push(new TypeChainEntry(resultType.name, resultType, options.flags, this.range));
        return resultType;
    }
}

const accessModifiers = [
    TokenKind.Public,
    TokenKind.Protected,
    TokenKind.Private
];
export class MethodStatement extends FunctionStatement {
    constructor(
        modifiers: Token | Token[],
        name: Identifier,
        func: FunctionExpression,
        public override: Token
    ) {
        super(name, func);
        if (modifiers) {
            if (Array.isArray(modifiers)) {
                this.modifiers.push(...modifiers);
            } else {
                this.modifiers.push(modifiers);
            }
        }
        this.range = util.createBoundingRange(
            ...(this.modifiers),
            override,
            func
        );
    }

    public readonly kind = AstNodeKind.MethodStatement as AstNodeKind;

    public modifiers: Token[] = [];

    public get accessModifier() {
        return this.modifiers.find(x => accessModifiers.includes(x.kind));
    }

    public readonly range: Range;

    /**
     * Get the name of this method.
     */
    public getName(parseMode: ParseMode) {
        return this.name.text;
    }

    public getLeadingTrivia(): Token[] {
        return util.concatAnnotationLeadingTrivia(this, this.func.getLeadingTrivia());
    }

    transpile(state: BrsTranspileState) {
        if (this.name.text.toLowerCase() === 'new') {
            this.ensureSuperConstructorCall(state);
            //TODO we need to undo this at the bottom of this method
            this.injectFieldInitializersForConstructor(state);
        }
        //TODO - remove type information from these methods because that doesn't work
        //convert the `super` calls into the proper methods
        const parentClassIndex = state.classStatement.getParentClassIndex(state);
        const visitor = createVisitor({
            VariableExpression: e => {
                if (e.name.text.toLocaleLowerCase() === 'super') {
                    state.editor.setProperty(e.name, 'text', `m.super${parentClassIndex}_new`);
                }
            },
            DottedGetExpression: e => {
                const beginningVariable = util.findBeginningVariableExpression(e);
                const lowerName = beginningVariable?.getName(ParseMode.BrighterScript).toLowerCase();
                if (lowerName === 'super') {
                    state.editor.setProperty(beginningVariable.name, 'text', 'm');
                    state.editor.setProperty(e.name, 'text', `super${parentClassIndex}_${e.name.text}`);
                }
            }
        });
        const walkOptions: WalkOptions = { walkMode: WalkMode.visitExpressions };
        for (const statement of this.func.body.statements) {
            visitor(statement, undefined);
            statement.walk(visitor, walkOptions);
        }
        return this.func.transpile(state);
    }

    getTypedef(state: BrsTranspileState) {
        const result = [] as Array<string | SourceNode>;
        for (let annotation of this.annotations ?? []) {
            result.push(
                ...annotation.getTypedef(state),
                state.newline,
                state.indent()
            );
        }
        if (this.accessModifier) {
            result.push(
                this.accessModifier.text,
                ' '
            );
        }
        if (this.override) {
            result.push('override ');
        }
        result.push(
            ...this.func.getTypedef(state)
        );
        return result;
    }

    /**
     * All child classes must call the parent constructor. The type checker will warn users when they don't call it in their own class,
     * but we still need to call it even if they have omitted it. This injects the super call if it's missing
     */
    private ensureSuperConstructorCall(state: BrsTranspileState) {
        //if this class doesn't extend another class, quit here
        if (state.classStatement.getAncestors(state).length === 0) {
            return;
        }

        //check whether any calls to super exist
        let containsSuperCall =
            this.func.body.statements.findIndex((x) => {
                //is a call statement
                return isExpressionStatement(x) && isCallExpression(x.expression) &&
                    //is a call to super
                    util.findBeginningVariableExpression(x.expression.callee as any).name.text.toLowerCase() === 'super';
            }) !== -1;

        //if a call to super exists, quit here
        if (containsSuperCall) {
            return;
        }

        //this is a child class, and the constructor doesn't contain a call to super. Inject one
        const superCall = new ExpressionStatement(
            new CallExpression(
                new VariableExpression(
                    {
                        kind: TokenKind.Identifier,
                        text: 'super',
                        isReserved: false,
                        range: state.classStatement.name.range,
                        leadingWhitespace: '',
                        leadingTrivia: []
                    }
                ),
                {
                    kind: TokenKind.LeftParen,
                    text: '(',
                    isReserved: false,
                    range: state.classStatement.name.range,
                    leadingWhitespace: '',
                    leadingTrivia: []
                },
                {
                    kind: TokenKind.RightParen,
                    text: ')',
                    isReserved: false,
                    range: state.classStatement.name.range,
                    leadingWhitespace: '',
                    leadingTrivia: []
                },
                []
            )
        );
        state.editor.arrayUnshift(this.func.body.statements, superCall);
    }

    /**
     * Inject field initializers at the top of the `new` function (after any present `super()` call)
     */
    private injectFieldInitializersForConstructor(state: BrsTranspileState) {
        let startingIndex = state.classStatement.hasParentClass() ? 1 : 0;

        let newStatements = [] as Statement[];
        //insert the field initializers in order
        for (let field of state.classStatement.fields) {
            let thisQualifiedName = { ...field.name };
            thisQualifiedName.text = 'm.' + field.name.text;
            const fieldAssignment = field.initialValue
                ? new AssignmentStatement(field.equal, thisQualifiedName, field.initialValue)
                : new AssignmentStatement(
                    createToken(TokenKind.Equal, '=', field.name.range),
                    thisQualifiedName,
                    //if there is no initial value, set the initial value to `invalid`
                    createInvalidLiteral('invalid', field.name.range)
                );
            // Add parent so namespace lookups work
            fieldAssignment.parent = state.classStatement;
            newStatements.push(fieldAssignment);
        }
        state.editor.arraySplice(this.func.body.statements, startingIndex, 0, ...newStatements);
    }

    walk(visitor: WalkVisitor, options: WalkOptions) {
        if (options.walkMode & InternalWalkMode.walkExpressions) {
            walk(this, 'func', visitor, options);
        }
    }
}

export class FieldStatement extends Statement implements TypedefProvider {
    constructor(
        readonly accessModifier?: Token,
        readonly name?: Identifier,
        readonly as?: Token,
        readonly typeExpression?: TypeExpression,
        readonly equal?: Token,
        readonly initialValue?: Expression,
        readonly optional?: Token
    ) {
        super();
        this.range = util.createBoundingRange(
            accessModifier,
            optional,
            name,
            as,
            typeExpression,
            equal,
            initialValue
        );
    }

    public readonly kind = AstNodeKind.FieldStatement;

    /**
     * Derive a ValueKind from the type token, or the initial value.
     * Defaults to `DynamicType`
     */
    getType(options: GetTypeOptions) {
        return this.typeExpression?.getType({ ...options, flags: SymbolTypeFlag.typetime }) ??
            this.initialValue?.getType({ ...options, flags: SymbolTypeFlag.runtime }) ?? DynamicType.instance;
    }

    public readonly range: Range;

    public getLeadingTrivia(): Token[] {
        return util.concatAnnotationLeadingTrivia(this, this.accessModifier?.leadingTrivia ?? this.optional?.leadingTrivia ?? this.name?.leadingTrivia ?? []);
    }

    public get isOptional() {
        return !!this.optional;
    }

    transpile(state: BrsTranspileState): TranspileResult {
        throw new Error('transpile not implemented for ' + Object.getPrototypeOf(this).constructor.name);
    }

    getTypedef(state: BrsTranspileState) {
        const result = [];
        if (this.name) {
            for (let annotation of this.annotations ?? []) {
                result.push(
                    ...annotation.getTypedef(state),
                    state.newline,
                    state.indent()
                );
            }

            let type = this.getType({ flags: SymbolTypeFlag.typetime });
            if (isInvalidType(type) || isVoidType(type)) {
                type = new DynamicType();
            }

            result.push(
                this.accessModifier?.text ?? 'public',
                ' '
            );
            if (this.isOptional) {
                result.push(this.optional.text, ' ');
            }
            result.push(this.name?.text,
                ' as ',
                type.toTypeString()
            );
        }
        return result;
    }

    walk(visitor: WalkVisitor, options: WalkOptions) {
        if (options.walkMode & InternalWalkMode.walkExpressions) {
            walk(this, 'typeExpression', visitor, options);
            walk(this, 'initialValue', visitor, options);
        }
    }
}

export type MemberStatement = FieldStatement | MethodStatement;

export class TryCatchStatement extends Statement {
    constructor(
        public tokens: {
            try: Token;
            endTry?: Token;
        },
        public tryBranch?: Block,
        public catchStatement?: CatchStatement
    ) {
        super();
        this.range = util.createBoundingRange(
            tokens.try,
            tryBranch,
            catchStatement,
            tokens.endTry
        );
    }

    public readonly kind = AstNodeKind.TryCatchStatement;

    public readonly range: Range;

    public transpile(state: BrsTranspileState): TranspileResult {
        return [
            state.transpileToken(this.tokens.try),
            ...this.tryBranch.transpile(state),
            state.newline,
            state.indent(),
            ...(this.catchStatement?.transpile(state) ?? ['catch']),
            state.newline,
            state.indent(),
            state.transpileToken(this.tokens.endTry)
        ];
    }

    public walk(visitor: WalkVisitor, options: WalkOptions) {
        if (this.tryBranch && options.walkMode & InternalWalkMode.walkStatements) {
            walk(this, 'tryBranch', visitor, options);
            walk(this, 'catchStatement', visitor, options);
        }
    }
}

export class CatchStatement extends Statement {
    constructor(
        public tokens: {
            catch: Token;
        },
        public exceptionVariable?: Identifier,
        public catchBranch?: Block
    ) {
        super();
        this.range = util.createBoundingRange(
            tokens.catch,
            exceptionVariable,
            catchBranch
        );
    }

    public readonly kind = AstNodeKind.CatchStatement;

    public range: Range;

    public transpile(state: BrsTranspileState): TranspileResult {
        return [
            state.transpileToken(this.tokens.catch),
            ' ',
            this.exceptionVariable?.text ?? 'e',
            ...(this.catchBranch?.transpile(state) ?? [])
        ];
    }

    public walk(visitor: WalkVisitor, options: WalkOptions) {
        if (this.catchBranch && options.walkMode & InternalWalkMode.walkStatements) {
            walk(this, 'catchBranch', visitor, options);
        }
    }
}

export class ThrowStatement extends Statement {
    constructor(
        public throwToken: Token,
        public expression?: Expression
    ) {
        super();
        this.range = util.createBoundingRange(
            throwToken,
            expression
        );
    }

    public readonly kind = AstNodeKind.ThrowStatement;

    public range: Range;

    public transpile(state: BrsTranspileState) {
        const result = [
            state.transpileToken(this.throwToken),
            ' '
        ];

        //if we have an expression, transpile it
        if (this.expression) {
            result.push(
                ...this.expression.transpile(state)
            );

            //no expression found. Rather than emit syntax errors, provide a generic error message
        } else {
            result.push('"An error has occurred"');
        }
        return result;
    }

    public walk(visitor: WalkVisitor, options: WalkOptions) {
        if (this.expression && options.walkMode & InternalWalkMode.walkExpressions) {
            walk(this, 'expression', visitor, options);
        }
    }
}


export class EnumStatement extends Statement implements TypedefProvider {
    constructor(
        public tokens: {
            enum: Token;
            name: Identifier;
            endEnum: Token;
        },
        public body: Array<EnumMemberStatement | CommentStatement>
    ) {
        super();
        this.body = this.body ?? [];
    }

    public readonly kind = AstNodeKind.EnumStatement;

    public symbolTable = new SymbolTable('Enum');

    public get range(): Range {
        return util.createBoundingRange(
            this.tokens.enum,
            this.tokens.name,
            ...this.body,
            this.tokens.endEnum
        );
    }

    public getMembers() {
        const result = [] as EnumMemberStatement[];
        for (const statement of this.body) {
            if (isEnumMemberStatement(statement)) {
                result.push(statement);
            }
        }
        return result;
    }

    public getLeadingTrivia(): Token[] {
        return util.concatAnnotationLeadingTrivia(this, this.tokens.enum.leadingTrivia);
    }

    /**
     * Get a map of member names and their values.
     * All values are stored as their AST LiteralExpression representation (i.e. string enum values include the wrapping quotes)
     */
    public getMemberValueMap() {
        const result = new Map<string, string>();
        const members = this.getMembers();
        let currentIntValue = 0;
        for (const member of members) {
            //if there is no value, assume an integer and increment the int counter
            if (!member.value) {
                result.set(member.name?.toLowerCase(), currentIntValue.toString());
                currentIntValue++;

                //if explicit integer value, use it and increment the int counter
            } else if (isLiteralExpression(member.value) && member.value.token.kind === TokenKind.IntegerLiteral) {
                //try parsing as integer literal, then as hex integer literal.
                let tokenIntValue = util.parseInt(member.value.token.text) ?? util.parseInt(member.value.token.text.replace(/&h/i, '0x'));
                if (tokenIntValue !== undefined) {
                    currentIntValue = tokenIntValue;
                    currentIntValue++;
                }
                result.set(member.name?.toLowerCase(), member.value.token.text);

                //simple unary expressions (like `-1`)
            } else if (isUnaryExpression(member.value) && isLiteralExpression(member.value.right)) {
                result.set(member.name?.toLowerCase(), member.value.operator.text + member.value.right.token.text);

                //all other values
            } else {
                result.set(member.name?.toLowerCase(), (member.value as LiteralExpression)?.token?.text ?? 'invalid');
            }
        }
        return result;
    }

    public getMemberValue(name: string) {
        return this.getMemberValueMap().get(name.toLowerCase());
    }

    /**
     * The name of the enum (without the namespace prefix)
     */
    public get name() {
        return this.tokens.name?.text;
    }

    /**
     * The name of the enum WITH its leading namespace (if applicable)
     */
    public get fullName() {
        const name = this.tokens.name?.text;
        if (name) {
            const namespace = this.findAncestor<NamespaceStatement>(isNamespaceStatement);

            if (namespace) {
                let namespaceName = namespace.getName(ParseMode.BrighterScript);
                return `${namespaceName}.${name}`;
            } else {
                return name;
            }
        } else {
            //return undefined which will allow outside callers to know that this doesn't have a name
            return undefined;
        }
    }

    transpile(state: BrsTranspileState) {
        //enum declarations do not exist at runtime, so don't transpile anything...
        return [];
    }

    getTypedef(state: BrsTranspileState) {
        const result = [] as TranspileResult;
        for (let annotation of this.annotations ?? []) {
            result.push(
                ...annotation.getTypedef(state),
                state.newline,
                state.indent()
            );
        }
        result.push(
            this.tokens.enum.text ?? 'enum',
            ' ',
            this.tokens.name.text
        );
        result.push(state.newline);
        state.blockDepth++;
        for (const member of this.body) {
            if (isTypedefProvider(member)) {
                result.push(
                    state.indent(),
                    ...member.getTypedef(state),
                    state.newline
                );
            }
        }
        state.blockDepth--;
        result.push(
            state.indent(),
            this.tokens.endEnum.text ?? 'end enum'
        );
        return result;
    }

    walk(visitor: WalkVisitor, options: WalkOptions) {
        if (options.walkMode & InternalWalkMode.walkStatements) {
            walkArray(this.body, visitor, options, this);

        }
    }

    getType(options: GetTypeOptions) {
        const members = this.getMembers();

        const resultType = new EnumType(
            this.fullName,
            members[0]?.getType(options).underlyingType
        );
        resultType.pushMemberProvider(() => this.getSymbolTable());
        for (const statement of members) {
            resultType.addMember(statement?.tokens?.name?.text, { definingNode: statement }, statement.getType(options), SymbolTypeFlag.runtime);
        }
        return resultType;
    }
}

export class EnumMemberStatement extends Statement implements TypedefProvider {
    public constructor(
        public tokens: {
            name: Identifier;
            equal?: Token;
        },
        public value?: Expression
    ) {
        super();
    }

    public readonly kind = AstNodeKind.EnumMemberStatement;

    public get range() {
        return util.createBoundingRange(
            this.tokens.name,
            this.tokens.equal,
            this.value
        );
    }

    /**
     * The name of the member
     */
    public get name() {
        return this.tokens.name.text;
    }

    public getLeadingTrivia(): Token[] {
        return util.concatAnnotationLeadingTrivia(this, this.tokens.name.leadingTrivia);
    }

    public transpile(state: BrsTranspileState): TranspileResult {
        return [];
    }

    getTypedef(state: BrsTranspileState): (string | SourceNode)[] {
        const result = [
            this.tokens.name.text
        ] as TranspileResult;
        if (this.tokens.equal) {
            result.push(' ', this.tokens.equal.text, ' ');
            if (this.value) {
                result.push(
                    ...this.value.transpile(state)
                );
            }
        }
        return result;
    }

    walk(visitor: WalkVisitor, options: WalkOptions) {
        if (this.value && options.walkMode & InternalWalkMode.walkExpressions) {
            walk(this, 'value', visitor, options);
        }
    }

    getType(options: GetTypeOptions) {
        return new EnumMemberType(
            (this.parent as EnumStatement)?.fullName,
            this.tokens?.name?.text,
            this.value?.getType(options)
        );
    }
}

export class ConstStatement extends Statement implements TypedefProvider {
    public constructor(
        public tokens: {
            const: Token;
            name: Identifier;
            equals: Token;
        },
        public value: Expression
    ) {
        super();
        this.range = util.createBoundingRange(this.tokens.const, this.tokens.name, this.tokens.equals, this.value);
    }

    public readonly kind = AstNodeKind.ConstStatement;

    public range: Range;

    public get name() {
        return this.tokens.name.text;
    }

    public getLeadingTrivia(): Token[] {
        return util.concatAnnotationLeadingTrivia(this, this.tokens.const.leadingTrivia);
    }

    /**
     * The name of the statement WITH its leading namespace (if applicable)
     */
    public get fullName() {
        const name = this.tokens.name?.text;
        if (name) {
            const namespace = this.findAncestor<NamespaceStatement>(isNamespaceStatement);
            if (namespace) {
                let namespaceName = namespace.getName(ParseMode.BrighterScript);
                return `${namespaceName}.${name}`;
            } else {
                return name;
            }
        } else {
            //return undefined which will allow outside callers to know that this doesn't have a name
            return undefined;
        }
    }

    public transpile(state: BrsTranspileState): TranspileResult {
        //const declarations don't exist at runtime, so just transpile empty
        return [];
    }

    getTypedef(state: BrsTranspileState): (string | SourceNode)[] {
        return [
            state.tokenToSourceNode(this.tokens.const),
            ' ',
            state.tokenToSourceNode(this.tokens.name),
            ' ',
            state.tokenToSourceNode(this.tokens.equals),
            ' ',
            ...this.value.transpile(state)
        ];
    }

    walk(visitor: WalkVisitor, options: WalkOptions) {
        if (this.value && options.walkMode & InternalWalkMode.walkExpressions) {
            walk(this, 'value', visitor, options);
        }
    }

    getType(options: GetTypeOptions) {
        return this.value.getType(options);
    }
}

export class ContinueStatement extends Statement {
    constructor(
        public tokens: {
            continue: Token;
            loopType: Token;
        }
    ) {
        super();
        this.range = util.createBoundingRange(
            tokens.continue,
            tokens.loopType
        );
    }

    public readonly kind = AstNodeKind.ContinueStatement;

    public range: Range;

    transpile(state: BrsTranspileState) {
        return [
            state.sourceNode(this.tokens.continue, this.tokens.continue?.text ?? 'continue'),
            this.tokens.loopType?.leadingWhitespace ?? ' ',
            state.sourceNode(this.tokens.continue, this.tokens.loopType?.text)
        ];
    }
    walk(visitor: WalkVisitor, options: WalkOptions) {
        //nothing to walk
    }
}


export class ComponentStatement extends Statement implements TypedefProvider {
    constructor(
        public tokens: {
            component: Token;
            name: Token;
            endComponent: Token;
            extends?: Token;
        },
        /**
         * The name of the component (without any preceeding namespace)
         */
        public body: Statement[],
        public parentName?: LiteralExpression | NamespacedVariableNameExpression,
        public namespaceName?: NamespacedVariableNameExpression
    ) {
        super();
        this.range = util.createBoundingRange(
            this.tokens.component,
            this.tokens.name,
            this.tokens.extends,
            this.parentName,
            ...this.body ?? [],
            this.tokens.endComponent
        );
    }

    /**
     * The name of this component
     */
    public get name() {
        return this.tokens.name.text;
    }

    /**
     * Get the fully-qualified name for this component, including any parent namespace parts
     */
    public getName(parseMode = ParseMode.BrighterScript) {
        return [
            this.findAncestor<NamespaceStatement>(isNamespaceStatement)?.getName(parseMode),
            this.name.replace(/(^")|("$)/g, '')
        ].filter(x => !!x).join(
            parseMode === ParseMode.BrighterScript ? '.' : '_'
        );
    }

    public getParentName(parseMode = ParseMode.BrighterScript) {
        if (!this.parentName) {
            return;
        }
        if (isLiteralExpression(this.parentName)) {
            return this.parentName.token.text?.replace(/(^")|("$)/g, '');
        }
        return this.parentName?.getName(parseMode);
    }

    public getMembers() {
        const result: Array<MethodStatement | FieldStatement> = [];

        for (const statement of this.body) {
            if (isMethodStatement(statement) || isFieldStatement(statement)) {
                result.push(statement);
            }
        }
        return result;
    }

    public range: Range;
    public transpile(state: BrsTranspileState): TranspileResult {
        return [];
    }

    walk(visitor: WalkVisitor, options: WalkOptions) {
        if (options.walkMode & InternalWalkMode.walkStatements) {
            for (let i = 0; i < this.body.length; i++) {
                walk(this.body, i, visitor, options, this);
            }
        }
    }

    getTypedef(state: TranspileState): (string | SourceNode)[] {
        throw new Error('Method not implemented.');
    }
}<|MERGE_RESOLUTION|>--- conflicted
+++ resolved
@@ -1233,21 +1233,11 @@
         return this._range;
     }
 
-<<<<<<< HEAD
-    public getName(parseMode = ParseMode.BrighterScript) {
-        const parentNamespace = this.findAncestor<NamespaceStatement>(isNamespaceStatement);
-        let name = this.nameExpression.getName(parseMode);
-
-        if (parentNamespace) {
-            const sep = parseMode === ParseMode.BrighterScript ? '.' : '_';
-            name = parentNamespace.getName(parseMode) + sep + name;
-=======
     public getName(parseMode: ParseMode) {
         const sep = parseMode === ParseMode.BrighterScript ? '.' : '_';
         let name = util.getAllDottedGetPartsAsString(this.nameExpression, parseMode);
         if ((this.parent as Body)?.parent?.kind === AstNodeKind.NamespaceStatement) {
             name = (this.parent.parent as NamespaceStatement).getName(parseMode) + sep + name;
->>>>>>> be2236d5
         }
         return name;
     }
