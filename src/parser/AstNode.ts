import type { WalkVisitor, WalkOptions } from '../astUtils/visitors';
import { WalkMode } from '../astUtils/visitors';
import type { Location, Position } from 'vscode-languageserver';
import { CancellationTokenSource } from 'vscode-languageserver';
import { InternalWalkMode } from '../astUtils/visitors';
import type { SymbolTable } from '../SymbolTable';
import type { BrsTranspileState } from './BrsTranspileState';
import type { GetTypeOptions, TranspileResult } from '../interfaces';
import type { AnnotationExpression } from './Expression';
import util from '../util';
import { DynamicType } from '../types/DynamicType';
import type { BscType } from '../types/BscType';
import type { Token } from '../lexer/Token';
import { isBlock, isBody } from '../astUtils/reflection';

/**
 * A BrightScript AST node
 */
export abstract class AstNode {
    public abstract kind: AstNodeKind;
    /**
     *  The starting and ending location of the node.
     */
    public abstract location?: Location | undefined;

    public abstract transpile(state: BrsTranspileState): TranspileResult;

    /**
<<<<<<< HEAD
     * Optional property, set at the top level with a map of conditional compile consts and their values
     */
    public bsConsts?: Map<string, boolean>;
=======
     * Get the typedef for this node. (defaults to transpiling the node, should be overridden by subclasses if there's a more specific typedef requirement)
     */
    public getTypedef(state: BrsTranspileState) {
        return this.transpile(state);
    }
>>>>>>> 890855f9

    /**
     * When being considered by the walk visitor, this describes what type of element the current class is.
     */
    public visitMode = InternalWalkMode.visitStatements;

    public abstract walk(visitor: WalkVisitor, options: WalkOptions);

    /**
     * The parent node for this statement. This is set dynamically during `onFileValidate`, and should not be set directly.
     */
    public parent?: AstNode;

    /**
     * Certain expressions or statements can have a symbol table (such as blocks, functions, namespace bodies, etc).
     * If you're interested in getting the closest SymbolTable, use `getSymbolTable` instead.
     */
    public symbolTable?: SymbolTable;

    /**
     * Get the closest symbol table for this node
     */
    public getSymbolTable(): SymbolTable {
        let node: AstNode = this;
        while (node) {
            if (node.symbolTable) {
                return node.symbolTable;
            }
            node = node.parent!;
        }

        //justification: we are following a chain of nodes until we get to one with a SymbolTable,
        //and the top-level node will always have a SymbolTable. So we'll never hit this undefined,
        //but it is not so easy to convince the typechecker of this.
        return undefined as any;
    }

    /**
     * Walk upward and return the first node that results in `true` from the matcher.
     * @param matcher a function called for each node. If you return true, this function returns the specified node. If you return a node, that node is returned. all other return values continue the loop
     *                The function's second parameter is a cancellation token. If you'd like to short-circuit the walk, call `cancellationToken.cancel()`, then this function will return `undefined`
     */
    public findAncestor<TNode extends AstNode = AstNode>(matcher: (node: AstNode, cancellationToken: CancellationTokenSource) => boolean | AstNode | undefined | void): TNode | undefined {
        let node = this.parent;

        const cancel = new CancellationTokenSource();
        while (node) {
            let matcherValue = matcher(node, cancel);
            if (cancel.token.isCancellationRequested) {
                return;
            }
            if (matcherValue) {
                cancel.cancel();
                return (matcherValue === true ? node : matcherValue) as TNode;

            }
            node = node.parent;
        }
    }

    /**
     * Find the first child where the matcher evaluates to true.
     * @param matcher a function called for each node. If you return true, this function returns the specified node. If you return a node, that node is returned. all other return values continue the loop
     */
    public findChild<TNode = AstNode>(matcher: (node: AstNode, cancellationSource) => boolean | AstNode | undefined | void, options?: WalkOptions): TNode | undefined {
        const cancel = new CancellationTokenSource();
        let result: AstNode | undefined;
        this.walk((node) => {
            const matcherValue = matcher(node, cancel);
            if (matcherValue) {
                cancel.cancel();
                result = matcherValue === true ? node : matcherValue;
            }
        }, {
            walkMode: WalkMode.visitAllRecursive,
            ...options ?? {},
            cancel: cancel.token
        });
        return result as unknown as TNode;
    }

    /**
     * Find a list of all children first child where the matcher evaluates to true.
     * @param matcher a function called for each node. If you return true, the specified node is included in the results. If you return a node,
     * that node is returned. all other return values exclude that value and continue the loop
     */
    public findChildren<TNode extends AstNode = AstNode>(matcher: (node: AstNode, cancellationSource: CancellationTokenSource) => boolean | AstNode | undefined | void, options?: WalkOptions): Array<TNode> {
        const cancel = new CancellationTokenSource();
        let result: Array<AstNode> = [];
        this.walk((node) => {
            const matcherValue = matcher(node, cancel);
            if (matcherValue) {
                result.push(matcherValue === true ? node : matcherValue);
            }
        }, {
            walkMode: WalkMode.visitAllRecursive,
            ...options ?? {},
            cancel: cancel.token
        });
        return result as TNode[];
    }

    /**
     * FInd the deepest child that includes the given position
     */
    public findChildAtPosition<TNodeType extends AstNode = AstNode>(position: Position, options?: WalkOptions): TNodeType | undefined {
        return this.findChild<TNodeType>((node) => {
            //if the current node includes this range, keep that node
            if (util.rangeContains(node?.location.range, position)) {
                return node.findChildAtPosition(position, options) ?? node;
            }
        }, options);
    }

    /**
     * Get the BscType of this node.
     */
    public getType(options: GetTypeOptions): BscType {
        return DynamicType.instance;
    }

    /**
     * Links all child nodes to their parent AstNode, and the same with symbol tables. This performs a full AST walk, so you should use this sparingly
     */
    public link() {
        //the act of walking causes the nodes to be linked
        this.walk(() => { }, {
            // eslint-disable-next-line no-bitwise
            walkMode: WalkMode.visitAllRecursive | InternalWalkMode.visitFalseConditionalCompilationBlocks
        });
    }

    /**
     * Walk upward and return the root node
     */
    public getRoot() {
        let node = this as AstNode;

        while (node) {
            if (!node.parent) {
                return node;
            }
            node = node.parent;
        }
    }


    /**
     * Gets all the trivia (comments, whitespace) that is directly before the start of this node
     * Note: this includes all trivia that might start on the line of the previous node
     */
    public get leadingTrivia(): Token[] {
        return [];
    }

    /**
     * Gets any trivia that is directly before the end of the node
     * For example, this would return all trivia before a `end function` token of a FunctionExpression
     */
    public get endTrivia(): Token[] {
        return [];
    }

    public getBsConsts() {
        return this.bsConsts ?? this.parent?.getBsConsts?.();
    }

    /**
     * Clone this node and all of its children. This creates a completely detached and identical copy of the AST.
     * All tokens, statements, expressions, range, and location are cloned.
     */
    public abstract clone();

    /**
     * Helper function for creating a clone. This will clone any attached annotations, as well as reparent the cloned node's children to the clone
     */
    protected finalizeClone<T extends AstNode>(
        clone: T,
        propsToReparent?: Array<{ [K in keyof T]: T[K] extends AstNode | AstNode[] ? K : never }[keyof T]>
    ) {
        //clone the annotations if they exist
        if (Array.isArray((this as unknown as Statement).annotations)) {
            (clone as unknown as Statement).annotations = (this as unknown as Statement).annotations?.map(x => x.clone());
        }
        //reparent all of the supplied props
        for (let key of propsToReparent ?? []) {
            const children = (Array.isArray(clone?.[key]) ? clone[key] : [clone?.[key]]) as any[];
            for (let child of children ?? []) {
                if (child) {
                    (clone[key as any] as AstNode).parent = clone;
                }
            }
        }

        //reapply the location if we have one but the clone doesn't
        if (!clone.location && this.location) {
            clone.location = util.cloneLocation(this.location);
        }
        return clone;
    }

    /**
     * The index of the statement containing this node (or in the case of a statement, itself) within the containing block.
     */
    public get statementIndex(): number {
        if (isBody(this)) {
            return 0;
        }
        if (!this.parent) {
            return -1;
        }
        let currentNode: AstNode = this;
        while (currentNode && !(isBlock(currentNode?.parent) || isBody(currentNode?.parent))) {
            currentNode = currentNode.parent;
        }
        if (isBlock(currentNode?.parent) || isBody(currentNode?.parent)) {
            return currentNode.parent.statements.indexOf(currentNode);
        }
        return -1;
    }
}

export abstract class Statement extends AstNode {
    /**
     * When being considered by the walk visitor, this describes what type of element the current class is.
     */
    public visitMode = InternalWalkMode.visitStatements;
    /**
     * Annotations for this statement
     */
    public annotations?: AnnotationExpression[] | undefined;
}


/** A BrightScript expression */
export abstract class Expression extends AstNode {
    /**
     * When being considered by the walk visitor, this describes what type of element the current class is.
     */
    public visitMode = InternalWalkMode.visitExpressions;
}

export enum AstNodeKind {
    Body = 'Body',
    BinaryExpression = 'BinaryExpression',
    CallExpression = 'CallExpression',
    FunctionExpression = 'FunctionExpression',
    FunctionParameterExpression = 'FunctionParameterExpression',
    NamespacedVariableNameExpression = 'NamespacedVariableNameExpression',
    DottedGetExpression = 'DottedGetExpression',
    XmlAttributeGetExpression = 'XmlAttributeGetExpression',
    IndexedGetExpression = 'IndexedGetExpression',
    GroupingExpression = 'GroupingExpression',
    LiteralExpression = 'LiteralExpression',
    EscapedCharCodeLiteralExpression = 'EscapedCharCodeLiteralExpression',
    ArrayLiteralExpression = 'ArrayLiteralExpression',
    AAMemberExpression = 'AAMemberExpression',
    AALiteralExpression = 'AALiteralExpression',
    UnaryExpression = 'UnaryExpression',
    VariableExpression = 'VariableExpression',
    SourceLiteralExpression = 'SourceLiteralExpression',
    NewExpression = 'NewExpression',
    CallfuncExpression = 'CallfuncExpression',
    TemplateStringQuasiExpression = 'TemplateStringQuasiExpression',
    TemplateStringExpression = 'TemplateStringExpression',
    TaggedTemplateStringExpression = 'TaggedTemplateStringExpression',
    AnnotationExpression = 'AnnotationExpression',
    TernaryExpression = 'TernaryExpression',
    NullCoalescingExpression = 'NullCoalescingExpression',
    RegexLiteralExpression = 'RegexLiteralExpression',
    EmptyStatement = 'EmptyStatement',
    AssignmentStatement = 'AssignmentStatement',
    ExpressionStatement = 'ExpressionStatement',
    ExitStatement = 'ExitStatement',
    FunctionStatement = 'FunctionStatement',
    IfStatement = 'IfStatement',
    IncrementStatement = 'IncrementStatement',
    PrintStatement = 'PrintStatement',
    DimStatement = 'DimStatement',
    GotoStatement = 'GotoStatement',
    LabelStatement = 'LabelStatement',
    ReturnStatement = 'ReturnStatement',
    EndStatement = 'EndStatement',
    StopStatement = 'StopStatement',
    ForStatement = 'ForStatement',
    ForEachStatement = 'ForEachStatement',
    WhileStatement = 'WhileStatement',
    DottedSetStatement = 'DottedSetStatement',
    IndexedSetStatement = 'IndexedSetStatement',
    LibraryStatement = 'LibraryStatement',
    NamespaceStatement = 'NamespaceStatement',
    ImportStatement = 'ImportStatement',
    InterfaceStatement = 'InterfaceStatement',
    InterfaceFieldStatement = 'InterfaceFieldStatement',
    InterfaceMethodStatement = 'InterfaceMethodStatement',
    ClassStatement = 'ClassStatement',
    MethodStatement = 'MethodStatement',
    ClassMethodStatement = 'ClassMethodStatement',
    FieldStatement = 'FieldStatement',
    ClassFieldStatement = 'ClassFieldStatement',
    TryCatchStatement = 'TryCatchStatement',
    CatchStatement = 'CatchStatement',
    ThrowStatement = 'ThrowStatement',
    EnumStatement = 'EnumStatement',
    EnumMemberStatement = 'EnumMemberStatement',
    ConstStatement = 'ConstStatement',
    ContinueStatement = 'ContinueStatement',
    Block = 'Block',
    TypeExpression = 'TypeExpression',
    TypecastExpression = 'TypecastExpression',
    TypedArrayExpression = 'TypedArrayExpression',
    TypecastStatement = 'TypecastStatement',
    AliasStatement = 'AliasStatement',
    ConditionalCompileStatement = 'ConditionalCompileStatement',
    ConditionalCompileConstStatement = 'ConditionalCompileConstStatement',
    ConditionalCompileErrorStatement = 'ConditionalCompileErrorStatement',
    AugmentedAssignmentStatement = 'AugmentedAssignmentStatement',
    PrintSeparatorExpression = 'PrintSeparatorExpression'
}<|MERGE_RESOLUTION|>--- conflicted
+++ resolved
@@ -26,17 +26,16 @@
     public abstract transpile(state: BrsTranspileState): TranspileResult;
 
     /**
-<<<<<<< HEAD
      * Optional property, set at the top level with a map of conditional compile consts and their values
      */
     public bsConsts?: Map<string, boolean>;
-=======
+
+    /**
      * Get the typedef for this node. (defaults to transpiling the node, should be overridden by subclasses if there's a more specific typedef requirement)
      */
     public getTypedef(state: BrsTranspileState) {
         return this.transpile(state);
     }
->>>>>>> 890855f9
 
     /**
      * When being considered by the walk visitor, this describes what type of element the current class is.
