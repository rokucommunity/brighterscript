--- conflicted
+++ resolved
@@ -274,11 +274,8 @@
     TypecastExpression = 'TypecastExpression',
     TypedArrayExpression = 'TypedArrayExpression',
     TypecastStatement = 'TypecastStatement',
-<<<<<<< HEAD
+    AliasStatement = 'AliasStatement',
     ConditionalCompileStatement = 'ConditionalCompileStatement',
     ConditionalCompileConstStatement = 'ConditionalCompileConstStatement',
     ConditionalCompileErrorStatement = 'ConditionalCompileErrorStatement'
-=======
-    AliasStatement = 'AliasStatement'
->>>>>>> bb0d81d4
 }