import type { WalkVisitor, WalkOptions } from '../astUtils/visitors';
import { WalkMode } from '../astUtils/visitors';
import type { Position, Range } from 'vscode-languageserver';
import { CancellationTokenSource } from 'vscode-languageserver';
import { InternalWalkMode } from '../astUtils/visitors';
import type { SymbolTable } from '../SymbolTable';
import type { BrsTranspileState } from './BrsTranspileState';
import type { TranspileResult } from '../interfaces';
import type { AnnotationExpression } from './Expression';
import util from '../util';
import type { SourceNode } from 'source-map';
import { TranspileState } from './TranspileState';

/**
 * A BrightScript AST node
 */
export abstract class AstNode {
    /**
     *  The starting and ending location of the node.
     */
    public abstract range: Range | undefined;

    public abstract transpile(state: BrsTranspileState): TranspileResult;

    /**
     * Get the typedef for this node. (defaults to transpiling the node, should be overridden by subclasses if there's a more specific typedef requirement)
     */
    public getTypedef(state: BrsTranspileState) {
        return this.transpile(state);
    }

    /**
     * When being considered by the walk visitor, this describes what type of element the current class is.
     */
    public visitMode = InternalWalkMode.visitStatements;

    public abstract walk(visitor: WalkVisitor, options: WalkOptions);

    /**
     * The parent node for this statement. This is set dynamically during `onFileValidate`, and should not be set directly.
     */
    public parent?: AstNode;

    /**
     * Certain expressions or statements can have a symbol table (such as blocks, functions, namespace bodies, etc).
     * If you're interested in getting the closest SymbolTable, use `getSymbolTable` instead.
     */
    public symbolTable?: SymbolTable;

    /**
     * Get the closest symbol table for this node
     */
    public getSymbolTable(): SymbolTable {
        let node: AstNode = this;
        while (node) {
            if (node.symbolTable) {
                return node.symbolTable;
            }
            node = node.parent!;
        }

        //justification: we are following a chain of nodes until we get to one with a SymbolTable,
        //and the top-level node will always have a SymbolTable. So we'll never hit this undefined,
        //but it is not so easy to convince the typechecker of this.
        return undefined as any;
    }

    /**
     * Walk upward and return the first node that results in `true` from the matcher.
     * @param matcher a function called for each node. If you return true, this function returns the specified node. If you return a node, that node is returned. all other return values continue the loop
     *                The function's second parameter is a cancellation token. If you'd like to short-circuit the walk, call `cancellationToken.cancel()`, then this function will return `undefined`
     */
    public findAncestor<TNode extends AstNode = AstNode>(matcher: (node: AstNode, cancellationToken: CancellationTokenSource) => boolean | AstNode | undefined | void): TNode | undefined {
        let node = this.parent;

        const cancel = new CancellationTokenSource();
        while (node) {
            let matcherValue = matcher(node, cancel);
            if (cancel.token.isCancellationRequested) {
                return;
            }
            if (matcherValue) {
                cancel.cancel();
                return (matcherValue === true ? node : matcherValue) as TNode;

            }
            node = node.parent;
        }
    }

    /**
     * Find the first child where the matcher evaluates to true.
     * @param matcher a function called for each node. If you return true, this function returns the specified node. If you return a node, that node is returned. all other return values continue the loop
     */
    public findChild<TNode = AstNode>(matcher: (node: AstNode, cancellationSource) => boolean | AstNode | undefined | void, options?: WalkOptions): TNode | undefined {
        const cancel = new CancellationTokenSource();
        let result: AstNode | undefined;
        this.walk((node) => {
            const matcherValue = matcher(node, cancel);
            if (matcherValue) {
                cancel.cancel();
                result = matcherValue === true ? node : matcherValue;
            }
        }, {
            walkMode: WalkMode.visitAllRecursive,
            ...options ?? {},
            cancel: cancel.token
        });
        return result as unknown as TNode;
    }

    /**
     * FInd the deepest child that includes the given position
     */
    public findChildAtPosition<TNodeType extends AstNode = AstNode>(position: Position, options?: WalkOptions): TNodeType | undefined {
        return this.findChild<TNodeType>((node) => {
            //if the current node includes this range, keep that node
            if (util.rangeContains(node.range, position)) {
                return node.findChildAtPosition(position, options) ?? node;
            }
        }, options);
    }

    /**
     * Links all child nodes to their parent AstNode, and the same with symbol tables. This performs a full AST walk, so you should use this sparingly
     */
    public link() {
        //the act of walking causes the nodes to be linked
        this.walk(() => { }, {
            walkMode: WalkMode.visitAllRecursive
        });
    }

    /**
<<<<<<< HEAD
     * Return the string value of this AstNode
     */
    public toString() {
        return this
            .toSourceNode(new TranspileState('', {}))
            .toString();
    }

    /**
     * Generate a SourceNode that represents the stringified value of this node (used to generate sourcemaps and transpile the code
     */
    public abstract toSourceNode(state: TranspileState): SourceNode;
=======
     * Clone this node and all of its children. This creates a completely detached and identical copy of the AST.
     * All tokens, statements, expressions, range, and location are cloned.
     */
    public abstract clone();

    /**
     * Helper function for creating a clone. This will clone any attached annotations, as well as reparent the cloned node's children to the clone
     */
    protected finalizeClone<T extends AstNode>(
        clone: T,
        propsToReparent?: Array<{ [K in keyof T]: T[K] extends AstNode | AstNode[] ? K : never }[keyof T]>
    ) {
        //clone the annotations if they exist
        if (Array.isArray((this as unknown as Statement).annotations)) {
            (clone as unknown as Statement).annotations = (this as unknown as Statement).annotations?.map(x => x.clone());
        }
        //reparent all of the supplied props
        for (let key of propsToReparent ?? []) {
            const children = (Array.isArray(clone?.[key]) ? clone[key] : [clone?.[key]]) as any[];
            for (let child of children ?? []) {
                if (child) {
                    (clone[key as any] as AstNode).parent = clone;
                }
            }
        }
        return clone;
    }

>>>>>>> 8d6a4dbf
}

export abstract class Statement extends AstNode {
    /**
     * When being considered by the walk visitor, this describes what type of element the current class is.
     */
    public visitMode = InternalWalkMode.visitStatements;
    /**
     * Annotations for this statement
     */
    public annotations: AnnotationExpression[] | undefined;
}


/** A BrightScript expression */
export abstract class Expression extends AstNode {
    /**
     * When being considered by the walk visitor, this describes what type of element the current class is.
     */
    public visitMode = InternalWalkMode.visitExpressions;
}<|MERGE_RESOLUTION|>--- conflicted
+++ resolved
@@ -132,7 +132,6 @@
     }
 
     /**
-<<<<<<< HEAD
      * Return the string value of this AstNode
      */
     public toString() {
@@ -145,7 +144,8 @@
      * Generate a SourceNode that represents the stringified value of this node (used to generate sourcemaps and transpile the code
      */
     public abstract toSourceNode(state: TranspileState): SourceNode;
-=======
+
+    /**
      * Clone this node and all of its children. This creates a completely detached and identical copy of the AST.
      * All tokens, statements, expressions, range, and location are cloned.
      */
@@ -174,7 +174,6 @@
         return clone;
     }
 
->>>>>>> 8d6a4dbf
 }
 
 export abstract class Statement extends AstNode {
