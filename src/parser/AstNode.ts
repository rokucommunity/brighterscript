--- conflicted
+++ resolved
@@ -354,10 +354,7 @@
     ConditionalCompileErrorStatement = 'ConditionalCompileErrorStatement',
     AugmentedAssignmentStatement = 'AugmentedAssignmentStatement',
     PrintSeparatorExpression = 'PrintSeparatorExpression',
-<<<<<<< HEAD
+    InlineInterfaceExpression = 'InlineInterfaceExpression',
+    InlineInterfaceMemberExpression = 'InlineInterfaceMemberExpression',
     TypeStatement = 'TypeStatement'
-=======
-    InlineInterfaceExpression = 'InlineInterfaceExpression',
-    InlineInterfaceMemberExpression = 'InlineInterfaceMemberExpression'
->>>>>>> 7eb0a6c6
 }