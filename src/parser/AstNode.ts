import type { WalkVisitor, WalkOptions } from '../astUtils/visitors';
import { WalkMode } from '../astUtils/visitors';
import type { Position, Range } from 'vscode-languageserver';
import { CancellationTokenSource } from 'vscode-languageserver';
import { InternalWalkMode } from '../astUtils/visitors';
import type { SymbolTable } from '../SymbolTable';
import type { BrsTranspileState } from './BrsTranspileState';
import type { GetTypeOptions, TranspileResult } from '../interfaces';
import type { AnnotationExpression } from './Expression';
import util from '../util';
import { DynamicType } from '../types/DynamicType';
import type { BscType } from '../types/BscType';
import type { Token } from '../lexer/Token';

/**
 * A BrightScript AST node
 */
export abstract class AstNode {
    public abstract kind: AstNodeKind;
    /**
     *  The starting and ending location of the node.
     */
    public abstract range: Range;

    public abstract transpile(state: BrsTranspileState): TranspileResult;

    /**
     * When being considered by the walk visitor, this describes what type of element the current class is.
     */
    public visitMode = InternalWalkMode.visitStatements;

    public abstract walk(visitor: WalkVisitor, options: WalkOptions);

    /**
     * The parent node for this statement. This is set dynamically during `onFileValidate`, and should not be set directly.
     */
    public parent?: AstNode;

    /**
     * Certain expressions or statements can have a symbol table (such as blocks, functions, namespace bodies, etc).
     * If you're interested in getting the closest SymbolTable, use `getSymbolTable` instead.
     */
    public symbolTable?: SymbolTable;

    /**
     * Get the closest symbol table for this node
     */
    public getSymbolTable(): SymbolTable {
        let node: AstNode = this;
        while (node) {
            if (node.symbolTable) {
                return node.symbolTable;
            }
            node = node.parent!;
        }

        //justification: we are following a chain of nodes until we get to one with a SymbolTable,
        //and the top-level node will always have a SymbolTable. So we'll never hit this undefined,
        //but it is not so easy to convince the typechecker of this.
        return undefined as any;
    }

    /**
     * Walk upward and return the first node that results in `true` from the matcher.
     * @param matcher a function called for each node. If you return true, this function returns the specified node. If you return a node, that node is returned. all other return values continue the loop
     *                The function's second parameter is a cancellation token. If you'd like to short-circuit the walk, call `cancellationToken.cancel()`, then this function will return `undefined`
     */
    public findAncestor<TNode extends AstNode = AstNode>(matcher: (node: AstNode, cancellationToken: CancellationTokenSource) => boolean | AstNode | undefined | void): TNode | undefined {
        let node = this.parent;

        const cancel = new CancellationTokenSource();
        while (node) {
            let matcherValue = matcher(node, cancel);
            if (cancel.token.isCancellationRequested) {
                return;
            }
            if (matcherValue) {
                cancel.cancel();
                return (matcherValue === true ? node : matcherValue) as TNode;

            }
            node = node.parent;
        }
    }

    /**
     * Find the first child where the matcher evaluates to true.
     * @param matcher a function called for each node. If you return true, this function returns the specified node. If you return a node, that node is returned. all other return values continue the loop
     */
    public findChild<TNode extends AstNode = AstNode>(matcher: (node: AstNode, cancellationSource) => boolean | AstNode | undefined | void, options?: WalkOptions): TNode | undefined {
        const cancel = new CancellationTokenSource();
        let result: AstNode | undefined;
        this.walk((node) => {
            const matcherValue = matcher(node, cancel);
            if (matcherValue) {
                cancel.cancel();
                result = matcherValue === true ? node : matcherValue;
            }
        }, {
            walkMode: WalkMode.visitAllRecursive,
            ...options ?? {},
            cancel: cancel.token
        });
        return result as TNode;
    }

    /**
     * FInd the deepest child that includes the given position
     */
    public findChildAtPosition<TNodeType extends AstNode = AstNode>(position: Position, options?: WalkOptions): TNodeType | undefined {
        return this.findChild<TNodeType>((node) => {
            //if the current node includes this range, keep that node
            if (util.rangeContains(node.range, position)) {
                return node.findChildAtPosition(position, options) ?? node;
            }
        }, options);
    }

    /**
     * Get the BscType of this node.
     */
    public getType(options: GetTypeOptions): BscType {
        return DynamicType.instance;
    }

    /**
     * Links all child nodes to their parent AstNode, and the same with symbol tables. This performs a full AST walk, so you should use this sparingly
     */
    public link() {
        //the act of walking causes the nodes to be linked
        this.walk(() => { }, {
            walkMode: WalkMode.visitAllRecursive
        });
    }

    /**
     * Walk upward and return the root node
     */
    public getRoot() {
        let node = this as AstNode;

        while (node) {
            if (!node.parent) {
                return node;
            }
            node = node.parent;
        }
    }

    public getLeadingTrivia(): Token[] {
        return [];
    }
}

export abstract class Statement extends AstNode {
    /**
     * When being considered by the walk visitor, this describes what type of element the current class is.
     */
    public visitMode = InternalWalkMode.visitStatements;
    /**
     * Annotations for this statement
     */
<<<<<<< HEAD
    public annotations?: AnnotationExpression[];
=======
    public annotations: AnnotationExpression[] | undefined;
>>>>>>> 872c2dfd
}


/** A BrightScript expression */
export abstract class Expression extends AstNode {
    /**
     * When being considered by the walk visitor, this describes what type of element the current class is.
     */
    public visitMode = InternalWalkMode.visitExpressions;
}

export enum AstNodeKind {
    Body = 'Body',
    BinaryExpression = 'BinaryExpression',
    CallExpression = 'CallExpression',
    FunctionExpression = 'FunctionExpression',
    FunctionParameterExpression = 'FunctionParameterExpression',
    NamespacedVariableNameExpression = 'NamespacedVariableNameExpression',
    DottedGetExpression = 'DottedGetExpression',
    XmlAttributeGetExpression = 'XmlAttributeGetExpression',
    IndexedGetExpression = 'IndexedGetExpression',
    GroupingExpression = 'GroupingExpression',
    LiteralExpression = 'LiteralExpression',
    EscapedCharCodeLiteralExpression = 'EscapedCharCodeLiteralExpression',
    ArrayLiteralExpression = 'ArrayLiteralExpression',
    AAMemberExpression = 'AAMemberExpression',
    AALiteralExpression = 'AALiteralExpression',
    UnaryExpression = 'UnaryExpression',
    VariableExpression = 'VariableExpression',
    SourceLiteralExpression = 'SourceLiteralExpression',
    NewExpression = 'NewExpression',
    CallfuncExpression = 'CallfuncExpression',
    TemplateStringQuasiExpression = 'TemplateStringQuasiExpression',
    TemplateStringExpression = 'TemplateStringExpression',
    TaggedTemplateStringExpression = 'TaggedTemplateStringExpression',
    AnnotationExpression = 'AnnotationExpression',
    TernaryExpression = 'TernaryExpression',
    NullCoalescingExpression = 'NullCoalescingExpression',
    RegexLiteralExpression = 'RegexLiteralExpression',
    EmptyStatement = 'EmptyStatement',
    AssignmentStatement = 'AssignmentStatement',
    ExpressionStatement = 'ExpressionStatement',
    CommentStatement = 'CommentStatement',
    ExitForStatement = 'ExitForStatement',
    ExitWhileStatement = 'ExitWhileStatement',
    FunctionStatement = 'FunctionStatement',
    IfStatement = 'IfStatement',
    IncrementStatement = 'IncrementStatement',
    PrintStatement = 'PrintStatement',
    DimStatement = 'DimStatement',
    GotoStatement = 'GotoStatement',
    LabelStatement = 'LabelStatement',
    ReturnStatement = 'ReturnStatement',
    EndStatement = 'EndStatement',
    StopStatement = 'StopStatement',
    ForStatement = 'ForStatement',
    ForEachStatement = 'ForEachStatement',
    WhileStatement = 'WhileStatement',
    DottedSetStatement = 'DottedSetStatement',
    IndexedSetStatement = 'IndexedSetStatement',
    LibraryStatement = 'LibraryStatement',
    NamespaceStatement = 'NamespaceStatement',
    ImportStatement = 'ImportStatement',
    InterfaceStatement = 'InterfaceStatement',
    InterfaceFieldStatement = 'InterfaceFieldStatement',
    InterfaceMethodStatement = 'InterfaceMethodStatement',
    ClassStatement = 'ClassStatement',
    MethodStatement = 'MethodStatement',
    ClassMethodStatement = 'ClassMethodStatement',
    FieldStatement = 'FieldStatement',
    ClassFieldStatement = 'ClassFieldStatement',
    TryCatchStatement = 'TryCatchStatement',
    CatchStatement = 'CatchStatement',
    ThrowStatement = 'ThrowStatement',
    EnumStatement = 'EnumStatement',
    EnumMemberStatement = 'EnumMemberStatement',
    ConstStatement = 'ConstStatement',
    ContinueStatement = 'ContinueStatement',
    Block = 'Block',
    TypeExpression = 'TypeExpression',
    TypeCastExpression = 'TypeCastExpression',
    TypedArrayExpression = 'TypedArrayExpression'
}<|MERGE_RESOLUTION|>--- conflicted
+++ resolved
@@ -160,11 +160,7 @@
     /**
      * Annotations for this statement
      */
-<<<<<<< HEAD
-    public annotations?: AnnotationExpression[];
-=======
-    public annotations: AnnotationExpression[] | undefined;
->>>>>>> 872c2dfd
+    public annotations?: AnnotationExpression[] | undefined;
 }
 
 
