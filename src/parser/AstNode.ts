--- conflicted
+++ resolved
@@ -128,7 +128,6 @@
         });
     }
 
-<<<<<<< HEAD
     /**
      * Walk upward and return the root node
      */
@@ -143,11 +142,9 @@
         }
     }
 
-=======
     public getLeadingTrivia(): Token[] {
         return [];
     }
->>>>>>> 5d546739
 }
 
 export abstract class Statement extends AstNode {
