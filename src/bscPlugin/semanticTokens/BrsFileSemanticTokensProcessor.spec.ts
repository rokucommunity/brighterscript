import { expect } from 'chai';
import { SemanticTokenTypes } from 'vscode-languageserver-protocol';
import type { BrsFile } from '../../files/BrsFile';
import type { BscFile, SemanticToken } from '../../interfaces';
import { Program } from '../../Program';
import { expectZeroDiagnostics } from '../../testHelpers.spec';
import { standardizePath as s, util } from '../../util';

const rootDir = s`${process.cwd()}/.tmp/rootDir`;

describe('BrsFileSemanticTokensProcessor', () => {
    let program: Program;
    beforeEach(() => {
        program = new Program({
            rootDir: rootDir
        });
    });
    afterEach(() => {
        program.dispose();
    });

<<<<<<< HEAD
    it('matches each namespace section', () => {
=======
    function expectSemanticTokens(file: BscFile, tokens: SemanticToken[]) {
        program.validate();
        expectZeroDiagnostics(program);
        const result = util.sortByRange(
            program.getSemanticTokens(file.srcPath)
        );
        expect(
            result
        ).to.eql(
            util.sortByRange(
                tokens
            )
        );
        return result;
    }

    it('matches each namespace section for class', () => {
>>>>>>> 67c33955
        const file = program.setFile<BrsFile>('source/main.bs', `
            class Host
                sub new()
                    m.alien = new Humanoids.Aliens.Alien()
                end sub
            end class

            namespace Humanoids.Aliens
                class Alien
                end class
            end namespace
        `);
        expectSemanticTokens(file, [{
            range: util.createRange(3, 34, 3, 43),
            tokenType: SemanticTokenTypes.namespace
        }, {
            range: util.createRange(3, 44, 3, 50),
            tokenType: SemanticTokenTypes.namespace
        }, {
            range: util.createRange(3, 51, 3, 56),
            tokenType: SemanticTokenTypes.class
        }]);
    });

    it('matches each namespace section for namespaced function calls', () => {
        const file = program.setFile<BrsFile>('source/main.bs', `
            sub new()
                Humanoids.Aliens.Invade("earth")
            end sub
            namespace Humanoids.Aliens
                function Invade(planet)
                end function
            end namespace
        `);
        expectSemanticTokens(file, [{
            range: util.createRange(2, 16, 2, 25),
            tokenType: SemanticTokenTypes.namespace
        }, {
            range: util.createRange(2, 26, 2, 32),
            tokenType: SemanticTokenTypes.namespace
        }, {
            range: util.createRange(2, 33, 2, 39),
            tokenType: SemanticTokenTypes.function
        }]);
    });

    it('matches each namespace section for namespaced function assignment', () => {
        const file = program.setFile<BrsFile>('source/main.bs', `
            sub new()
                action = Humanoids.Aliens.Invade
            end sub
            namespace Humanoids.Aliens
                function Invade(planet)
                end function
            end namespace
        `);
        expectSemanticTokens(file, [{
            range: util.createRange(2, 25, 2, 34),
            tokenType: SemanticTokenTypes.namespace
        }, {
            range: util.createRange(2, 35, 2, 41),
            tokenType: SemanticTokenTypes.namespace
        }, {
            range: util.createRange(2, 42, 2, 48),
            tokenType: SemanticTokenTypes.function
        }]);
    });

    it('matches each namespace section for namespaced function as function parameter', () => {
        const file = program.setFile<BrsFile>('source/main.bs', `
            sub new()
                actionName = type(Humanoids.Aliens.Invade)
            end sub
            namespace Humanoids.Aliens
                function Invade(planet)
                end function
            end namespace
        `);
        expectSemanticTokens(file, [{
            //`type` function call
            range: util.createRange(2, 29, 2, 33),
            tokenType: SemanticTokenTypes.function
        }, {
            range: util.createRange(2, 34, 2, 43),
            tokenType: SemanticTokenTypes.namespace
        }, {
            range: util.createRange(2, 44, 2, 50),
            tokenType: SemanticTokenTypes.namespace
        }, {
            range: util.createRange(2, 51, 2, 57),
            tokenType: SemanticTokenTypes.function
        }]);
    });

    it('matches each namespace section for namespaced function in print statement', () => {
        const file = program.setFile<BrsFile>('source/main.bs', `
            sub new()
                print Humanoids.Aliens.Invade
            end sub
            namespace Humanoids.Aliens
                function Invade(planet)
                end function
            end namespace
        `);
        expectSemanticTokens(file, [{
            range: util.createRange(2, 22, 2, 31),
            tokenType: SemanticTokenTypes.namespace
        }, {
            range: util.createRange(2, 32, 2, 38),
            tokenType: SemanticTokenTypes.namespace
        }, {
            range: util.createRange(2, 39, 2, 45),
            tokenType: SemanticTokenTypes.function
        }]);
    });

    it('matches each namespace section for enums', () => {
        const file = program.setFile<BrsFile>('source/main.bs', `
            sub main()
                print Earthlings.Species.Human.Male
            end sub
            namespace Earthlings.Species
                enum Human
                    Male
                    Female
                end enum
            end namespace
        `);
        expectSemanticTokens(file, [{
            range: util.createRange(2, 22, 2, 32),
            tokenType: SemanticTokenTypes.namespace
        }, {
            range: util.createRange(2, 33, 2, 40),
            tokenType: SemanticTokenTypes.namespace
        }, {
            range: util.createRange(2, 41, 2, 46),
            tokenType: SemanticTokenTypes.enum
        }, {
            range: util.createRange(2, 47, 2, 51),
            tokenType: SemanticTokenTypes.enumMember
        }]);
    });

    it('matches each namespace section for enum', () => {
        const file = program.setFile<BrsFile>('source/main.bs', `
            sub main()
                print Sentients.Humanoids.HumanoidType.Cylon
            end sub
            namespace Sentients.Humanoids
                enum HumanoidType
                    Human
                    Alien
                    Cylon
                end enum
            end namespace
        `);
        expectSemanticTokens(file, [{
            range: util.createRange(2, 22, 2, 31),
            tokenType: SemanticTokenTypes.namespace
        }, {
            range: util.createRange(2, 32, 2, 41),
            tokenType: SemanticTokenTypes.namespace
        }, {
            range: util.createRange(2, 42, 2, 54),
            tokenType: SemanticTokenTypes.enum
        }, {
            range: util.createRange(2, 55, 2, 60),
            tokenType: SemanticTokenTypes.enumMember
        }]);
    });

    it('matches enums in if statements', () => {
        const file = program.setFile<BrsFile>('source/main.bs', `
            sub main()
                if Humanoids.HumanoidType.Cylon = "Cylon" then
                    print true
                end if
            end sub
            namespace Humanoids
                enum HumanoidType
                    Human = "Human"
                    Alien = "Alien"
                    Cylon = "Cylon"
                end enum
            end namespace
        `);
        expectSemanticTokens(file, [{
            range: util.createRange(2, 19, 2, 28),
            tokenType: SemanticTokenTypes.namespace
        }, {
            range: util.createRange(2, 29, 2, 41),
            tokenType: SemanticTokenTypes.enum
        }, {
            range: util.createRange(2, 42, 2, 47),
            tokenType: SemanticTokenTypes.enumMember
        }]);
    });

    it('matches enum with invalid member name', () => {
        const file = program.setFile<BrsFile>('source/main.bs', `
            sub main()
                print Humanoids.HumanoidType.INVALID_VALUE 'bs:disable-line
            end sub
            namespace Humanoids
                enum HumanoidType
                    Human = "Human"
                    Alien = "Alien"
                    Cylon = "Cylon"
                end enum
            end namespace
        `);
        expectSemanticTokens(file, [{
            range: util.createRange(2, 22, 2, 31),
            tokenType: SemanticTokenTypes.namespace
        }, {
            range: util.createRange(2, 32, 2, 44),
            tokenType: SemanticTokenTypes.enum
        }]);
    });

    it('matches class with invalid stuff after it', () => {
        const file = program.setFile<BrsFile>('source/main.bs', `
            sub init()
                m.alien = new Humanoids.Aliens.Alien.NOT_A_CLASS() 'bs:disable-line
            end sub

            namespace Humanoids.Aliens
                class Alien
                end class
            end namespace
        `);
        expectSemanticTokens(file, [{
            range: util.createRange(2, 30, 2, 39),
            tokenType: SemanticTokenTypes.namespace
        }, {
            range: util.createRange(2, 40, 2, 46),
            tokenType: SemanticTokenTypes.namespace
        }, {
            range: util.createRange(2, 47, 2, 52),
            tokenType: SemanticTokenTypes.class
        }]);
    });
});<|MERGE_RESOLUTION|>--- conflicted
+++ resolved
@@ -19,9 +19,6 @@
         program.dispose();
     });
 
-<<<<<<< HEAD
-    it('matches each namespace section', () => {
-=======
     function expectSemanticTokens(file: BscFile, tokens: SemanticToken[]) {
         program.validate();
         expectZeroDiagnostics(program);
@@ -39,7 +36,6 @@
     }
 
     it('matches each namespace section for class', () => {
->>>>>>> 67c33955
         const file = program.setFile<BrsFile>('source/main.bs', `
             class Host
                 sub new()
