--- conflicted
+++ resolved
@@ -19,11 +19,7 @@
         program.dispose();
     });
 
-<<<<<<< HEAD
-    function expectSemanticTokens(file: File, tokens: SemanticToken[]) {
-=======
     function expectSemanticTokens(file: File, tokens: SemanticToken[], validateDiagnostics = true) {
->>>>>>> be2236d5
         program.validate();
         if (validateDiagnostics) {
             expectZeroDiagnostics(program);
