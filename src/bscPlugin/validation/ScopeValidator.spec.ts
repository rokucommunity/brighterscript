import * as sinonImport from 'sinon';
import { DiagnosticMessages } from '../../DiagnosticMessages';
import { Program } from '../../Program';
import { expectDiagnostics, expectDiagnosticsIncludes, expectTypeToBe, expectZeroDiagnostics, trim } from '../../testHelpers.spec';
import { expect } from 'chai';
import type { TypeCompatibilityData } from '../../interfaces';
import { IntegerType } from '../../types/IntegerType';
import { StringType } from '../../types/StringType';
import type { BrsFile } from '../../files/BrsFile';
import { FloatType, InterfaceType, TypedFunctionType, VoidType } from '../../types';
import { SymbolTypeFlag } from '../../SymbolTypeFlag';
import { AssociativeArrayType } from '../../types/AssociativeArrayType';
import undent from 'undent';
import * as fsExtra from 'fs-extra';
import { tempDir, rootDir } from '../../testHelpers.spec';
import { isReturnStatement } from '../../astUtils/reflection';
import { ScopeValidator } from './ScopeValidator';
import type { ReturnStatement } from '../../parser/Statement';
import { Logger } from '@rokucommunity/logger';

describe('ScopeValidator', () => {

    let sinon = sinonImport.createSandbox();
    let program: Program;

    beforeEach(() => {
        fsExtra.emptyDirSync(tempDir);
        program = new Program({
            rootDir: rootDir
        });
        program.createSourceScope();
    });

    afterEach(() => {
        sinon.restore();
        program.dispose();
    });

    it('validateReturnStatement does not crash', () => {
        program.options.autoImportComponentScript = true;
        program.setFile('components/Component.xml', trim`
            <component name="Test" extends="Group">
            </component>
        `);
        const file = program.setFile<BrsFile>('components/Component.bs', trim`
            function test()
                return {
                    method: function()
                        return true
                    end function
                }
            end function
        `);
        const returnStatement = file.ast.findChild<ReturnStatement>(isReturnStatement);
        delete returnStatement.parent;
        const validator = new ScopeValidator();
        //should not crash
        validator['validateReturnStatement'](file, returnStatement);
    });

    describe('mismatchArgumentCount', () => {
        it('detects calling functions with too many arguments', () => {
            program.setFile('source/file.brs', `
                sub a()
                end sub
                sub b()
                    a(1)
                end sub
            `);
            program.validate();
            expectDiagnostics(program, [
                DiagnosticMessages.mismatchArgumentCount(0, 1).message
            ]);
        });

        it('detects calling class constructors with too many arguments', () => {
            program.setFile('source/main.bs', `
                    function noop0()
                    end function

                    function noop1(p1)
                    end function

                    sub main()
                       noop0(1)
                       noop1(1,2)
                       noop1()
                    end sub
                `);
            program.validate();
            expectDiagnostics(program, [
                DiagnosticMessages.mismatchArgumentCount(0, 1),
                DiagnosticMessages.mismatchArgumentCount(1, 2),
                DiagnosticMessages.mismatchArgumentCount(1, 0)
            ]);
        });

        it('detects calling functions with too few arguments', () => {
            program.setFile('source/file.brs', `
                    sub a(name)
                    end sub
                    sub b()
                        a()
                    end sub
                `);
            program.validate();
            expectDiagnostics(program, [
                DiagnosticMessages.mismatchArgumentCount(1, 0)
            ]);
        });

        it('allows skipping optional parameter', () => {
            program.setFile('source/file.brs', `
                    sub a(name="Bob")
                    end sub
                    sub b()
                        a()
                    end sub
                `);
            program.validate();
            //should have an error
            expectZeroDiagnostics(program);
        });

        it('shows expected parameter range in error message', () => {
            program.setFile('source/file.brs', `
                    sub a(age, name="Bob")
                    end sub
                    sub b()
                        a()
                    end sub
                `);
            program.validate();
            //should have an error
            expectDiagnostics(program, [
                DiagnosticMessages.mismatchArgumentCount('1-2', 0)
            ]);
        });

        it('handles expressions as arguments to a function', () => {
            program.setFile('source/file.brs', `
                    sub a(age, name="Bob")
                    end sub
                    sub b()
                        a("cat" + "dog" + "mouse")
                    end sub
                `);
            program.validate();
            expectZeroDiagnostics(program);
        });

        it('Catches extra arguments for expressions as arguments to a function', () => {
            program.setFile('source/file.brs', `
                    sub a(age)
                    end sub
                    sub b()
                        a(m.lib.movies[0], 1)
                    end sub
                `);
            program.validate();
            //should have an error
            expectDiagnostics(program, [
                DiagnosticMessages.mismatchArgumentCount(1, 2)
            ]);
        });


        it('allows any number of parameters in a function used as an argument', () => {
            program.setFile('source/file.brs', `
                    sub tryManyParams(someFunc as function)
                        someFunc(1, 2, "hello", "world")
                    end sub
                `);
            program.validate();
            //should have no errors
            expectZeroDiagnostics(program);
        });

        it('checks for at least the number of non-optional args on variadic (callFunc) functions', () => {
            program.setFile('components/Widget.xml', trim`
                <?xml version="1.0" encoding="utf-8" ?>
                <component name="Widget" extends="Group">
                    <script uri="Widget.brs"/>
                    <interface>
                        <function name="someFunc" />
                    </interface>
                </component>
            `);
            program.setFile('components/Widget.brs', `
                sub someFunc(input as object)
                    print input
                end sub
            `);
            program.setFile('source/util.bs', `
                sub useCallFunc(input as roSGNodeWidget)
                    input.callFunc()
                end sub
            `);
            program.validate();
            //should have an error
            expectDiagnostics(program, [
                DiagnosticMessages.mismatchArgumentCount('1-63', 0)
            ]);
        });

        it('any number number of args on variadic (callFunc) functions', () => {
            program.setFile('components/Widget.xml', trim`
                <?xml version="1.0" encoding="utf-8" ?>
                <component name="Widget" extends="Group">
                    <script uri="Widget.brs"/>
                    <interface>
                        <function name="someFunc" />
                    </interface>
                </component>
            `);
            program.setFile('components/Widget.brs', `
                sub someFunc(input as object)
                    print input
                end sub
            `);
            program.setFile('source/util.bs', `
                sub useCallFunc(input as roSGNodeWidget, funcToCall as string)
                    input.callFunc(funcToCall, 1, 2, 3, {})
                end sub
            `);
            program.validate();
            // no error, because we can't know what function you're actually calling
            expectZeroDiagnostics(program);
        });


        it('checks for target args count on callfunc', () => {
            program.setFile('components/Widget.xml', trim`
                <?xml version="1.0" encoding="utf-8" ?>
                <component name="Widget" extends="Group">
                    <script uri="Widget.brs"/>
                    <interface>
                        <function name="someFunc" />
                    </interface>
                </component>
            `);
            program.setFile('components/Widget.brs', `
                sub someFunc(input as object)
                    print input
                end sub
            `);
            program.setFile('source/util.bs', `
                sub useCallFunc(input as roSGNodeWidget)
                    input.callFunc("someFunc", 1, 2, 3, {})
                end sub
            `);
            program.validate();
            expectDiagnostics(program, [
                DiagnosticMessages.mismatchArgumentCount(2, 5)
            ]);
        });

        it('validates against scope-defined func in inner namespace, when outer namespace has same named func', () => {
            program.setFile('source/main.bs', `
                namespace alpha
                    sub foo()
                    end sub

                    namespace beta
                        sub bar()
                            foo()
                        end sub
                    end namespace
                end namespace

                function foo(x as integer) as integer
                    return x
                end function
            `);

            program.validate();
            expectDiagnostics(program, [
                DiagnosticMessages.mismatchArgumentCount(1, 0).message
            ]);
        });
    });

    describe('argumentTypeMismatch', () => {
        it('param `as object` supports all known types', () => {
            program.setFile('source/file.bs', `
                sub main()
                    consoleLog(Direction.up)
                    consoleLog(true)
                    consoleLog(main)
                    consoleLog(1.2)
                    consoleLog({} as Video)
                    consoleLog("test")
                end sub

                sub consoleLog(thing as object)
                    print thing
                end sub

                interface Video
                    url as string
                end interface
                enum Direction
                    up = "up"
                    down = "down"
                end enum
            `);
            program.validate();
            expectZeroDiagnostics(program);
        });

        it('`as object` var can be passed to various param types', () => {
            program.setFile('source/file.bs', `
                sub main()
                    obj = {} as object

                    printBoolean(obj)
                    printClass(obj)
                    printDouble(obj)
                    printEnum(obj)
                    printFloat(obj)
                    printFunction(obj)
                    printInteger(obj)
                    printInterface(obj)
                    printLongInteger(obj)
                    printString(obj)
                end sub

                sub printBoolean(value as boolean)
                    print value
                end sub

                class Person
                    name as string
                end class

                sub printClass(value as Person)
                    print value
                end sub

                sub printDouble(value as double)
                    print value
                end sub

                enum Direction
                    up = "up"
                end enum

                sub printEnum(value as Direction)
                    print value
                end sub

                sub printFloat(value as float)
                    print value
                end sub

                sub printFunction(value as function)
                    print value
                    print value(1)
                end sub

                interface Video
                    url as string
                end interface

                sub printInterface(value as Video)
                    print value
                end sub

                sub printInteger(value as integer)
                    print value
                end sub

                sub printLongInteger(value as LongInteger)
                    print value
                end sub

                sub printString(value as string)
                    print value
                end sub
            `);
            program.validate();
            expectZeroDiagnostics(program);
        });


        it('treats string enums as strings when assigned to string vars', () => {
            program.setFile('source/file.bs', `
                sub main()
                    printDirection(Direction.up)
                end sub

                sub printDirection(theDirection as string)
                    print theDirection
                end sub

                enum Direction
                    up = "up"
                    down = "down"
                end enum
            `);
            program.validate();
            expectZeroDiagnostics(program);
        });

        it('does not treat strings as a string enum', () => {
            program.setFile('source/file.bs', `
                sub main()
                    printDirection("up")
                end sub

                sub printDirection(theDirection as Direction)
                    print theDirection
                end sub

                enum Direction
                    up = "up"
                    down = "down"
                end enum

            `);
            program.validate();
            expectDiagnostics(program, [
                DiagnosticMessages.argumentTypeMismatch('string', 'Direction').message
            ]);
        });

        it('supports passing enum type as enum type', () => {
            program.setFile('source/file.bs', `
                sub test(theDirection as Direction)
                    printDirection(theDirection)
                end sub

                sub printDirection(theDirection as Direction)
                    print theDirection
                end sub

                enum Direction
                    up = "up"
                    down = "down"
                end enum
            `);
            program.validate();
            expectDiagnostics(program, [
            ]);
        });

        it('Catches argument type mismatches on function calls', () => {
            program.setFile('source/file.brs', `
                    sub a(age as integer)
                    end sub
                    sub b()
                        a("hello")
                    end sub
                `);
            program.validate();
            //should have an error
            expect(program.getDiagnostics().map(x => x.message)).to.include(
                DiagnosticMessages.argumentTypeMismatch('string', 'integer').message
            );
        });

        it('Catches argument type mismatches on function calls for functions defined in another file', () => {
            program.setFile('source/file.brs', `
                    sub a(age as integer)
                    end sub
                `);
            program.setFile('source/file2.brs', `
                    sub b()
                        a("hello")
                        foo = "foo"
                        a(foo)
                    end sub
                `);
            program.validate();
            //should have an error
            expect(program.getDiagnostics().map(x => x.message)).to.include(
                DiagnosticMessages.argumentTypeMismatch('string', 'integer').message
            );
        });

        it('catches argument type mismatches on function calls within namespaces', () => {
            program.setFile('source/file.bs', `
                    namespace Name.Space
                        sub a(param as integer)
                            print param
                        end sub

                        sub b()
                            a("hello")
                            foo = "foo"
                            a(foo)
                        end sub
                    end namespace
                    `);
            program.validate();
            //should have an error
            expect(program.getDiagnostics().map(x => x.message)).to.include(
                DiagnosticMessages.argumentTypeMismatch('string', 'integer').message
            );
        });

        it('catches argument type mismatches on function calls as arguments', () => {
            program.setFile('source/file1.bs', `
                        sub a(param as string)
                            print param
                        end sub

                        function getNum() as integer
                            return 1
                        end function

                        sub b()
                            a(getNum())
                        end sub
                    `);
            program.validate();
            //should have an error
            expect(program.getDiagnostics().map(x => x.message)).to.include(
                DiagnosticMessages.argumentTypeMismatch('integer', 'string').message
            );
        });


        it('catches argument type mismatches on function calls within namespaces across files', () => {
            program.setFile('source/file1.bs', `
                    namespace Name.Space
                        function getNum() as integer
                            return 1
                        end function

                        function getStr() as string
                            return "hello"
                        end function
                    end namespace
                    `);
            program.setFile('source/file2.bs', `
                    namespace Name.Space
                        sub needsInt(param as integer)
                            print param
                        end sub

                        sub someFunc()
                            needsInt(getStr())
                            needsInt(getNum())
                        end sub
                    end namespace
                    `);
            program.validate();
            //should have an error
            expect(program.getDiagnostics().length).to.equal(1);
            expect(program.getDiagnostics().map(x => x.message)).to.include(
                DiagnosticMessages.argumentTypeMismatch('string', 'integer').message
            );
        });

        it('correctly validates correct parameters that are class members', () => {
            program.setFile('source/main.bs', `
                class PiHolder
                    pi = 3.14
                    function getPi() as float
                        return m.pi
                    end function
                end class

                sub takesFloat(fl as float)
                end sub

                sub someFunc()
                    holder = new PiHolder()
                    takesFloat(holder.pi)
                    takesFloat(holder.getPI())
                end sub`);
            program.validate();
            //should have no error
            expectZeroDiagnostics(program);
        });

        it('correctly validates wrong parameters that are class members', () => {
            program.setFile('source/main.bs', `
                class PiHolder
                    pi = 3.14
                    name = "hello"
                    function getPi() as float
                        return m.pi
                    end function
                end class

                sub takesFloat(fl as float)
                end sub

                sub someFunc()
                    holder = new PiHolder()
                    takesFloat(holder.name)
                    takesFloat(Str(holder.getPI()))
                end sub`);
            program.validate();
            //should have error: holder.name is string
            expect(program.getDiagnostics().length).to.equal(2);
            expect(program.getDiagnostics().map(x => x.message)).to.include(
                DiagnosticMessages.argumentTypeMismatch('string', 'float').message
            );
        });

        it('correctly validates correct parameters that are interface members', () => {
            program.setFile('source/main.bs', `
                interface IPerson
                    height as float
                    name as string
                    function getWeight() as float
                    function getAddress() as string
                end interface

                sub takesFloat(fl as float)
                end sub

                sub someFunc(person as IPerson)
                    takesFloat(person.height)
                    takesFloat(person.getWeight())
                end sub`);
            program.validate();
            //should have no error
            expectZeroDiagnostics(program);
        });

        it('correctly validates wrong parameters that are interface members', () => {
            program.setFile('source/main.bs', `
                    interface IPerson
                        isAlive as boolean
                        function getAddress() as string
                    end interface

                    sub takesFloat(fl as float)
                    end sub

                    sub someFunc(person as IPerson)
                        takesFloat(person.isAlive)
                        takesFloat(person.getAddress())
                    end sub
                `);
            program.validate();
            //should have 2 errors: person.name is string (not float) and person.getAddress() is object (not float)
            expectDiagnostics(program, [
                DiagnosticMessages.argumentTypeMismatch('boolean', 'float').message,
                DiagnosticMessages.argumentTypeMismatch('string', 'float').message
            ]);
        });

        it('`as object` param allows all types', () => {
            program.setFile('source/main.bs', `
                    sub takesObject(obj as Object)
                    end sub

                    sub main()
                        takesObject(true)
                        takesObject(1)
                        takesObject(1.2)
                        takesObject(1.2#)
                        takesObject("text")
                        takesObject({})
                        takesObject([])
                    end sub
                `);
            program.validate();
            expectZeroDiagnostics(program);
        });

        it('allows conversions for arguments', () => {
            program.setFile('source/main.bs', `
                sub takesFloat(fl as float)
                end sub

                sub someFunc()
                    takesFloat(1)
                end sub`);
            program.validate();
            //should have no error
            expectZeroDiagnostics(program);
        });

        it('allows subclasses as arguments', () => {
            program.setFile('source/main.bs', `

                class Animal
                end class

                class Dog extends Animal
                end class

                class Retriever extends Dog
                end class

                class Lab extends Retriever
                end class

                sub takesAnimal(thing as Animal)
                end sub

                sub someFunc()
                    fido = new Lab()
                    takesAnimal(fido)
                end sub`);
            program.validate();
            //should have no error
            expectZeroDiagnostics(program);
        });

        it('allows subclasses from namespaces as arguments', () => {
            program.setFile('source/main.bs', `

                class Outside
                end class

                class ChildOutExtendsInside extends NS.Inside
                end class

                namespace NS
                    class Inside
                    end class

                    class ChildInExtendsOutside extends Outside
                    end class

                    class ChildInExtendsInside extends Inside
                        sub methodTakesInside(i as Inside)
                        end sub
                    end class

                    sub takesInside(klass as Inside)
                    end sub

                    sub testFuncInNamespace()
                        takesOutside(new Outside())
                        takesOutside(new NS.ChildInExtendsOutside())

                        ' These call NS.takesInside
                        takesInside(new NS.Inside())
                        takesInside(new Inside())
                        takesInside(new NS.ChildInExtendsInside())
                        takesInside(new ChildInExtendsInside())
                        takesInside(new ChildOutExtendsInside())

                        child = new ChildInExtendsInside()
                        child.methodTakesInside(new Inside())
                        child.methodTakesInside(new ChildInExtendsInside())
                        child.methodTakesInside(new ChildOutExtendsInside())
                    end sub

                end namespace

                sub takesOutside(klass as Outside)
                end sub

                sub takesInside(klass as NS.Inside)
                end sub

                sub testFunc()
                    takesOutside(new Outside())
                    takesOutside(new NS.ChildInExtendsOutside())

                    takesInside(new NS.Inside())
                    takesInside(new NS.ChildInExtendsInside())
                    takesInside(new ChildOutExtendsInside())

                    NS.takesInside(new NS.Inside())
                    NS.takesInside(new NS.ChildInExtendsInside())
                    NS.takesInside(new ChildOutExtendsInside())

                    child = new NS.ChildInExtendsInside()
                    child.methodTakesInside(new NS.Inside())
                    child.methodTakesInside(new NS.ChildInExtendsInside())
                    child.methodTakesInside(new ChildOutExtendsInside())
                end sub`);
            program.validate();
            //should have no error
            expectZeroDiagnostics(program);
        });

        it('respects union types', () => {
            program.setFile('source/main.bs', `
                sub takesStringOrKlass(p as string or Klass)
                end sub

                class Klass
                end class

                sub someFunc()
                    myKlass = new Klass()
                    takesStringOrKlass("test")
                    takesStringOrKlass(myKlass)
                    takesStringOrKlass(1)
                end sub`);
            program.validate();
            //should have error when passed an integer
            expect(program.getDiagnostics().length).to.equal(1);
            expectDiagnostics(program, [
                DiagnosticMessages.argumentTypeMismatch('integer', 'string or Klass').message
            ]);
        });


        it('validates functions assigned to variables', () => {
            program.setFile('source/main.bs', `
                sub someFunc()
                    myFunc = function(i as integer, s as string)
                        print i+1
                        print s.len()
                    end function
                    myFunc("hello", 2)
                end sub`);
            program.validate();
            //should have error when passed incorrect types
            expectDiagnostics(program, [
                DiagnosticMessages.argumentTypeMismatch('string', 'integer').message,
                DiagnosticMessages.argumentTypeMismatch('integer', 'string').message
            ]);
        });

        it('allows any parameter types in a function passed as an argument', () => {
            program.setFile('source/file.brs', `
                    function getStrLength(name as string) as integer
                        return len(name)
                    end function

                    sub tryManyParams(someFunc as function)
                        print someFunc(1, 2, "hello", "world")
                    end sub

                    sub test()
                        tryManyParams(getStrLength)
                    end sub
                `);
            program.validate();
            //should have no errors
            expectZeroDiagnostics(program);
        });

        it('allows a inline function as an argument of type function', () => {
            program.setFile('source/file.brs', `
                    sub tryManyParams(someFunc as function)
                        print someFunc(1, 2, "hello", "world")
                    end sub

                    sub test()
                        tryManyParams(sub (i as integer)
                            print i
                        end sub)
                    end sub
                `);
            program.validate();
            //should have no errors
            expectZeroDiagnostics(program);
        });

        it('validates when a non-function is used as an argument expecting a function', () => {
            program.setFile('source/file.brs', `
                    sub tryManyParams(someFunc as function)
                        print someFunc(1, 2, "hello", "world")
                    end sub

                    sub test()
                        notAFunction = 3.14
                        tryManyParams(notAFunction)
                    end sub
                `);
            program.validate();
            //should have an error that the argument is not a function
            expectDiagnostics(program, [
                DiagnosticMessages.argumentTypeMismatch('float', 'function').message
            ]);
        });

        it('allows a class constructor to be passed as arg to param typed `as function`', () => {
            program.setFile('source/file.bs', `
                sub callSomeFunc(someFunc as function)
                    someFunc()
                end sub

                class MyKlass
                end class

                sub doStuff()
                callSomeFunc(MyKlass)
                end sub
            `);
            program.validate();
            expectZeroDiagnostics(program);
        });

        it('allows a namespaced class constructor to be passed as arg to param typed `as function`', () => {
            program.setFile('source/file.bs', `
                sub callSomeFunc(someFunc as function)
                    someFunc()
                end sub

                namespace Alpha
                    class MyKlass
                    end class

                    sub doStuff()
                        callSomeFunc(MyKlass)
                    end sub
                end namespace
            `);
            program.validate();
            expectZeroDiagnostics(program);
        });

        it('allows any variable to passed as argument to an untyped param with default type invalid', () => {
            program.setFile('source/util.brs', `
                sub doSomething(x = invalid)
                    print x
                end sub

                sub tests()
                    doSomething(1)
                    doSomething(1.1)
                    doSomething("Hello")
                    doSomething(true)
                    doSomething({test: true})
                end sub
            `);
            program.validate();
            //should have no errors
            expectZeroDiagnostics(program);
        });

        it('allows calling future function and save to same variable', () => {
            program.setFile('source/util.brs', `
                function getSomeInt() as integer
                    numVal = getUntypedNum()
                    numVal = cInt(numVal)
                    return numVal
                end function

                function getUntypedNum()
                    return 1
                end function
            `);
            program.validate();
            //should have no errors
            expectZeroDiagnostics(program);
        });

        it('allows union types of all compatible types as arg', () => {
            program.setFile('source/util.bs', `
                sub printIntNum(num as float or double or integer)
                    print cInt(num)
                end sub
            `);
            program.validate();
            //should have no errors
            expectZeroDiagnostics(program);
        });

        it('allows function calls of built-in members of primitives', () => {
            program.setFile('source/util.brs', `
                sub doSomething()
                    myStr = "Hello World"
                    myStr = myStr.replace("World", "You")
                    print myStr
                end sub
            `);
            program.validate();
            //should have no errors
            expectZeroDiagnostics(program);
        });

        it('validates union types of all compatible types as arg - when some do not work', () => {
            program.setFile('source/util.bs', `
                sub printIntNum(maybeNum as float or string)
                    print cInt(maybeNum)
                end sub
            `);
            program.validate();
            //should have no errors
            expectDiagnostics(program, [
                DiagnosticMessages.argumentTypeMismatch('float or string', 'float').message
            ]);
        });

        it('validates function calls of built-in members of primitives', () => {
            program.setFile('source/util.brs', `
                sub doSomething()
                    myStr = "Hello World"
                    notAString = 3.14
                    myStr = myStr.replace("World", notAString)
                    print myStr
                end sub
            `);
            program.validate();
            //should have error - 2nd param should be a string, not a float
            expectDiagnostics(program, [
                DiagnosticMessages.argumentTypeMismatch('float', 'string').message
            ]);
        });

        it('validates method calls of classes', () => {
            program.setFile('source/util.bs', `
                class Klass
                    sub test(input as string)
                    end sub
                end class

                sub doSomething()
                    k = new Klass()
                    k.test(3.14)
                end sub
            `);
            program.validate();
            //should have error - param should be a string, not a float
            expectDiagnostics(program, [
                DiagnosticMessages.argumentTypeMismatch('float', 'string').message
            ]);
        });

        it('validates inside method calls of classes', () => {
            program.setFile('source/util.bs', `
                class Klass
                    sub test(input as string)
                    end sub

                    sub otherTest()
                        m.test(3.14)
                    end sub
                end class
            `);
            program.validate();
            //should have error - param should be a string, not a float
            expectDiagnostics(program, [
                DiagnosticMessages.argumentTypeMismatch('float', 'string').message
            ]);
        });

        it('validates calls of a constructor', () => {
            program.setFile('source/util.bs', `
                class Klass
                   sub new(name as string)
                   end sub
                end class

                sub createKlass()
                    k = new Klass(3.14)
                end sub
            `);
            program.validate();
            //should have error - param should be a string, not a float
            expectDiagnostics(program, [
                DiagnosticMessages.argumentTypeMismatch('float', 'string').message
            ]);
        });

        it('validates super calls in a constructor', () => {
            program.setFile('source/util.bs', `
                class Klass
                   sub new(name as string)
                   end sub
                end class

                class SubKlass extends Klass
                    sub new()
                        super(3.14)
                    end sub
                end class
            `);
            program.validate();
            //should have error - param should be a string, not a float
            expectDiagnostics(program, [
                DiagnosticMessages.argumentTypeMismatch('float', 'string').message
            ]);
        });

        it('validates super calls in a class methods', () => {
            program.setFile('source/util.bs', `
                class Klass
                   sub test(name as string)
                   end sub
                end class

                class SubKlass extends Klass
                    sub test2()
                        super.test(3.14)
                    end sub
                end class
            `);
            program.validate();
            //should have error - param should be a string, not a float
            expectDiagnostics(program, [
                DiagnosticMessages.argumentTypeMismatch('float', 'string').message
            ]);
        });


        it('validates a function passed as an arg', () => {
            program.setFile('source/util.bs', `
                sub foo()
                    getPi = function()
                        return 3.14
                    end function
                    bar(getPi)
                end sub


                sub bar(num as integer)
                    print num
                end sub
            `);
            program.validate();
            //should have error - param should be a string, not a float
            expectDiagnostics(program, [
                DiagnosticMessages.argumentTypeMismatch('function () as dynamic', 'integer').message
            ]);
        });


        it('allows AAs that match an interface to be passed as args', () => {
            program.setFile('source/util.bs', `
                sub doStuff()
                    takesMyIface({beta: "hello", charlie: "world"})
                end sub

                sub takesMyIface(iFace as MyIFace)
                end sub

                interface MyIFace
                    beta as string
                    charlie as string
                end interface
            `);
            program.validate();
            //should have error
            expectZeroDiagnostics(program);
        });

        it('validates empty AAs that are passed as args to param expecting interface', () => {
            program.setFile('source/util.bs', `
                sub doStuff()
                    takesMyIface({})
                end sub

                sub takesMyIface(iFace as MyIFace)
                end sub

                interface MyIFace
                    beta as string
                    charlie as string
                end interface
            `);
            program.validate();
            //should have error
            expectDiagnostics(program, [
                DiagnosticMessages.argumentTypeMismatch('roAssociativeArray', 'MyIFace', {
                    missingFields: [{ name: 'beta', expectedType: StringType.instance }, { name: 'charlie', expectedType: StringType.instance }]
                }).message
            ]);
        });

        it('includes data on missing fields', () => {
            program.setFile('source/util.bs', `
                sub doStuff()
                    takesMyIface({charlie: "hello"})
                end sub

                sub takesMyIface(iFace as MyIFace)
                end sub

                interface MyIFace
                    beta as string
                    charlie as integer
                end interface
            `);
            program.validate();

            //should have error
            expectDiagnostics(program, [
                DiagnosticMessages.argumentTypeMismatch('roAssociativeArray', 'MyIFace', {
                    missingFields: [{ name: 'beta', expectedType: StringType.instance }],
                    fieldMismatches: [{ name: 'charlie', expectedType: IntegerType.instance, actualType: StringType.instance }]
                }).message
            ]);

            //The aa should have 'beta' and 'charlie' properties of type string and integer
            const diagnostics = program.getDiagnostics();
            expect(diagnostics.length).to.eq(1);
            const data: TypeCompatibilityData = diagnostics[0].data;
            expect(data.missingFields.length).to.eq(1);
            expect(data.missingFields[0].name).to.eq('beta');
            expectTypeToBe(data.missingFields[0].expectedType, StringType);
            expect(data.fieldMismatches.length).to.eq(1);
            expect(data.fieldMismatches[0].name).to.eq('charlie');
            expectTypeToBe(data.fieldMismatches[0].expectedType, IntegerType);
            expectTypeToBe(data.fieldMismatches[0].actualType, StringType);
        });

        it('allows interfaces that have a superset of properties', () => {
            program.setFile('source/util.bs', `
                sub doStuff()
                    takesMyIface({alpha: true, beta: "hello", charlie: 1})
                end sub

                sub takesMyIface(iFace as MyIFace)
                end sub

                interface MyIFace
                    beta as string
                    charlie as integer
                end interface
            `);
            program.validate();

            //should have no errors
            expectZeroDiagnostics(program);
        });

        it('allows interfaces that have a superset of properties', () => {
            program.setFile('source/util.bs', `
                sub doStuff(otherFace as MyOtherFace)
                    takesMyIface(otherFace)
                end sub

                sub takesMyIface(iFace as MyIFace)
                end sub

                interface MyIFace
                    beta as string
                    charlie as integer
                end interface

                interface MyOtherFace
                    alpha as boolean
                    beta as string
                    charlie as integer
                end interface
            `);
            program.validate();

            //should have no errors
            expectZeroDiagnostics(program);
        });

        it('includes data on missing fields', () => {
            program.setFile('source/util.bs', `
                sub doStuff()
                    takesMyIface({charlie: "hello"})
                end sub

                sub takesMyIface(iFace as MyIFace)
                end sub

                interface MyIFace
                    beta as string
                    charlie as integer
                end interface
            `);
            program.validate();

            //should have error
            expectDiagnostics(program, [
                DiagnosticMessages.argumentTypeMismatch('roAssociativeArray', 'MyIFace', {
                    missingFields: [{ name: 'beta', expectedType: StringType.instance }],
                    fieldMismatches: [{ name: 'charlie', expectedType: IntegerType.instance, actualType: StringType.instance }]
                }).message
            ]);

            //The aa should have 'beta' and 'charlie' properties of type string and integer
            const diagnostics = program.getDiagnostics();
            expect(diagnostics.length).to.eq(1);
            const data: TypeCompatibilityData = diagnostics[0].data;
            expect(data.missingFields.length).to.eq(1);
            expect(data.missingFields[0].name).to.eq('beta');
            expectTypeToBe(data.missingFields[0].expectedType, StringType);
            expect(data.fieldMismatches.length).to.eq(1);
            expect(data.fieldMismatches[0].name).to.eq('charlie');
            expectTypeToBe(data.fieldMismatches[0].expectedType, IntegerType);
            expectTypeToBe(data.fieldMismatches[0].actualType, StringType);
        });

        it('allows a non-built-in void function as an argument', () => {
            program.setFile<BrsFile>('source/main.bs', `
                sub voidFunc() as void
                end sub

                sub doPrint(x)
                    print x
                end sub

                sub useVoidAsArg()
                    doPrint(voidFunc()) ' will print "invalid"
                end sub
                `);
            program.validate();
            expectZeroDiagnostics(program);
        });

        it('validates a built-in void function as an argument', () => {
            program.setFile<BrsFile>('source/main.bs', `
                sub doPrint(x)
                    print x
                end sub

                sub useVoidAsArg()
                    arr = [1,2,3]
                    doPrint(arr.push(4))
                end sub
            `);
            program.validate();
            expectDiagnostics(program, [
                DiagnosticMessages.argumentTypeMismatch('uninitialized', 'dynamic').message
            ]);
        });

        describe('default params', () => {
            it('generalizes EnumMembers to their parent types', () => {
                program.setFile('source/util.bs', `
                    sub takesEnum(enumVal = Direction.South)
                        print enumVal
                    end sub

                    sub callTestFunc()
                        takesEnum(Direction.North)
                    end sub

                    enum Direction
                        North
                        South
                    end enum
                `);
                program.validate();
                //should have no errors
                expectZeroDiagnostics(program);
            });

            it('works with future declared types', () => {
                program.setFile('source/util.bs', `
                    sub takesKlass(klassInstance = new Klass())
                        print klassInstance
                    end sub

                    sub callTestFunc()
                        takesKlass()
                        myKlass = new Klass()
                        takesKlass(myKlass)
                    end sub

                    class Klass
                        name as string
                    end class
                `);
                program.validate();
                //should have no errors
                expectZeroDiagnostics(program);
            });

            it('validates against future declared types', () => {
                program.setFile('source/util.bs', `
                    sub takesKlass(klassInstance = new Klass())
                        print klassInstance
                    end sub

                    sub callTestFunc()
                        myOKlass = new OtherKlass()
                        takesKlass(myOKlass)
                    end sub

                    class Klass
                        name as string
                    end class

                     class OtherKlass
                        name as integer
                    end class
                `);
                program.validate();
                //should have no errors
                expectDiagnostics(program, [
                    DiagnosticMessages.argumentTypeMismatch('OtherKlass', 'Klass').message
                ]);
            });

            it('validates against future declared types in different namespace', () => {
                program.setFile('source/util.bs', `
                    sub takesKlass(klassInstance = new alpha.beta.Klass())
                        print klassInstance
                    end sub

                    sub callTestFunc()
                        myOKlass = new alpha.beta.OtherKlass()
                        takesKlass(myOKlass)
                    end sub

                    namespace alpha.beta
                        class Klass
                            name as string
                        end class

                        class OtherKlass
                            name as integer
                        end class
                    end namespace
                `);
                program.validate();
                //should have no errors
                expectDiagnostics(program, [
                    DiagnosticMessages.argumentTypeMismatch('alpha.beta.OtherKlass', 'alpha.beta.Klass').message
                ]);
            });

            it('should correctly be able to modify an array with enum initial values', () => {
                program.setFile<BrsFile>('source/util.bs', `
                    function alsoGoEast(path = [Direction.North, Direction.South])
                        path.Push(Direction.East) ' "path" should be typed as Array<Direction>
                        return path
                    end function

                    enum Direction
                        North = "North"
                        South = "South"
                        East = "East"
                        West = "West"
                    end  enum
                `);
                program.validate();
                expectZeroDiagnostics(program);
            });
        });

        describe('array compatibility', () => {
            it('accepts dynamic when assigning to a roArray', () => {
                program.setFile('source/util.bs', `
                    sub takesArray(arr as roArray)
                    end sub

                    sub doStuff(someArray)
                        takesArray(someArray)
                    end sub
                `);
                program.validate();
                //should have no errors
                expectZeroDiagnostics(program);
            });

            it('accepts roArray when assigning to a roArray', () => {
                program.setFile('source/util.bs', `
                    sub takesArray(arr as roArray)
                    end sub

                    sub doStuff(someArray as roArray)
                        takesArray(someArray)
                    end sub
                `);
                program.validate();
                //should have no errors
                expectZeroDiagnostics(program);
            });

            it('accepts typed arrays when assigning to a roArray', () => {
                program.setFile('source/util.bs', `
                    sub takesArray(arr as roArray)
                    end sub

                    sub doStuff(someArray as dynamic[])
                        takesArray(someArray)
                    end sub
                `);
                program.validate();
                //should have no errors
                expectZeroDiagnostics(program);
            });


            it('accepts roArray when assigning to dynamic[]', () => {
                program.setFile('source/util.bs', `
                    sub takesArray(arr as dynamic[])
                    end sub

                    sub doStuff(someArray as roArray)
                        takesArray(someArray)
                    end sub
                `);
                program.validate();
                //should have no errors
                expectZeroDiagnostics(program);
            });

            it('accepts roArray when assigning to typed array', () => {
                program.setFile('source/util.bs', `
                    sub takesArray(arr as string[])
                    end sub

                    sub doStuff(someArray as roArray)
                        takesArray(someArray)
                    end sub
                `);
                program.validate();
                //should have no errors
                expectZeroDiagnostics(program);
            });

            it('validates when typed array types are incompatible', () => {
                program.setFile('source/util.bs', `
                    sub takesArray(arr as string[])
                    end sub

                    sub doStuff(someArray as integer[])
                        takesArray(someArray)
                    end sub
                `);
                program.validate();
                //should have errors
                expectDiagnostics(program, [
                    DiagnosticMessages.argumentTypeMismatch('Array<integer>', 'Array<string>').message
                ]);
            });

            it('accepts when typed array types are compatible', () => {
                program.setFile('source/util.bs', `
                    sub takesArray(arr as float[])
                    end sub

                    sub doStuff(someArray as integer[])
                        takesArray(someArray)
                    end sub
                `);
                program.validate();
                //should have no errors
                expectZeroDiagnostics(program);
            });
        });

        describe('interface with optional properties', () => {

            it('allows using interfaces with optional props', () => {
                program.setFile('source/util.bs', `
                    function takesIFace(iface as MyIFace) as string
                        if invalid <> iface.name
                            return iface.name
                        else if invalid <> iface.data
                            return FormatJson(iface.data)
                        end if
                        return "no"
                    end function

                    sub doStuff(iface as MyIFace)
                        print takesIFace(iface)
                    end sub

                    interface MyIFace
                        optional name as string
                        optional data
                    end interface
                `);
                program.validate();
                expectZeroDiagnostics(program);
            });

            it('allows using passing AAs with missing optional properties', () => {
                program.setFile('source/util.bs', `
                    function takesIFace(iface as MyIFace) as string
                        if invalid <> iface.name
                            return iface.name
                        else if invalid <> iface.data
                            return FormatJson(iface.data)
                        end if
                        return "no"
                    end function

                    sub doStuff(iface as MyIFace)
                        print takesIFace({name: "Hello"})
                    end sub

                    interface MyIFace
                        optional name as string
                        optional data
                    end interface
                `);
                program.validate();
                expectZeroDiagnostics(program);
            });

            it('disallows using AAs with bad types for optional properties', () => {
                program.setFile('source/util.bs', `
                    function takesIFace(iface as MyIFace) as string
                        if invalid <> iface.name
                            return iface.name
                        else if invalid <> iface.data
                            return FormatJson(iface.data)
                        end if
                        return "no"
                    end function

                    sub doStuff(iface as MyIFace)
                        print takesIFace({name: 3.14})
                    end sub

                    interface MyIFace
                        optional name as string
                        optional data
                    end interface
                `);
                program.validate();
                expectDiagnostics(program, [
                    DiagnosticMessages.argumentTypeMismatch('roAssociativeArray', 'MyIFace', {
                        fieldMismatches: [{ name: 'name', expectedType: StringType.instance, actualType: FloatType.instance }]
                    }).message
                ]);
            });

            it('disallows passing classes with bad types for optional properties', () => {
                program.setFile('source/util.bs', `
                    function takesIFace(iface as MyIFace) as string
                        if invalid <> iface.name
                            return iface.name
                        else if invalid <> iface.data
                            return FormatJson(iface.data)
                        end if
                        return "no"
                    end function

                    sub doStuff(iface as MyIFace)
                        k = new MyKlass()
                        print takesIFace(k)
                    end sub

                    interface MyIFace
                        optional name as string
                        optional data
                    end interface

                    class MyKlass
                        name as float
                    end class
                `);
                program.validate();
                expectDiagnostics(program, [
                    DiagnosticMessages.argumentTypeMismatch('MyKlass', 'MyIFace', {
                        fieldMismatches: [{ name: 'name', expectedType: StringType.instance, actualType: FloatType.instance }]
                    }).message
                ]);
            });

            it('allows passing classes as args for interfaces with optional properties', () => {
                program.setFile('source/util.bs', `
                    function takesIFace(iface as MyIFace) as string
                        if invalid <> iface.name
                            return iface.name
                        else if invalid <> iface.data
                            return FormatJson(iface.data)
                        end if
                        return "no"
                    end function

                    sub doStuff(iface as MyIFace)
                        k = new MyKlass()
                        k2 = new MyKlass2()
                        print takesIFace(k)
                        print takesIFace(k2)
                    end sub

                    interface MyIFace
                        optional name as string
                        optional data
                    end interface

                    class MyKlass
                        data = {}
                    end class

                    class MyKlass2
                        data = "test"
                    end class
                `);
                program.validate();
                expectZeroDiagnostics(program);
            });
        });

        it('recursive types are allowed', () => {
            program.setFile('source/util.bs', `
                interface ChainNode
                    name as string
                    next as ChainNode
                end interface

                function getChain(cNode as ChainNode) as string
                    output = cNode.name
                    if cNode.next <> invalid
                        output += " - " + getChain(cNode.next)
                    end if
                    return output
                end function
            `);
            program.validate();
            expectZeroDiagnostics(program);
        });

        it('recursive types are allowed as array members', () => {
            program.setFile('source/util.bs', `
                interface ChainNode
                    name as string
                    nextItems as ChainNode[]
                end interface

                function getChain(cNode as ChainNode) as string
                    output = cNode.name
                    for each item in cNode.nextItems
                        output += " - " + getChain(item)
                    end for
                    return output
                end function
            `);
            program.validate();
            expectZeroDiagnostics(program);
        });

        it('deeply recursive types are allowed', () => {
            program.setFile('source/util.bs', `
                interface ChainNode
                    name as string
                    nextItem as ChainNodeWrapper
                end interface

                interface ChainNodeWrapper
                    node as ChainNode
                end interface

                function getChain(cNode as ChainNode) as string
                    output = cNode.name
                    if cNode.nextItem <> invalid
                        output += " - " + getChain(cNode.nextItem.node)
                    end if
                    return output
                end function

                sub useChain()
                    chain3 = {name: "C", nextItem: invalid}
                    wrapper3 = {node: chain3}
                    chain2 = {name: "B", nextItem: wrapper3}
                    wrapper2 = {node: chain2}
                    chain1 = {name: "A", nextItem: wrapper2}

                    print getChain(chain1)
                end sub
            `);
            program.validate();
            expectZeroDiagnostics(program);
        });

        describe('allowed arg type conversions', () => {
            it('allows numbers passed to a function that accepts booleans', () => {
                program.setFile('source/util.bs', `
                    sub takesBool(input as boolean)
                    end sub

                    sub tryNums()
                        pi = 3.14
                        takesBool(1)
                        takesBool(-1)
                        takesBool(123.456)
                        takesBool(23!)
                        takesBool(&hABCD)
                        takesBool(1.22#)
                        takesBool(pi)
                        takesBool(0)
                        takesBool(true)
                        takesBool(false)
                    end sub
                `);
                program.validate();
                expectZeroDiagnostics(program);
            });
        });

        it('allows boxed types', () => {
            program.setFile<BrsFile>('source/main.bs', `
                function takesBoxedLongInt(x as roLongInteger)
                    return 123456& + x
                end function

                function takesLongInt(x as longInteger)
                    return 123456& + x
                end function

                sub test()
                    long = 123456&
                    boxedLong = createObject("roLongInteger")
                    print takesBoxedLongInt(long)
                    print takesBoxedLongInt(boxedLong)
                    print takesLongInt(long)
                    print takesLongInt(boxedLong)
                end sub
            `);
            program.validate();
            expectZeroDiagnostics(program);
        });

        describe('AA args with string literal keys', () => {
            it('finds keys with string literal names', () => {
                program.setFile<BrsFile>('source/main.bs', `
                    interface Data
                        id
                    end interface

                    sub takesData(datum as Data)
                    end sub

                    sub usesData()
                    takesData({"id": 1234})
                    end sub
                `);
                program.validate();
                expectZeroDiagnostics(program);
            });

            it('validates keys with string literal names, but type is incorrect', () => {
                program.setFile<BrsFile>('source/main.bs', `
                    interface Data
                        id as string
                    end interface

                    sub takesData(datum as Data)
                    end sub

                    sub usesData()
                    takesData({"id": 1234})
                    end sub
                `);
                program.validate();
                expectDiagnostics(program, [
                    DiagnosticMessages.argumentTypeMismatch('roAssociativeArray', 'Data', {
                        fieldMismatches: [{ name: 'id', expectedType: StringType.instance, actualType: IntegerType.instance }]
                    }).message
                ]);
            });
        });

<<<<<<< HEAD
        describe('type statement types', () => {
            it('allows compatible type statement types to be passed to functions expecting normal types', () => {
                program.setFile<BrsFile>('source/main.bs', `
                    type number = integer or float

                    sub takesNumber(x as number)
                        takesInteger(x)
                    end sub

                    sub takesInteger(x as integer)
                        print x
=======
        describe('inline interfaces', () => {
            it('allows function param with compatible interface', () => {
                program.setFile<BrsFile>('source/main.bs', `
                    sub takesInline(datum as {name as string})
                    end sub

                    sub callsTakesInline()
                        takesInline({age: 123, name: "test"})
>>>>>>> 7eb0a6c6
                    end sub
                `);
                program.validate();
                expectZeroDiagnostics(program);
            });

<<<<<<< HEAD
            it('disallows incompatible type statement types to be passed to functions expecting normal types', () => {
                program.setFile<BrsFile>('source/main.bs', `
                    type whatever = float or string

                    sub takesNumber(x as whatever)
                        takesInteger(x)
                    end sub

                    sub takesInteger(x as integer)
                        print x
=======
            it('validates function param with incompatible interface', () => {
                program.setFile<BrsFile>('source/main.bs', `
                    sub takesInline(datum as {name as string})
                    end sub

                    sub callsTakesInline()
                        takesInline({name: 123})
>>>>>>> 7eb0a6c6
                    end sub
                `);
                program.validate();
                expectDiagnostics(program, [
<<<<<<< HEAD
                    DiagnosticMessages.argumentTypeMismatch('whatever', 'integer').message
=======
                    DiagnosticMessages.argumentTypeMismatch('roAssociativeArray', '{name as string}', {
                        fieldMismatches: [{ name: 'name', expectedType: StringType.instance, actualType: IntegerType.instance }]
                    }).message
>>>>>>> 7eb0a6c6
                ]);
            });
        });

        it('allows using invalid as argument for typed array params', () => {
            program.setFile<BrsFile>('source/main.bs', `
                sub takesIntArray(arr as integer[])
                end sub

                sub takesStrArray(arr as string[])
                end sub

                sub test()
                    takesIntArray(invalid)
                    takesStrArray(invalid)
                end sub
            `);
            program.validate();
            expectZeroDiagnostics(program);
        });
    });

    describe('cannotFindName', () => {

        it('finds variables from assignments from member functions of primitive types', () => {
            program.setFile('source/util.brs', `
                function lcaseTrim(str)
                    trimmedLowerStr = lcase(str).trim()
                    print trimmedLowerStr
                end function
            `);
            program.validate();
            //should have no errors
            expectZeroDiagnostics(program);
        });

        it('validates when lhs of compound assignment does not exist', () => {
            program.setFile('source/util.brs', `
                sub main()
                    expected += chr(10) + " version=""2.0"""
                end sub
            `);
            program.validate();
            //should have error - cannot find "expected"
            expectDiagnostics(program, [
                DiagnosticMessages.cannotFindName('expected').message
            ]);
        });

        it('does not have a diagnostic for using a variable the result of an assignment with unresolved value', () => {
            program.setFile('source/util.bs', `
                sub doStuff()
                    myValue = UndeclaredValue
                    if myValue > 0
                        print "hello"
                    end if
                end sub
            `);
            program.validate();
            //should have only 1 error - cannot find "UndeclaredValue"
            expectDiagnostics(program, [
                DiagnosticMessages.cannotFindName('UndeclaredValue').message
            ]);
        });

        it('detects assigning to an unknown field in a class', () => {
            program.setFile('source/main.bs', `
                class Klass
                    sub new()
                        m.unknown = "hello"
                    end sub
                end class
            `);
            program.validate();
            expectDiagnostics(program, [
                DiagnosticMessages.cannotFindName('unknown', 'Klass.unknown', 'Klass')
            ]);
        });

        it('detects assigning to an unknown field in a primitive', () => {
            program.setFile('source/main.bs', `
                sub main()
                    myStr = "hello"
                    myStr.length = 2
                end sub
            `);
            program.validate();
            expectDiagnostics(program, [
                DiagnosticMessages.cannotFindName('length', 'string.length', 'string')
            ]);
        });

        it('allows assigning to an unknown field in an AA', () => {
            program.setFile('source/main.bs', `
                sub main()
                    myAA = {}
                    myAA.unknown = 4
                end sub
            `);
            program.validate();
            expectZeroDiagnostics(program);
        });

        it('allows setting a member of an overriden member of an aa', () => {
            program.setFile('source/main.bs', `
                sub makeAA()
                    myAA = {}
                    addItemsToAA(myAA)
                    myAA.items.value = "other string"
                end sub

                sub addItemsToAA(someAA)
                    someAA.items = {value: "some string"}
                end sub
            `);
            program.validate();
            expectZeroDiagnostics(program);
        });

        it('allows accessing a member of an overriden member of an aa', () => {
            program.setFile('source/main.bs', `
                sub makeAA()
                    myAA = {}
                    addItemsToAA(myAA)
                    print myAA.items.value.len()
                end sub

                sub addItemsToAA(someAA)
                    someAA.items = {value: "some string"}
                end sub
            `);
            program.validate();
            expectZeroDiagnostics(program);
        });

        it('allows using a member of an overriden member of an aa in a different way', () => {
            program.setFile('source/main.bs', `
                sub makeAA()
                    myAA = {}
                    addItemsToAA(myAA)
                    for each item in myAA.items
                        print item
                    end for
                end sub

                sub addItemsToAA(someAA)
                    someAA.items = [0, 1, 2, 3]
                end sub
            `);
            program.validate();
            expectZeroDiagnostics(program);
        });

        it('does not show a diagnostic when using a function param with unknown type', () => {
            program.setFile('source/main.bs', `
                function test(item as Whatever)
                    return {data: item}
                end function
            `);
            program.validate();
            expectDiagnostics(program, [
                DiagnosticMessages.cannotFindName('Whatever')
            ]);
        });

        it('does not show a diagnostic when using a variable declared with unknown type cast', () => {
            program.setFile('source/main.bs', `
                function test()
                    item = {} as Whatever
                    return {data: item}
                end function
            `);
            program.validate();
            expectDiagnostics(program, [
                DiagnosticMessages.cannotFindName('Whatever')
            ]);
        });

        it('does not show a diagnostic when using a variable declared with unknown type', () => {
            program.setFile('source/main.bs', `
                function test()
                    item as Whatever = {}
                    return {data: item}
                end function
            `);
            program.validate();
            expectDiagnostics(program, [
                DiagnosticMessages.cannotFindName('Whatever')
            ]);
        });

        it('allows function default params to reference earlier params', () => {
            program.setFile('source/main.bs', `
                function test(param1 as integer, param2 = param1 + 2)
                    print param1; param2
                end function
            `);
            program.validate();
            expectZeroDiagnostics(program);
        });

        it('has diagnostic when function default params reference unknown', () => {
            program.setFile('source/main.bs', `
                function test(param1 as integer, param2 = paramX + 2)
                    print param1; param2
                end function
            `);
            program.validate();
            expectDiagnostics(program, [
                DiagnosticMessages.cannotFindName('paramX').message
            ]);
        });

        it('has diagnostic when function default params reference variable from inside function', () => {
            program.setFile('source/main.bs', `
                function test(param1 as integer, param2 = paramX + 2)
                    paramX = 3
                    print param1; param2
                end function
            `);
            program.validate();
            expectDiagnostics(program, [
                DiagnosticMessages.cannotFindName('paramX').message
            ]);
        });

        it('has diagnostic when trying to use a method on an union that does not exist in one type', () => {
            program.setFile('source/main.bs', `
                function typeHoverTest(x as string or integer)
                    value = x.len()
                    return value
                end function
            `);
            program.validate();
            expectDiagnostics(program, [
                DiagnosticMessages.cannotFindFunction('len', null, '(string or integer)').message
            ]);
        });

        it('does not have diagnostic when accessing unknown member of union in Brightscript mode, when variable is a param', () => {
            program.setFile('source/main.brs', `
                function typeHoverTest(x as string)
                    x = x.len()
                    return x
                end function
            `);
            program.validate();
            expectZeroDiagnostics(program);
        });

        it('does not have diagnostic when accessing unknown member of union in Brightscript mode, when variable is defined in block', () => {
            program.setFile('source/main.brs', `
                function typeHoverTest()
                    x = "hello"
                    x = x.len()
                    return x
                end function
            `);
            program.validate();
            expectZeroDiagnostics(program);
        });

        it('does not have diagnostic when accessing unknown member of node in Brightscript mode', () => {
            program.setFile('source/main.brs', `
                ' @param {roSGNode} node
                function testNodeMember(node)
                    x = node.whatever
                    return x
                end function
            `);
            program.validate();
            expectZeroDiagnostics(program);
        });

        it('does not have diagnostic when accessing unknown member of contentnode in Brightscript mode', () => {
            program.setFile('source/main.brs', `
                ' @param {roSgNodeCOntentNode} node
                function testNodeMember(node)
                    x = node.whatever
                    return x
                end function
            `);
            program.validate();
            expectZeroDiagnostics(program);
        });

        it('does not have diagnostic when accessing unknown member of created node  in Brightscript mode', () => {
            program.setFile('source/main.brs', `
                ' @param {string} nodeSubtype
                function testNodeMember(nodeSubtype)
                    x = createObject("roSgNode",nodeSubtype)
                    x.whatever = true
                    return x
                end function
            `);
            program.validate();
            expectZeroDiagnostics(program);
        });

        it('allows anything on m in an anonymous function', () => {
            program.setFile('source/main.bs', `
                function test()
                    stub = function()
                        m.something = true
                    end function
                    return stub
                end function
            `);
            program.validate();
            expectZeroDiagnostics(program);
        });

        it('allows anything on m in an anonymous function in a class method', () => {
            program.setFile('source/main.bs', `
                class SomeKlass
                    function test()
                        stub = function()
                            m.something = true
                        end function
                        return stub
                    end function
                end class
            `);
            program.validate();
            expectZeroDiagnostics(program);
        });

        it('has error when referencing something in outer namespace directly', () => {
            program.setFile('source/main.bs', `
                namespace alpha
                    sub foo()
                    end sub

                    namespace beta
                        sub bar()
                            foo()
                        end sub
                    end namespace
                end namespace
            `);

            program.validate();
            expectDiagnostics(program, [
                DiagnosticMessages.cannotFindFunction('foo').message
            ]);
        });

        it('allows referencing something in outer namespace with namespace in front', () => {
            program.setFile('source/main.bs', `
                namespace alpha
                    sub foo()
                    end sub

                    namespace beta
                        sub bar()
                            alpha.foo()
                        end sub
                    end namespace
                end namespace
            `);

            program.validate();
            expectZeroDiagnostics(program);
        });

        it('allows referencing scope-defined func in inner namespace, when outer namespace has same named func', () => {
            program.setFile('source/main.bs', `
                namespace alpha
                    sub foo()
                    end sub

                    namespace beta
                        sub bar()
                            foo(1)
                        end sub
                    end namespace
                end namespace

                function foo(x as integer) as integer
                    return x
                end function
            `);

            program.validate();
            expectZeroDiagnostics(program);
        });

        it('has an diagnostic when using a variable defined in parent function', () => {
            program.setFile('source/main.bs', `
                function parentFunction()
                    parentVar = "test"

                    innerFunction = sub()
                        ' Attempting to use parentVar from the parent function scope
                        print parentVar ' This should trigger a diagnostic
                        otherFunc() ' this is fine
                    end sub

                    innerFunction()
                end function

                sub otherFunc()
                    print "hello"
                end sub
            `);

            program.validate();
            expectDiagnostics(program, [
                DiagnosticMessages.cannotFindName('parentVar')
            ]);
        });

        it('has an diagnostic when using a param from  parent function', () => {
            program.setFile('source/main.bs', `
                function parentFunction(outerVal)
                    parentVar = "test"

                    innerFunction = sub(inner)
                        print inner + outer
                    end sub

                    innerFunction(2)
                end function
            `);

            program.validate();
            expectDiagnostics(program, [
                DiagnosticMessages.cannotFindName('outer')
            ]);
        });

        it('allows method call on hex literal', () => {
            program.setFile('source/main.bs', `
                function test()
                    x = &HFF.toStr()
                    return x
                end function
            `);

            program.validate();
            expectZeroDiagnostics(program);
        });


        it('allows method call on hex literal', () => {
            program.setFile('source/main.bs', `
                function test()
                    x = &HFF.toStr()
                    return x
                end function
            `);

            program.validate();
            expectZeroDiagnostics(program);
        });

        it('has no validation errors with print statement with hex followed by dot <number>', () => {
            program.setFile('source/main.bs', `
                sub test()
                    print &hFF.123.456.5678
                end sub
            `);

            program.validate();
            expectZeroDiagnostics(program);
        });

        it('allows access of properties of union with invalid', () => {
            program.setFile<BrsFile>('source/main.bs', `
                sub test()
                    channel = invalid
                    if true
                        channel = {
                            height: 123
                        }
                    end if

                    height = 0
                    if channel <> invalid then
                        height += channel.height
                    end if
                end sub
            `);
            program.validate();
            expectZeroDiagnostics(program);

        });

        it('sets default arg of invalid as dynamic', () => {
            program.setFile<BrsFile>('source/main.bs', `
                sub test(channel = invalid)
                    if true
                        channel = {
                            height: 123
                        }
                    end if

                    height = 0
                    if channel <> invalid then
                        height += channel.height
                    end if
                end sub
            `);
            program.validate();
            expectZeroDiagnostics(program);

        });

        it('sets assignment of function returning invalid as dynamic', () => {
            program.setFile<BrsFile>('source/main.bs', `
                sub test()
                    channel = noReturn()
                    if true
                        channel = {
                            height: 123
                        }
                    end if

                    height = 0
                    if channel <> invalid then
                        height += channel.height
                    end if
                end sub

                sub noReturn()
                    print "hello"
                end sub
            `);
            program.validate();
            expectZeroDiagnostics(program);
        });

<<<<<<< HEAD
        it('validates accessing a bad member on a wrapped type', () => {
            program.setFile<BrsFile>('source/main.bs', `
                type numberOrString = integer or string

                function test(x as numberOrString)
                    print x.nonExistentMember
                end function
            `);
            program.validate();
            expectDiagnostics(program, [
                DiagnosticMessages.cannotFindName('nonExistentMember', 'numberOrString.nonExistentMember', 'numberOrString')
            ]);
=======
        describe('inline interfaces', () => {
            it('finds members of inline interface', () => {
                program.setFile<BrsFile>('source/main.bs', `
                    sub takesInline(datum as {name as string})
                        print datum.name.split(",")
                    end sub

                `);
                program.validate();
                expectZeroDiagnostics(program);
            });

            it('validates using invalid member name', () => {
                program.setFile<BrsFile>('source/main.bs', `
                    sub takesInline(datum as {name as string})
                        print datum.notThere.split(",")
                    end sub
                `);
                program.validate();
                expectDiagnostics(program, [
                    DiagnosticMessages.cannotFindName('notThere', '{name as string}.notThere', '{name as string}')
                ]);
            });
>>>>>>> 7eb0a6c6
        });
    });

    describe('itemCannotBeUsedAsVariable', () => {
        it('detects assigning to a member of a namespace outside the namespace', () => {
            program.setFile('source/main.bs', `
                namespace Alpha
                    const Name = "Alpha"
                end namespace

                sub main()
                    Alpha.name = "Beta"
                end sub
            `);
            program.validate();
            expectDiagnostics(program, [
                DiagnosticMessages.itemCannotBeUsedAsVariable('namespace')
            ]);
        });

        it('validates when trying to print a namespace', () => {
            program.setFile('source/main.bs', `
                namespace Alpha
                    const Name = "Alpha"
                end namespace

                sub main()
                    print alpha
                end sub
            `);
            program.validate();
            expectDiagnostics(program, [
                DiagnosticMessages.itemCannotBeUsedAsVariable('namespace')
            ]);
        });

        it('validates when trying to pass a namespace as an arg', () => {
            program.setFile('source/main.bs', `
                namespace Alpha
                    const Name = "Alpha"
                end namespace

                sub main()
                    someFunc(alpha)
                end sub

                sub someFunc(arg)
                    print sub
                end sub
            `);
            program.validate();
            expectDiagnosticsIncludes(program, [
                DiagnosticMessages.itemCannotBeUsedAsVariable('namespace')
            ]);
        });

        it('detects assigning to a member of a namespace inside the namespace', () => {
            program.setFile('source/main.bs', `
                namespace Alpha
                    const Name = "Alpha"

                    sub inAlpha()
                        alpha.name = "Beta"
                    end sub
                end namespace
            `);
            program.validate();
            expectDiagnostics(program, [
                DiagnosticMessages.itemCannotBeUsedAsVariable('namespace')
            ]);
        });


        it('detects assigning to a member of a namespace outside the namespace', () => {
            program.setFile('source/main.bs', `
                namespace Alpha
                    class Klass
                    end class
                end namespace

                sub main()
                    myKlass = new Alpha.Klass()
                    Alpha.klass = myKlass
                end sub
            `);
            program.validate();
            expectDiagnostics(program, [
                DiagnosticMessages.itemCannotBeUsedAsVariable('namespace')
            ]);
        });

        it('detects assigning to a member of a namespace outside the namespace', () => {
            program.setFile('source/main.bs', `
                namespace Alpha
                    class Klass
                        function new()
                        end function

                        function init()
                            Alpha.innerFunc = someFunc
                        end function
                    end class

                    sub innerFunc()
                    end sub
                end namespace

                sub someFunc()
                end sub
            `);
            program.validate();
            expectDiagnostics(program, [
                DiagnosticMessages.itemCannotBeUsedAsVariable('namespace')
            ]);
        });

        it('validates when a class member is accessed from a class directly', () => {
            program.setFile('source/util.bs', `
                class Klass
                    name as string
                end class

                sub doStuff()
                    print klass.name ' only valid use of "Klass" is as a constructor: "new Klass()", or as a function
                end sub
            `);
            program.validate();
            expectDiagnostics(program, [
                DiagnosticMessages.cannotFindName('name', 'function.name', 'function')
            ]);
        });

        it('validates when a class member is accessed from a class directly when class has a namespace', () => {
            program.setFile('source/util.bs', `
                namespace Alpha
                    class Klass
                        name as string
                    end class
                end namespace

                sub doStuff()
                    print alpha.klass.name ' only valid use of "Klass" is as a constructor: "new Klass()"
                end sub
            `);
            program.validate();
            expectDiagnostics(program, [
                DiagnosticMessages.cannotFindName('name', 'function.name', 'function')
            ]);
        });

        it('validates when new is is used on a class instance', () => {
            program.setFile('source/util.bs', `
                class Klass
                    name as string
                end class

                sub doStuff(someKlass as Klass)
                    print new someKlass()
                end sub
            `);
            program.validate();
            expectDiagnostics(program, [
                DiagnosticMessages.expressionIsNotConstructable('someKlass')
            ]);
        });

        it('allows when a class name is used as field name', () => {
            program.setFile('source/util.bs', `
                class Klass
                    name as string
                end class

                class OtherKlass
                    klass as Klass

                    sub foo()
                        print m.klass.name
                    end sub
                end class
            `);
            program.validate();
            expectZeroDiagnostics(program);
        });

        it('allows when a class name from a namespace is used as field name', () => {
            program.setFile('source/util.bs', `
                namespace Alpha
                    class Klass
                        name as string
                    end class
                end namespace

                class OtherKlass
                    klass as Alpha.Klass

                    sub foo()
                        m.klass = new Alpha.Klass()
                    end sub
                end class
            `);
            program.validate();
            expectZeroDiagnostics(program);
        });
    });

    describe('returnTypeMismatch', () => {
        it('finds when a function returns a type that is not what was declared', () => {
            program.setFile('source/util.bs', `
                function getPi() as float
                    return "apple" ' get it?
                end function
            `);
            program.validate();
            //should have error - return value should be a float, not a string
            expectDiagnostics(program, [
                DiagnosticMessages.returnTypeMismatch('string', 'float').message
            ]);
        });

        it('finds all return statements that do not match', () => {
            program.setFile('source/util.bs', `
                function getPi(kind as integer) as float
                    if kind = 1
                        return "apple"
                    else if kind = 2
                        return false
                    else if kind = 3
                        return new Pie("lemon")
                    end if
                    return 3.14
                end function

                class Pie
                   kind as string
                   sub new(kind as string)
                       m.kind = kind
                   end sub
                end class
            `);
            program.validate();
            //should have error - return value should be a float, not whatever else
            expectDiagnostics(program, [
                DiagnosticMessages.returnTypeMismatch('string', 'float').message,
                DiagnosticMessages.returnTypeMismatch('boolean', 'float').message,
                DiagnosticMessages.returnTypeMismatch('Pie', 'float').message
            ]);
        });


        it('allows returning compatible types', () => {
            program.setFile('source/util.bs', `
                function getPi() as float
                    return 3 ' integers are compatible with floats
                end function

                function getPie() as Pie
                    return new Tart("lemon") ' Tart extends Pie
                end function

                class Pie
                    kind as string
                    sub new(kind as string)
                        m.kind = kind
                    end sub
                end class

                class Tart extends Pie
                    size = "small"
                end class
            `);
            program.validate();
            //should have no errors
            expectZeroDiagnostics(program);
        });

        it('detects return types on void functions (subs)', () => {
            program.setFile('source/util.bs', `
                sub sayHello(name as string)
                    return "hello " + name ' return should be void in subs
                end sub
            `);
            program.validate();
            expectDiagnostics(program, [
                DiagnosticMessages.voidFunctionMayNotReturnValue('sub').message,
                DiagnosticMessages.returnTypeMismatch('string', 'void').message
            ]);
        });

        it('detects return types on void functions', () => {
            program.setFile('source/util.bs', `
                function sayHello(name as string) as void
                    return "hello " + name ' return should be void in subs
                end function
            `);
            program.validate();
            expectDiagnostics(program, [
                DiagnosticMessages.returnTypeMismatch('string', 'void').message,
                DiagnosticMessages.voidFunctionMayNotReturnValue('function').message
            ]);
        });

        it('allows returning enums with the default type that matches the declared return type', () => {
            program.setFile('source/util.bs', `
                enum MyEnum
                    val1
                    val2
                end enum

                function getInt() as integer
                    return MyEnum.val1
                end function
            `);
            program.validate();
            expectZeroDiagnostics(program);
        });

        it('allows returning enums passed as a param with the default type that matches the declared return type', () => {
            program.setFile('source/util.bs', `
                enum MyEnum
                    val1
                    val2
                end enum

                function getInt(enumVal as MyEnum) as integer
                    return enumVal
                end function
            `);
            program.validate();
            expectZeroDiagnostics(program);
        });

        it('allows returning enums with the default type that matches the declared return type for string enums', () => {
            program.setFile('source/util.bs', `
                enum MyEnum
                    val1 = "hello"
                    val2 = "world"
                end enum

                function getInt() as string
                    return MyEnum.val1
                end function
            `);
            program.validate();
            expectZeroDiagnostics(program);
        });

        it('flags returning enums with the default type that does not matches the declared return type', () => {
            program.setFile('source/util.bs', `
                enum MyEnum
                    val1 = "hello"
                    val2 = "world"
                end enum

                function getInt() as integer
                    return MyEnum.val1
                end function
            `);
            program.validate();
            expectDiagnostics(program, [
                DiagnosticMessages.returnTypeMismatch('MyEnum', 'integer').message
            ]);
        });

        it('flags returning enums passed as params with the default type that does not matches the declared return type', () => {
            program.setFile('source/util.bs', `
                enum MyEnum
                    val1 = "hello"
                    val2 = "world"
                end enum

                function getInt(enumVal as MyEnum) as integer
                    return enumVal
                end function
            `);
            program.validate();
            expectDiagnostics(program, [
                DiagnosticMessages.returnTypeMismatch('MyEnum', 'integer').message
            ]);
        });

        it('flags returning enums type', () => {
            program.setFile('source/util.bs', `
                enum MyEnum
                    val1 = "hello"
                    val2 = "world"
                end enum


                function getInt() as integer
                    return MyEnum
                end function
            `);
            program.validate();
            expect(program.getDiagnostics().length).to.be.greaterThan(0);
        });

        it('allows returning an Enum', () => {
            program.setFile('source/util.bs', `
                enum MyEnum
                    val1 = "hello"
                    val2 = "world"
                end enum


                function getInt() as MyEnum
                    return MyEnum.val1
                end function
            `);
            program.validate();
            expectZeroDiagnostics(program);
        });


        it('allows AA with overidden props to meet interface', () => {
            program.setFile('source/code.bs', `
                namespace alpha.beta
                    interface Stream
                        thumbnailTiler as Thumbnail
                    end interface

                    interface Thumbnail
                        count as integer
                    end interface

                    function createStreamObject() as Stream
                        return {
                            thumbnailTiler: {
                                count: 1
                            }
                        }
                    end function
                end namespace
            `);
            program.validate();
            expectZeroDiagnostics(program);
        });

        it('allows AA with inside AA to be validated properly', () => {
            program.setFile('source/code.bs', `
                namespace alpha.beta
                    interface Stream
                        thumbnailTiler as Thumbnail
                    end interface

                    interface Thumbnail
                        count as integer
                    end interface

                    function createStreamObject() as Stream
                        return {
                            thumbnailTiler: {
                                count: "hello"
                            }
                        }
                    end function
                end namespace
            `);
            program.validate();
            expectDiagnostics(program, [
                DiagnosticMessages.returnTypeMismatch('roAssociativeArray', 'alpha.beta.Stream', {
                    fieldMismatches: [{ name: 'thumbnailTiler', expectedType: new InterfaceType('alpha.beta.Thumbnail'), actualType: new AssociativeArrayType() }]
                }).message
            ]);
        });

        it('allows function with no return types with void return value', () => {
            program.setFile('source/util.bs', `
                function doSomething()
                    return
                end function
            `);
            program.validate();
            expectDiagnostics(program, [
                DiagnosticMessages.nonVoidFunctionMustReturnValue('function').message
            ]);
        });

        it('allows function with dynamic return types with void return value ', () => {
            program.setFile('source/util.bs', `
                function doSomething() as dynamic
                    return
                end function
            `);
            program.validate();
            expectDiagnostics(program, [
                DiagnosticMessages.nonVoidFunctionMustReturnValue('function').message
            ]);
        });


        it('validates for sub with return types with no return value', () => {
            program.setFile('source/util.bs', `
                sub doSomething() as integer
                    return
                end sub
            `);
            program.validate();
            expectDiagnostics(program, [
                DiagnosticMessages.returnTypeMismatch('void', 'integer').message,
                DiagnosticMessages.nonVoidFunctionMustReturnValue('sub').message
            ]);
        });

        it('validates for function with void return types with non-void return value', () => {
            program.setFile('source/util.bs', `
                function doSomething() as void
                    return 123
                end function
            `);
            program.validate();
            expectDiagnostics(program, [
                DiagnosticMessages.returnTypeMismatch('integer', 'void').message,
                DiagnosticMessages.voidFunctionMayNotReturnValue('function').message
            ]);
        });

        it('allows empty return when return as void', () => {
            program.setFile('source/util.bs', `
                function doNothing1() as void
                    return
                end function

                sub doNothing2() as void
                    return
                end sub

                sub doNothing3() as void
                end sub

                sub doNothing4()
                    return
                end sub
            `);
            program.validate();
            expectZeroDiagnostics(program);
        });

        it('allows boxed types', () => {
            program.setFile<BrsFile>('source/main.bs', `
                function getBoxedLongInt() as roLongInteger
                    return 123456&
                end function

                function getLongInt() as longInteger
                    x = createObject("roLongInteger")
                    return x
                end function
            `);
            program.validate();
            expectZeroDiagnostics(program);
        });

        it('allows returning a function call', () => {
            const spy = sinon.spy(Logger.prototype, 'error');
            program.setFile<BrsFile>('source/main.bs', `
                function abc(func as function) as dynamic
                    return func()
                end function
            `);
            program.validate();
            expectZeroDiagnostics(program);
            expect(
                spy.getCalls().map(x => (x.args?.[0] as string)?.toString()).filter(x => x?.includes('Error when calling plugin'))
            ).to.eql([]);
        });

        it('allows returning a roFunction call', () => {
            const spy = sinon.spy(Logger.prototype, 'error');
            program.setFile<BrsFile>('source/main.bs', `
                function abc(func as roFunction) as dynamic
                    return func()
                end function
            `);
            program.validate();
            expectZeroDiagnostics(program);
            expect(
                spy.getCalls().map(x => (x.args?.[0] as string)?.toString()).filter(x => x?.includes('Error when calling plugin'))
            ).to.eql([]);
        });

        it('allows returning a call on an object type', () => {
            const spy = sinon.spy(Logger.prototype, 'error');
            program.setFile<BrsFile>('source/main.bs', `
                function abc(func as object) as dynamic
                    return func()
                end function
            `);
            program.validate();
            expectZeroDiagnostics(program);
            expect(
                spy.getCalls().map(x => (x.args?.[0] as string)?.toString()).filter(x => x?.includes('Error when calling plugin'))
            ).to.eql([]);
        });

        it('allows calling func returned from other func', () => {
            const spy = sinon.spy(Logger.prototype, 'error');
            program.setFile<BrsFile>('source/calc.bs', `
                sub otherFuncFirst()
                  ' forces getOperation to be referenceType called from ReferenceType
                end sub

                function calc(a as dynamic, b as dynamic, op as string) as dynamic
                    op = getOperation(op)
                    return op(1, 2)
                end function

                function getOperation(name as string) as object
                    return {
                        "sum": function(a as dynamic, b as dynamic) as dynamic
                            return a + b
                        end function
                    }[name]
                end function
            `);
            program.validate();
            expectZeroDiagnostics(program);
            expect(
                spy.getCalls().map(x => (x.args?.[0] as string)?.toString()).filter(x => x?.includes('Error when calling plugin'))
            ).to.eql([]);
        });

<<<<<<< HEAD
        it('allows returning something that matches a wrapped type', () => {
            program.setFile('source/util.bs', `
                interface Person
                    name as string
                    age as integer
                end interface

                type Wrapped = Person

                function getWrapped() as Wrapped
                    return {
                        name: "Alice",
                        age: 30
                    }
                 end function
            `);
            program.validate();
            expectZeroDiagnostics(program);
        });

=======
        describe('inline interfaces', () => {
            it('allows returning an Associative Array that meets the interface', () => {
                program.setFile<BrsFile>('source/main.bs', `
                    function takesInline() as  {id as string}
                        return { id: "test" }
                    end function
                `);
                program.validate();
                expectZeroDiagnostics(program);
            });

            it('allows returning a Node that meets the interface', () => {
                program.setFile<BrsFile>('source/main.bs', `
                    function takesInline() as  {id as string}
                        return createObject("roSGNode", "Poster")
                    end function
                `);
                program.validate();
                expectZeroDiagnostics(program);
            });

            it('validates returning an AA that does not meet the interface', () => {
                program.setFile<BrsFile>('source/main.bs', `
                    function takesInline() as {id as integer}
                        return {id: "hello"}
                    end function
                `);
                program.validate();
                expectDiagnostics(program, [
                    DiagnosticMessages.returnTypeMismatch('roAssociativeArray', '{id as integer}', {
                        fieldMismatches: [{ name: 'id', expectedType: IntegerType.instance, actualType: StringType.instance }]
                    }).message
                ]);
            });
        });
>>>>>>> 7eb0a6c6
        it('allows returning invalid instead of typed array', () => {
            program.setFile<BrsFile>('source/main.bs', `
                function getNumbers() as integer[]
                    return invalid
                end function
            `);
            program.validate();
            expectZeroDiagnostics(program);
        });
    });

    describe('returnTypeCoercionMismatch', () => {
        it('allows functions, subs, and "function as void/dynamic" to not have return statements', () => {
            program.setFile('source/util.bs', `
                function noTypeSpecified()
                end function

                function voidTypeSpecified() as void
                end function

                sub subVoidTypeSpecified()
                end sub

                function dynamicTypeSpecified() as dynamic
                end function
            `);
            program.validate();
            expectZeroDiagnostics(program);
        });

        it('detects when a function does not have a return statement', () => {
            program.setFile('source/util.bs', `
                function doSomething() as string
                end function
            `);
            program.validate();
            expectDiagnostics(program, [
                DiagnosticMessages.returnTypeCoercionMismatch().message
            ]);
        });

        it('allows when a function does not have a return statement, but type coercsion is okay', () => {
            program.setFile('source/util.bs', `
                interface Whatever
                    name as string
                end interface

                function doSomething() as Whatever
                end function

                function doSomething2() as object
                end function

                function doSomething3() as integer
                end function

                function doSomething4() as float
                end function

                function doSomething5() as boolean
                end function

            `);
            program.validate();
            // all these are ok
            expectZeroDiagnostics(program);
        });

        it('detects when a namespaced function does not have a return statement', () => {
            program.setFile('source/util.bs', `
                namespace alpha
                    function doSomething() as string
                    end function
                end namespace
            `);
            program.validate();
            expectDiagnostics(program, [
                DiagnosticMessages.returnTypeCoercionMismatch().message
            ]);
        });

        it('detects when an inline function does not have a return statement', () => {
            program.setFile('source/util.bs', `
                function outer() as string
                    inner = function () as string
                        print "no return!"
                    end function
                    return inner()
                end function
            `);
            program.validate();
            expectDiagnostics(program, [
                DiagnosticMessages.returnTypeCoercionMismatch().message
            ]);
        });

        it('detects when an outer function does not have a return statement', () => {
            program.setFile('source/util.bs', `
                function outer() as string
                    inner = function() as string
                        return "abc"
                    end function
                    print inner()
                end function
            `);
            program.validate();
            expectDiagnostics(program, [
                DiagnosticMessages.returnTypeCoercionMismatch().message
            ]);
        });

        it('detects when a outer function has a return statement in a branch', () => {
            program.setFile('source/util.bs', `
                function hasBranch(x) as string
                    if x = 1
                        return "1"
                    else
                        return "2"
                    end if
                end function
            `);
            program.validate();
            expectZeroDiagnostics(program);
        });

        it('works for sub with return types with missing return', () => {
            program.setFile('source/util.bs', `
                sub doSomething() as string
                end sub
            `);
            program.validate();
            expectDiagnostics(program, [
                DiagnosticMessages.returnTypeCoercionMismatch().message
            ]);
        });


        it('works for sub with return types', () => {
            program.setFile('source/util.bs', `
                sub doSomething() as string
                    return "1"
                end sub
            `);
            program.validate();
            expectZeroDiagnostics(program);
        });

        it('ignores .d.bs files', () => {
            program.setFile('source/util.d.bs', `
                function doSomething() as string
                end function
            `);
            program.validate();
            expectZeroDiagnostics(program);
        });
    });

    describe('assignmentTypeMismatch', () => {
        it('finds when the type of the lhs is not compatible with the expected type', () => {
            program.setFile('source/util.bs', `
                sub doStuff(thing as iThing)
                    thing.name = 123
                end sub

                interface iThing
                    name as string
                end interface
            `);
            program.validate();
            //should have error - assignment value should be a string, not a float
            expectDiagnostics(program, [
                DiagnosticMessages.assignmentTypeMismatch('integer', 'string').message
            ]);
        });


        it('allows setting a member with correct type that is a union type', () => {
            program.setFile('source/util.bs', `
                sub doStuff(thing as iThing)
                    thing.name = 123
                end sub

                interface iThing
                    name as string or integer
                end interface
            `);
            program.validate();
            //should have no error - assignment value should be a string, not a float
            expectZeroDiagnostics(program);
        });

        it('finds when the rhs type is not compatible with the lhs, which is a union type', () => {
            program.setFile('source/util.bs', `
                sub doStuff(thing as iThing)
                    thing.name = false
                end sub

                interface iThing
                    name as string or integer
                end interface
            `);
            program.validate();
            //should have error - assignment value should be a string or integer, not a boolean
            expectDiagnostics(program, [
                DiagnosticMessages.assignmentTypeMismatch('boolean', 'string or integer').message
            ]);
        });

        it('validates when trying to assign to a class method', () => {
            program.setFile('source/util.bs', `
                sub doStuff(myThing as Thing)
                    myThing.getPi = 3.14
                end sub

                class Thing
                    function getPi() as float
                        return 3.14
                    end function
                end class
            `);
            program.validate();
            //should have error
            expectDiagnostics(program, [
                DiagnosticMessages.assignmentTypeMismatch('float', 'function getPi() as float').message
            ]);
        });

        it('disallows adding new properties to a class', () => {
            program.setFile('source/util.bs', `
                sub doStuff(myThing as Thing)
                    myThing.getPi = 3.14
                end sub

                class Thing
                end class
            `);
            program.validate();
            expectDiagnostics(program, [DiagnosticMessages.cannotFindName('getPi', 'Thing.getPi', 'Thing')]);
        });

        it('validates class constructors', () => {
            program.setFile('source/util.bs', `
                class Video
                    sub new(url as integer)
                        m.url = url 'this should be a compile error
                    end sub
                    public url as string
                end class
            `);
            program.validate();
            //should have errors
            expectDiagnostics(program, [
                DiagnosticMessages.assignmentTypeMismatch('integer', 'string').message
            ]);
        });

        it('validates when assigning to a sgNode', () => {
            program.setFile('source/util.bs', `
                sub setLabelText(label as roSGNodeLabel)
                    label.text = 1234
                end sub

            `);
            program.validate();
            //should have errors
            expectDiagnostics(program, [
                DiagnosticMessages.assignmentTypeMismatch('integer', 'string').message
            ]);
        });

        it('allows an assignment to a variable when the declared type does match the rhs type', () => {
            program.setFile('source/util.bs', `
                sub setX(value)
                    x as integer = value ' value is dynamic
                end sub

                sub setY()
                    y as integer = len("hello") ' len returns an integer
                end sub
            `);
            program.validate();
            //should have errors
            expectZeroDiagnostics(program);
        });

        it('validates an assignment to a variable when the declared type does not match the rhs type', () => {
            program.setFile('source/util.bs', `
                sub setLabelText(label as roSGNodeLabel)
                    x as integer = label.text
                end sub
            `);
            program.validate();
            //should have errors
            expectDiagnostics(program, [
                DiagnosticMessages.assignmentTypeMismatch('string', 'integer').message
            ]);
        });


        it('allows an assignment to a class field with enum initial value', () => {
            program.setFile('source/util.bs', `
                sub setDirection(k as Klass, d as Direction)
                    k.dir = Direction.South
                    k.dir = d
                end sub

                class Klass
                    dir = Direction.north
                end class

                enum Direction
                    north
                    south
                end enum
            `);
            program.validate();
            //should have no errors
            expectZeroDiagnostics(program);
        });

        it('validates an assignment to a class field with enum initial value', () => {
            program.setFile('source/util.bs', `
                sub setDirection(k as Klass)
                    k.dir = "NOT a direction"
                end sub

                class Klass
                    dir = Direction.north
                end class

                enum Direction
                    north
                    south
                end enum
            `);
            program.validate();
            //should have errors
            expectDiagnostics(program, [
                DiagnosticMessages.assignmentTypeMismatch('string', 'Direction').message
            ]);
        });

        describe('Component fields', () => {
            it('allows assigning string to font fields', () => {
                program.setFile('source/util.bs', `
                    sub setLabelFont(label as roSGNodeLabel)
                        label.font = "font:LargeSystemFont"
                        label.font.size = 50
                    end sub
                `);
                program.validate();
                //should have no errors
                expectZeroDiagnostics(program);
            });

            it('allows assigning strings to node fields', () => {
                program.setFile('source/util.bs', `
                    sub setPosterPosition(node as roSGNodePoster)
                        node.translation = "[100, 200]"
                        node.bitmapMargins = "this is not an aa" ' TODO: this *should* be a diagnostic
                    end sub
                `);
                program.validate();
                //should have no errors
                expectZeroDiagnostics(program);
            });

            it('disallows assigning non-correct type to node fields', () => {
                program.setFile('source/util.bs', `
                    sub setId(node as roSgNode)
                        node.id = 123
                    end sub
                `);
                program.validate();
                expectDiagnostics(program, [
                    DiagnosticMessages.assignmentTypeMismatch('integer', 'string').message
                ]);
            });

            it('allows assigning arrays to appropriate node fields', () => {
                program.setFile('source/util.bs', `
                    sub setPosition(node as roSGNodePoster)
                        node.translation = [100, 200]
                        node.bitmapMargins = {left: 0, right: 100, top: 0, bottom: 200}
                    end sub
                `);
                program.validate();
                expectZeroDiagnostics(program);
            });


            it('allows assigning to rect2d fields', () => {
                program.setFile('components/widget.xml', trim`
                    <?xml version="1.0" encoding="utf-8" ?>
                    <component name="Widget" extends="Group">
                        <interface>
                            <field id="rectangle" type="rect2d" />
                        </interface>
                    </component>
                `);

                program.setFile('source/util.bs', `
                    sub test()
                        node = createObject("roSGNode", "Widget")
                        myRectangle =  {x: 0, y: 0, width: 100, height: 100}
                        node.rectangle = myRectangle
                    end sub
                `);
                program.validate();
                expectZeroDiagnostics(program);
            });

            it('allows assigning to rect2dArray fields', () => {
                program.setFile('components/widget.xml', trim`
                    <?xml version="1.0" encoding="utf-8" ?>
                    <component name="Widget" extends="Group">
                        <interface>
                            <field id="rectangles" type="rect2dArray" />
                        </interface>
                    </component>
                `);

                program.setFile('source/util.bs', `
                    sub test()
                        node = createObject("roSGNode", "Widget")
                        myRectangles =  [
                            {x: 0, y: 0, width: 100, height: 100},
                            {x: 100, y: 100, width: 200, height: 200},
                        ]
                        node.rectangles = myRectangles
                    end sub
                `);
                program.validate();
                expectZeroDiagnostics(program);
            });

            it('allows assigning to roSGNodeTargetSet.targetRects fields', () => {
                program.setFile('source/util.bs', `
                    sub test()
                        targetSet = createObject("roSGNode", "TargetSet")
                        targets = [
                            {x: 0, y: 0, width: 100, height: 100},
                            {x: 100, y: 100, width: 200, height: 200},
                        ]
                        targetSet.targetRects = targets
                    end sub
                `);
                program.validate();
                expectZeroDiagnostics(program);
            });

            it('has diagnostic if invalid data is assigned to roSGNodeTargetSet.targetRects fields', () => {
                program.setFile('source/util.bs', `
                    sub test()
                        targetSet = createObject("roSGNode", "TargetSet")
                        targets = ["hello", "world"]
                        targetSet.targetRects = targets
                    end sub
                `);

                // make up the assignability data for the diagnostic:
                const rectType = new AssociativeArrayType();
                rectType.addMember('height', null, FloatType.instance, SymbolTypeFlag.runtime);
                rectType.addMember('width', null, FloatType.instance, SymbolTypeFlag.runtime);
                rectType.addMember('x', null, FloatType.instance, SymbolTypeFlag.runtime);
                rectType.addMember('y', null, FloatType.instance, SymbolTypeFlag.runtime);
                const typeCompatData = {} as TypeCompatibilityData;
                rectType.isTypeCompatible(StringType.instance, typeCompatData);
                typeCompatData.actualType = StringType.instance;
                typeCompatData.expectedType = rectType;

                program.validate();
                expectDiagnostics(program, [
                    DiagnosticMessages.assignmentTypeMismatch('Array<string>', 'Array<roAssociativeArray>', typeCompatData).message
                ]);
            });
        });

        describe('inline interfaces', () => {
            it('allows assigning an Associative Array that meets the interface', () => {
                program.setFile<BrsFile>('source/main.bs', `
                    interface Iface
                        inlineMember as {name as string}
                    end interface

                    sub takesInline(someIface as Iface}
                        someIface.inlineMember = {name: "test"}
                    end sub
                `);
                program.validate();
                expectZeroDiagnostics(program);
            });

            it('validates assigning an AA that does not meet the interface', () => {
                program.setFile<BrsFile>('source/main.bs', `
                    interface Iface
                        inlineMember as {name as string}
                    end interface

                    sub takesInline(someIface as Iface}
                        someIface.inlineMember = {name: 123}
                    end sub
                `);
                program.validate();
                expectDiagnostics(program, [
                    DiagnosticMessages.assignmentTypeMismatch('roAssociativeArray', '{name as string}', {
                        fieldMismatches: [{ name: 'name', expectedType: StringType.instance, actualType: IntegerType.instance }]
                    }).message
                ]);
            });
            it('allows assigning invalid to typed arrays', () => {
                program.setFile<BrsFile>('source/main.bs', `
                sub test()
                    intArray as integer[] = invalid
                    strArray as string[] = invalid
                end sub
            `);
                program.validate();
                expectZeroDiagnostics(program);
            });
        });
    });

    describe('operatorTypeMismatch', () => {
        it('finds when the type of the lhs is not compatible with the rhs type', () => {
            program.setFile('source/util.bs', `
                sub doStuff()
                    a = 1 + true
                    b = "hello" * 2
                end sub

            `);
            program.validate();
            //should have errors
            expectDiagnostics(program, [
                DiagnosticMessages.operatorTypeMismatch('+', 'integer', 'boolean').message,
                DiagnosticMessages.operatorTypeMismatch('*', 'string', 'integer').message
            ]);
        });

        it('allows when the type of the lhs is compatible with the rhs type', () => {
            program.setFile('source/util.bs', `
                sub doStuff()
                    a = 10 << 1
                    b = "hello" + "world"
                    c = 78 / 34
                    d = 100 \\ 5
                    thing = new Klass()
                    e = thing <> invalid
                end sub

                class Klass
                end class
            `);
            program.validate();
            //should have no errors
            expectZeroDiagnostics(program);
        });

        it('allows tests against invalid', () => {
            program.setFile('source/util.bs', `
                sub doStuff()
                    thing = new Klass()
                    x = thing <> invalid
                end sub

                class Klass
                end class
            `);
            program.validate();
            //should have no errors
            expectZeroDiagnostics(program);
        });

        it('disallows equality tests of classes', () => {
            program.setFile('source/util.bs', `
                sub doStuff()
                    thing = new Klass()
                    thing2 = new Klass()
                    x = thing = thing2
                end sub

                class Klass
                end class
            `);
            program.validate();
            //should have errors
            expectDiagnostics(program, [
                DiagnosticMessages.operatorTypeMismatch('=', 'Klass', 'Klass').message
            ]);
        });

        it('disallows operations between dynamic and custom types', () => {
            program.setFile('source/util.bs', `
                sub doStuff(input)
                    thing = new Klass()
                    x = thing + input
                end sub

                class Klass
                end class
            `);
            program.validate();
            //should have errors
            expectDiagnostics(program, [
                DiagnosticMessages.operatorTypeMismatch('+', 'Klass', 'dynamic').message
            ]);
        });

        it('allows valid operations on enum members', () => {
            program.setFile('source/util.bs', `
                sub makeEasterly(d as Direction)
                    print d + "e"
                    print Direction.north + "east"
                end sub

                function getTax(itemAmt as ItemCost) as Float
                    return itemAmt * 1.15
                end function

                enum Direction
                    north = "n"
                    south = "s"
                end enum

                enum ItemCost
                    x = 99.99
                    y = 29.99
                end enum

            `);
            program.validate();
            //should have no errors
            expectZeroDiagnostics(program);
        });

        it('finds invalid operations on enum members', () => {
            program.setFile('source/util.bs', `
                enum Direction
                    north = "n"
                    south = "s"
                end enum

                sub makeEasterly(d as Direction)
                    print d + 2
                    print 3.14 * Direction.north
                end sub
            `);
            program.validate();
            //should have errors
            expectDiagnostics(program, [
                DiagnosticMessages.operatorTypeMismatch('+', 'Direction', 'integer').message,
                DiagnosticMessages.operatorTypeMismatch('*', 'float', 'Direction').message
            ]);
        });

        it('validates unary operators', () => {
            program.setFile('source/util.bs', `
                sub doStuff()
                    x = - "hello world"
                end sub
            `);
            program.validate();
            //should have errors
            expectDiagnostics(program, [
                DiagnosticMessages.operatorTypeMismatch('-', 'string').message
            ]);
        });

        it('allows unary on dynamic and union types', () => {
            program.setFile('source/util.bs', `
                sub doStuff(x)
                    y = -x
                    print y
                end sub

                sub doOtherStuff(x as float or integer)
                    y = -x
                    print y
                end sub

                sub doEventMoreStuff(x as boolean or dynamic)
                    if not x
                        print "ok"
                    end if
                end sub
            `);
            program.validate();
            //should have no errors
            expectZeroDiagnostics(program);
        });

        it('validates augmented assignments', () => {
            program.setFile('source/util.bs', `
                sub doStuff(x as integer)
                    x += "hello"
                    print x
                end sub
            `);
            program.validate();
            //should have errors
            expectDiagnostics(program, [
                DiagnosticMessages.operatorTypeMismatch('+=', 'integer', 'string').message
            ]);
        });

        it('validates increment statements', () => {
            program.setFile('source/util.bs', `
                sub doStuff(x as string)
                    x++
                    print x
                end sub
            `);
            program.validate();
            //should have errors
            expectDiagnostics(program, [
                DiagnosticMessages.operatorTypeMismatch('++', 'string').message
            ]);
        });

        it('deals with adding int, bool and invalid', () => {
            program.setFile('source/util.bs', `
                sub doStuff()
                    print 1 + (true + invalid)
                end sub

            `);
            program.validate();
            //should have errors
            expectDiagnostics(program, [
                DiagnosticMessages.operatorTypeMismatch('+', 'boolean', 'invalid').message
            ]);
        });

        it('allows using return of a void func as a variable', () => {
            program.setFile<BrsFile>('source/main.brs', `
                sub voidFunc() as void
                end sub

                sub test()
                    x = voidFunc()
                    if x = invalid
                        print "invalid"
                    end if
                end sub
            `);
            program.validate();
            expectZeroDiagnostics(program);
        });

        it('validates using return of a built-in void func as a variable', () => {
            program.setFile<BrsFile>('source/main.brs', `
                sub test()
                    arr = [1,2,3]
                    x = arr.push(4)
                    if x = invalid
                        print "invalid"
                    end if
                end sub
            `);
            program.validate();
            expectDiagnostics(program, [
                DiagnosticMessages.operatorTypeMismatch('=', 'uninitialized', 'invalid').message
            ]);
        });

        it('allows string comparisons with object', () => {
            program.setFile<BrsFile>('source/main.brs', `
                sub test(x as object)
                    if x <> "test"
                        print x
                    end if
                end sub
            `);
            program.validate();
            expectZeroDiagnostics(program);
        });

        it('allows boxed types', () => {
            program.setFile<BrsFile>('source/main.bs', `
                function math(a as rolonginteger, b as longinteger)
                    c = a + b
                    c = a - b
                    c = a * b
                    c = a / b
                    c = a \\ b

                    d = a mod b
                    d = a ^ b

                    a++
                    a--
                    a += 1
                    a -= 1
                    a *= 1
                    a /= 1
                    a \= 1
                    a <<= 1
                    a >>= 1

                    ? 1 << (2 as roInt)
                    ? (1 as roInt) << 2
                    ? a and b
                    ? a or b

                    j = a = b
                    j = a <> b
                    j = a < b
                    j = a <= b
                    j = a > b
                    j = a >= b
                end function
            `);
            program.validate();
            expectZeroDiagnostics(program);
        });

        it('allows unions of compatible types', () => {
            program.setFile<BrsFile>('source/main.bs', `
                function test(s as string or roString, i as integer or longinteger)
                    s1 = s + "test"
                    s2 = "test" + s

                    i1 = i + 5
                    i2 = 5 + i
                end function
            `);
            program.validate();
            expectZeroDiagnostics(program);
        });

        it('allows type statement type of compatible types', () => {
            program.setFile<BrsFile>('source/main.bs', `
                type number = integer or float
                type MyString = string or roString

                function test(s as MyString, i as number)
                    s1 = s + "test"
                    s2 = "test" + s

                    i1 = i + 5
                    i2 = 5 + i
                end function
            `);
            program.validate();
            expectZeroDiagnostics(program);
        });
    });

    describe('memberAccessibilityMismatch', () => {
        it('should flag when accessing a private member', () => {
            program.setFile('source/main.bs', `
                class SomeKlass
                    private name as string
                end class

                sub foo(x as SomeKlass)
                    print x.name
                end sub
            `);
            program.validate();
            expectDiagnostics(program, [
                DiagnosticMessages.memberAccessibilityMismatch('name', SymbolTypeFlag.private, 'SomeKlass')
            ]);
        });


        it('should allow accessing a private member in a class', () => {
            program.setFile('source/main.bs', `
                class SomeKlass
                    private name as string

                    sub foo(x as SomeKlass)
                        print x.name
                        print m.name
                    end sub
                end class
            `);
            program.validate();
            expectZeroDiagnostics(program);
        });

        it('should flag when calling a private method outside the class', () => {
            program.setFile('source/main.bs', `
                class SomeKlass
                    private sub sayHello()
                        print "Hello"
                    end sub
                end class

                sub foo(x as SomeKlass)
                    x.sayHello()
                end sub
            `);
            program.validate();
            expectDiagnostics(program, [
                DiagnosticMessages.memberAccessibilityMismatch('sayHello', SymbolTypeFlag.private, 'SomeKlass')
            ]);
        });

        it('should allow calling a private method in a class', () => {
            program.setFile('source/main.bs', `
                class SomeKlass
                    private sub sayHello()
                        print "Hello"
                    end sub

                    sub foo(x as SomeKlass)
                        x.sayHello()
                        m.sayHello()
                    end sub
                end class
            `);
            program.validate();
            expectZeroDiagnostics(program);
        });

        it('should not allow accessing a private member in a subclass', () => {
            program.setFile('source/main.bs', `
                class SomeKlass
                    private name as string
                end class

                class SubKlass extends SomeKlass
                    sub foo()
                        print m.name
                    end sub
                end class
            `);
            program.validate();
            expectDiagnostics(program, [
                DiagnosticMessages.memberAccessibilityMismatch('name', SymbolTypeFlag.private, 'SomeKlass')
            ]);
        });

        it('should flag when setting a value on a private member', () => {
            program.setFile('source/main.bs', `
                class SomeKlass
                    private name as string
                end class

                sub foo(x as SomeKlass)
                    x.name = "foo"
                end sub
            `);
            program.validate();
            expectDiagnostics(program, [
                DiagnosticMessages.memberAccessibilityMismatch('name', SymbolTypeFlag.private, 'SomeKlass')
            ]);
        });

        it('should flag when accessing a protected member', () => {
            program.setFile('source/main.bs', `
                class SomeKlass
                    protected name as string
                end class

                sub foo(x as SomeKlass)
                    print x.name
                end sub
            `);
            program.validate();
            expectDiagnostics(program, [
                DiagnosticMessages.memberAccessibilityMismatch('name', SymbolTypeFlag.protected, 'SomeKlass')
            ]);
        });

        it('should allow accessing a protected member in a class', () => {
            program.setFile('source/main.bs', `
                class SomeKlass
                    protected name as string

                    sub foo(x as SomeKlass)
                        print x.name
                        print m.name
                    end sub
                end class
            `);
            program.validate();
            expectZeroDiagnostics(program);
        });

        it('should flag when calling a protected method outside the class', () => {
            program.setFile('source/main.bs', `
                class SomeKlass
                    protected sub sayHello()
                        print "Hello"
                    end sub
                end class

                class SubKlass extends SomeKlass
                end class

                sub foo(x as SomeKlass, y as SubKlass)
                    x.sayHello()
                    y.sayHello()
                end sub
            `);
            program.validate();
            expectDiagnostics(program, [
                DiagnosticMessages.memberAccessibilityMismatch('sayHello', SymbolTypeFlag.protected, 'SomeKlass'),
                DiagnosticMessages.memberAccessibilityMismatch('sayHello', SymbolTypeFlag.protected, 'SomeKlass')
            ]);
        });

        it('should allow calling a protected method in a class', () => {
            program.setFile('source/main.bs', `
                class SomeKlass
                    protected sub sayHello()
                        print "Hello"
                    end sub
                end class

                class SubKlass extends SomeKlass
                    sub foo(x as SomeKlass, y as SubKlass)
                        m.sayHello()
                        x.sayHello()
                        y.sayHello()
                    end sub
                end class
            `);
            program.validate();
            expectZeroDiagnostics(program);
        });

        it('should allow accessing a protected member in a subclass', () => {
            program.setFile('source/main.bs', `
                class SomeKlass
                    protected name as string
                end class

                class SubKlass extends SomeKlass
                    sub foo()
                        print m.name
                    end sub
                end class
            `);
            program.validate();
            expectZeroDiagnostics(program);
        });

        it('should flag when setting a value on a protected member', () => {
            program.setFile('source/main.bs', `
                class SomeKlass
                    protected name as string
                end class

                class SubKlass extends SomeKlass
                end class

                sub foo(x as SubKlass)
                    x.name = "foo"
                end sub
            `);
            program.validate();
            expectDiagnostics(program, [
                DiagnosticMessages.memberAccessibilityMismatch('name', SymbolTypeFlag.protected, 'SomeKlass')
            ]);
        });

        it('should flag when trying to use an inaccessible member in the middle of a chain', () => {
            program.setFile('source/main.bs', `
                class SomeKlass
                    protected name as string
                end class

                sub foo(x as SomeKlass)
                    print x.name.len()
                end sub
            `);
            program.validate();
            expectDiagnostics(program, [
                DiagnosticMessages.memberAccessibilityMismatch('name', SymbolTypeFlag.protected, 'SomeKlass')
            ]);
        });

        describe('with namespaces', () => {
            it('protected members are accessible', () => {
                program.setFile('source/main.bs', `
                    namespace AccessibilityTest
                        class MyClass
                            private data as roAssociativeArray = {}
                            sub new()
                                m.data.AddReplace("key", "value")
                            end sub

                            protected sub printData()
                                print m.data
                            end sub
                        end class

                        class SubClass extends MyClass
                            sub foo()
                                m.printData()
                            end sub
                        end class
                    end namespace
                `);
                program.validate();
                expectZeroDiagnostics(program);
            });
        });

    });

    describe('cannotFindTypeInDocComment', () => {
        it('validates types it cannot find in @param', () => {
            program.setFile<BrsFile>('source/main.brs', `
                    ' @param {TypeNotThere} info
                    function sayHello(info)
                        print "Hello " + info.prop
                    end function
                `);
            program.validate();
            expectDiagnostics(program, [
                DiagnosticMessages.cannotFindName('TypeNotThere').message
            ]);
        });

        it('validates types it cannot find in @return', () => {
            program.setFile<BrsFile>('source/main.brs', `
                    ' @return {TypeNotThere} info
                    function sayHello(info)
                        return {data: info.prop}
                    end function
                `);
            program.validate();
            expectDiagnostics(program, [
                DiagnosticMessages.cannotFindName('TypeNotThere').message
            ]);
        });

        it('validates types it cannot find in @type', () => {
            program.setFile<BrsFile>('source/main.brs', `
                    function sayHello(info)
                        ' @type {TypeNotThere}
                        value = info.prop
                    end function
                `);
            program.validate();
            expectDiagnostics(program, [
                DiagnosticMessages.cannotFindName('TypeNotThere').message
            ]);
        });

    });

    describe('circularReferenceDetected', () => {
        it('finds circular references in consts', () => {
            program.setFile<BrsFile>('source/main.bs', `
                const A = B ' this is circular-reference
                const B = C ' this is circular-reference
                const C = A ' this is circular-reference
                sub main()
                    print A ' this is circular-reference
                end sub
            `);
            program.validate();
            expectDiagnostics(program, [
                DiagnosticMessages.circularReferenceDetected(['B', 'C', 'B']).message,
                DiagnosticMessages.circularReferenceDetected(['B', 'C', 'B']).message,
                DiagnosticMessages.circularReferenceDetected(['B', 'C', 'B']).message,
                DiagnosticMessages.circularReferenceDetected(['C', 'B', 'C']).message
            ]);
        });
    });

    describe('revalidation', () => {

        it('revalidates when a enum defined in a different namespace changes', () => {
            program.setFile<BrsFile>('source/file1.bs', `
                namespace Alpha
                    function printEnum(enumVal as Alpha.Beta.Charlie.SomeEnum) as string
                        return enumVal.toStr()
                    end function
                end namespace
            `);

            program.setFile<BrsFile>('source/file2.bs', `
                namespace Alpha.Beta.Charlie
                    enum SomeEnum
                        val1 = 1
                        val2 = 2
                    end enum
                end namespace
            `);
            program.validate();
            expectZeroDiagnostics(program);
            program.setFile<BrsFile>('source/file2.bs', `
                namespace Alpha.Beta.Charlie
                    enum ChangedEnum
                        val1 = 1
                        val2 = 2
                    end enum
                end namespace
            `);
            program.validate();
            expectDiagnosticsIncludes(program, [DiagnosticMessages.cannotFindName('SomeEnum', null, 'Alpha.Beta.Charlie', 'namespace').message]);
        });

        it('revalidates when a class defined in a different namespace changes', () => {
            program.setFile<BrsFile>('source/file1.bs', `
                namespace Alpha
                    function printEnum(myKlass as Alpha.Beta.Charlie.SomeClass) as string
                        return myKlass.getValue()
                    end function
                end namespace
            `);

            program.setFile<BrsFile>('source/file2.bs', `
                namespace Alpha.Beta.Charlie
                    class SomeClass
                        private myValue as string
                        function getValue() as string
                            return m.myValue
                        end function
                    end class
                end namespace
            `);
            program.validate();
            expectZeroDiagnostics(program);
            program.setFile<BrsFile>('source/file2.bs', `
                namespace Alpha.Beta.Charlie
                    class SomeClass
                        private myValue as string
                        function getValue(lowerCase as boolean) as string
                            if lowerCase
                                return lcase(m.myValue)
                            end if
                            return m.myValue
                        end function
                    end class
                end namespace
            `);
            program.validate();
            expectDiagnosticsIncludes(program, [DiagnosticMessages.mismatchArgumentCount(1, 0).message]);
        });

        it('validates only parts of files that need revalidation on scope validation', () => {
            function validateFile(file: BrsFile) {
                const validateFileEvent = {
                    program: program,
                    file: file
                };
                //emit an event to allow plugins to contribute to the file validation process
                program.plugins.emit('onFileValidate', validateFileEvent);
                program.plugins.emit('afterFileValidate', validateFileEvent);
            }

            const commonContents = `
                sub noValidationForEachScope()
                    k = new KlassInSameFile()
                    print k.value
                end sub

                class KlassInSameFile
                    value = 1
                end class
            `;

            let commonBs: BrsFile = program.setFile('source/common.bs', commonContents);
            validateFile(commonBs);
            expect(commonBs.validationSegmenter.segmentsForValidation.length).to.eq(2); // 1 func,  1 classField
            expect(commonBs.validationSegmenter.unresolvedSegmentsSymbols.size).to.eq(0);
            commonBs.validationSegmenter.validatedSegments.forEach(x => expect(x).to.be.false);
            expect(commonBs.validationSegmenter.singleValidationSegments.size).to.eq(2); // no references needed to other files

            let common2Contents = `
                sub doesValidationForEachScope()
                    k = new KlassInDiffFile()
                    print k.value
                end sub

                function alsoNoValidationForEachScope() as integer
                    return 1
                end function
            `;
            let common2Bs: BrsFile = program.setFile('source/common2.bs', common2Contents);
            validateFile(common2Bs);
            expect(common2Bs.validationSegmenter.segmentsForValidation.length).to.eq(2); // 2 func
            expect(common2Bs.validationSegmenter.unresolvedSegmentsSymbols.size).to.eq(1);
            commonBs.validationSegmenter.validatedSegments.forEach(x => expect(x).to.be.false);
            expect(common2Bs.validationSegmenter.singleValidationSegments.size).to.eq(1); // alsoNoValidationForEachScope() does not reference other files

            let klassContents = `
                class KlassInDiffFile
                    value = 2
                end class
            `;

            let klassBs: BrsFile = program.setFile('source/klass.bs', klassContents);
            validateFile(klassBs);
            expect(klassBs.validationSegmenter.segmentsForValidation.length).to.eq(1); //  1 classField
            expect(klassBs.validationSegmenter.unresolvedSegmentsSymbols.size).to.eq(0);
            klassBs.validationSegmenter.validatedSegments.forEach(x => expect(x).to.be.false);
            expect(klassBs.validationSegmenter.singleValidationSegments.size).to.eq(1); // does not reference other files

            const widgetFileContents = `
                sub init()
                    noValidationForEachScope()
                    doesValidationForEachScope()
                end sub

                sub anotherFunction()
                    print "hello"
                end sub
            `;
            let widgetBs: BrsFile = program.setFile('components/Widget.bs', widgetFileContents);

            validateFile(widgetBs);
            expect(widgetBs.validationSegmenter.segmentsForValidation.length).to.eq(2); // 2 funcs
            expect(widgetBs.validationSegmenter.unresolvedSegmentsSymbols.size).to.eq(1); // 1 func (init)
            widgetBs.validationSegmenter.validatedSegments.forEach(x => expect(x).to.be.false);
            expect(widgetBs.validationSegmenter.singleValidationSegments.size).to.eq(1); // 1 func (anotherFunction)

            const diffKlassContent = `
                class KlassInDiffFile
                    value = 3
                end class
            `;
            let diffKlassBs: BrsFile = program.setFile('components/diffKlass.bs', diffKlassContent);
            validateFile(diffKlassBs);
            expect(diffKlassBs.validationSegmenter.segmentsForValidation.length).to.eq(1); //  1 classField
            expect(diffKlassBs.validationSegmenter.unresolvedSegmentsSymbols.size).to.eq(0);
            diffKlassBs.validationSegmenter.validatedSegments.forEach(x => expect(x).to.be.false);
            expect(diffKlassBs.validationSegmenter.singleValidationSegments.size).to.eq(1);


            program.setFile('components/Widget.xml', trim`
                <?xml version="1.0" encoding="utf-8" ?>
                <component name="Widget" extends="Group">
                    <script uri="Widget.bs"/>
                    <script uri="pkg:/source/common.bs"/>
                    <script uri="pkg:/source/common2.bs"/>
                    <script uri="diffKlass.bs"/>
                </component>
            `);

            //reset files
            commonBs = program.setFile('source/common.bs', commonContents);
            common2Bs = program.setFile('source/common2.bs', common2Contents);
            klassBs = program.setFile('source/klass.bs', klassContents);
            widgetBs = program.setFile('components/Widget.bs', widgetFileContents);
            diffKlassBs = program.setFile('components/diffKlass.bs', diffKlassContent);

            program.validate();
            // all segments should be validated
            [commonBs, common2Bs, klassBs, widgetBs, diffKlassBs].forEach(file => {
                expect(file.validationSegmenter.validatedSegments.size).to.gte(file.validationSegmenter.segmentsForValidation.length);
                file.validationSegmenter.validatedSegments.forEach(x => expect(x).to.be.true);
            });

            expectZeroDiagnostics(program);
            program.setFile('components/Widget.bs', widgetFileContents);
            program.validate();
            // Widget.bs has changed. it needs to totally re-validated
            // and other files in the scope need to revalidate only the unresolved segments - should be source/common2.bs
            // TODO: how to test this?
            program.validate();
            program.setFile('components/diffKlass.bs', diffKlassContent);
            // diffKlass.bs has changed. it needs to totally re-validated
            // no other files in scope reference it .. no other files need revalidation
            // TODO: how to test this?
            program.validate();
            program.setFile('source/common.bs', commonContents);
            // common.bs has changed. it needs to totally re-validated
            // in source scope, common2.bs still has unresolves, it needs revalidation
            // in widget scope, widget.bs references it
            // TODO: how to test this?
            program.validate();
        });

        it('diagnostics stay when file changes', () => {
            program.options.autoImportComponentScript = true;
            program.setFile('components/playerInterfaces.bs', `
                interface MediaObject
                    optional url as string
                end interface
            `);
            program.setFile('components/player.xml', `
                <component name="Player" extends="Group">
                </component>
            `);
            program.setFile('components/player.bs', `
                import "playerInterfaces.bs"
                import "playerUtils.bs"
                sub test()
                    media = {} as MediaObject
                    print media.missingBool1
                end sub
            `);
            const playerUtilsCode = `
                import "playerInterfaces.bs"
                function test1(media as MediaObject) as boolean
                    print media.missingBool2
                    return true
                end function
            `;

            program.setFile('components/playerUtils.bs', playerUtilsCode);
            program.validate();
            //we have both diagnostics
            expectDiagnostics(program, [
                DiagnosticMessages.cannotFindName('missingBool1', undefined, 'MediaObject').message,
                DiagnosticMessages.cannotFindName('missingBool2', undefined, 'MediaObject').message
            ]);

            //add the last file again with no changes thus "opening" it.
            program.setFile('components/playerUtils.bs', playerUtilsCode);
            program.validate();
            //we STILL have both diagnostics
            expectDiagnostics(program, [
                DiagnosticMessages.cannotFindName('missingBool1', undefined, 'MediaObject').message,
                DiagnosticMessages.cannotFindName('missingBool2', undefined, 'MediaObject').message
            ]);
        });

        it('rechecks source when member type of import changes', () => {
            // notice that width is wrongly typed as a boolean
            program.setFile('source/type1.bs', `
                interface SubType
                    value as string
                end interface
            `);

            program.setFile('source/type2.bs', `
                interface ParentType
                    child as Subtype
                end interface
            `);

            program.setFile('source/main.bs', `
                sub foo(input as ParentType)
                    input.child.value = 1
                end sub
            `);
            program.validate();
            expectDiagnostics(program, [
                DiagnosticMessages.assignmentTypeMismatch('integer', 'string').message
            ]);

            // fix width field type to integer
            program.setFile('source/type1.bs', `
                interface SubType
                    value as integer
                end interface
            `);
            program.validate();

            // there should be no more errors
            expectZeroDiagnostics(program);
        });

        it('rechecks component source when xml changes', () => {
            // notice that width is wrongly typed as a boolean
            program.setFile('components/Widget.xml', trim`
                <?xml version="1.0" encoding="utf-8" ?>
                <component name="Widget" extends="Group">
                    <script uri="Widget.bs"/>
                    <interface>
                        <field id="width" type="boolean" />
                    </interface>
                </component>
            `);

            program.setFile('components/Widget.bs', `
                interface IWidget
                    top as roSGNodeWidget
                    data as roAssociativeArray
                end interface

                sub init()
                    (m as IWidget).top.width =  100
                end sub
            `);
            program.validate();
            expectDiagnostics(program, [
                DiagnosticMessages.assignmentTypeMismatch('integer', 'boolean').message
            ]);

            // fix width field type to integer
            program.setFile('components/Widget.xml', trim`
                <?xml version="1.0" encoding="utf-8" ?>
                <component name="Widget" extends="Group">
                    <script uri="Widget.bs"/>
                    <interface>
                        <field id="width" type="integer" />
                    </interface>
                </component>
            `);
            program.validate();

            // there should be no more errors
            expectZeroDiagnostics(program);
        });

        it('rechecks complete file when type of typecasted m changes indirectly', () => {
            program.setFile('components/Widget.xml', trim`
                <?xml version="1.0" encoding="utf-8" ?>
                <component name="Widget" extends="Group">
                    <interface>
                        <field id="width" type="boolean" />
                    </interface>
                </component>
            `);


            // notice that width is wrongly typed as a boolean
            program.setFile('components/WidgetContainer.xml', trim`
                <?xml version="1.0" encoding="utf-8" ?>
                <component name="WidgetContainer" extends="Group">
                    <script uri="WidgetContainer.bs"/>
                </component>
            `);
            program.setFile('components/WidgetContainerTypes.bs', `
                interface IWidgetContainer
                    top as roSGNodeWidgetContainer
                    widget as roSGNodeWidget
                end interface
            `);

            program.setFile('components/WidgetContainer.bs', `
                import "WidgetContainerTypes.bs"
                typecast m as IWidgetContainer

                sub init()
                    m.widget.width =  100
                end sub
            `);

            program.validate();
            expectDiagnostics(program, [
                DiagnosticMessages.assignmentTypeMismatch('integer', 'boolean').message
            ]);

            // fix width field type to integer
            program.setFile('components/Widget.xml', trim`
                <?xml version="1.0" encoding="utf-8" ?>
                <component name="Widget" extends="Group">
                    <interface>
                        <field id="width" type="integer" />
                    </interface>
                </component>
            `);
            program.validate();

            // there should be no more errors
            expectZeroDiagnostics(program);
        });

        it('rechecks file using callfunc when exported function type of xml changes', () => {
            program.setFile('components/Widget.xml', trim`
                <?xml version="1.0" encoding="utf-8" ?>
                <component name="Widget" extends="Group">
                    <script uri="Widget.bs"/>
                    <interface>
                        <function name="foo" />
                    </interface>
                </component>
            `);

            program.setFile('components/Widget.bs', `
                sub foo(input as string)
                    print input
                end sub
            `);


            program.setFile('source/callFoo.bs', `
                sub callFoo(widget as roSGNodeWidget)
                    widget@.foo(123) ' foo expects string
                end sub
            `);

            program.validate();
            expectDiagnostics(program, [
                DiagnosticMessages.argumentTypeMismatch('integer', 'string').message
            ]);

            // fix function
            program.setFile('components/Widget.bs', `
                sub foo(input as integer)
                    print input
                end sub
            `);
            program.validate();

            // there should be no more errors
            expectZeroDiagnostics(program);
        });

        it('rechecks complete file when type of typecasted m  in same file changes indirectly', () => {
            program.setFile('components/Widget.xml', trim`
                <?xml version="1.0" encoding="utf-8" ?>
                <component name="Widget" extends="Group">
                    <interface>
                        <field id="width" type="boolean" />
                    </interface>
                </component>
            `);


            // notice that width is wrongly typed as a boolean
            program.setFile('components/WidgetContainer.xml', trim`
                <?xml version="1.0" encoding="utf-8" ?>
                <component name="WidgetContainer" extends="Group">
                    <script uri="WidgetContainer.bs"/>
                </component>
            `);

            program.setFile('components/WidgetContainer.bs', `
                typecast m as IWidgetContainer

                 interface IWidgetContainer
                    top as roSGNodeWidgetContainer
                    widget as roSGNodeWidget
                end interface

                sub init()
                    m.widget.width =  100
                end sub
            `);

            program.validate();
            expectDiagnostics(program, [
                DiagnosticMessages.assignmentTypeMismatch('integer', 'boolean').message
            ]);

            // fix width field type to integer
            program.setFile('components/Widget.xml', trim`
                <?xml version="1.0" encoding="utf-8" ?>
                <component name="Widget" extends="Group">
                    <interface>
                        <field id="width" type="integer" />
                    </interface>
                </component>
            `);
            program.validate();

            // there should be no more errors
            expectZeroDiagnostics(program);
        });

        it('recognizes when the type of a for-each loop variable changes', () => {
            program.setFile<BrsFile>('source/file1.bs', `
                interface FooFace
                    prop as string
                end interface
            `);

            program.setFile<BrsFile>('source/file2.bs', `
                function loopFooFace(input as FooFace[])
                    out = ""
                    for each ff in input
                        out += ff.prop
                    end for
                    return out
                end function
            `);
            program.validate();
            //currently no error
            expectZeroDiagnostics(program);

            // change FooFace.prop to not work in other file
            program.setFile<BrsFile>('source/file1.bs', `
                interface FooFace
                    prop as integer
                end interface
            `);
            program.validate();
            expectDiagnostics(program, [
                DiagnosticMessages.operatorTypeMismatch('+=', 'string', 'integer')
            ]);

            // change FooFace.prop to back to working
            program.setFile<BrsFile>('source/file1.bs', `
                interface FooFace
                    prop as string
                end interface
            `);
            program.validate();
            //currently no error
            expectZeroDiagnostics(program);
        });
    });


    describe('preprocessor', () => {
        it('should process class inheritance correctly', () => {
            fsExtra.outputFileSync(`${rootDir}/manifest`, undent`
                bs_const=DEBUG=true
            `);
            program.setFile('source/myClass.bs', `
                namespace MyNamespace
                    class MyClass1
                        function new()
                        end function
                    end class
                end namespace
            `);

            program.setFile('source/myClass2.bs', `
                #if DEBUG
                    namespace MyNamespace
                        class MyClass2 extends MyClass1
                            function new()
                                super()
                            end function
                        end class
                    end namespace
                #end if
            `);

            program.setFile('source/main.bs', `
                sub main()
                    #if DEBUG
                        m.test = new MyNamespace.MyClass2()
                    #end if
                end sub
            `);
            program.validate();
            expectZeroDiagnostics(program);
        });

        it('should find assignments in conditional compile blocks', () => {
            fsExtra.outputFileSync(`${rootDir}/manifest`, undent`
                bs_const=DEBUG=true
            `);

            program.setFile('source/main.bs', `
                sub main()
                    dbg = invalid
                    #if DEBUG
                        dbg = "DEBUG"
                    #end if

                    print dbg
                end sub
            `);
            program.validate();
            expectZeroDiagnostics(program);
        });


        it('should find types defined in condition compile blocks', () => {
            fsExtra.outputFileSync(`${rootDir}/manifest`, undent`
                bs_const=DEBUG=true
            `);
            program.setFile('source/debugInterfaces.bs', `
                #if DEBUG
                    interface DebugInfo
                        name as string
                    end interface
                #end if
            `);

            program.setFile('source/main.bs', `
                sub main()
                    #if DEBUG
                        info as DebugInfo = {name: "main.bs"}
                        printDebugInfo(info)
                    #else
                        printDebugInfo(info)
                    #end if
                end sub

                #if DEBUG
                    sub printDebugInfo(info as DebugInfo)
                        print info.name
                    end sub
                #end if
            `);
            program.validate();
            expectZeroDiagnostics(program);
        });
    });

    describe('notCallable', () => {
        it('finds when trying to call on a non-function', () => {
            program.setFile('source/test.bs', `
                sub someFunc(widget as roSGNodePoster)
                    print widget.width()
                end sub
            `);
            program.validate();
            expectDiagnostics(program, [
                DiagnosticMessages.notCallable('widget.width').message
            ]);
        });

        it('allows trying to call a dynamic', () => {
            program.setFile('source/test.bs', `
                sub someFunc(widget)
                    print widget()
                    print widget.whatever()
                end sub
            `);
            program.validate();
            expectZeroDiagnostics(program);
        });

        it('allows trying to call a function param', () => {
            program.setFile('source/test.bs', `
                sub someFunc(widget as function)
                    print widget()
                    print widget().whatever()
                end sub
            `);
            program.validate();
            expectZeroDiagnostics(program);
        });

        it('finds other non-callables', () => {
            program.setFile('source/test.bs', `
                sub someFunc(input as float)
                    print input()
                    a = "hello"
                    print a()
                    print 12345()
                    print "string"()
                end sub
            `);
            program.validate();
            expectDiagnostics(program, [
                DiagnosticMessages.notCallable('input').message,
                DiagnosticMessages.notCallable('a').message,
                DiagnosticMessages.notCallable('12345').message,
                DiagnosticMessages.notCallable('"string"').message
            ]);
        });

        it('allows calling an object type', () => {
            program.setFile<BrsFile>('source/calc.bs', `
                function someFunc(otherFunc as object) as dynamic
                    return otherFunc()
                end function
            `);
            program.validate();
            expectZeroDiagnostics(program);
        });
    });

    describe('callFunc', () => {
        it('allows access to member of return type when return type is custom node', () => {
            program.setFile('components/Widget.xml', trim`
                <?xml version="1.0" encoding="utf-8" ?>
                <component name="Widget" extends="Group">
                    <script uri="Widget.bs"/>
                    <interface>
                        <function name="getOther" />
                    </interface>
                </component>
            `);

            program.setFile('components/Widget.bs', `
                function getOther(name as string) as roSgNodeOther
                    other =  createObject("roSgNode", "Other")
                    other.myValue = name
                    return other
                end function
            `);

            program.setFile('components/Other.xml', trim`
                <?xml version="1.0" encoding="utf-8" ?>
                <component name="Other" extends="Group">
                    <interface>
                        <field id="myValue" type="string" />
                    </interface>
                </component>
            `);


            program.setFile('components/MainScene.xml', trim`
                <?xml version="1.0" encoding="utf-8" ?>
                <component name="MainScene" extends="Scene">
                    <script uri="MainScene.bs"/>
                </component>
            `);

            program.setFile('components/MainScene.bs', `
                sub someFunc(widget as roSGNodeWidget)
                    otherNode = widget@.getOther("3.14")
                    print otherNode.myValue
                end sub
            `);

            program.validate();
            expectZeroDiagnostics(program);
        });

        it('allows access to member of return type when return type is custom type', () => {
            program.setFile('components/Widget.xml', trim`
                <?xml version="1.0" encoding="utf-8" ?>
                <component name="Widget" extends="Group">
                    <script uri="Widget.bs"/>
                    <interface>
                        <function name="getOther" />
                    </interface>
                </component>
            `);
            program.setFile('components/types.bs', `
                interface SomeIFace
                   myValue as string
                end interface
            `);

            program.setFile('components/Widget.bs', `
                import "pkg:/components/types.bs"

                function getOther(name as string) as SomeIFace
                    other = {myValue: name} as SomeIface
                    other.myValue = name
                    return other
                end function
            `);

            program.setFile('components/MainScene.xml', trim`
                <?xml version="1.0" encoding="utf-8" ?>
                <component name="MainScene" extends="Scene">
                    <script uri="MainScene.bs"/>
                </component>
            `);

            program.setFile('components/MainScene.bs', `
                sub someFunc(widget as roSGNodeWidget)
                    otherNode = widget@.getOther("3.14")
                    print otherNode.myValue
                end sub
            `);

            program.validate();
            expectZeroDiagnostics(program);
        });

        it('allows access to custom type member of return type when return type is custom type', () => {
            program.setFile('components/Widget.xml', trim`
                <?xml version="1.0" encoding="utf-8" ?>
                <component name="Widget" extends="Group">
                    <script uri="Widget.bs"/>
                    <interface>
                        <function name="getOther" />
                    </interface>
                </component>
            `);
            program.setFile('components/types.bs', `
                interface SomeIFace
                   subFace as SubIface
                end interface

                interface SubIface
                    myValue as string
                end interface
            `);

            program.setFile('components/Widget.bs', `
                import "pkg:/components/types.bs"

                function getOther(name as string) as SomeIFace
                    other = {subFace: {myValue: name}} as SomeIface
                    return other
                end function
            `);

            program.setFile('components/MainScene.xml', trim`
                <?xml version="1.0" encoding="utf-8" ?>
                <component name="MainScene" extends="Scene">
                    <script uri="MainScene.bs"/>
                </component>
            `);

            program.setFile('components/MainScene.bs', `
                sub someFunc(widget as roSGNodeWidget)
                    otherNode = widget@.getOther("3.14")
                    print otherNode.subFace.myValue
                end sub
            `);

            program.validate();
            expectZeroDiagnostics(program);
        });

        it('correctly finds error with using unknown member of callfunc return type when return type is custom type', () => {
            program.setFile('components/Widget.xml', trim`
                <?xml version="1.0" encoding="utf-8" ?>
                <component name="Widget" extends="Group">
                    <script uri="Widget.bs"/>
                    <interface>
                        <function name="getOther" />
                    </interface>
                </component>
            `);
            program.setFile('components/types.bs', `
                interface SomeIFace
                   subFace as SubIface
                end interface

                interface SubIface
                    myValue as string
                end interface
            `);

            program.setFile('components/Widget.bs', `
                import "pkg:/components/types.bs"

                function getOther(name as string) as SomeIFace
                    other = {subFace: {myValue: name}} as SomeIface
                    return other
                end function
            `);

            program.setFile('components/MainScene.xml', trim`
                <?xml version="1.0" encoding="utf-8" ?>
                <component name="MainScene" extends="Scene">
                    <script uri="MainScene.bs"/>
                </component>
            `);

            program.setFile('components/MainScene.bs', `
                sub someFunc(widget as roSGNodeWidget)
                    otherNode = widget@.getOther("3.14")
                    print otherNode.subFace.notIncluded
                end sub
            `);

            program.validate();
            expectDiagnostics(program, [
                DiagnosticMessages.cannotFindName('notIncluded', 'SubIface.notIncluded', 'SubIface').message
            ]);
        });

        it('catches when a non-component type has callfunc invocation', () => {
            program.setFile('source/test.bs', `
                sub printName(widget as integer)
                    print widget@.toStr()
                end sub
            `);
            program.validate();
            expectDiagnostics(program, [
                DiagnosticMessages.cannotFindCallFuncFunction('toStr', 'integer@.toStr', 'integer').message
            ]);
        });

        it('allows to types that reference themselves', () => {
            program.setFile('components/Widget.xml', trim`
                <?xml version="1.0" encoding="utf-8" ?>
                <component name="Widget" extends="Group">
                    <script uri="Widget.bs"/>
                    <interface>
                        <function name="getList" />
                    </interface>
                </component>
            `);
            program.setFile('components/types.bs', `
                interface LinkedList
                    value as integer
                    optional data as roAssociativeArray
                    optional next as LinkedList
                end interface
            `);

            program.setFile('components/Widget.bs', `
                import "pkg:/components/types.bs"

                function getList() as LinkedList
                    list  = {
                        value: 1,
                        next: {
                            value: 2,
                            next: {
                                value: 3
                            }
                        }
                    } as LinkedList
                    return list
                end function
            `);

            program.setFile('components/MainScene.xml', trim`
                <?xml version="1.0" encoding="utf-8" ?>
                <component name="MainScene" extends="Scene">
                    <script uri="MainScene.bs"/>
                </component>
            `);

            program.setFile('components/MainScene.bs', `
                sub someFunc(widget as roSGNodeWidget)
                    list = widget@.getList()
                    print list.next.next.value
                end sub
            `);

            program.validate();
            expectZeroDiagnostics(program);
        });

        it('finds invalid func name of callfunc()', () => {
            program.setFile('components/Widget.xml', trim`
                <?xml version="1.0" encoding="utf-8" ?>
                <component name="Widget" extends="Group">
                    <script uri="Widget.bs"/>
                    <interface>
                        <function name="getName" />
                    </interface>
                </component>
            `);

            program.setFile('components/Widget.bs', `
                function getName() as string
                    return "John Doe"
                end function
            `);

            program.setFile('source/test.bs', `
                sub printName(widget as roSGNodeWidget)
                    print widget.callFunc("whatever")
                end sub
            `);
            program.validate();
            expectDiagnostics(program, [
                DiagnosticMessages.cannotFindCallFuncFunction('whatever', 'roSGNodeWidget@.whatever', 'roSGNodeWidget').message
            ]);
        });

        it('finds invalid func name of @ callfunc invocation', () => {
            program.setFile('components/Widget.xml', trim`
                <?xml version="1.0" encoding="utf-8" ?>
                <component name="Widget" extends="Group">
                    <script uri="Widget.bs"/>
                    <interface>
                        <function name="getName" />
                    </interface>
                </component>
            `);

            program.setFile('components/Widget.bs', `
                function getName() as string
                    return "John Doe"
                end function
            `);

            program.setFile('source/test.bs', `
                sub printName(widget as roSGNodeWidget)
                    print widget@.whatever()
                end sub
            `);
            program.validate();
            expectDiagnostics(program, [
                DiagnosticMessages.cannotFindCallFuncFunction('whatever', 'roSGNodeWidget@.whatever', 'roSGNodeWidget').message
            ]);
        });

        it('catches func name of callfunc() with spaces', () => {
            program.setFile('components/Widget.xml', trim`
                <?xml version="1.0" encoding="utf-8" ?>
                <component name="Widget" extends="Group">
                    <script uri="Widget.bs"/>
                    <interface>
                        <function name="getName" />
                    </interface>
                </component>
            `);

            program.setFile('components/Widget.bs', `
                function getName() as string
                    return "John Doe"
                end function
            `);

            program.setFile('source/test.bs', `
                sub printName(widget as roSGNodeWidget)
                    print widget.callFunc("whatever the name is")
                end sub
            `);
            program.validate();
            expectDiagnostics(program, [
                DiagnosticMessages.cannotFindCallFuncFunction('whatever the name is', 'roSGNodeWidget@.whatever the name is', 'roSGNodeWidget').message
            ]);
        });

        it('validates arg type of callfunc()', () => {
            program.setFile('components/Widget.xml', trim`
                <?xml version="1.0" encoding="utf-8" ?>
                <component name="Widget" extends="Group">
                    <script uri="Widget.bs"/>
                    <interface>
                        <function name="getName" />
                    </interface>
                </component>
            `);

            program.setFile('components/Widget.bs', `
                function getName(name as string, count as integer) as string
                    return "John Doe"
                end function
            `);

            program.setFile('source/test.bs', `
                sub printName(widget as roSGNodeWidget)
                    print widget.callFunc("getName", 12, "not int")
                end sub
            `);
            program.validate();
            expectDiagnostics(program, [
                DiagnosticMessages.argumentTypeMismatch('integer', 'string').message,
                DiagnosticMessages.argumentTypeMismatch('string', 'integer').message
            ]);
        });

        it('has no error on plain roSGNode', () => {
            program.setFile('source/test.bs', `
                sub doCallfunc(nodeName as string)
                    node = createObject("roSgNode", nodeName)
                    node.callfunc("someFunc", 1, 2, 3)
                end sub
            `);
            program.validate();
            expectZeroDiagnostics(program);
        });

        it('has error on regular builtIn types', () => {
            program.setFile('source/test.bs', `
                sub doCallfunc()
                    node = createObject("roSgNode", "Rectangle")
                    node.callfunc("someFunc", 1, 2, 3)
                end sub
            `);
            program.validate();
            expectDiagnostics(program, [
                DiagnosticMessages.cannotFindCallFuncFunction('someFunc', 'roSGNodeRectangle@.someFunc', 'roSGNodeRectangle')
            ]);
        });

        it('allows callfunc on flexible types', () => {
            program.setFile('source/test.bs', `
                sub doCallfunc(obj as object, dyn as dynamic, node as roSGNode)
                    obj.callfunc("testFunc")
                    obj@.testFunc()

                    dyn.callfunc("testFunc")
                    dyn@.testFunc()

                    node.callfunc("testFunc")
                    node@.testFunc()
                end sub
            `);
            program.validate();
            expectZeroDiagnostics(program);
        });

        it('allows callfunc on components from component library', () => {
            program.setFile('source/test.bs', `
                sub doCallfunc()
                    fromComponentLibrary = CreateObject("roSGNode", "library:SomeComponent")
                    fromComponentLibrary@.someFunc()
                    fromComponentLibrary.callfunc("someFunc")
                end sub
            `);
            program.validate();
            expectZeroDiagnostics(program);
        });

        it('allows callfunc on the dynamic result of a function call', () => {
            program.setFile('source/test.bs', `
                sub doCallfunc(nodeName)
                    getNode(nodeName)@.someCallFunc(1,2,3)
                end sub

                function getNode(nodeType)
                    return CreateObject("roSGNode", nodeType)
                end function
            `);
            program.validate();
            expectZeroDiagnostics(program);
        });

        it('validates callfunc on a known result of a function call', () => {
            program.setFile('components/Widget.xml', trim`
                <?xml version="1.0" encoding="utf-8" ?>
                <component name="Widget" extends="Group">
                    <script uri="Widget.bs"/>
                    <interface>
                        <function name="getName" />
                    </interface>
                </component>
            `);

            program.setFile('components/Widget.bs', `
                function getName(name as string, count as integer) as string
                    return "John Doe"
                end function
            `);

            program.setFile('source/test.bs', `
                sub doCallfunc()
                    getWidget()@.getName("someStr", "not an int")
                end sub

                function getWidget() as roSGNodeWidget
                    return CreateObject("roSGNode", "Widget")
                end function
            `);
            program.validate();
            expectDiagnostics(program, [
                DiagnosticMessages.argumentTypeMismatch('string', 'integer').message
            ]);
        });

        it('validates callfunc on a known result of a callfunc call', () => {
            program.setFile('components/Widget.xml', trim`
                <?xml version="1.0" encoding="utf-8" ?>
                <component name="Widget" extends="Group">
                    <script uri="Widget.bs"/>
                    <interface>
                        <function name="getName" />
                        <function name="getSelf" />
                    </interface>
                </component>
            `);

            program.setFile('components/Widget.bs', `
                function getName(name as string, count as integer) as string
                    return "John Doe"
                end function

                function getSelf() as roSGNodeWidget
                    return m.top
                end function
            `);

            program.setFile('source/test.bs', `
                sub doCallfunc(widget as roSGNodeWidget)
                    widget@.getSelf()@.getName("someStr", "not an int")
                end sub
            `);
            program.validate();
            expectDiagnostics(program, [
                DiagnosticMessages.argumentTypeMismatch('string', 'integer').message
            ]);
        });

        it('respects return value of as callfunc functions', () => {
            program.setFile('components/Widget.xml', trim`
                <?xml version="1.0" encoding="utf-8" ?>
                <component name="Widget" extends="Group">
                    <script uri="Widget.bs"/>
                    <interface>
                        <function name="getInt" />
                    </interface>
                </component>
            `);

            program.setFile('components/Widget.bs', `
                sub getInt() as integer
                    return 1
                end sub
            `);

            program.setFile('source/test.bs', `
                sub doCallfunc(widget as roSGNodeWidget)
                    takesInt(widget@.getInt())
                end sub

                sub takesInt(number as integer)
                    print number
                end sub
            `);
            program.validate();
            expectZeroDiagnostics(program);
        });

        it('respects return value of as callfunc functions - negative case', () => {
            program.setFile('components/Widget.xml', trim`
                <?xml version="1.0" encoding="utf-8" ?>
                <component name="Widget" extends="Group">
                    <script uri="Widget.bs"/>
                    <interface>
                        <function name="getInt" />
                    </interface>
                </component>
            `);

            program.setFile('components/Widget.bs', `
                sub getInt() as integer
                    return 1
                end sub
            `);

            program.setFile('source/test.bs', `
                sub doCallfunc(widget as roSGNodeWidget)
                    takesString(widget@.getInt())
                end sub

                sub takesString(word as string)
                    print word
                end sub
            `);
            program.validate();
            expectDiagnostics(program, [
                DiagnosticMessages.argumentTypeMismatch('integer', 'string').message
            ]);
        });

        it('allows return value of as void functions to be dynamic', () => {
            program.setFile('components/Widget.xml', trim`
                <?xml version="1.0" encoding="utf-8" ?>
                <component name="Widget" extends="Group">
                    <script uri="Widget.bs"/>
                    <interface>
                        <function name="noop" />
                    </interface>
                </component>
            `);

            program.setFile('components/Widget.bs', `
                sub noop()
                end sub
            `);

            program.setFile('source/test.bs', `
                sub doCallfunc(widget as roSGNodeWidget)
                    takesAny(widget@.noop())
                end sub

                sub takesAny(anything)
                    print anything
                end sub
            `);
            program.validate();
            expectZeroDiagnostics(program);
        });

        it('allows callfunc operator on dynamic type', () => {
            program.setFile('source/test.bs', `
                sub doCallfunc(anything)
                    anything@.someFunc()
                end sub
            `);
            program.validate();
            expectZeroDiagnostics(program);
        });

        it('allows callfunc operator on roSGNode type', () => {
            program.setFile('source/test.bs', `
                sub doCallfunc(node as roSGNode)
                    node@.someFunc()
                end sub
            `);
            program.validate();
            expectZeroDiagnostics(program);
        });


        it('disallows callfunc operator on non-callfuncable type', () => {
            program.setFile('source/test.bs', `
                sub doCallfunc(i as integer, s as string, b as boolean)
                    i@.someFunc()
                    s@.someFunc()
                    b@.someFunc()
                end sub
            `);
            program.validate();
            expectDiagnostics(program, [
                DiagnosticMessages.cannotFindCallFuncFunction('someFunc', null, 'integer').message,
                DiagnosticMessages.cannotFindCallFuncFunction('someFunc', null, 'string').message,
                DiagnosticMessages.cannotFindCallFuncFunction('someFunc', null, 'boolean').message
            ]);
        });


        it('disallows callfunc operator on non-callfuncable type', () => {
            program.setFile('source/test.bs', `
                sub doCallfunc(i as integer, s as string, b as boolean)
                    i@.someFunc()
                    s@.someFunc()
                    b@.someFunc()
                end sub
            `);
            program.validate();
            expectDiagnostics(program, [
                DiagnosticMessages.cannotFindCallFuncFunction('someFunc', null, 'integer').message,
                DiagnosticMessages.cannotFindCallFuncFunction('someFunc', null, 'string').message,
                DiagnosticMessages.cannotFindCallFuncFunction('someFunc', null, 'boolean').message
            ]);
        });

        it('allows callfunc operator on union of dynamic types', () => {
            program.setFile('source/test.bs', `
                sub doCallfunc()
                    u = invalid
                    if rnd(0) > 0.5
                        u = getComponent1()
                    else
                        u = getComponent2()
                    end if

                    u@.someFunc()
                end sub
            `);

            program.setFile('source/test2.bs', `
                function getComponent1() as dynamic
                    return 2 ' unknown to be integer outside of function
                end function
            `);

            program.setFile('source/test3.bs', `
                function getComponent2() as dynamic
                    return 3 ' unknown to be integer outside of function
                end function
            `);
            program.validate();
            expectZeroDiagnostics(program);
        });

        it('disallows callfunc operator on union of non-callfuncable types', () => {
            program.setFile('source/test.bs', `
                sub doCallfunc()
                    if rnd(0) > 0.5
                        u = 1
                    else
                        u = "hello"
                    end if

                    u@.someFunc()
                end sub
            `);
            program.validate();
            expectDiagnostics(program, [
                DiagnosticMessages.cannotFindCallFuncFunction('someFunc', null, 'integer or string').message
            ]);
        });

        it('allows callfunc on union of known components, with valid func', () => {
            program.setFile('components/Widget.xml', trim`
                <?xml version="1.0" encoding="utf-8" ?>
                <component name="Widget" extends="Group">
                    <script uri="Widget.bs"/>
                    <interface>
                        <function name="getName" />
                    </interface>
                </component>
            `);

            program.setFile('components/Widget.bs', `
                function getName() as string
                    return "John Doe"
                end function
            `);

            program.setFile('components/Widget2.xml', trim`
                <?xml version="1.0" encoding="utf-8" ?>
                <component name="Widget2" extends="Group">
                    <script uri="Widget2.bs"/>
                    <interface>
                        <function name="getName" />
                    </interface>
                </component>
            `);

            program.setFile('components/Widget2.bs', `
                function getName() as string
                    return "John Doe"
                end function
            `);

            program.setFile('source/test.bs', `
                sub doCallfunc(node as roSGNodeWidget or roSGNodeWidget2)
                    node@.getName()
                end sub
            `);
            program.validate();
            expectZeroDiagnostics(program);
        });

        it('disallows callfunc on union of known components, with invalid func', () => {
            program.setFile('components/Widget.xml', trim`
                <?xml version="1.0" encoding="utf-8" ?>
                <component name="Widget" extends="Group">
                    <script uri="Widget.bs"/>
                    <interface>
                        <function name="getName" />
                    </interface>
                </component>
            `);

            program.setFile('components/Widget.bs', `
                function getName() as string
                    return "John Doe"
                end function
            `);

            program.setFile('components/Widget2.xml', trim`
                <?xml version="1.0" encoding="utf-8" ?>
                <component name="Widget2" extends="Group">
                    <script uri="Widget2.bs"/>
                    <interface>
                        <function name="getNumber" />
                    </interface>
                </component>
            `);

            program.setFile('components/Widget2.bs', `
                function getNumber() as float
                    return 3.14
                end function
            `);

            program.setFile('source/test.bs', `
                sub doCallfunc(node as roSGNodeWidget or roSGNodeWidget2)
                    node@.getName()
                end sub
            `);
            program.validate();
            expectDiagnostics(program, [
                DiagnosticMessages.cannotFindCallFuncFunction('getName', '', 'roSGNodeWidget or roSGNodeWidget2').message
            ]);
        });

        it('uses return type of union of functions', () => {
            program.setFile('components/Widget.xml', trim`
                <?xml version="1.0" encoding="utf-8" ?>
                <component name="Widget" extends="Group">
                    <script uri="Widget.bs"/>
                    <interface>
                        <function name="getData" />
                    </interface>
                </component>
            `);

            program.setFile('components/Widget.bs', `
                function getData() as string
                    return "John Doe"
                end function
            `);

            program.setFile('components/Widget2.xml', trim`
                <?xml version="1.0" encoding="utf-8" ?>
                <component name="Widget2" extends="Group">
                    <script uri="Widget2.bs"/>
                    <interface>
                        <function name="getData" />
                    </interface>
                </component>
            `);

            program.setFile('components/Widget2.bs', `
                function getData() as float
                    return 3.14
                end function
            `);

            program.setFile('source/test.bs', `
                sub doCallfunc(node as roSGNodeWidget or roSGNodeWidget2)
                    takesFloat(node@.getData())
                end sub

                sub takesFloat(x as float)
                    print x
                end sub
            `);
            program.validate();
            expectDiagnostics(program, [
                DiagnosticMessages.argumentTypeMismatch('string or float', 'float').message
            ]);
        });

        it('disallows callfunc on union with incompatible func types', () => {
            program.setFile('components/Widget.xml', trim`
                <?xml version="1.0" encoding="utf-8" ?>
                <component name="Widget" extends="Group">
                    <script uri="Widget.bs"/>
                    <interface>
                        <function name="doStuff" />
                    </interface>
                </component>
            `);

            program.setFile('components/Widget.bs', `
                sub doStuff(input as string)
                    print "hello " + input
                end sub
            `);

            program.setFile('components/Widget2.xml', trim`
                <?xml version="1.0" encoding="utf-8" ?>
                <component name="Widget2" extends="Group">
                    <script uri="Widget2.bs"/>
                    <interface>
                        <function name="doStuff" />
                    </interface>
                </component>
            `);

            program.setFile('components/Widget2.bs', `
                sub doStuff(input as float)
                    print input + 3.14
                end sub
            `);

            program.setFile('source/test.bs', `
                sub doCallfunc(node as roSGNodeWidget or roSGNodeWidget2, input)
                    node@.doStuff(input)
                end sub
            `);
            program.validate();
            expectDiagnostics(program, [
                DiagnosticMessages.incompatibleSymbolDefinition('node@.doStuff', {
                    isUnion: true,
                    data: {
                        expectedType: new TypedFunctionType(VoidType.instance).setName('doStuff').setSub(true).addParameter('input', FloatType.instance, false),
                        actualType: new TypedFunctionType(VoidType.instance).setName('doStuff').setSub(true).addParameter('input', FloatType.instance, false),
                        parameterMismatches: [{ index: 0, data: { expectedType: StringType.instance, actualType: FloatType.instance } }]
                    }
                }).message
            ]);
        });

        it('disallows callfunc on union with incompatible func types, that have the same signature', () => {
            program.setFile('components/Widget.xml', trim`
                <?xml version="1.0" encoding="utf-8" ?>
                <component name="Widget" extends="Group">
                    <script uri="Widget.bs"/>
                    <interface>
                        <function name="doStuff" />
                    </interface>
                </component>
            `);

            program.setFile('components/Widget.bs', `
                interface MyStuff
                    data as boolean
                end interface

                sub doStuff(input as MyStuff)
                    print "hello " + input.data.toStr()
                end sub
            `);

            program.setFile('components/Widget2.xml', trim`
                <?xml version="1.0" encoding="utf-8" ?>
                <component name="Widget2" extends="Group">
                    <script uri="Widget2.bs"/>
                    <interface>
                        <function name="doStuff" />
                    </interface>
                </component>
            `);

            program.setFile('components/Widget2.bs', `
                interface MyStuff
                    data as integer
                end interface

                sub doStuff(input as MyStuff)
                    print input.data + 3.14
                end sub
            `);

            program.setFile('source/test.bs', `
                sub doCallfunc(node as roSGNodeWidget or roSGNodeWidget2, input)
                    node@.doStuff(input)
                end sub
            `);
            program.validate();
            const stuff1IFace = new InterfaceType('MyStuff');
            const stuff2IFace = new InterfaceType('MyStuff');

            expectDiagnostics(program, [
                DiagnosticMessages.incompatibleSymbolDefinition('node@.doStuff', {
                    isUnion: true,
                    data: {
                        expectedType: new TypedFunctionType(VoidType.instance).setName('doStuff').setSub(true).addParameter('input', stuff1IFace, false),
                        actualType: new TypedFunctionType(VoidType.instance).setName('doStuff').setSub(true).addParameter('input', stuff2IFace, false),
                        parameterMismatches: [{ index: 0, data: { expectedType: stuff1IFace, actualType: stuff2IFace } }]
                    }
                }).message
            ]);
        });
    });
});<|MERGE_RESOLUTION|>--- conflicted
+++ resolved
@@ -1832,7 +1832,38 @@
             });
         });
 
-<<<<<<< HEAD
+        describe('inline interfaces', () => {
+            it('allows function param with compatible interface', () => {
+                program.setFile<BrsFile>('source/main.bs', `
+                    sub takesInline(datum as {name as string})
+                    end sub
+
+                    sub callsTakesInline()
+                        takesInline({age: 123, name: "test"})
+                    end sub
+                `);
+                program.validate();
+                expectZeroDiagnostics(program);
+            });
+
+            it('validates function param with incompatible interface', () => {
+                program.setFile<BrsFile>('source/main.bs', `
+                    sub takesInline(datum as {name as string})
+                    end sub
+
+                    sub callsTakesInline()
+                        takesInline({name: 123})
+                    end sub
+                `);
+                program.validate();
+                expectDiagnostics(program, [
+                    DiagnosticMessages.argumentTypeMismatch('roAssociativeArray', '{name as string}', {
+                        fieldMismatches: [{ name: 'name', expectedType: StringType.instance, actualType: IntegerType.instance }]
+                    }).message
+                ]);
+            });
+        });
+
         describe('type statement types', () => {
             it('allows compatible type statement types to be passed to functions expecting normal types', () => {
                 program.setFile<BrsFile>('source/main.bs', `
@@ -1844,23 +1875,12 @@
 
                     sub takesInteger(x as integer)
                         print x
-=======
-        describe('inline interfaces', () => {
-            it('allows function param with compatible interface', () => {
-                program.setFile<BrsFile>('source/main.bs', `
-                    sub takesInline(datum as {name as string})
-                    end sub
-
-                    sub callsTakesInline()
-                        takesInline({age: 123, name: "test"})
->>>>>>> 7eb0a6c6
-                    end sub
+                      end sub
                 `);
                 program.validate();
                 expectZeroDiagnostics(program);
             });
 
-<<<<<<< HEAD
             it('disallows incompatible type statement types to be passed to functions expecting normal types', () => {
                 program.setFile<BrsFile>('source/main.bs', `
                     type whatever = float or string
@@ -1871,26 +1891,11 @@
 
                     sub takesInteger(x as integer)
                         print x
-=======
-            it('validates function param with incompatible interface', () => {
-                program.setFile<BrsFile>('source/main.bs', `
-                    sub takesInline(datum as {name as string})
-                    end sub
-
-                    sub callsTakesInline()
-                        takesInline({name: 123})
->>>>>>> 7eb0a6c6
                     end sub
                 `);
                 program.validate();
                 expectDiagnostics(program, [
-<<<<<<< HEAD
                     DiagnosticMessages.argumentTypeMismatch('whatever', 'integer').message
-=======
-                    DiagnosticMessages.argumentTypeMismatch('roAssociativeArray', '{name as string}', {
-                        fieldMismatches: [{ name: 'name', expectedType: StringType.instance, actualType: IntegerType.instance }]
-                    }).message
->>>>>>> 7eb0a6c6
                 ]);
             });
         });
@@ -2423,8 +2428,7 @@
             expectZeroDiagnostics(program);
         });
 
-<<<<<<< HEAD
-        it('validates accessing a bad member on a wrapped type', () => {
+        it('validates accessing a bad member on a type statement type', () => {
             program.setFile<BrsFile>('source/main.bs', `
                 type numberOrString = integer or string
 
@@ -2436,7 +2440,8 @@
             expectDiagnostics(program, [
                 DiagnosticMessages.cannotFindName('nonExistentMember', 'numberOrString.nonExistentMember', 'numberOrString')
             ]);
-=======
+        });
+
         describe('inline interfaces', () => {
             it('finds members of inline interface', () => {
                 program.setFile<BrsFile>('source/main.bs', `
@@ -2460,7 +2465,6 @@
                     DiagnosticMessages.cannotFindName('notThere', '{name as string}.notThere', '{name as string}')
                 ]);
             });
->>>>>>> 7eb0a6c6
         });
     });
 
@@ -3082,8 +3086,7 @@
             ).to.eql([]);
         });
 
-<<<<<<< HEAD
-        it('allows returning something that matches a wrapped type', () => {
+        it('allows returning something that matches a type statement type', () => {
             program.setFile('source/util.bs', `
                 interface Person
                     name as string
@@ -3103,7 +3106,6 @@
             expectZeroDiagnostics(program);
         });
 
-=======
         describe('inline interfaces', () => {
             it('allows returning an Associative Array that meets the interface', () => {
                 program.setFile<BrsFile>('source/main.bs', `
@@ -3139,7 +3141,6 @@
                 ]);
             });
         });
->>>>>>> 7eb0a6c6
         it('allows returning invalid instead of typed array', () => {
             program.setFile<BrsFile>('source/main.bs', `
                 function getNumbers() as integer[]
