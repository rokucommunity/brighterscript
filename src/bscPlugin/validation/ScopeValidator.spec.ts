--- conflicted
+++ resolved
@@ -1247,7 +1247,6 @@
             expectTypeToBe(data.fieldMismatches[0].actualType, StringType);
         });
 
-<<<<<<< HEAD
         it('allows a non-built-in void function as an argument', () => {
             program.setFile<BrsFile>('source/main.bs', `
                 sub voidFunc() as void
@@ -1260,7 +1259,11 @@
                 sub useVoidAsArg()
                     doPrint(voidFunc()) ' will print "invalid"
                 end sub
-=======
+                `);
+            program.validate();
+            expectZeroDiagnostics(program);
+        });
+
         it.skip('TODO: should correctly be able to use a string literal to set a enum value', () => {
             program.setFile<BrsFile>('source/util.bs', `
                 sub goDirection(dir as Direction)
@@ -1277,13 +1280,12 @@
                     East = "East"
                     West = "West"
                 end  enum
->>>>>>> 5c1b414f
-            `);
-            program.validate();
-            expectZeroDiagnostics(program);
-        });
-
-<<<<<<< HEAD
+
+            `);
+            program.validate();
+            expectZeroDiagnostics(program);
+        });
+
         it('validates a built-in void function as an argument', () => {
             program.setFile<BrsFile>('source/main.bs', `
                 sub doPrint(x)
@@ -1301,7 +1303,6 @@
             ]);
         });
 
-=======
         describe('default params', () => {
             it('generalizes EnumMembers to their parent types', () => {
                 program.setFile('source/util.bs', `
@@ -1416,7 +1417,6 @@
                 expectZeroDiagnostics(program);
             });
         });
->>>>>>> 5c1b414f
 
         describe('array compatibility', () => {
             it('accepts dynamic when assigning to a roArray', () => {
