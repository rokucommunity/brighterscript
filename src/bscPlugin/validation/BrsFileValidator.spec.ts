import { expect } from '../../chai-config.spec';
import type { BrsFile } from '../../files/BrsFile';
import type { AALiteralExpression, DottedGetExpression, FunctionExpression } from '../../parser/Expression';
import type { AssignmentStatement, ClassStatement, ForEachStatement, FunctionStatement, NamespaceStatement, PrintStatement } from '../../parser/Statement';
import { DiagnosticMessages } from '../../DiagnosticMessages';
import { expectDiagnostics, expectHasDiagnostics, expectTypeToBe, expectZeroDiagnostics } from '../../testHelpers.spec';
import { Program } from '../../Program';
import { isAssignmentStatement, isClassStatement, isForEachStatement, isFunctionExpression, isFunctionParameterExpression, isFunctionStatement, isNamespaceStatement, isPrintStatement, isReturnStatement } from '../../astUtils/reflection';
import util from '../../util';
import { WalkMode, createVisitor } from '../../astUtils/visitors';
import { SymbolTypeFlag } from '../../SymbolTypeFlag';
import { ClassType } from '../../types/ClassType';
import { FloatType } from '../../types/FloatType';
import { IntegerType } from '../../types/IntegerType';
import { InterfaceType } from '../../types/InterfaceType';
import { StringType } from '../../types/StringType';
import { ArrayType } from '../../types/ArrayType';
import { DynamicType } from '../../types/DynamicType';
import { TypedFunctionType } from '../../types/TypedFunctionType';
import { ParseMode } from '../../parser/Parser';
import type { ExtraSymbolData } from '../../interfaces';
import { AssociativeArrayType } from '../../types/AssociativeArrayType';

describe('BrsFileValidator', () => {
    let program: Program;
    beforeEach(() => {
        program = new Program({});
    });

    it('links dotted get expression parents', () => {
        const file = program.setFile<BrsFile>('source/main.bs', `
            sub main()
                print {}.beta.charlie
            end sub
        `);
        program.validate();
        const func = (file.parser.ast.statements[0] as FunctionStatement);
        const print = func.func.body.statements[0] as PrintStatement;
        expect(print.parent).to.equal(func.func.body);

        const charlie = print.expressions[0] as DottedGetExpression;
        expect(charlie.parent).to.equal(print);

        const beta = charlie.obj as DottedGetExpression;
        expect(beta.parent).to.equal(charlie);

        const aaLiteral = beta.obj as AALiteralExpression;
        expect(aaLiteral.parent).to.equal(beta);
    });

    it('links namespace name dotted get parents', () => {
        const { ast } = program.setFile<BrsFile>('source/main.bs', `
            namespace alpha.bravo
                class Delta extends alpha.bravo.Charlie
                end class
                class Charlie
                end class
            end namespace
        `);
        const namespace = ast.findChild<NamespaceStatement>(isNamespaceStatement)!;
        const deltaClass = namespace.findChild<ClassStatement>(isClassStatement)!;
        expect(deltaClass.parent).to.equal(namespace.body);

        const charlie = (deltaClass.parentClassName!.expression as DottedGetExpression);
        expect(charlie.parent).to.equal(deltaClass.parentClassName);

        const bravo = charlie.obj as DottedGetExpression;
        expect(bravo.parent).to.equal(charlie);

        const alpha = bravo.obj as DottedGetExpression;
        expect(alpha.parent).to.equal(bravo);
    });

    describe('namespace validation', () => {
        it('succeeds if namespaces are defined inside other namespaces', () => {
            program.setFile<BrsFile>('source/main.bs', `
                namespace alpha
                    ' random comment
                    namespace bravo
                        ' random comment
                        sub main()
                        end sub
                    end namespace
                end namespace
            `);
            program.validate();
            expectZeroDiagnostics(program);
        });
        it('fails if namespaces are defined inside a function', () => {
            program.setFile<BrsFile>('source/main.bs', `
                function f()
                    namespace alpha
                    end namespace
                end function
            `);
            program.validate();
            expectDiagnostics(program, [
                DiagnosticMessages.keywordMustBeDeclaredAtNamespaceLevel('namespace')
            ]);
        });
    });

    it('allows classes in correct locations', () => {
        program.setFile('source/main.bs', `
            class Alpha
            end class
            namespace Beta
                class Charlie
                end class
                namespace Delta
                    class Echo
                    end class
                end namespace
            end namespace
        `);
        program.validate();
        expectZeroDiagnostics(program);
    });

    it('flags classes in wrong locations', () => {
        program.setFile('source/main.bs', `
            function test()
                class Alpha
                end class
                if true then
                    class Beta
                    end class
                end if
            end function
        `);
        program.validate();
        expectDiagnostics(program, [{
            ...DiagnosticMessages.keywordMustBeDeclaredAtNamespaceLevel('class'),
            location: { range: util.createRange(2, 16, 2, 27) }
        }, {
            ...DiagnosticMessages.keywordMustBeDeclaredAtNamespaceLevel('class'),
            location: { range: util.createRange(5, 20, 5, 30) }
        }]);
    });

    it('allows enums in correct locations', () => {
        program.setFile('source/main.bs', `
            enum Alpha
                value1
            end enum
            namespace Beta
                enum Charlie
                    value1
                end enum
                namespace Delta
                    enum Echo
                        value1
                    end enum
                end namespace
            end namespace
        `);
        program.validate();
        expectZeroDiagnostics(program);
    });

    it('flags enums in wrong locations', () => {
        program.setFile('source/main.bs', `
            function test()
                enum Alpha
                    value1
                end enum
                if true then
                    enum Beta
                        value1
                    end enum
                end if
            end function
        `);
        program.validate();
        expectDiagnostics(program, [{
            ...DiagnosticMessages.keywordMustBeDeclaredAtNamespaceLevel('enum'),
            location: { range: util.createRange(2, 16, 2, 26) }
        }, {
            ...DiagnosticMessages.keywordMustBeDeclaredAtNamespaceLevel('enum'),
            location: { range: util.createRange(6, 20, 6, 29) }
        }]);
    });

    it('allows functions in correct locations', () => {
        program.setFile('source/main.bs', `
            function Alpha()
            end function
            namespace Beta
                function Charlie()
                end function
                namespace Delta
                    function Echo()
                    end function
                end namespace
            end namespace
        `);
        program.validate();
        expectZeroDiagnostics(program);
    });

    it('flags functions in wrong locations', () => {
        program.setFile('source/main.bs', `
            function test()
                function Alpha()
                end function
                if true then
                    function Beta()
                    end function
                end if
            end function
        `);
        program.validate();
        expectDiagnostics(program, [{
            ...DiagnosticMessages.keywordMustBeDeclaredAtNamespaceLevel('function'),
            location: { range: util.createRange(2, 16, 2, 30) }
        }, {
            ...DiagnosticMessages.keywordMustBeDeclaredAtNamespaceLevel('function'),
            location: { range: util.createRange(5, 20, 5, 33) }
        }]);
    });

    it('allows namespaces in correct locations', () => {
        program.setFile('source/main.bs', `
            namespace Alpha
            end namespace
            namespace Beta
                namespace Charlie
                end namespace
                namespace Delta
                    namespace Echo
                    end namespace
                end namespace
            end namespace
        `);
        program.validate();
        expectZeroDiagnostics(program);
    });

    it('flags namespaces in wrong locations', () => {
        program.setFile('source/main.bs', `
            function test()
                namespace Alpha
                end namespace
                if true then
                    namespace Beta
                    end namespace
                end if
            end function
        `);
        program.validate();
        expectDiagnostics(program, [{
            ...DiagnosticMessages.keywordMustBeDeclaredAtNamespaceLevel('namespace'),
            location: { range: util.createRange(2, 16, 2, 31) }
        }, {
            ...DiagnosticMessages.keywordMustBeDeclaredAtNamespaceLevel('namespace'),
            location: { range: util.createRange(5, 20, 5, 34) }
        }]);
    });

    it('allows interfaces in correct locations', () => {
        program.setFile('source/main.bs', `
            interface Alpha
                prop as string
            end interface
            namespace Beta
                interface Charlie
                    prop as string
                end interface
                namespace Delta
                    interface Echo
                        prop as string
                    end interface
                end namespace
            end namespace
        `);
        program.validate();
        expectZeroDiagnostics(program);
    });

    it('flags interfaces in wrong locations', () => {
        program.setFile('source/main.bs', `
            function test()
                interface Alpha
                    prop as string
                end interface
                if true then
                    interface Beta
                        prop as string
                    end interface
                end if
            end function
        `);
        program.validate();
        expectDiagnostics(program, [{
            ...DiagnosticMessages.keywordMustBeDeclaredAtNamespaceLevel('interface'),
            location: { range: util.createRange(2, 16, 2, 31) }
        }, {
            ...DiagnosticMessages.keywordMustBeDeclaredAtNamespaceLevel('interface'),
            location: { range: util.createRange(6, 20, 6, 34) }
        }]);
    });

    it('allows consts in correct locations', () => {
        program.setFile('source/main.bs', `
            const Alpha = 1
            namespace Beta
                const Charlie = 2
                namespace Delta
                    const Echo = 3
                end namespace
            end namespace
        `);
        program.validate();
        expectZeroDiagnostics(program);
    });

    it('flags consts in wrong locations', () => {
        program.setFile('source/main.bs', `
            function test()
                const Alpha = 1
                if true then
                    const Beta = 2
                end if
            end function
        `);
        program.validate();
        expectDiagnostics(program, [{
            ...DiagnosticMessages.keywordMustBeDeclaredAtNamespaceLevel('const'),
            location: { range: util.createRange(2, 16, 2, 27) }
        }, {
            ...DiagnosticMessages.keywordMustBeDeclaredAtNamespaceLevel('const'),
            location: { range: util.createRange(4, 20, 4, 30) }
        }]);
    });

<<<<<<< HEAD
    describe('for each', () => {
        it('handles getting default type of array of AAs with reference types', () => {
            const mainFile = program.setFile<BrsFile>('source/main.bs', `
                function test()
                    settings = []
                    screensData = [
                        { id: "home", actions: [Actions.TrackUser1, Actions.Next], listMode: ListModes.Avatar },
                        { id: "home", actions: [Actions.TrackUser1, Actions.Next], listMode: ListModes.Small },
                        { id: "test", actions: [Actions.TrackUser2, Actions.Next], listMode: ListModes.Profile },
                        { id: "autoplay", actions: [Actions.TrackUser2, Actions.Next], listMode: ListModes.Large }
                    ]

                    for each screenData in screensData
                        if screenData.id = "test"
                            settings.push(screenData)
                        end if
                    end for
                    return settings
                end function

                enum Actions
                    TrackUser1
                    TrackUser2
                    Next
                end enum

                enum ListModes
                    Avatar
                    Small
                    Profile
                    Large
                end enum
            `);

            program.validate();
            expectZeroDiagnostics(program);
            const forStmt = mainFile.ast.findChild<ForEachStatement>(isForEachStatement);
            const insideFor = forStmt.body.statements[0];
            const screensDataType = insideFor.getSymbolTable().getSymbolType('screensData', { flags: SymbolTypeFlag.runtime });
            expectTypeToBe(screensDataType, ArrayType);
            const screenDataType = insideFor.getSymbolTable().getSymbolType('screenData', { flags: SymbolTypeFlag.runtime });
            expectTypeToBe(screenDataType, AssociativeArrayType);
        });

        it('handles getting default type of array of reference types', () => {
            const mainFile = program.setFile<BrsFile>('source/main.bs', `
                function test()
                    result = []
                    actions = [Actions.TrackUser1, Actions.Next2]

                    for each action in actions
                        if action = Actions.Next2
                            actions.push(action)
                        end if
                    end for
                    return result
                end function

                enum Actions
                    TrackUser1
                    TrackUser2
                    Next2
                end enum
            `);

            program.validate();
            expectZeroDiagnostics(program);
            const forStmt = mainFile.ast.findChild<ForEachStatement>(isForEachStatement);
            const insideFor = forStmt.body.statements[0];
            const actionsType = insideFor.getSymbolTable().getSymbolType('actions', { flags: SymbolTypeFlag.runtime });
            expectTypeToBe(actionsType, ArrayType);
            const actionType = insideFor.getSymbolTable().getSymbolType('action', { flags: SymbolTypeFlag.runtime });
            expectTypeToBe(actionType, DynamicType);
        });
    });


    describe('typecast statement', () => {
        it('allows being at start of file', () => {
            program.setFile('source/main.bs', `
                typecast m as object

                sub noop()
                end sub
            `);
            program.validate();
            expectZeroDiagnostics(program);
        });

        it('has diagnostic if more than one usage per block', () => {
            program.setFile('source/main.bs', `
                typecast m as object
                typecast m as integer

                sub noop()
                    typecast m as object
                    typecast m as string
                end sub
            `);
            program.validate();
            expectDiagnostics(program, [
                DiagnosticMessages.unexpectedStatementLocation('typecast', 'at the top of the file or beginning of function or namespace').message,
                DiagnosticMessages.unexpectedStatementLocation('typecast', 'at the top of the file or beginning of function or namespace').message
            ]);
        });

        it('has diagnostic if not typecasting m', () => {
            program.setFile('source/main.bs', `
                typecast alpha.beta.notM as object ' error

                const notM = "also not m"

                sub noop()
                    typecast notM as object ' error
                end sub

                sub foo()
                    typecast M as object ' no error!
                end sub

                namespace alpha.beta
                    const notM = "namespaced not m"
                end namespace
            `);
            program.validate();
            expectDiagnostics(program, [
                DiagnosticMessages.invalidTypecastStatementApplication('alpha.beta.notM').message,
                DiagnosticMessages.invalidTypecastStatementApplication('notM').message
            ]);
        });

        it('has diagnostic if not first in file', () => {
            program.setFile('source/main.bs', `
                sub noop()
                end sub

                typecast m as object
            `);
            program.validate();
            expectDiagnostics(program, [
                DiagnosticMessages.unexpectedStatementLocation('typecast', 'at the top of the file or beginning of function or namespace').message
            ]);
        });

        it('allows being at start of function ', () => {
            program.setFile('source/main.bs', `
                interface Thing
                    value as integer
                end interface

                sub noop()
                    typecast m as Thing
                    print m.value
                end sub
            `);
            program.validate();
            expectZeroDiagnostics(program);
        });

        it('has diagnostic when not at start of function', () => {
            program.setFile('source/main.bs', `
                interface Thing
                    value as integer
                end interface

                sub noop()
                    print m.value
                    typecast m as Thing
                end sub
            `);
            program.validate();
            expectDiagnostics(program, [
                DiagnosticMessages.unexpectedStatementLocation('typecast', 'at the top of the file or beginning of function or namespace').message
            ]);
        });

        it('sets the type of m', () => {
            program.setFile('source/types.bs', `
                interface Thing1
                    value as integer
                end interface

                interface Thing2
                    value as string
                end interface

                interface Thing3
                    value as float
                end interface
            `);
            const file = program.setFile<BrsFile>('source/main.bs', `
                import "types.bs"
                typecast m as Thing1

                sub func1()
                    x = m.value
                    print x
                end sub

                sub func2()
                    typecast m as Thing2
                    x = m.value
                    print x
                end sub

                sub func3()
                    aa = {
                        innerFunc: sub()
                            typecast m as Thing3
                            x = m.value
                            print x
                        end sub
                    }
                end sub
            `);
            program.validate();
            expectZeroDiagnostics(program);
            const assigns = [] as Array<AssignmentStatement>;

            // find places in AST where "x" is assigned
            file.ast.walk(createVisitor({
                AssignmentStatement: (stmt) => {
                    if (stmt.tokens.name.text.toLowerCase() === 'x') {
                        assigns.push(stmt);
                    }
                }
            }), { walkMode: WalkMode.visitAllRecursive });

            // func1 - uses file level typecast
            expectTypeToBe(assigns[0].getSymbolTable().getSymbolType('m', { flags: SymbolTypeFlag.runtime }), InterfaceType);
            expect(assigns[0].getSymbolTable().getSymbolType('m', { flags: SymbolTypeFlag.runtime }).toString()).to.eq('Thing1');
            expectTypeToBe(assigns[0].getSymbolTable().getSymbolType('x', { flags: SymbolTypeFlag.runtime }), IntegerType);

            // func2 - uses func level typecast
            expectTypeToBe(assigns[1].getSymbolTable().getSymbolType('m', { flags: SymbolTypeFlag.runtime }), InterfaceType);
            expect(assigns[1].getSymbolTable().getSymbolType('m', { flags: SymbolTypeFlag.runtime }).toString()).to.eq('Thing2');
            expectTypeToBe(assigns[1].getSymbolTable().getSymbolType('x', { flags: SymbolTypeFlag.runtime }), StringType);

            // func3 - uses innerFunc level typecast
            expectTypeToBe(assigns[2].getSymbolTable().getSymbolType('m', { flags: SymbolTypeFlag.runtime }), InterfaceType);
            expect(assigns[2].getSymbolTable().getSymbolType('m', { flags: SymbolTypeFlag.runtime }).toString()).to.eq('Thing3');
            expectTypeToBe(assigns[2].getSymbolTable().getSymbolType('x', { flags: SymbolTypeFlag.runtime }), FloatType);
        });

        it('should allow classes to override m typecast', () => {
            program.setFile('source/types.bs', `
                interface Thing1
                    value as integer
                end interface
            `);
            const file = program.setFile<BrsFile>('source/main.bs', `
                import "types.bs"
                typecast m as Thing1

                class TestKlass
                    value as string

                    sub method1()
                        x = m.value
                        print x
                    end sub

                    sub method2()
                        typecast m as Thing1
                        x = m.value
                        print x
                    end sub
                end class
            `);
            program.validate();
            expectZeroDiagnostics(program);
            const assigns = [] as Array<AssignmentStatement>;

            // find places in AST where "x" is assigned
            file.ast.walk(createVisitor({
                AssignmentStatement: (stmt) => {
                    if (stmt.tokens.name.text.toLowerCase() === 'x') {
                        assigns.push(stmt);
                    }
                }
            }), { walkMode: WalkMode.visitAllRecursive });

            // method1 - uses class 'm'
            expectTypeToBe(assigns[0].getSymbolTable().getSymbolType('m', { flags: SymbolTypeFlag.runtime }), ClassType);
            expect(assigns[0].getSymbolTable().getSymbolType('m', { flags: SymbolTypeFlag.runtime }).toString()).to.eq('TestKlass');
            expectTypeToBe(assigns[0].getSymbolTable().getSymbolType('x', { flags: SymbolTypeFlag.runtime }), StringType);

            // method2 - uses func level typecast
            expectTypeToBe(assigns[1].getSymbolTable().getSymbolType('m', { flags: SymbolTypeFlag.runtime }), InterfaceType);
            expect(assigns[1].getSymbolTable().getSymbolType('m', { flags: SymbolTypeFlag.runtime }).toString()).to.eq('Thing1');
            expectTypeToBe(assigns[1].getSymbolTable().getSymbolType('x', { flags: SymbolTypeFlag.runtime }), IntegerType);
        });

        it('has diagnostic when used in a class', () => {
            program.setFile('source/main.bs', `
                class TestKlass
                    typecast m as object

                    value as string

                    sub method1()
                        x = m.value
                        print x
                    end sub
                end class
            `);
            program.validate();
            expectHasDiagnostics(program);
        });

        it('is allowed in namespace', () => {
            program.setFile('source/types.bs', `
                interface Thing1
                    value as integer
                end interface
            `);
            const file = program.setFile<BrsFile>('source/main.bs', `
                import "types.bs"

                namespace Alpha.Beta
                    typecast m as Thing1

                    sub method1()
                        x = m.value
                        print x
                    end sub
                end namespace
            `);
            program.validate();
            expectZeroDiagnostics(program);
            // find places in AST where "x" is assigned
            const assigns = [] as Array<AssignmentStatement>;
            file.ast.walk(createVisitor({
                AssignmentStatement: (stmt) => {
                    if (stmt.tokens.name.text.toLowerCase() === 'x') {
                        assigns.push(stmt);
                    }
                }
            }), { walkMode: WalkMode.visitAllRecursive });

            // method1 - uses Thing1 'm'
            expectTypeToBe(assigns[0].getSymbolTable().getSymbolType('m', { flags: SymbolTypeFlag.runtime }), InterfaceType);
            expect(assigns[0].getSymbolTable().getSymbolType('m', { flags: SymbolTypeFlag.runtime }).toString()).to.eq('Thing1');
            expectTypeToBe(assigns[0].getSymbolTable().getSymbolType('x', { flags: SymbolTypeFlag.runtime }), IntegerType);
        });
    });


    describe('alias statement', () => {
        it('allows being at start of file', () => {
            program.setFile('source/main.bs', `
                alias x = lcase
                sub noop()
                end sub
            `);
            program.validate();
            expectZeroDiagnostics(program);
        });

        it('no diagnostic if more than one usage per block', () => {
            program.setFile('source/main.bs', `
                alias x = lcase
                alias y = Str
                sub noop()
                   print x(y(1))
                end sub
            `);
            program.validate();
            expectZeroDiagnostics(program);
        });

        it('has diagnostic if used not at top of file', () => {
            program.setFile('source/main.bs', `
                namespace alpha
                    alias x = lcase
                    sub noop()
                        alias y = str
                        print "hello"
                    end sub
                end namespace
            `);
            program.validate();
            expectDiagnostics(program, [
                DiagnosticMessages.unexpectedStatementLocation('alias', 'at the top of the file').message,
                DiagnosticMessages.unexpectedStatementLocation('alias', 'at the top of the file').message
            ]);
        });

        it('sets the type of the name', () => {
            program.setFile('source/types.bs', `
                interface Thing1
                    value as string
                end interface
                namespace alpha.beta
                    function piAsStr()
                        return "3.14"
                    end function
                    const eulerAsStr = "2.78"
                end namespace
                function lowercase(text as string) as string
                    return lcase(text)
                end function
            `);
            const file = program.setFile<BrsFile>('source/main.bs', `
                import "types.bs"
                alias t = Thing1
                alias p = alpha.beta.piAsStr
                alias e = alpha.beta.eulerAsStr
                alias l = lowercase
                namespace ns1.ns2
                    function lowercase(x as integer) as integer
                        return x
                    end function
                    sub func1(usedAsType as t)
                        x = usedAsType.value
                        print
                        print l(x)
                        print l(p())
                        print l(e)
                    end sub
                end namespace
            `);
            program.validate();
            expectZeroDiagnostics(program);
            let func: FunctionExpression;

            // find places in AST where "x" is assigned
            file.ast.walk(createVisitor({
                FunctionStatement: (stmt) => {
                    if (stmt.getName(ParseMode.BrighterScript) === 'ns1.ns2.func1') {
                        func = stmt.func;
                    }
                }
            }), { walkMode: WalkMode.visitAllRecursive });

            const symbolTable = func.getSymbolTable();

            expectTypeToBe(symbolTable.getSymbolType('t', { flags: SymbolTypeFlag.typetime }), InterfaceType);
            const tType = symbolTable.getSymbolType('t', { flags: SymbolTypeFlag.typetime }) as InterfaceType;
            expect(tType.name).to.eq('Thing1');
            expectTypeToBe(symbolTable.getSymbolType('p', { flags: SymbolTypeFlag.runtime }), TypedFunctionType);
            expectTypeToBe(symbolTable.getSymbolType('e', { flags: SymbolTypeFlag.runtime }), StringType);
            expectTypeToBe(symbolTable.getSymbolType('l', { flags: SymbolTypeFlag.runtime }), TypedFunctionType);
        });

        it('has diagnostic when rhs not found', () => {
            program.setFile('source/main.bs', `
                alias x = notThere
                sub noop()
                end sub
            `);
            program.validate();
            expectDiagnostics(program, [
                DiagnosticMessages.cannotFindName('notThere').message
            ]);
        });

    });

    describe('conditional compile', () => {
        it('allows top level definitions inside #if block', () => {
            program.setFile<BrsFile>('source/main.bs', `
                #const debug = true
                #if debug
                function f()
                    return 3.14
                end function
                #end if
            `);
            program.validate();
            expectZeroDiagnostics(program);
        });

        it('does not allow top level definitions inside #if block inside a function', () => {
            program.setFile<BrsFile>('source/main.bs', `
                #const debug = true
                function f()
                    #if debug
                    namespace alpha
                    end namespace
                    #end if
                end function
            `);
            program.validate();
            expectDiagnostics(program, [
                DiagnosticMessages.keywordMustBeDeclaredAtNamespaceLevel('namespace')
            ]);
        });

        it('shows diagnostic for #error', () => {
            program.setFile<BrsFile>('source/main.bs', `
                #const debug = true
                function f()
                    #if debug
                    #error This is a conditional compile error
                    #end if
                end function
            `);
            program.validate();
            expectDiagnostics(program, [
                DiagnosticMessages.hashError('This is a conditional compile error')
            ]);
        });

        it('does not show diagnostic for #error when inside false CC block', () => {
            program.setFile<BrsFile>('source/main.bs', `
                #const debug = false
                function f()
                    #if debug
                    #error This is a conditional compile error
                    #end if
                end function
            `);
            program.validate();
            expectZeroDiagnostics(program);
        });
    });

    describe('types', () => {
        it('sets assignments of invalid as dynamic', () => {
            const file = program.setFile<BrsFile>('source/main.bs', `
                sub test()
                    channel = invalid
                    if true
                        channel = {
                            height: 123
                        }
                    end if

                    height = 0
                    if channel <> invalid then
                        height += channel.height
                    end if
                end sub
            `);
            program.validate();
            expectZeroDiagnostics(program);
            const func = file.ast.statements[0].findChild<FunctionExpression>(isFunctionExpression, { walkMode: WalkMode.visitAllRecursive });
            const table = func.body.getSymbolTable();
            const data = {} as ExtraSymbolData;
            const channelType = table.getSymbolType('channel', { flags: SymbolTypeFlag.runtime, data: data });
            expectTypeToBe(channelType, DynamicType);
        });

        it('sets default arg of invalid as dynamic', () => {
            const file = program.setFile<BrsFile>('source/main.bs', `
                sub test(channel = invalid)
                    if true
                        channel = {
                            height: 123
                        }
                    end if

                    height = 0
                    if channel <> invalid then
                        height += channel.height
                    end if
                end sub
            `);
            program.validate();
            expectZeroDiagnostics(program);
            const func = file.ast.statements[0].findChild<FunctionExpression>(isFunctionExpression, { walkMode: WalkMode.visitAllRecursive });
            const table = func.body.getSymbolTable();
            const data = {} as ExtraSymbolData;
            const channelType = table.getSymbolType('channel', { flags: SymbolTypeFlag.runtime, data: data });
            expectTypeToBe(channelType, DynamicType);
        });
    });

    describe('instances of types', () => {
        it('sets assigned variables as instances', () => {
            const file = program.setFile<BrsFile>('source/main.bs', `
            sub makeKlass()
                x = new Klass()
            end sub

            class Klass
            end class
        `);
            program.validate();
            expectZeroDiagnostics(program);
            const func = file.ast.statements[0].findChild<FunctionExpression>(isFunctionExpression, { walkMode: WalkMode.visitAllRecursive });
            const table = func.body.getSymbolTable();
            const data = {} as ExtraSymbolData;
            const xType = table.getSymbolType('x', { flags: SymbolTypeFlag.runtime, data: data });
            expectTypeToBe(xType, ClassType);
            expect(data.isInstance).to.be.true;
            expect(table.isSymbolTypeInstance('x')).to.be.true;
        });

        it('sets params as instances', () => {
            const file = program.setFile<BrsFile>('source/main.bs', `
            sub makeKlass(x as Klass, n = x.name)
            end sub

            class Klass
                name as string
            end class
        `);
            program.validate();
            expectZeroDiagnostics(program);
            const func = file.ast.statements[0].findChild<FunctionExpression>(isFunctionExpression, { walkMode: WalkMode.visitAllRecursive });
            const table = func.getSymbolTable();
            const data = {} as ExtraSymbolData;
            const xType = table.getSymbolType('x', { flags: SymbolTypeFlag.runtime, data: data });
            expectTypeToBe(xType, ClassType);
            expect(data.isInstance).to.be.true;
            expect(table.isSymbolTypeInstance('x')).to.be.true;
            const nType = table.getSymbolType('n', { flags: SymbolTypeFlag.runtime, data: data });
            expectTypeToBe(nType, StringType);
            expect(data.isInstance).to.be.true;
            expect(table.isSymbolTypeInstance('n')).to.be.true;
        });

        it('allows super as instance', () => {
            const file = program.setFile<BrsFile>('source/main.bs', `
            class SuperKlass
                name as string
                sub new(name as string)
                    m.name = name
                end sub
            end class

            class Klass extends SuperKlass
                sub new()
                    super("hello")
                end sub

                function getName()
                    return super.name
                end function
            end class
        `);
            program.validate();
            expectZeroDiagnostics(program);
            const klass = file.ast.statements[1] as ClassStatement;
            const newTable = klass.methods[0].func.body.getSymbolTable();
            let data = {} as ExtraSymbolData;
            const newSuperType = newTable.getSymbolType('super', { flags: SymbolTypeFlag.runtime, data: data });
            expectTypeToBe(newSuperType, ClassType);
            expect(data.isInstance).to.be.true;

            const getNameTable = klass.methods[0].func.body.getSymbolTable();
            data = {} as ExtraSymbolData;
            const getNameSuperType = getNameTable.getSymbolType('super', { flags: SymbolTypeFlag.runtime, data: data });
            expectTypeToBe(getNameSuperType, ClassType);
            expect(data.isInstance).to.be.true;
        });
    });

    describe('types in comments', () => {

        describe('@param', () => {
            it('uses @param type in brs file', () => {
                const file = program.setFile<BrsFile>('source/main.brs', `
                    ' @param {string} name
                    function sayHello(name)
                        print "Hello " + name
                    end function
                `);
                program.validate();
                expectZeroDiagnostics(program);
                let data = {} as ExtraSymbolData;
                expectTypeToBe(
                    file.ast.findChild(isFunctionParameterExpression).getType({
                        flags: SymbolTypeFlag.runtime, data: data
                    }),
                    StringType
                );
                data = {};
                const printSymbolTable = file.ast.findChild(isPrintStatement).getSymbolTable();
                expectTypeToBe(
                    printSymbolTable.getSymbolType('name', {
                        flags: SymbolTypeFlag.runtime, data: data
                    }),
                    StringType
                );
                expect(data.isFromDocComment).to.be.true;
            });

            it('handles no type in @param tag', () => {
                const file = program.setFile<BrsFile>('source/main.brs', `
                    ' @param  name
                    function sayHello(name)
                        print "Hello " + name
                    end function
                `);
                program.validate();
                expectZeroDiagnostics(program);
                let data = {} as ExtraSymbolData;
                expectTypeToBe(
                    file.ast.findChild(isFunctionParameterExpression).getType({
                        flags: SymbolTypeFlag.runtime, data: data
                    }),
                    DynamicType
                );
                data = {};
                const printSymbolTable = file.ast.findChild(isPrintStatement).getSymbolTable();
                expectTypeToBe(
                    printSymbolTable.getSymbolType('name', {
                        flags: SymbolTypeFlag.runtime, data: data
                    }),
                    DynamicType
                );
            });

            it('uses @param type in brs file that can refer to a custom type', () => {
                const file = program.setFile<BrsFile>('source/main.brs', `
                    ' @param {Klass} myClass
                    function sayHello(myClass)
                        print "Hello " + myClass.name
                    end function
                `);
                program.setFile<BrsFile>('source/klass.bs', `
                    class Klass
                        name as string
                    end class
                `);
                program.validate();
                expectZeroDiagnostics(program);
                const data = {} as ExtraSymbolData;
                const funcParamExpr = file.ast.findChild(isFunctionParameterExpression);
                expectTypeToBe(
                    funcParamExpr.getType({
                        flags: SymbolTypeFlag.typetime, data: data
                    }),
                    ClassType
                );
                const myClassType = file.ast.findChild(isPrintStatement).getSymbolTable().getSymbolType('myClass', {
                    flags: SymbolTypeFlag.runtime, data: data
                });
                expectTypeToBe(myClassType, ClassType);
                expectTypeToBe(myClassType.getMemberType('name', { flags: SymbolTypeFlag.runtime }), StringType);
                expect(data.isFromDocComment).to.be.true;
            });

            it('uses @param type in brs file that can refer to a built in type', () => {
                const file = program.setFile<BrsFile>('source/main.brs', `
                    ' @param {roDeviceInfo} info
                    function sayHello(info)
                        print "Hello " + info.getModel()
                    end function
                `);
                program.validate();
                expectZeroDiagnostics(program);
                const data = {} as ExtraSymbolData;
                expectTypeToBe(
                    file.ast.findChild(isFunctionParameterExpression).getType({
                        flags: SymbolTypeFlag.typetime, data: data
                    }),
                    InterfaceType
                );
                const infoType = file.ast.findChild(isPrintStatement).getSymbolTable().getSymbolType('info', {
                    flags: SymbolTypeFlag.runtime, data: data
                });
                expectTypeToBe(infoType, InterfaceType);
                expectTypeToBe(infoType.getMemberType('getModel', { flags: SymbolTypeFlag.runtime }), TypedFunctionType);
                expect(data.isFromDocComment).to.be.true;
            });

            it('allows jsdoc comment style /** prefix', () => {
                const file = program.setFile<BrsFile>('source/main.brs', `
                    ' /**
                    ' * @param {string} info
                    ' */
                    function sayHello(info)
                        print "Hello " + info
                    end function
                `);
                program.validate();
                expectZeroDiagnostics(program);
                const data = {} as ExtraSymbolData;
                expectTypeToBe(
                    file.ast.findChild(isFunctionParameterExpression).getType({
                        flags: SymbolTypeFlag.runtime, data: data
                    }),
                    StringType
                );
                const infoType = file.ast.findChild(isPrintStatement).getSymbolTable().getSymbolType('info', {
                    flags: SymbolTypeFlag.runtime, data: data
                });
                expectTypeToBe(infoType, StringType);
                expect(data.isFromDocComment).to.be.true;
            });

            it('ignores types it cannot find', () => {
                const file = program.setFile<BrsFile>('source/main.brs', `
                    ' @param {TypeNotThere} info
                    function sayHello(info)
                        print "Hello " + info.prop
                    end function
                `);
                program.validate();
                expectDiagnostics(program, [
                    DiagnosticMessages.cannotFindName('TypeNotThere').message
                ]);
                const data = {} as ExtraSymbolData;
                expectTypeToBe(
                    file.ast.findChild(isFunctionParameterExpression).getType({
                        flags: SymbolTypeFlag.runtime, data: data
                    }),
                    DynamicType
                );
                const infoType = file.ast.findChild(isPrintStatement).getSymbolTable().getSymbolType('info', {
                    flags: SymbolTypeFlag.runtime, data: data
                });
                expectTypeToBe(infoType, DynamicType);
                expect(data.isFromDocComment).to.be.true;
            });

            it('allows built-in type in @param in Brightscript mode', () => {
                const file = program.setFile<BrsFile>('source/main.brs', `
                    ' @param {roAssociativeArray} thing
                    function sayHello(thing)
                        print "Hello " + thing.name
                    end function
                `);
                program.validate();
                expectZeroDiagnostics(program);
                let data = {} as ExtraSymbolData;
                expectTypeToBe(
                    file.ast.findChild(isFunctionParameterExpression).getType({
                        flags: SymbolTypeFlag.runtime, data: data
                    }),
                    InterfaceType
                );
                data = {};
                const printSymbolTable = file.ast.findChild(isPrintStatement).getSymbolTable();
                const thingType = printSymbolTable.getSymbolType('thing', {
                    flags: SymbolTypeFlag.runtime, data: data
                });
                expectTypeToBe(thingType, InterfaceType);
                expect(thingType.toString()).to.eql('roAssociativeArray');
                expect(data.isFromDocComment).to.be.true;
            });
        });

        describe('@return', () => {
            it('uses @return type in brs file', () => {
                const file = program.setFile<BrsFile>('source/main.brs', `
                    ' @return {string}
                    function getPie()
                        return "pumpkin"
                    end function
                `);
                program.validate();
                expectZeroDiagnostics(program);
                const data = {} as ExtraSymbolData;
                const funcStmt = file.ast.findChild(isFunctionStatement);
                const funcType = funcStmt.getType({ flags: SymbolTypeFlag.runtime, data: data });
                expectTypeToBe(funcType, TypedFunctionType);
                const returnType = (funcType as TypedFunctionType).returnType;
                expectTypeToBe(returnType, StringType);
            });

            it('allows unknown type when using @return tag', () => {
                const file = program.setFile<BrsFile>('source/main.brs', `
                    ' @return {TypeNotThere}
                    function getPie()
                        return "pumpkin"
                    end function
                `);
                program.validate();
                expectDiagnostics(program, [
                    DiagnosticMessages.cannotFindName('TypeNotThere').message
                ]);
                const data = {} as ExtraSymbolData;
                const funcStmt = file.ast.findChild(isFunctionStatement);
                const funcType = funcStmt.getType({ flags: SymbolTypeFlag.runtime, data: data });
                expectTypeToBe(funcType, TypedFunctionType);
                const returnType = (funcType as TypedFunctionType).returnType;
                expectTypeToBe(returnType, DynamicType);
            });

            it('validates return statements against @return tag with valid type', () => {
                const file = program.setFile<BrsFile>('source/main.brs', `
                    ' @return {integer}
                    function getPie()
                        return "pumpkin"
                    end function
                `);
                program.validate();
                expectDiagnostics(program, [
                    DiagnosticMessages.returnTypeMismatch('string', 'integer').message
                ]);
                const data = {} as ExtraSymbolData;
                const funcStmt = file.ast.findChild(isFunctionStatement);
                const funcType = funcStmt.getType({ flags: SymbolTypeFlag.runtime, data: data });
                expectTypeToBe(funcType, TypedFunctionType);
                const returnType = (funcType as TypedFunctionType).returnType;
                expectTypeToBe(returnType, IntegerType);
            });

            it('checks return statements against @return tag with valid custom type', () => {
                const file = program.setFile<BrsFile>('source/main.brs', `
                    ' @return {alpha.Klass}
                    function getPie()
                        return alpha_Klass()
                    end function
                `);
                program.setFile<BrsFile>('source/klass.bs', `
                    namespace alpha
                        class Klass
                            name as string
                        end class
                    end namespace
                `);
                program.validate();
                expectZeroDiagnostics(program);
                const data = {} as ExtraSymbolData;
                const funcStmt = file.ast.findChild(isFunctionStatement);
                const funcType = funcStmt.getType({ flags: SymbolTypeFlag.typetime, data: data });
                expectTypeToBe(funcType, TypedFunctionType);
                const returnType = (funcType as TypedFunctionType).returnType;
                expectTypeToBe(returnType, ClassType);
            });

            it('validates return statements against @return tag with valid custom type', () => {
                program.setFile<BrsFile>('source/main.brs', `
                    ' @return {alpha.Klass}
                    function getPie()
                        return "foo"
                    end function
                `);
                program.setFile<BrsFile>('source/klass.bs', `
                    namespace alpha
                        class Klass
                            name as string
                        end class
                    end namespace
                `);
                program.validate();
                expectDiagnostics(program, [
                    DiagnosticMessages.returnTypeMismatch('string', 'alpha.Klass').message
                ]);
            });
        });

        describe('@type', () => {
            it('uses @type type in brs file', () => {
                const file = program.setFile<BrsFile>('source/main.brs', `
                    function getPie() as string
                        ' @type {string}
                        pieType = getFruit()
                        return pieType
                    end function

                    function getFruit()
                        return "apple"
                    end function
                `);
                program.validate();
                expectZeroDiagnostics(program);
                const data = {} as ExtraSymbolData;
                const funcStmt = file.ast.findChild(isFunctionStatement);
                const returnStmt = funcStmt.findChild(isReturnStatement);
                const varType = returnStmt.getSymbolTable().getSymbolType('pieType', { flags: SymbolTypeFlag.runtime, data: data });
                expectTypeToBe(varType, StringType);
            });

            it('allows unknown type when using @type tag', () => {
                const file = program.setFile<BrsFile>('source/main.brs', `

                    function getValue()
                        ' @type {unknown}
                        something = {}
                        return something
                    end function
                `);
                program.validate();
                expectDiagnostics(program, [
                    DiagnosticMessages.cannotFindName('unknown').message
                ]);
                const data = {} as ExtraSymbolData;
                const funcStmt = file.ast.findChild(isFunctionStatement);
                const funcType = funcStmt.getType({ flags: SymbolTypeFlag.runtime, data: data });
                expectTypeToBe(funcType, TypedFunctionType);
                const returnType = (funcType as TypedFunctionType).returnType;
                expectTypeToBe(returnType, DynamicType);
            });

            it('treats variable as type given in @type', () => {
                const file = program.setFile<BrsFile>('source/main.brs', `
                    function getModelName()
                        ' @type {roDeviceInfo}
                        info = getData()
                        return info.getModel()
                    end function

                    function getData()
                        return {}
                    end function
                `);
                program.validate();
                expectZeroDiagnostics(program);
                const data = {} as ExtraSymbolData;
                const assignStmt = file.ast.findChild(isAssignmentStatement);
                const infoType = assignStmt.getSymbolTable().getSymbolType('info', { flags: SymbolTypeFlag.runtime, data: data });
                expectTypeToBe(infoType, InterfaceType);
                expect(infoType.toString()).to.eq('roDeviceInfo');
                expect(data.isFromDocComment).to.be.true;
            });

        });

        // Skipped until we can figure out how to handle @var tags
        describe.skip('@var', () => {
            it('uses @var type in brs file to define types of variables', () => {
                const file = program.setFile<BrsFile>('source/main.brs', `
                    function getPie() as string
                        ' @var {string} someDate
                        if m.top.isTrue
                            someDate = getDate()
                        else
                            someDate = m.date2
                        end if

                        if m.someProp
                            someDate = m.someProp.date
                        end if

                        return someDate
                    end function

                    function getDate()
                        return "Dec 25"
                    end function
                `);
                program.validate();
                expectZeroDiagnostics(program);
                const data = {} as ExtraSymbolData;
                const funcStmt = file.ast.findChild(isFunctionStatement);
                const returnStmt = funcStmt.findChild(isReturnStatement);
                const varType = returnStmt.getSymbolTable().getSymbolType('someDate', { flags: SymbolTypeFlag.runtime, data: data });
                expectTypeToBe(varType, StringType);
            });
        });
    });

    describe('try/catch', () => {
        it('allows omitting the exception variable in standard brightscript mode', () => {
            program.setFile('source/main.brs', `
                sub new()
                    try
                        print "hello"
                    catch
                        print "error"
                    end try
                end sub
            `);
            expectZeroDiagnostics(program);
        });

        it('shows diagnostic when omitting the exception variable in standard brightscript mode', () => {
            program.setFile('source/main.brs', `
                sub new()
                    try
                        print "hello"
                    catch
                        print "error"
                    end try
                end sub
            `);
            expectDiagnostics(program, []);
        });

        it('shows diagnostics when using  when omitting the exception variable in standard brightscript mode', () => {
            program.setFile('source/main.brs', `
                sub new()
                    try
                        print "hello"
                    catch
                        print "error"
                    end try
                end sub
            `);
            expectDiagnostics(program, []);
=======
    describe('function return values', () => {

        it('catches sub with return value', () => {
            program.setFile('source/main.brs', `
                sub test()
                    return true
                end sub
            `);
            program.validate();
            expectDiagnostics(program, [{
                ...DiagnosticMessages.voidFunctionMayNotReturnValue('sub'),
                range: util.createRange(2, 20, 2, 31)
            }]);
        });

        it('catches sub as void with return value', () => {
            program.setFile('source/main.brs', `
                sub test() as void
                    return true
                end sub
            `);
            program.validate();
            expectDiagnostics(program, [{
                ...DiagnosticMessages.voidFunctionMayNotReturnValue('sub'),
                range: util.createRange(2, 20, 2, 31)
            }]);
        });

        it('catches function as void with return value', () => {
            program.setFile('source/main.brs', `
                function test() as void
                    return true
                end function
            `);
            program.validate();
            expectDiagnostics(program, [{
                ...DiagnosticMessages.voidFunctionMayNotReturnValue('function'),
                range: util.createRange(2, 20, 2, 31)
            }]);
        });

        it('catches sub as <type> without return value', () => {
            program.setFile('source/main.brs', `
                sub test() as integer
                    return
                end sub
            `);
            program.validate();
            expectDiagnostics(program, [{
                ...DiagnosticMessages.nonVoidFunctionMustReturnValue('sub'),
                range: util.createRange(2, 20, 2, 26)
            }]);
        });

        it('catches function without return value', () => {
            program.setFile('source/main.brs', `
                function test()
                    return
                end function
            `);
            program.validate();
            expectDiagnostics(program, [{
                ...DiagnosticMessages.nonVoidFunctionMustReturnValue('function'),
                range: util.createRange(2, 20, 2, 26)
            }]);
        });

        it('catches function as <type> without return value', () => {
            program.setFile('source/main.brs', `
                function test() as integer
                    return
                end function
            `);
            program.validate();
            expectDiagnostics(program, [{
                ...DiagnosticMessages.nonVoidFunctionMustReturnValue('function'),
                range: util.createRange(2, 20, 2, 26)
            }]);
        });

        it('catches anon sub with return value', () => {
            program.setFile('source/main.brs', `
                sub main()
                    test = sub()
                        return true
                    end sub
                end sub
            `);
            program.validate();
            expectDiagnostics(program, [{
                ...DiagnosticMessages.voidFunctionMayNotReturnValue('sub'),
                range: util.createRange(3, 24, 3, 35)
            }]);
        });

        it('catches sub as void with return value', () => {
            program.setFile('source/main.brs', `
                sub main()
                    test = sub() as void
                        return true
                    end sub
                end sub
            `);
            program.validate();
            expectDiagnostics(program, [{
                ...DiagnosticMessages.voidFunctionMayNotReturnValue('sub'),
                range: util.createRange(3, 24, 3, 35)
            }]);
        });

        it('catches function as void with return value', () => {
            program.setFile('source/main.brs', `
                sub main()
                    test = function() as void
                        return true
                    end function
                end sub
            `);
            program.validate();
            expectDiagnostics(program, [{
                ...DiagnosticMessages.voidFunctionMayNotReturnValue('function'),
                range: util.createRange(3, 24, 3, 35)
            }]);
        });

        it('catches sub as <type> without return value', () => {
            program.setFile('source/main.brs', `
                sub main()
                    test = sub() as integer
                        return
                    end sub
                end sub
            `);
            program.validate();
            expectDiagnostics(program, [{
                ...DiagnosticMessages.nonVoidFunctionMustReturnValue('sub'),
                range: util.createRange(3, 24, 3, 30)
            }]);
        });

        it('catches function without return value', () => {
            program.setFile('source/main.brs', `
                sub main()
                    test = function()
                        return
                    end function
                end sub
            `);
            program.validate();
            expectDiagnostics(program, [{
                ...DiagnosticMessages.nonVoidFunctionMustReturnValue('function'),
                range: util.createRange(3, 24, 3, 30)
            }]);
        });

        it('catches function as <type> without return value', () => {
            program.setFile('source/main.brs', `
                sub main()
                    test = function() as integer
                        return
                    end function
                end sub
            `);
            program.validate();
            expectDiagnostics(program, [{
                ...DiagnosticMessages.nonVoidFunctionMustReturnValue('function'),
                range: util.createRange(3, 24, 3, 30)
            }]);
>>>>>>> a742ceae
        });
    });
});<|MERGE_RESOLUTION|>--- conflicted
+++ resolved
@@ -3,10 +3,10 @@
 import type { AALiteralExpression, DottedGetExpression, FunctionExpression } from '../../parser/Expression';
 import type { AssignmentStatement, ClassStatement, ForEachStatement, FunctionStatement, NamespaceStatement, PrintStatement } from '../../parser/Statement';
 import { DiagnosticMessages } from '../../DiagnosticMessages';
-import { expectDiagnostics, expectHasDiagnostics, expectTypeToBe, expectZeroDiagnostics } from '../../testHelpers.spec';
+import { expectDiagnostics, expectHasDiagnostics, expectTypeToBe, expectZeroDiagnostics, rootDir } from '../../testHelpers.spec';
 import { Program } from '../../Program';
 import { isAssignmentStatement, isClassStatement, isForEachStatement, isFunctionExpression, isFunctionParameterExpression, isFunctionStatement, isNamespaceStatement, isPrintStatement, isReturnStatement } from '../../astUtils/reflection';
-import util from '../../util';
+import { util, standardizePath as s } from '../../util';
 import { WalkMode, createVisitor } from '../../astUtils/visitors';
 import { SymbolTypeFlag } from '../../SymbolTypeFlag';
 import { ClassType } from '../../types/ClassType';
@@ -24,7 +24,9 @@
 describe('BrsFileValidator', () => {
     let program: Program;
     beforeEach(() => {
-        program = new Program({});
+        program = new Program({
+            rootDir: rootDir
+        });
     });
 
     it('links dotted get expression parents', () => {
@@ -333,7 +335,6 @@
         }]);
     });
 
-<<<<<<< HEAD
     describe('for each', () => {
         it('handles getting default type of array of AAs with reference types', () => {
             const mainFile = program.setFile<BrsFile>('source/main.bs', `
@@ -1411,9 +1412,10 @@
                 end sub
             `);
             expectDiagnostics(program, []);
-=======
+        });
+    });
+
     describe('function return values', () => {
-
         it('catches sub with return value', () => {
             program.setFile('source/main.brs', `
                 sub test()
@@ -1421,10 +1423,13 @@
                 end sub
             `);
             program.validate();
-            expectDiagnostics(program, [{
-                ...DiagnosticMessages.voidFunctionMayNotReturnValue('sub'),
-                range: util.createRange(2, 20, 2, 31)
-            }]);
+            expectDiagnostics(program, [
+                {
+                    ...DiagnosticMessages.voidFunctionMayNotReturnValue('sub'),
+                    location: util.createLocation(2, 20, 2, 31, s`${rootDir}/source/main.brs`)
+                },
+                DiagnosticMessages.returnTypeMismatch('boolean', 'void', {})
+            ]);
         });
 
         it('catches sub as void with return value', () => {
@@ -1434,10 +1439,13 @@
                 end sub
             `);
             program.validate();
-            expectDiagnostics(program, [{
-                ...DiagnosticMessages.voidFunctionMayNotReturnValue('sub'),
-                range: util.createRange(2, 20, 2, 31)
-            }]);
+            expectDiagnostics(program, [
+                {
+                    ...DiagnosticMessages.voidFunctionMayNotReturnValue('sub'),
+                    location: util.createLocation(2, 20, 2, 31, s`${rootDir}/source/main.brs`)
+                },
+                DiagnosticMessages.returnTypeMismatch('boolean', 'void', {})
+            ]);
         });
 
         it('catches function as void with return value', () => {
@@ -1447,10 +1455,13 @@
                 end function
             `);
             program.validate();
-            expectDiagnostics(program, [{
-                ...DiagnosticMessages.voidFunctionMayNotReturnValue('function'),
-                range: util.createRange(2, 20, 2, 31)
-            }]);
+            expectDiagnostics(program, [
+                {
+                    ...DiagnosticMessages.voidFunctionMayNotReturnValue('function'),
+                    location: util.createLocation(2, 20, 2, 31, s`${rootDir}/source/main.brs`)
+                },
+                DiagnosticMessages.returnTypeMismatch('boolean', 'void', {})
+            ]);
         });
 
         it('catches sub as <type> without return value', () => {
@@ -1460,10 +1471,13 @@
                 end sub
             `);
             program.validate();
-            expectDiagnostics(program, [{
-                ...DiagnosticMessages.nonVoidFunctionMustReturnValue('sub'),
-                range: util.createRange(2, 20, 2, 26)
-            }]);
+            expectDiagnostics(program, [
+                {
+                    ...DiagnosticMessages.nonVoidFunctionMustReturnValue('sub'),
+                    location: util.createLocation(2, 20, 2, 26, s`${rootDir}/source/main.brs`)
+                },
+                DiagnosticMessages.returnTypeMismatch('void', 'integer', {})
+            ]);
         });
 
         it('catches function without return value', () => {
@@ -1475,7 +1489,7 @@
             program.validate();
             expectDiagnostics(program, [{
                 ...DiagnosticMessages.nonVoidFunctionMustReturnValue('function'),
-                range: util.createRange(2, 20, 2, 26)
+                location: util.createLocation(2, 20, 2, 26, s`${rootDir}/source/main.brs`)
             }]);
         });
 
@@ -1486,10 +1500,13 @@
                 end function
             `);
             program.validate();
-            expectDiagnostics(program, [{
-                ...DiagnosticMessages.nonVoidFunctionMustReturnValue('function'),
-                range: util.createRange(2, 20, 2, 26)
-            }]);
+            expectDiagnostics(program, [
+                {
+                    ...DiagnosticMessages.nonVoidFunctionMustReturnValue('function'),
+                    location: util.createLocation(2, 20, 2, 26, s`${rootDir}/source/main.brs`)
+                },
+                DiagnosticMessages.returnTypeMismatch('void', 'integer', {})
+            ]);
         });
 
         it('catches anon sub with return value', () => {
@@ -1501,10 +1518,13 @@
                 end sub
             `);
             program.validate();
-            expectDiagnostics(program, [{
-                ...DiagnosticMessages.voidFunctionMayNotReturnValue('sub'),
-                range: util.createRange(3, 24, 3, 35)
-            }]);
+            expectDiagnostics(program, [
+                {
+                    ...DiagnosticMessages.voidFunctionMayNotReturnValue('sub'),
+                    location: util.createLocation(3, 24, 3, 35, s`${rootDir}/source/main.brs`)
+                },
+                DiagnosticMessages.returnTypeMismatch('boolean', 'void', {})]
+            );
         });
 
         it('catches sub as void with return value', () => {
@@ -1516,10 +1536,13 @@
                 end sub
             `);
             program.validate();
-            expectDiagnostics(program, [{
-                ...DiagnosticMessages.voidFunctionMayNotReturnValue('sub'),
-                range: util.createRange(3, 24, 3, 35)
-            }]);
+            expectDiagnostics(program, [
+                {
+                    ...DiagnosticMessages.voidFunctionMayNotReturnValue('sub'),
+                    location: util.createLocation(3, 24, 3, 35, s`${rootDir}/source/main.brs`)
+                },
+                DiagnosticMessages.returnTypeMismatch('boolean', 'void', {})
+            ]);
         });
 
         it('catches function as void with return value', () => {
@@ -1531,10 +1554,13 @@
                 end sub
             `);
             program.validate();
-            expectDiagnostics(program, [{
-                ...DiagnosticMessages.voidFunctionMayNotReturnValue('function'),
-                range: util.createRange(3, 24, 3, 35)
-            }]);
+            expectDiagnostics(program, [
+                {
+                    ...DiagnosticMessages.voidFunctionMayNotReturnValue('function'),
+                    location: util.createLocation(3, 24, 3, 35, s`${rootDir}/source/main.brs`)
+                },
+                DiagnosticMessages.returnTypeMismatch('boolean', 'void', {})
+            ]);
         });
 
         it('catches sub as <type> without return value', () => {
@@ -1546,10 +1572,13 @@
                 end sub
             `);
             program.validate();
-            expectDiagnostics(program, [{
-                ...DiagnosticMessages.nonVoidFunctionMustReturnValue('sub'),
-                range: util.createRange(3, 24, 3, 30)
-            }]);
+            expectDiagnostics(program, [
+                {
+                    ...DiagnosticMessages.nonVoidFunctionMustReturnValue('sub'),
+                    location: util.createLocation(3, 24, 3, 30, s`${rootDir}/source/main.brs`)
+                },
+                DiagnosticMessages.returnTypeMismatch('void', 'integer', {})
+            ]);
         });
 
         it('catches function without return value', () => {
@@ -1563,7 +1592,7 @@
             program.validate();
             expectDiagnostics(program, [{
                 ...DiagnosticMessages.nonVoidFunctionMustReturnValue('function'),
-                range: util.createRange(3, 24, 3, 30)
+                location: util.createLocation(3, 24, 3, 30, s`${rootDir}/source/main.brs`)
             }]);
         });
 
@@ -1576,11 +1605,13 @@
                 end sub
             `);
             program.validate();
-            expectDiagnostics(program, [{
-                ...DiagnosticMessages.nonVoidFunctionMustReturnValue('function'),
-                range: util.createRange(3, 24, 3, 30)
-            }]);
->>>>>>> a742ceae
+            expectDiagnostics(program, [
+                {
+                    ...DiagnosticMessages.nonVoidFunctionMustReturnValue('function'),
+                    location: util.createLocation(3, 24, 3, 30, s`${rootDir}/source/main.brs`)
+                },
+                DiagnosticMessages.returnTypeMismatch('void', 'integer', {})
+            ]);
         });
     });
 });