import { URI } from 'vscode-uri';
import type { Range } from 'vscode-languageserver';
import { isAssignmentStatement, isAssociativeArrayType, isBrsFile, isCallExpression, isCallableType, isClassStatement, isClassType, isConstStatement, isDottedGetExpression, isDynamicType, isEnumMemberType, isEnumStatement, isEnumType, isFunctionExpression, isFunctionParameterExpression, isFunctionStatement, isInterfaceStatement, isLiteralExpression, isNamespaceStatement, isNamespaceType, isNewExpression, isObjectType, isPrimitiveType, isReferenceType, isTypedFunctionType, isUnionType, isVariableExpression, isXmlScope } from '../../astUtils/reflection';
import { Cache } from '../../Cache';
import type { DiagnosticInfo } from '../../DiagnosticMessages';
import { DiagnosticMessages } from '../../DiagnosticMessages';
import type { BrsFile } from '../../files/BrsFile';
import { DiagnosticOrigin } from '../../interfaces';
import type { BsDiagnostic, BsDiagnosticWithOrigin, CallableContainer, ExtraSymbolData, FileReference, OnScopeValidateEvent, TypeChainEntry, TypeCompatibilityData } from '../../interfaces';
import { SymbolTypeFlag } from '../../SymbolTypeFlag';
import type { AssignmentStatement, ClassStatement, DottedSetStatement, EnumStatement, NamespaceStatement, ReturnStatement } from '../../parser/Statement';
import util from '../../util';
import { nodes, components } from '../../roku-types';
import type { BRSComponentData } from '../../roku-types';
import type { Token } from '../../lexer/Token';
import { AstNodeKind } from '../../parser/AstNode';
import type { AstNode } from '../../parser/AstNode';
import type { Expression } from '../../parser/AstNode';
import type { VariableExpression, DottedGetExpression, BinaryExpression, UnaryExpression, NewExpression } from '../../parser/Expression';
import { CallExpression } from '../../parser/Expression';
import { createVisitor } from '../../astUtils/visitors';
import type { BscType } from '../../types/BscType';
import type { BscFile } from '../../files/BscFile';
import { InsideSegmentWalkMode } from '../../AstValidationSegmenter';
import { TokenKind } from '../../lexer/TokenKind';
import { ParseMode } from '../../parser/Parser';
import { BsClassValidator } from '../../validators/ClassValidator';
import { globalCallableMap } from '../../globalCallables';
import type { XmlScope } from '../../XmlScope';
import type { XmlFile } from '../../files/XmlFile';
import { SGFieldTypes } from '../../parser/SGTypes';

/**
 * The lower-case names of all platform-included scenegraph nodes
 */
// eslint-disable-next-line @typescript-eslint/no-unnecessary-type-assertion
const platformNodeNames = nodes ? new Set((Object.values(nodes) as { name: string }[]).map(x => x?.name.toLowerCase())) : new Set();
const platformComponentNames = components ? new Set((Object.values(components) as { name: string }[]).map(x => x?.name.toLowerCase())) : new Set();

/**
 * A validator that handles all scope validations for a program validation cycle.
 * You should create ONE of these to handle all scope events between beforeProgramValidate and afterProgramValidate,
 * and call reset() before using it again in the next cycle
 */
export class ScopeValidator {

    /**
     * The event currently being processed. This will change multiple times throughout the lifetime of this validator
     */
    private event: OnScopeValidateEvent;

    public processEvent(event: OnScopeValidateEvent) {
        this.event = event;
        if (this.event.program.globalScope === this.event.scope) {
            return;
        }
        this.walkFiles();
        this.detectDuplicateEnums();
        this.flagDuplicateFunctionDeclarations();
        this.validateScriptImportPaths();
        this.validateClasses();
        if (isXmlScope(event.scope)) {
            //detect when the child imports a script that its ancestor also imports
            this.diagnosticDetectDuplicateAncestorScriptImports(event.scope);
            //validate component interface
            this.validateXmlInterface(event.scope);
        }
    }

    private validationMetrics = new Map<BrsFile, Map<AstNode, number>>();


    public reset() {
        /* console.log('*** BEGIN VALIDATION METRICS ***');
         for (let [file, fileDeets] of this.validationMetrics.entries()) {
             for (let [node, count] of fileDeets.entries()) {
                 console.log(`${file.pkgPath},${util.rangeToString(node.range)},${count}`);
             }
         }
         console.log('***  END VALIDATION METRICS  ***');*/

        this.validationMetrics = new Map<BrsFile, Map<AstNode, number>>();
        this.event = undefined;
        this.onceCache.clear();
        this.multiScopeCache.clear();
    }

    private walkFiles() {
        const hasChangeInfo = this.event.changedFiles && this.event.changedSymbols;

        //do many per-file checks for every file in this (and parent) scopes
        this.event.scope.enumerateBrsFiles((file) => {
            if (!isBrsFile(file)) {
                return;
            }
<<<<<<< HEAD
            const thisFileHasChanges = this.event.changedFiles.includes(file);
=======
            this.diagnosticDetectFunctionCollisions(file);
>>>>>>> 56920d4f
            this.detectVariableNamespaceCollisions(file);

            if (thisFileHasChanges || this.doesFileProvideChangedSymbol(file, this.event.changedSymbols)) {
                this.diagnosticDetectFunctionCollisions(file);
                this.detectNameCollisions(file);
            }
        });
        //console.log('Checking Scope', this.event.scope.name);

        this.event.scope.enumerateOwnFiles((file) => {
            if (isBrsFile(file)) {

<<<<<<< HEAD
                if (!this.validationMetrics.has(file)) {
                    this.validationMetrics.set(file, new Map<AstNode, number>());
                }
                const fileMap = this.validationMetrics.get(file);

                const thisFileHasChanges = this.event.changedFiles.includes(file);

                const thisFileRequiresChangedSymbol = this.doesFileRequireChangedSymbol(file);

                const hasUnvalidatedSegments = file.validationSegmenter.hasUnvalidatedSegments();

                if (hasChangeInfo && !thisFileRequiresChangedSymbol && !thisFileHasChanges && !hasUnvalidatedSegments) {
=======
                const thisFileRequiresChangedSymbol = this.doesFileRequireChangedSymbol(file);

                const thisFileHasChanges = this.event.changedFiles.includes(file);

                if (hasChangeInfo && !thisFileRequiresChangedSymbol && !thisFileHasChanges) {
>>>>>>> 56920d4f
                    // this file does not require a symbol that has changed, and this file has not changed

                    if (!this.doesFileAssignChangedSymbol(file)) {
                        // this file does not have a variable assignment that needs to be checked
                        return;
                    }

                }
                if (thisFileHasChanges) {
                    this.event.scope.clearAstSegmentDiagnosticsByFile(file);
                }

                const validationVisitor = createVisitor({
                    VariableExpression: (varExpr) => {
                        this.validateVariableAndDottedGetExpressions(file, varExpr);
                    },
                    DottedGetExpression: (dottedGet) => {
                        this.validateVariableAndDottedGetExpressions(file, dottedGet);
                    },
                    CallExpression: (functionCall) => {
                        this.validateFunctionCall(file, functionCall);
                        this.validateCreateObjectCall(file, functionCall);
                    },
                    ReturnStatement: (returnStatement) => {
                        this.validateReturnStatement(file, returnStatement);
                    },
                    DottedSetStatement: (dottedSetStmt) => {
                        this.validateDottedSetStatement(file, dottedSetStmt);
                    },
                    BinaryExpression: (binaryExpr) => {
                        this.validateBinaryExpression(file, binaryExpr);
                    },
                    UnaryExpression: (unaryExpr) => {
                        this.validateUnaryExpression(file, unaryExpr);
                    },
                    AssignmentStatement: (assignStmt) => {
                        this.validateAssignmentStatement(file, assignStmt);
                        // Note: this also includes For statements
                        this.detectShadowedLocalVar(file, {
                            name: assignStmt.tokens.name.text,
                            type: assignStmt.getType({ flags: SymbolTypeFlag.runtime }),
                            nameRange: assignStmt.tokens.name.range
                        });
                    },
                    NewExpression: (newExpr) => {
                        this.validateNewExpression(file, newExpr);
                    },
                    ForEachStatement: (forEachStmt) => {
                        this.detectShadowedLocalVar(file, {
                            name: forEachStmt.tokens.item.text,
                            type: forEachStmt.getType({ flags: SymbolTypeFlag.runtime }),
                            nameRange: forEachStmt.tokens.item.range
                        });
                    },
                    FunctionParameterExpression: (funcParam) => {
                        this.detectShadowedLocalVar(file, {
                            name: funcParam.tokens.name.text,
                            type: funcParam.getType({ flags: SymbolTypeFlag.runtime }),
                            nameRange: funcParam.tokens.name.range
                        });
                    }
                });
                const segmentsToWalkForValidation = (thisFileHasChanges || !hasChangeInfo)
                    ? file.validationSegmenter.segmentsForValidation // validate everything in the file
                    : file.getValidationSegments(this.event.changedSymbols); // validate only what's needed in the file

                for (const segment of segmentsToWalkForValidation) {
                    if (!file.validationSegmenter.checkIfSegmentNeedRevalidation(segment)) {
                        continue;
                    }
                    this.currentSegmentBeingValidated = segment;
                    this.event.scope.clearAstSegmentDiagnostics(segment);
                    segment.walk(validationVisitor, {
                        walkMode: InsideSegmentWalkMode
                    });
                    if (!fileMap.has(segment)) {
                        fileMap.set(segment, 0);
                    }
                    fileMap.set(segment, fileMap.get(segment) + 1);
                    file.markSegmentAsValidated(segment);
                }
            }
        });
    }

    private doesFileRequireChangedSymbol(file: BrsFile) {
        let thisFileRequiresChangedSymbol = false;
        for (let requiredSymbol of file.requiredSymbols) {
            // eslint-disable-next-line no-bitwise
            for (const flag of [SymbolTypeFlag.runtime, SymbolTypeFlag.typetime]) {
                // eslint-disable-next-line no-bitwise
                if (flag & requiredSymbol.flags) {
                    const changeSymbolSetForFlag = this.event.changedSymbols.get(flag);
                    if (util.setContainsUnresolvedSymbol(changeSymbolSetForFlag, requiredSymbol)) {
                        thisFileRequiresChangedSymbol = true;
                        break;
                    }
                }
            }
        }
        return thisFileRequiresChangedSymbol;
    }

<<<<<<< HEAD
    private doesFileProvideChangedSymbol(file: BrsFile, changedSymbols: Map<SymbolTypeFlag, Set<string>>) {
        if (!changedSymbols) {
            return true;
        }
        for (const flag of [SymbolTypeFlag.runtime, SymbolTypeFlag.typetime]) {
            const providedSymbolKeysFlag = file.providedSymbols.symbolMap.get(flag).keys();
            const changedSymbolSetForFlag = changedSymbols.get(flag);

            for (let providedKey of providedSymbolKeysFlag) {
                if (changedSymbolSetForFlag.has(providedKey)) {
                    return true;
                }
            }
        }
        return false;
    }

=======
>>>>>>> 56920d4f
    private doesFileAssignChangedSymbol(file: BrsFile) {
        let thisFileAssignsChangedSymbol = false;
        const runTimeChangedSymbolSet = this.event.changedSymbols.get(SymbolTypeFlag.runtime);
        for (let assignedSymbol of file.assignedSymbols) {
            if (runTimeChangedSymbolSet.has(assignedSymbol.token.text.toLowerCase())) {
                thisFileAssignsChangedSymbol = true;
                break;
            }
        }
        return thisFileAssignsChangedSymbol;
    }

    private currentSegmentBeingValidated: AstNode;


    private isTypeKnown(exprType: BscType) {
        let isKnownType = exprType?.isResolvable();
        return isKnownType;
    }

    /**
     * If this is the lhs of an assignment, we don't need to flag it as unresolved
     */
    private hasValidDeclaration(expression: Expression, exprType: BscType, definingNode?: AstNode) {
        if (!isVariableExpression(expression)) {
            return false;
        }
        let assignmentAncestor: AssignmentStatement;
        if (isAssignmentStatement(definingNode) && definingNode.tokens.equals.kind === TokenKind.Equal) {
            // this symbol was defined in a "normal" assignment (eg. not a compound assignment)
            assignmentAncestor = definingNode;
            return assignmentAncestor?.tokens.name?.text.toLowerCase() === expression?.tokens.name?.text.toLowerCase();
        } else if (isFunctionParameterExpression(definingNode)) {
            // this symbol was defined in a function param
            return true;
        } else {
            assignmentAncestor = expression?.findAncestor(isAssignmentStatement);
        }
        return assignmentAncestor?.tokens.name === expression?.tokens.name && isUnionType(exprType);
    }

    /**
     * Flag duplicate enums
     */
    private detectDuplicateEnums() {
        const diagnostics: BsDiagnosticWithOrigin[] = [];
        const enumLocationsByName = new Cache<string, Array<{ file: BrsFile; statement: EnumStatement }>>();
        this.event.scope.enumerateBrsFiles((file) => {
            // eslint-disable-next-line @typescript-eslint/dot-notation
            for (const enumStatement of file['_cachedLookups'].enumStatements) {
                const fullName = enumStatement.fullName;
                const nameLower = fullName?.toLowerCase();
                if (nameLower?.length > 0) {
                    enumLocationsByName.getOrAdd(nameLower, () => []).push({
                        file: file,
                        statement: enumStatement
                    });
                }
            }
        });

        //now that we've collected all enum declarations, flag duplicates
        for (const enumLocations of enumLocationsByName.values()) {
            //sort by srcPath to keep the primary enum location consistent
            enumLocations.sort((a, b) => {
                const pathA = a.file?.srcPath;
                const pathB = b.file?.srcPath;
                if (pathA < pathB) {
                    return -1;
                } else if (pathA > pathB) {
                    return 1;
                }
                return 0;
            });
            const primaryEnum = enumLocations.shift();
            const fullName = primaryEnum.statement.fullName;
            for (const duplicateEnumInfo of enumLocations) {
                diagnostics.push({
                    ...DiagnosticMessages.duplicateEnumDeclaration(this.event.scope.name, fullName),
                    file: duplicateEnumInfo.file,
                    range: duplicateEnumInfo.statement.tokens.name.range,
                    relatedInformation: [{
                        message: 'Enum declared here',
                        location: util.createLocation(
                            URI.file(primaryEnum.file.srcPath).toString(),
                            primaryEnum.statement.tokens.name.range
                        )
                    }],
                    origin: DiagnosticOrigin.Scope
                });
            }
        }
        this.event.scope.addDiagnostics(diagnostics);
    }

    /**
     * Validate every function call to `CreateObject`.
     * Ideally we would create better type checking/handling for this, but in the mean time, we know exactly
     * what these calls are supposed to look like, and this is a very common thing for brs devs to do, so just
     * do this manually for now.
     */
    protected validateCreateObjectCall(file: BrsFile, call: CallExpression) {

        //skip non CreateObject function calls
        const callName = util.getAllDottedGetPartsAsString(call.callee)?.toLowerCase();
        if (callName !== 'createobject' || !isLiteralExpression(call?.args[0])) {
            return;
        }
        const firstParamToken = (call?.args[0] as any)?.tokens?.value;
        const firstParamStringValue = firstParamToken?.text?.replace(/"/g, '');
        if (!firstParamStringValue) {
            return;
        }
        const firstParamStringValueLower = firstParamStringValue.toLowerCase();

        //if this is a `createObject('roSGNode'` call, only support known sg node types
        if (firstParamStringValueLower === 'rosgnode' && isLiteralExpression(call?.args[1])) {
            const componentName: Token = (call?.args[1] as any)?.tokens.value;
            //don't validate any components with a colon in their name (probably component libraries, but regular components can have them too).
            if (!componentName || componentName?.text?.includes(':')) {
                return;
            }
            //add diagnostic for unknown components
            const unquotedComponentName = componentName?.text?.replace(/"/g, '');
            if (unquotedComponentName && !platformNodeNames.has(unquotedComponentName.toLowerCase()) && !this.event.program.getComponent(unquotedComponentName)) {
                this.addDiagnosticOnce({
                    file: file as BscFile,
                    ...DiagnosticMessages.unknownRoSGNode(unquotedComponentName),
                    range: componentName.range
                });
            } else if (call?.args.length !== 2) {
                // roSgNode should only ever have 2 args in `createObject`
                this.addDiagnosticOnce({
                    file: file as BscFile,
                    ...DiagnosticMessages.mismatchCreateObjectArgumentCount(firstParamStringValue, [2], call?.args.length),
                    range: call.range
                });
            }
        } else if (!platformComponentNames.has(firstParamStringValueLower)) {
            this.addDiagnosticOnce({
                file: file as BscFile,
                ...DiagnosticMessages.unknownBrightScriptComponent(firstParamStringValue),
                range: firstParamToken.range
            });
        } else {
            // This is valid brightscript component
            // Test for invalid arg counts
            const brightScriptComponent: BRSComponentData = components[firstParamStringValueLower];
            // Valid arg counts for createObject are 1+ number of args for constructor
            let validArgCounts = brightScriptComponent?.constructors.map(cnstr => cnstr.params.length + 1);
            if (validArgCounts.length === 0) {
                // no constructors for this component, so createObject only takes 1 arg
                validArgCounts = [1];
            }
            if (!validArgCounts.includes(call?.args.length)) {
                // Incorrect number of arguments included in `createObject()`
                this.addDiagnosticOnce({
                    file: file as BscFile,
                    ...DiagnosticMessages.mismatchCreateObjectArgumentCount(firstParamStringValue, validArgCounts, call?.args.length),
                    range: call.range
                });
            }

            // Test for deprecation
            if (brightScriptComponent?.isDeprecated) {
                this.addDiagnosticOnce({
                    file: file as BscFile,
                    ...DiagnosticMessages.deprecatedBrightScriptComponent(firstParamStringValue, brightScriptComponent.deprecatedDescription),
                    range: call.range
                });
            }
        }

    }

    /**
     * Detect calls to functions with the incorrect number of parameters, or wrong types of arguments
     */
    private validateFunctionCall(file: BrsFile, expression: CallExpression) {
        const getTypeOptions = { flags: SymbolTypeFlag.runtime, data: {} };
        let funcType = expression?.callee?.getType(getTypeOptions);
        if (funcType?.isResolvable() && isClassType(funcType)) {
            // We're calling a class - get the constructor
            funcType = funcType.getMemberType('new', getTypeOptions);
        }
        if (funcType?.isResolvable() && isTypedFunctionType(funcType)) {
            //funcType.setName(expression.callee. .name);

            //get min/max parameter count for callable
            let minParams = 0;
            let maxParams = 0;
            for (let param of funcType.params) {
                maxParams++;
                //optional parameters must come last, so we can assume that minParams won't increase once we hit
                //the first isOptional
                if (param.isOptional !== true) {
                    minParams++;
                }
            }
            if (funcType.isVariadic) {
                // function accepts variable number of arguments
                maxParams = CallExpression.MaximumArguments;
            }
            let expCallArgCount = expression.args.length;
            if (expCallArgCount > maxParams || expCallArgCount < minParams) {
                let minMaxParamsText = minParams === maxParams ? maxParams : `${minParams}-${maxParams}`;
                this.addMultiScopeDiagnostic({
                    ...DiagnosticMessages.mismatchArgumentCount(minMaxParamsText, expCallArgCount),
                    range: expression.callee.range,
                    //TODO detect end of expression call
                    file: file
                });
            }
            let paramIndex = 0;
            for (let arg of expression.args) {
                const data = {} as ExtraSymbolData;
                let argType = arg.getType({ flags: SymbolTypeFlag.runtime, data: data });

                const paramType = funcType.params[paramIndex]?.type;
                if (!paramType) {
                    // unable to find a paramType -- maybe there are more args than params
                    break;
                }

                if (isCallableType(paramType) && isClassType(argType) && isClassStatement(data.definingNode)) {
                    // the param is expecting a function, but we're passing a Class... are we actually passing the constructor? then we're ok!
                    const namespace = expression.findAncestor<NamespaceStatement>(isNamespaceStatement);
                    if (file.calleeIsKnownFunction(arg, namespace?.getName(ParseMode.BrighterScript))) {
                        argType = data.definingNode.getConstructorType();
                    }
                }

                const compatibilityData: TypeCompatibilityData = {};
                if (!paramType?.isTypeCompatible(argType, compatibilityData)) {
                    this.addMultiScopeDiagnostic({
                        ...DiagnosticMessages.argumentTypeMismatch(argType.toString(), paramType.toString(), compatibilityData),
                        range: arg.range,
                        //TODO detect end of expression call
                        file: file
                    });
                }
                paramIndex++;
            }

        }
    }


    /**
     * Detect return statements with incompatible types vs. declared return type
     */
    private validateReturnStatement(file: BrsFile, returnStmt: ReturnStatement) {
        const getTypeOptions = { flags: SymbolTypeFlag.runtime };
        let funcType = returnStmt.findAncestor(isFunctionExpression).getType({ flags: SymbolTypeFlag.typetime });
        if (isTypedFunctionType(funcType)) {
            const actualReturnType = returnStmt.value?.getType(getTypeOptions);
            const compatibilityData: TypeCompatibilityData = {};

            if (actualReturnType && !funcType.returnType.isTypeCompatible(actualReturnType, compatibilityData)) {
                this.addMultiScopeDiagnostic({
                    ...DiagnosticMessages.returnTypeMismatch(actualReturnType.toString(), funcType.returnType.toString(), compatibilityData),
                    range: returnStmt.value.range,
                    file: file
                });

            }
        }
    }

    /**
     * Detect return statements with incompatible types vs. declared return type
     */
    private validateDottedSetStatement(file: BrsFile, dottedSetStmt: DottedSetStatement) {
        const typeChainExpectedLHS = [] as TypeChainEntry[];
        const getTypeOpts = { flags: SymbolTypeFlag.runtime };

        const expectedLHSType = dottedSetStmt?.getType({ ...getTypeOpts, data: {}, typeChain: typeChainExpectedLHS });
        const actualRHSType = dottedSetStmt?.value?.getType(getTypeOpts);
        const compatibilityData: TypeCompatibilityData = {};
        const typeChainScan = util.processTypeChain(typeChainExpectedLHS);
        // check if anything in typeChain is an AA - if so, just allow it
        if (typeChainExpectedLHS.find(typeChainItem => isAssociativeArrayType(typeChainItem.type))) {
            // something in the chain is an AA
            // treat members as dynamic - they could have been set without the type system's knowledge
            return;
        }
        if (!expectedLHSType?.isResolvable()) {
            this.addMultiScopeDiagnostic({
                file: file as BscFile,
                ...DiagnosticMessages.cannotFindName(typeChainScan.itemName, typeChainScan.fullNameOfItem),
                range: typeChainScan.range
            });
            return;
        }

        const accessibilityIsOk = this.checkMemberAccessibility(file, dottedSetStmt, typeChainExpectedLHS);

        if (accessibilityIsOk && !expectedLHSType?.isTypeCompatible(actualRHSType, compatibilityData)) {
            this.addMultiScopeDiagnostic({
                ...DiagnosticMessages.assignmentTypeMismatch(actualRHSType.toString(), expectedLHSType.toString(), compatibilityData),
                range: dottedSetStmt.range,
                file: file
            });
        }
    }

    /**
     * Detect when declared type does not match rhs type
     */
    private validateAssignmentStatement(file: BrsFile, assignStmt: AssignmentStatement) {
        if (!assignStmt?.typeExpression) {
            // nothing to check
            return;
        }

        const typeChainExpectedLHS = [];
        const getTypeOpts = { flags: SymbolTypeFlag.runtime };
        const expectedLHSType = assignStmt.typeExpression.getType({ ...getTypeOpts, data: {}, typeChain: typeChainExpectedLHS });
        const actualRHSType = assignStmt.value?.getType(getTypeOpts);
        const compatibilityData: TypeCompatibilityData = {};
        if (!expectedLHSType || !expectedLHSType.isResolvable()) {
            this.addMultiScopeDiagnostic({
                ...DiagnosticMessages.cannotFindName(assignStmt.typeExpression.getName(ParseMode.BrighterScript)),
                range: assignStmt.typeExpression.range,
                file: file
            });
        } else if (!expectedLHSType?.isTypeCompatible(actualRHSType, compatibilityData)) {
            this.addMultiScopeDiagnostic({
                ...DiagnosticMessages.assignmentTypeMismatch(actualRHSType.toString(), expectedLHSType.toString(), compatibilityData),
                range: assignStmt.range,
                file: file
            });
        }
    }

    /**
     * Detect invalid use of a binary operator
     */
    private validateBinaryExpression(file: BrsFile, binaryExpr: BinaryExpression) {
        const getTypeOpts = { flags: SymbolTypeFlag.runtime };

        if (util.isInTypeExpression(binaryExpr)) {
            return;
        }

        let leftType = binaryExpr.left.getType(getTypeOpts);
        let rightType = binaryExpr.right.getType(getTypeOpts);

        if (!leftType.isResolvable() || !rightType.isResolvable()) {
            // Can not find the type. error handled elsewhere
            return;
        }
        let leftTypeToTest = leftType;
        let rightTypeToTest = rightType;

        if (isEnumMemberType(leftType) || isEnumType(leftType)) {
            leftTypeToTest = leftType.underlyingType;
        }
        if (isEnumMemberType(rightType) || isEnumType(rightType)) {
            rightTypeToTest = rightType.underlyingType;
        }

        if (isUnionType(leftType) || isUnionType(rightType)) {
            // TODO: it is possible to validate based on innerTypes, but more complicated
            // Because you need to verify each combination of types
            return;
        }
        const leftIsPrimitive = isPrimitiveType(leftTypeToTest);
        const rightIsPrimitive = isPrimitiveType(rightTypeToTest);
        const leftIsAny = isDynamicType(leftTypeToTest) || isObjectType(leftTypeToTest);
        const rightIsAny = isDynamicType(rightTypeToTest) || isObjectType(rightTypeToTest);


        if (leftIsAny && rightIsAny) {
            // both operands are basically "any" type... ignore;
            return;
        } else if ((leftIsAny && rightIsPrimitive) || (leftIsPrimitive && rightIsAny)) {
            // one operand is basically "any" type... ignore;
            return;
        }
        const opResult = util.binaryOperatorResultType(leftTypeToTest, binaryExpr.tokens.operator, rightTypeToTest);

        if (isDynamicType(opResult)) {
            // if the result was dynamic, that means there wasn't a valid operation
            this.addMultiScopeDiagnostic({
                ...DiagnosticMessages.operatorTypeMismatch(binaryExpr.tokens.operator.text, leftType.toString(), rightType.toString()),
                range: binaryExpr.range,
                file: file
            });
        }
    }

    /**
     * Detect invalid use of a Unary operator
     */
    private validateUnaryExpression(file: BrsFile, unaryExpr: UnaryExpression) {
        const getTypeOpts = { flags: SymbolTypeFlag.runtime };

        let rightType = unaryExpr.right.getType(getTypeOpts);

        if (!rightType.isResolvable()) {
            // Can not find the type. error handled elsewhere
            return;
        }
        let rightTypeToTest = rightType;
        if (isEnumMemberType(rightType)) {
            rightTypeToTest = rightType.underlyingType;
        }


        if (isUnionType(rightTypeToTest)) {
            // TODO: it is possible to validate based on innerTypes, but more complicated
            // Because you need to verify each combination of types

        } else if (isDynamicType(rightTypeToTest) || isObjectType(rightTypeToTest)) {
            // operand is basically "any" type... ignore;

        } else if (isPrimitiveType(rightType)) {
            const opResult = util.unaryOperatorResultType(unaryExpr.tokens.operator, rightTypeToTest);
            if (isDynamicType(opResult)) {
                this.addMultiScopeDiagnostic({
                    ...DiagnosticMessages.operatorTypeMismatch(unaryExpr.tokens.operator.text, rightType.toString()),
                    range: unaryExpr.range,
                    file: file
                });
            }
        } else {
            // rhs is not a primitive, so no binary operator is allowed
            this.addMultiScopeDiagnostic({
                ...DiagnosticMessages.operatorTypeMismatch(unaryExpr.tokens.operator.text, rightType.toString()),
                range: unaryExpr.range,
                file: file
            });
        }
    }


    validateVariableAndDottedGetExpressions(file: BrsFile, expression: VariableExpression | DottedGetExpression) {
        if (isDottedGetExpression(expression.parent)) {
            // We validate dottedGetExpressions at the top-most level
            return;
        }
        if (isVariableExpression(expression)) {
            if (isAssignmentStatement(expression.parent) && expression.parent.tokens.name === expression.tokens.name) {
                // Don't validate LHS of assignments
                return;
            } else if (isNamespaceStatement(expression.parent)) {
                return;
            }
        }

        let symbolType = SymbolTypeFlag.runtime;
        let oppositeSymbolType = SymbolTypeFlag.typetime;
        const isUsedAsType = util.isInTypeExpression(expression);
        if (isUsedAsType) {
            // This is used in a TypeExpression - only look up types from SymbolTable
            symbolType = SymbolTypeFlag.typetime;
            oppositeSymbolType = SymbolTypeFlag.runtime;
        }

        // Do a complete type check on all DottedGet and Variable expressions
        // this will create a diagnostic if an invalid member is accessed
        const typeChain: TypeChainEntry[] = [];
        const typeData = {} as ExtraSymbolData;
        let exprType = expression.getType({
            flags: symbolType,
            typeChain: typeChain,
            data: typeData
        });

        const hasValidDeclaration = this.hasValidDeclaration(expression, exprType, typeData?.definingNode);

        if (!this.isTypeKnown(exprType) && !hasValidDeclaration) {
            if (expression.getType({ flags: oppositeSymbolType, isExistenceTest: true })?.isResolvable()) {
                const oppoSiteTypeChain = [];
                const invalidlyUsedResolvedType = expression.getType({ flags: oppositeSymbolType, typeChain: oppoSiteTypeChain, isExistenceTest: true });
                const typeChainScan = util.processTypeChain(oppoSiteTypeChain);
                if (isUsedAsType) {
                    this.addMultiScopeDiagnostic({
                        ...DiagnosticMessages.itemCannotBeUsedAsType(typeChainScan.fullChainName),
                        range: expression.range,
                        file: file
                    });
                } else if (invalidlyUsedResolvedType && !isReferenceType(invalidlyUsedResolvedType)) {
                    this.addMultiScopeDiagnostic({
                        ...DiagnosticMessages.itemCannotBeUsedAsVariable(invalidlyUsedResolvedType.toString()),
                        range: expression.range,
                        file: file
                    });
                } else {
                    const typeChainScan = util.processTypeChain(typeChain);
                    this.addMultiScopeDiagnostic({
                        file: file as BscFile,
                        ...DiagnosticMessages.cannotFindName(typeChainScan.itemName, typeChainScan.fullNameOfItem),
                        range: typeChainScan.range
                    });
                }

            } else {
                const typeChainScan = util.processTypeChain(typeChain);
                this.addMultiScopeDiagnostic({
                    file: file as BscFile,
                    ...DiagnosticMessages.cannotFindName(typeChainScan.itemName, typeChainScan.fullNameOfItem),
                    range: typeChainScan.range
                });
            }

        }
        if (isUsedAsType) {
            return;
        }

        const containingNamespaceName = expression.findAncestor<NamespaceStatement>(isNamespaceStatement)?.getName(ParseMode.BrighterScript);

        if (!(isCallExpression(expression.parent) && isNewExpression(expression.parent?.parent))) {
            const classUsedAsVarEntry = this.checkTypeChainForClassUsedAsVar(typeChain, containingNamespaceName);
            if (classUsedAsVarEntry) {

                this.addMultiScopeDiagnostic({
                    ...DiagnosticMessages.itemCannotBeUsedAsVariable(classUsedAsVarEntry.toString()),
                    range: expression.range,
                    file: file
                });
                return;
            }
        }

        const lastTypeInfo = typeChain[typeChain.length - 1];
        const parentTypeInfo = typeChain[typeChain.length - 2];

        this.checkMemberAccessibility(file, expression, typeChain);

        if (isNamespaceType(exprType)) {
            this.addMultiScopeDiagnostic({
                ...DiagnosticMessages.itemCannotBeUsedAsVariable('namespace'),
                range: expression.range,
                file: file
            });
        } else if (isEnumType(exprType)) {
            const enumStatement = this.event.scope.getEnum(util.getAllDottedGetPartsAsString(expression));
            if (enumStatement) {
                // there's an enum with this name
                this.addMultiScopeDiagnostic({
                    ...DiagnosticMessages.itemCannotBeUsedAsVariable('enum'),
                    range: expression.range,
                    file: file
                });
            }
        } else if (isDynamicType(exprType) && isEnumType(parentTypeInfo?.type) && isDottedGetExpression(expression)) {
            const enumFileLink = this.event.scope.getEnumFileLink(util.getAllDottedGetPartsAsString(expression.obj));
            const typeChainScanForParent = util.processTypeChain(typeChain.slice(0, -1));
            if (enumFileLink) {
                this.addMultiScopeDiagnostic({
                    file: file,
                    ...DiagnosticMessages.unknownEnumValue(lastTypeInfo?.name, typeChainScanForParent.fullChainName),
                    range: lastTypeInfo?.range,
                    relatedInformation: [{
                        message: 'Enum declared here',
                        location: util.createLocation(
                            URI.file(enumFileLink?.file.srcPath).toString(),
                            enumFileLink?.item?.tokens.name.range
                        )
                    }]
                });
            }
        }
    }

    private checkTypeChainForClassUsedAsVar(typeChain: TypeChainEntry[], containingNamespaceName: string) {
        const ignoreKinds = [AstNodeKind.TypeCastExpression, AstNodeKind.NewExpression];
        let lowerNameSoFar = '';
        let classUsedAsVar;
        let isFirst = true;
        for (let i = 0; i < typeChain.length - 1; i++) { // do not look at final entry - we CAN use the constructor as a variable
            const tce = typeChain[i];
            lowerNameSoFar += `${lowerNameSoFar ? '.' : ''}${tce.name.toLowerCase()}`;
            if (!isNamespaceType(tce.type)) {
                if (isFirst && containingNamespaceName) {
                    lowerNameSoFar = `${containingNamespaceName.toLowerCase()}.${lowerNameSoFar}`;
                }
                if (!tce.kind || ignoreKinds.includes(tce.kind)) {
                    break;
                } else if (isClassType(tce.type) && lowerNameSoFar.toLowerCase() === tce.type.name.toLowerCase()) {
                    classUsedAsVar = tce.type;
                }
                break;
            }
            isFirst = false;
        }

        return classUsedAsVar;
    }

    /**
     * Adds diagnostics for accibility mismatches
     *
     * @param file file
     * @param expression containing expression
     * @param typeChain type chain to check
     * @returns true if member accesiibility is okay
     */
    private checkMemberAccessibility(file: BscFile, expression: Expression, typeChain: TypeChainEntry[]) {
        for (let i = 0; i < typeChain.length - 1; i++) {
            const parentChainItem = typeChain[i];
            const childChainItem = typeChain[i + 1];
            if (isClassType(parentChainItem.type)) {
                const containingClassStmt = expression.findAncestor<ClassStatement>(isClassStatement);
                const classStmtThatDefinesChildMember = childChainItem.data?.definingNode?.findAncestor<ClassStatement>(isClassStatement);
                if (classStmtThatDefinesChildMember) {
                    const definingClassName = classStmtThatDefinesChildMember.getName(ParseMode.BrighterScript);
                    const inMatchingClassStmt = containingClassStmt?.getName(ParseMode.BrighterScript).toLowerCase() === parentChainItem.type.name.toLowerCase();
                    // eslint-disable-next-line no-bitwise
                    if (childChainItem.data.flags & SymbolTypeFlag.private) {
                        if (!inMatchingClassStmt || childChainItem.data.memberOfAncestor) {
                            this.addMultiScopeDiagnostic({
                                ...DiagnosticMessages.memberAccessibilityMismatch(childChainItem.name, childChainItem.data.flags, definingClassName),
                                range: expression.range,
                                file: file
                            });
                            // there's an error... don't worry about the rest of the chain
                            return false;
                        }
                    }

                    // eslint-disable-next-line no-bitwise
                    if (childChainItem.data.flags & SymbolTypeFlag.protected) {
                        const containingClassName = containingClassStmt?.getName(ParseMode.BrighterScript);
                        const containingNamespaceName = expression.findAncestor<NamespaceStatement>(isNamespaceStatement)?.getName(ParseMode.BrighterScript);
                        const ancestorClasses = this.event.scope.getClassHierarchy(containingClassName, containingNamespaceName).map(link => link.item);
                        const isSubClassOfDefiningClass = ancestorClasses.includes(classStmtThatDefinesChildMember);

                        if (!isSubClassOfDefiningClass) {
                            this.addMultiScopeDiagnostic({
                                ...DiagnosticMessages.memberAccessibilityMismatch(childChainItem.name, childChainItem.data.flags, definingClassName),
                                range: expression.range,
                                file: file
                            });
                            // there's an error... don't worry about the rest of the chain
                            return false;
                        }
                    }
                }

            }
        }
        return true;
    }

    /**
     * Find all "new" statements in the program,
     * and make sure we can find a class with that name
     */
    private validateNewExpression(file: BrsFile, newExpression: NewExpression) {
        let potentialClassName = newExpression.className.getName(ParseMode.BrighterScript);
        const namespaceName = newExpression.findAncestor<NamespaceStatement>(isNamespaceStatement)?.getName(ParseMode.BrighterScript);
        let newableClass = this.event.scope.getClass(potentialClassName, namespaceName);

        if (!newableClass) {
            //try and find functions with this name.
            let fullName = util.getFullyQualifiedClassName(potentialClassName, namespaceName);

            this.addMultiScopeDiagnostic({
                ...DiagnosticMessages.expressionIsNotConstructable(fullName),
                file: file,
                range: newExpression.className.range
            });

        }
    }

    /**
     * Create diagnostics for any duplicate function declarations
     */
    private flagDuplicateFunctionDeclarations() {

        //for each list of callables with the same name
        for (let [lowerName, callableContainers] of this.event.scope.getCallableContainerMap()) {

            let globalCallables = [] as CallableContainer[];
            let nonGlobalCallables = [] as CallableContainer[];
            let ownCallables = [] as CallableContainer[];
            let ancestorNonGlobalCallables = [] as CallableContainer[];

            for (let container of callableContainers) {
                if (container.scope === this.event.program.globalScope) {
                    globalCallables.push(container);
                } else {
                    nonGlobalCallables.push(container);
                    if (container.scope === this.event.scope) {
                        ownCallables.push(container);
                    } else {
                        ancestorNonGlobalCallables.push(container);
                    }
                }
            }

            //add info diagnostics about child shadowing parent functions
            if (ownCallables.length > 0 && ancestorNonGlobalCallables.length > 0) {
                for (let container of ownCallables) {
                    //skip the init function (because every component will have one of those){
                    if (lowerName !== 'init') {
                        let shadowedCallable = ancestorNonGlobalCallables[ancestorNonGlobalCallables.length - 1];
                        if (!!shadowedCallable && shadowedCallable.callable.file === container.callable.file) {
                            //same file: skip redundant imports
                            continue;
                        }
                        this.addMultiScopeDiagnostic({
                            ...DiagnosticMessages.overridesAncestorFunction(
                                container.callable.name,
                                container.scope.name,
                                shadowedCallable.callable.file.destPath,
                                //grab the last item in the list, which should be the closest ancestor's version
                                shadowedCallable.scope.name
                            ),
                            range: container.callable.nameRange,
                            file: container.callable.file,
                            origin: DiagnosticOrigin.Scope
                        });
                    }
                }
            }

            //add error diagnostics about duplicate functions in the same scope
            if (ownCallables.length > 1) {

                for (let callableContainer of ownCallables) {
                    let callable = callableContainer.callable;

                    this.addMultiScopeDiagnostic({
                        ...DiagnosticMessages.duplicateFunctionImplementation(callable.name, callableContainer.scope.name),
                        range: callable.nameRange,
                        file: callable.file,
                        origin: DiagnosticOrigin.Scope
                    });
                }
            }
        }
    }

    /**
     * Verify that all of the scripts imported by each file in this scope actually exist, and have the correct case
     */
    private validateScriptImportPaths() {
        let scriptImports = this.event.scope.getOwnScriptImports();
        //verify every script import
        for (let scriptImport of scriptImports) {
            let referencedFile = this.event.scope.getFileByRelativePath(scriptImport.destPath);
            //if we can't find the file
            if (!referencedFile) {
                //skip the default bslib file, it will exist at transpile time but should not show up in the program during validation cycle
                if (scriptImport.destPath === this.event.program.bslibPkgPath) {
                    continue;
                }
                let dInfo: DiagnosticInfo;
                if (scriptImport.text.trim().length === 0) {
                    dInfo = DiagnosticMessages.scriptSrcCannotBeEmpty();
                } else {
                    dInfo = DiagnosticMessages.referencedFileDoesNotExist();
                }

                this.addMultiScopeDiagnostic({
                    ...dInfo,
                    range: scriptImport.filePathRange,
                    file: scriptImport.sourceFile,
                    origin: DiagnosticOrigin.Scope
                });
                //if the character casing of the script import path does not match that of the actual path
            } else if (scriptImport.destPath !== referencedFile.destPath) {
                this.addMultiScopeDiagnostic({
                    ...DiagnosticMessages.scriptImportCaseMismatch(referencedFile.destPath),
                    range: scriptImport.filePathRange,
                    file: scriptImport.sourceFile,
                    origin: DiagnosticOrigin.Scope
                });
            }
        }
    }

    /**
     * Validate all classes defined in this scope
     */
    private validateClasses() {
        let validator = new BsClassValidator(this.event.scope);
        validator.validate();
        for (const diagnostic of validator.diagnostics) {
            this.addMultiScopeDiagnostic({
                ...diagnostic,
                origin: DiagnosticOrigin.Scope
            });
        }
    }


    /**
     * Find various function collisions
     */
    private diagnosticDetectFunctionCollisions(file: BrsFile) {
        for (let func of file.callables) {
            const funcName = func.getName(ParseMode.BrighterScript);
            const lowerFuncName = funcName?.toLowerCase();
            if (lowerFuncName) {

                //find function declarations with the same name as a stdlib function
                if (globalCallableMap.has(lowerFuncName)) {
                    this.addMultiScopeDiagnostic({
                        ...DiagnosticMessages.scopeFunctionShadowedByBuiltInFunction(),
                        range: func.nameRange,
                        file: file,
                        origin: DiagnosticOrigin.Scope

                    });
                }

                //find any functions that have the same name as a class
                const klassLink = this.event.scope.getClassFileLink(lowerFuncName);
                if (klassLink) {
                    this.addMultiScopeDiagnostic({
                        ...DiagnosticMessages.functionCannotHaveSameNameAsClass(funcName),
                        range: func.nameRange,
                        file: file,
                        origin: DiagnosticOrigin.Scope,
                        relatedInformation: [{
                            location: util.createLocation(
                                URI.file(klassLink.file.srcPath).toString(),
                                klassLink.item.tokens.name.range
                            ),
                            message: 'Original class declared here'
                        }]
                    });
                }
            }
        }
    }

    private detectNameCollisions(file: BrsFile) {
<<<<<<< HEAD
        // eslint-disable-next-line @typescript-eslint/dot-notation
        for (let nsStmt of file['_cachedLookups'].namespaceStatements) {
            this.validateNameCollision(file, nsStmt, nsStmt.getNameParts()?.[0]);

        }
        // eslint-disable-next-line @typescript-eslint/dot-notation
        for (let classStmt of file['_cachedLookups'].classStatements) {
            this.validateNameCollision(file, classStmt, classStmt.tokens.name);

        }
        // eslint-disable-next-line @typescript-eslint/dot-notation
        for (let ifaceStmt of file['_cachedLookups'].interfaceStatements) {
            this.validateNameCollision(file, ifaceStmt, ifaceStmt.tokens.name);

        }
        // eslint-disable-next-line @typescript-eslint/dot-notation
        for (let constStmt of file['_cachedLookups'].constStatements) {
            this.validateNameCollision(file, constStmt, constStmt.tokens.name);
        }

        // eslint-disable-next-line @typescript-eslint/dot-notation
        for (let enumStmt of file['_cachedLookups'].enumStatements) {
            this.validateNameCollision(file, enumStmt, enumStmt.tokens.name);

        }

        /*
                file.ast.walk(createVisitor({
                    NamespaceStatement: (nsStmt) => {
                        this.validateNameCollision(file, nsStmt, nsStmt.getNameParts()?.[0]);
                    },
                    ClassStatement: (classStmt) => {
                        this.validateNameCollision(file, classStmt, classStmt.tokens.name);
                    },
                    InterfaceStatement: (ifaceStmt) => {
                        this.validateNameCollision(file, ifaceStmt, ifaceStmt.tokens.name);
                    },
                    ConstStatement: (constStmt) => {
                        this.validateNameCollision(file, constStmt, constStmt.tokens.name);
                    },
                    EnumStatement: (enumStmt) => {
                        this.validateNameCollision(file, enumStmt, enumStmt.tokens.name);
                    }
                }), {
                    walkMode: WalkMode.visitStatements
                });*/
=======
        file.ast.walk(createVisitor({
            NamespaceStatement: (nsStmt) => {
                this.validateNameCollision(file, nsStmt, nsStmt.getNameParts()?.[0]);
            },
            ClassStatement: (classStmt) => {
                this.validateNameCollision(file, classStmt, classStmt.tokens.name);
            },
            InterfaceStatement: (ifaceStmt) => {
                this.validateNameCollision(file, ifaceStmt, ifaceStmt.tokens.name);
            },
            ConstStatement: (constStmt) => {
                this.validateNameCollision(file, constStmt, constStmt.tokens.name);
            },
            EnumStatement: (enumStmt) => {
                this.validateNameCollision(file, enumStmt, enumStmt.tokens.name);
            }
        }), {
            walkMode: WalkMode.visitStatements
        });
>>>>>>> 56920d4f
    }


    validateNameCollision(file: BrsFile, node: AstNode, nameIdentifier: Token) {
        const name = nameIdentifier?.text;
        if (!name || !node) {
            return;
        }
        const nameRange = nameIdentifier.range;

        const containingNamespace = node.findAncestor<NamespaceStatement>(isNamespaceStatement)?.getName(ParseMode.BrighterScript);
        const containingNamespaceLower = containingNamespace?.toLowerCase();
        const links = this.event.scope.getAllFileLinks(name, containingNamespace, !isNamespaceStatement(node));
        for (let link of links) {
            if (!link || link.item === node) {
                // refers to same node
                continue;
            }
            if (isNamespaceStatement(link.item) && isNamespaceStatement(node)) {
                // namespace can be declared multiple times
                continue;
            }
            if (isFunctionStatement(link.item) || link.file?.destPath === 'global') {
                const linkItemNamespaceLower = link.item?.findAncestor<NamespaceStatement>(isNamespaceStatement)?.getName(ParseMode.BrighterScript)?.toLowerCase();
                if (!(containingNamespaceLower && linkItemNamespaceLower) || linkItemNamespaceLower !== containingNamespaceLower) {

                    // the thing found is a function OR from global (which is also a function)
                    if (isNamespaceStatement(node) ||
                        isEnumStatement(node) ||
                        isConstStatement(node) ||
                        isInterfaceStatement(node)) {
                        // these are not callable functions in transpiled code - ignore them
                        continue;
                    }
                }
            }

            const thisNodeKindName = util.getAstNodeFriendlyName(node);
            const thatNodeKindName = link.file.srcPath === 'global' ? 'Global Function' : util.getAstNodeFriendlyName(link.item) ?? '';

            let thatNameRange = (link.item as any)?.tokens?.name?.range ?? link.item?.range;

            if (isNamespaceStatement(link.item)) {
                thatNameRange = (link.item as NamespaceStatement).getNameParts()?.[0]?.range;
            }

            const relatedInformation = thatNameRange ? [{
                message: `${thatNodeKindName} declared here`,
                location: util.createLocation(
                    URI.file(link.file?.srcPath).toString(),
                    thatNameRange
                )
            }] : undefined;

            this.addMultiScopeDiagnostic({
                file: file,
                ...DiagnosticMessages.nameCollision(thisNodeKindName, thatNodeKindName, name),
                origin: DiagnosticOrigin.Scope,
                range: nameRange,
                relatedInformation: relatedInformation
            });
        }

    }

    public detectShadowedLocalVar(file: BrsFile, varDeclaration: { name: string; type: BscType; nameRange: Range }) {
        const varName = varDeclaration.name;
        const lowerVarName = varName.toLowerCase();
        const callableContainerMap = this.event.scope.getCallableContainerMap();

        const varIsFunction = () => {
            return isCallableType(varDeclaration.type);
        };

        if (
            //has same name as stdlib
            globalCallableMap.has(lowerVarName)
        ) {
            //local var function with same name as stdlib function
            if (varIsFunction()) {
                this.addMultiScopeDiagnostic({
                    ...DiagnosticMessages.localVarFunctionShadowsParentFunction('stdlib'),
                    range: varDeclaration.nameRange,
                    file: file,
                    origin: DiagnosticOrigin.Scope
                });
            }
        } else if (callableContainerMap.has(lowerVarName)) {
            const callable = callableContainerMap.get(lowerVarName);
            //is same name as a callable
            if (varIsFunction()) {
                this.addMultiScopeDiagnostic({
                    ...DiagnosticMessages.localVarFunctionShadowsParentFunction('scope'),
                    range: varDeclaration.nameRange,
                    file: file,
                    origin: DiagnosticOrigin.Scope,
                    relatedInformation: [{
                        message: 'Function declared here',
                        location: util.createLocation(
                            URI.file(callable[0].callable.file.srcPath).toString(),
                            callable[0].callable.nameRange
                        )
                    }]
                });
            } else {
                this.addMultiScopeDiagnostic({
                    ...DiagnosticMessages.localVarShadowedByScopedFunction(),
                    range: varDeclaration.nameRange,
                    file: file,
                    origin: DiagnosticOrigin.Scope,
                    relatedInformation: [{
                        message: 'Function declared here',
                        location: util.createLocation(
                            URI.file(callable[0].callable.file.srcPath).toString(),
                            callable[0].callable.nameRange
                        )
                    }]
                });
            }
            //has the same name as an in-scope class
        } else {
            const classStmtLink = this.event.scope.getClassFileLink(lowerVarName);
            if (classStmtLink) {
                this.addMultiScopeDiagnostic({
                    ...DiagnosticMessages.localVarSameNameAsClass(classStmtLink?.item?.getName(ParseMode.BrighterScript)),
                    range: varDeclaration.nameRange,
                    file: file,
                    origin: DiagnosticOrigin.Scope,
                    relatedInformation: [{
                        message: 'Class declared here',
                        location: util.createLocation(
                            URI.file(classStmtLink.file.srcPath).toString(),
                            classStmtLink?.item.tokens.name.range
                        )
                    }]
                });
            }
        }
    }

    private detectVariableNamespaceCollisions(file: BrsFile) {
        //find all function parameters
        // eslint-disable-next-line @typescript-eslint/dot-notation
        for (let func of file['_cachedLookups'].functionExpressions) {
            for (let param of func.parameters) {
                let lowerParamName = param.tokens.name.text.toLowerCase();
                let namespace = this.event.scope.getNamespace(lowerParamName, param.findAncestor<NamespaceStatement>(isNamespaceStatement)?.getName(ParseMode.BrighterScript).toLowerCase());
                //see if the param matches any starting namespace part
                if (namespace) {
                    this.addMultiScopeDiagnostic({
                        origin: DiagnosticOrigin.Scope,
                        file: file,
                        ...DiagnosticMessages.parameterMayNotHaveSameNameAsNamespace(param.tokens.name.text),
                        range: param.tokens.name.range,
                        relatedInformation: [{
                            message: 'Namespace declared here',
                            location: util.createLocation(
                                URI.file(namespace.file.srcPath).toString(),
                                namespace.nameRange
                            )
                        }]
                    });
                }
            }
        }

        // eslint-disable-next-line @typescript-eslint/dot-notation
        for (let assignment of file['_cachedLookups'].assignmentStatements) {
            let lowerAssignmentName = assignment.tokens.name.text.toLowerCase();
            let namespace = this.event.scope.getNamespace(lowerAssignmentName, assignment.findAncestor<NamespaceStatement>(isNamespaceStatement)?.getName(ParseMode.BrighterScript).toLowerCase());
            //see if the param matches any starting namespace part
            if (namespace) {
                this.addMultiScopeDiagnostic({
                    origin: DiagnosticOrigin.Scope,
                    file: file,
                    ...DiagnosticMessages.variableMayNotHaveSameNameAsNamespace(assignment.tokens.name.text),
                    range: assignment.tokens.name.range,
                    relatedInformation: [{
                        message: 'Namespace declared here',
                        location: util.createLocation(
                            URI.file(namespace.file.srcPath).toString(),
                            namespace.nameRange
                        )
                    }]
                });
            }
        }
    }

    private validateXmlInterface(scope: XmlScope) {
        if (!scope.xmlFile.parser.ast?.componentElement?.interfaceElement) {
            return;
        }
        const iface = scope.xmlFile.parser.ast.componentElement.interfaceElement;
        const callableContainerMap = scope.getCallableContainerMap();
        //validate functions
        for (const func of iface.functions) {
            const name = func.name;
            if (!name) {
                this.addDiagnostic({
                    ...DiagnosticMessages.xmlTagMissingAttribute(func.tokens.startTagName.text, 'name'),
                    range: func.tokens.startTagName.range,
                    file: scope.xmlFile,
                    origin: DiagnosticOrigin.Scope
                });
            } else if (!callableContainerMap.has(name.toLowerCase())) {
                this.addDiagnostic({
                    ...DiagnosticMessages.xmlFunctionNotFound(name),
                    range: func.getAttribute('name')?.tokens.value.range,
                    file: scope.xmlFile,
                    origin: DiagnosticOrigin.Scope
                });
            }
        }
        //validate fields
        for (const field of iface.fields) {
            const { id, type, onChange } = field;
            if (!id) {
                this.addDiagnostic({
                    ...DiagnosticMessages.xmlTagMissingAttribute(field.tokens.startTagName.text, 'id'),
                    range: field.tokens.startTagName.range,
                    file: scope.xmlFile,
                    origin: DiagnosticOrigin.Scope
                });
            }
            if (!type) {
                if (!field.alias) {
                    this.addDiagnostic({
                        ...DiagnosticMessages.xmlTagMissingAttribute(field.tokens.startTagName.text, 'type'),
                        range: field.tokens.startTagName.range,
                        file: scope.xmlFile,
                        origin: DiagnosticOrigin.Scope
                    });
                }
            } else if (!SGFieldTypes.includes(type.toLowerCase())) {
                this.addDiagnostic({
                    ...DiagnosticMessages.xmlInvalidFieldType(type),
                    range: field.getAttribute('type')?.tokens.value.range,
                    file: scope.xmlFile,
                    origin: DiagnosticOrigin.Scope
                });
            }
            if (onChange) {
                if (!callableContainerMap.has(onChange.toLowerCase())) {
                    this.addDiagnostic({
                        ...DiagnosticMessages.xmlFunctionNotFound(onChange),
                        range: field.getAttribute('onchange')?.tokens.value.range,
                        file: scope.xmlFile,
                        origin: DiagnosticOrigin.Scope
                    });
                }
            }
        }
    }

    /**
     * Detect when a child has imported a script that an ancestor also imported
     */
    private diagnosticDetectDuplicateAncestorScriptImports(scope: XmlScope) {
        if (scope.xmlFile.parentComponent) {
            //build a lookup of pkg paths -> FileReference so we can more easily look up collisions
            let parentScriptImports = scope.xmlFile.getAncestorScriptTagImports();
            let lookup = {} as Record<string, FileReference>;
            for (let parentScriptImport of parentScriptImports) {
                //keep the first occurance of a pkgPath. Parent imports are first in the array
                if (!lookup[parentScriptImport.destPath]) {
                    lookup[parentScriptImport.destPath] = parentScriptImport;
                }
            }

            //add warning for every script tag that this file shares with an ancestor
            for (let scriptImport of scope.xmlFile.scriptTagImports) {
                let ancestorScriptImport = lookup[scriptImport.destPath];
                if (ancestorScriptImport) {
                    let ancestorComponent = ancestorScriptImport.sourceFile as XmlFile;
                    let ancestorComponentName = ancestorComponent.componentName?.text ?? ancestorComponent.destPath;
                    this.addDiagnostic({
                        file: scope.xmlFile,
                        range: scriptImport.filePathRange,
                        ...DiagnosticMessages.unnecessaryScriptImportInChildFromParent(ancestorComponentName),
                        origin: DiagnosticOrigin.Scope
                    });
                }
            }
        }
    }

    /**
     * Adds a diagnostic to the first scope for this key. Prevents duplicate diagnostics
     * for diagnostics where scope isn't important. (i.e. CreateObject validations)
     */
    private addDiagnosticOnce(diagnostic: BsDiagnostic) {
        this.onceCache.getOrAdd(`${diagnostic.code} - ${diagnostic.message} - ${util.rangeToString(diagnostic.range)} `, () => {
            const diagnosticWithOrigin = { ...diagnostic } as BsDiagnosticWithOrigin;
            if (!diagnosticWithOrigin.origin) {
                // diagnostic does not have origin.
                // set the origin to the current astSegment
                diagnosticWithOrigin.origin = DiagnosticOrigin.ASTSegment;
                diagnosticWithOrigin.astSegment = this.currentSegmentBeingValidated;
            }

            this.event.scope.addDiagnostics([diagnosticWithOrigin]);
            return true;
        });
    }
    private onceCache = new Cache<string, boolean>();

    private addDiagnostic(diagnostic: BsDiagnostic | BsDiagnosticWithOrigin) {
        const diagnosticWithOrigin = { ...diagnostic } as BsDiagnosticWithOrigin;
        if (!diagnosticWithOrigin.origin) {
            // diagnostic does not have origin.
            // set the origin to the current astSegment
            diagnosticWithOrigin.origin = DiagnosticOrigin.ASTSegment;
            diagnosticWithOrigin.astSegment = this.currentSegmentBeingValidated;
        }

        this.event.scope.addDiagnostics([diagnosticWithOrigin]);
    }

    /**
     * Add a diagnostic (to the first scope) that will have `relatedInformation` for each affected scope
     */
    private addMultiScopeDiagnostic(diagnostic: BsDiagnostic | BsDiagnosticWithOrigin) {
        diagnostic = this.multiScopeCache.getOrAdd(`${diagnostic.file?.srcPath} - ${diagnostic.code} - ${diagnostic.message} - ${util.rangeToString(diagnostic.range)} `, () => {

            if (!diagnostic.relatedInformation) {
                diagnostic.relatedInformation = [];
            }

            const diagnosticWithOrigin = { ...diagnostic } as BsDiagnosticWithOrigin;
            if (!diagnosticWithOrigin.origin) {
                // diagnostic does not have origin.
                // set the origin to the current astSegment
                diagnosticWithOrigin.origin = DiagnosticOrigin.ASTSegment;
                diagnosticWithOrigin.astSegment = this.currentSegmentBeingValidated;
            }

            this.addDiagnostic(diagnosticWithOrigin);
            return diagnosticWithOrigin;
        });
        if (isXmlScope(this.event.scope) && this.event.scope.xmlFile?.srcPath) {
            diagnostic.relatedInformation.push({
                message: `In component scope '${this.event.scope?.xmlFile?.componentName?.text}'`,
                location: util.createLocation(
                    URI.file(this.event.scope.xmlFile.srcPath).toString(),
                    this.event.scope?.xmlFile?.ast?.componentElement?.getAttribute('name')?.tokens?.value?.range ?? util.createRange(0, 0, 0, 10)
                )
            });
        } else {
            diagnostic.relatedInformation.push({
                message: `In scope '${this.event.scope.name}'`,
                location: util.createLocation(
                    URI.file(diagnostic.file.srcPath).toString(),
                    diagnostic.range
                )
            });
        }
    }

    private multiScopeCache = new Cache<string, BsDiagnosticWithOrigin>();

}<|MERGE_RESOLUTION|>--- conflicted
+++ resolved
@@ -67,19 +67,7 @@
         }
     }
 
-    private validationMetrics = new Map<BrsFile, Map<AstNode, number>>();
-
-
     public reset() {
-        /* console.log('*** BEGIN VALIDATION METRICS ***');
-         for (let [file, fileDeets] of this.validationMetrics.entries()) {
-             for (let [node, count] of fileDeets.entries()) {
-                 console.log(`${file.pkgPath},${util.rangeToString(node.range)},${count}`);
-             }
-         }
-         console.log('***  END VALIDATION METRICS  ***');*/
-
-        this.validationMetrics = new Map<BrsFile, Map<AstNode, number>>();
         this.event = undefined;
         this.onceCache.clear();
         this.multiScopeCache.clear();
@@ -93,11 +81,7 @@
             if (!isBrsFile(file)) {
                 return;
             }
-<<<<<<< HEAD
             const thisFileHasChanges = this.event.changedFiles.includes(file);
-=======
-            this.diagnosticDetectFunctionCollisions(file);
->>>>>>> 56920d4f
             this.detectVariableNamespaceCollisions(file);
 
             if (thisFileHasChanges || this.doesFileProvideChangedSymbol(file, this.event.changedSymbols)) {
@@ -105,17 +89,9 @@
                 this.detectNameCollisions(file);
             }
         });
-        //console.log('Checking Scope', this.event.scope.name);
 
         this.event.scope.enumerateOwnFiles((file) => {
             if (isBrsFile(file)) {
-
-<<<<<<< HEAD
-                if (!this.validationMetrics.has(file)) {
-                    this.validationMetrics.set(file, new Map<AstNode, number>());
-                }
-                const fileMap = this.validationMetrics.get(file);
-
                 const thisFileHasChanges = this.event.changedFiles.includes(file);
 
                 const thisFileRequiresChangedSymbol = this.doesFileRequireChangedSymbol(file);
@@ -123,13 +99,6 @@
                 const hasUnvalidatedSegments = file.validationSegmenter.hasUnvalidatedSegments();
 
                 if (hasChangeInfo && !thisFileRequiresChangedSymbol && !thisFileHasChanges && !hasUnvalidatedSegments) {
-=======
-                const thisFileRequiresChangedSymbol = this.doesFileRequireChangedSymbol(file);
-
-                const thisFileHasChanges = this.event.changedFiles.includes(file);
-
-                if (hasChangeInfo && !thisFileRequiresChangedSymbol && !thisFileHasChanges) {
->>>>>>> 56920d4f
                     // this file does not require a symbol that has changed, and this file has not changed
 
                     if (!this.doesFileAssignChangedSymbol(file)) {
@@ -205,10 +174,6 @@
                     segment.walk(validationVisitor, {
                         walkMode: InsideSegmentWalkMode
                     });
-                    if (!fileMap.has(segment)) {
-                        fileMap.set(segment, 0);
-                    }
-                    fileMap.set(segment, fileMap.get(segment) + 1);
                     file.markSegmentAsValidated(segment);
                 }
             }
@@ -233,7 +198,6 @@
         return thisFileRequiresChangedSymbol;
     }
 
-<<<<<<< HEAD
     private doesFileProvideChangedSymbol(file: BrsFile, changedSymbols: Map<SymbolTypeFlag, Set<string>>) {
         if (!changedSymbols) {
             return true;
@@ -251,8 +215,6 @@
         return false;
     }
 
-=======
->>>>>>> 56920d4f
     private doesFileAssignChangedSymbol(file: BrsFile) {
         let thisFileAssignsChangedSymbol = false;
         const runTimeChangedSymbolSet = this.event.changedSymbols.get(SymbolTypeFlag.runtime);
@@ -1088,7 +1050,6 @@
     }
 
     private detectNameCollisions(file: BrsFile) {
-<<<<<<< HEAD
         // eslint-disable-next-line @typescript-eslint/dot-notation
         for (let nsStmt of file['_cachedLookups'].namespaceStatements) {
             this.validateNameCollision(file, nsStmt, nsStmt.getNameParts()?.[0]);
@@ -1114,48 +1075,6 @@
             this.validateNameCollision(file, enumStmt, enumStmt.tokens.name);
 
         }
-
-        /*
-                file.ast.walk(createVisitor({
-                    NamespaceStatement: (nsStmt) => {
-                        this.validateNameCollision(file, nsStmt, nsStmt.getNameParts()?.[0]);
-                    },
-                    ClassStatement: (classStmt) => {
-                        this.validateNameCollision(file, classStmt, classStmt.tokens.name);
-                    },
-                    InterfaceStatement: (ifaceStmt) => {
-                        this.validateNameCollision(file, ifaceStmt, ifaceStmt.tokens.name);
-                    },
-                    ConstStatement: (constStmt) => {
-                        this.validateNameCollision(file, constStmt, constStmt.tokens.name);
-                    },
-                    EnumStatement: (enumStmt) => {
-                        this.validateNameCollision(file, enumStmt, enumStmt.tokens.name);
-                    }
-                }), {
-                    walkMode: WalkMode.visitStatements
-                });*/
-=======
-        file.ast.walk(createVisitor({
-            NamespaceStatement: (nsStmt) => {
-                this.validateNameCollision(file, nsStmt, nsStmt.getNameParts()?.[0]);
-            },
-            ClassStatement: (classStmt) => {
-                this.validateNameCollision(file, classStmt, classStmt.tokens.name);
-            },
-            InterfaceStatement: (ifaceStmt) => {
-                this.validateNameCollision(file, ifaceStmt, ifaceStmt.tokens.name);
-            },
-            ConstStatement: (constStmt) => {
-                this.validateNameCollision(file, constStmt, constStmt.tokens.name);
-            },
-            EnumStatement: (enumStmt) => {
-                this.validateNameCollision(file, enumStmt, enumStmt.tokens.name);
-            }
-        }), {
-            walkMode: WalkMode.visitStatements
-        });
->>>>>>> 56920d4f
     }
 
 
