--- conflicted
+++ resolved
@@ -52,9 +52,7 @@
             if (isBrsFile(file)) {
                 this.iterateFileExpressions(file);
                 this.validateCreateObjectCalls(file);
-                if (this.event.program.options.enableTypeValidation) {
-                    this.validateFunctionCalls(file);
-                }
+                this.validateFunctionCalls(file);
             }
         });
     }
@@ -144,47 +142,19 @@
                             file: file
                         }, 'When used in scope');
                     }
-<<<<<<< HEAD
-
-                    const typeChainScan = util.processTypeChain(typeChain);
-                    this.addMultiScopeDiagnostic({
-                        file: file as BscFile,
-                        ...DiagnosticMessages.cannotFindName(typeChainScan.itemName, typeChainScan.fullNameOfItem),
-                        range: typeChainScan.range
-                    });
-                    //skip to the next expression
-                    continue;
-                }
-            } else {
-                //flag all unknown left-most variables only
-                const symbolTable = info.expression.getSymbolTable();
-                const firstPart = info.parts[0];
-                if (
-                    !symbolTable?.hasSymbol(firstPart.name?.text, symbolType) &&
-                    !namespaceContainer
-                ) {
-                    this.addMultiScopeDiagnostic({
-                        file: file as BscFile,
-                        ...DiagnosticMessages.cannotFindName(firstPart.name?.text),
-                        range: firstPart.name.range
-                    });
-                    //skip to the next expression
-=======
->>>>>>> daa42eb0
                     continue;
                 }
 
                 const typeChainScan = util.processTypeChain(typeChain);
                 this.addMultiScopeDiagnostic({
                     file: file as BscFile,
-                    ...DiagnosticMessages.cannotFindName(typeChainScan.missingItemName, typeChainScan.fullNameOfMissingItem),
+                    ...DiagnosticMessages.cannotFindName(typeChainScan.itemName, typeChainScan.fullNameOfItem),
                     range: typeChainScan.range
                 });
                 //skip to the next expression
                 continue;
-            }
-
-
+
+            }
             const enumStatement = scope.getEnum(firstNamespacePartLower, info.enclosingNamespaceNameLower);
 
             //if this isn't a namespace, skip it
@@ -406,8 +376,8 @@
     }
 
     /**
-    * Detect calls to functions with the incorrect number of parameters, or wrong types of arguments
-    */
+     * Detect calls to functions with the incorrect number of parameters, or wrong types of arguments
+     */
     private validateFunctionCalls(file: BscFile) {
         const diagnostics: BsDiagnostic[] = [];
 
