import { URI } from 'vscode-uri';
import { isBrsFile, isLiteralExpression, isXmlScope } from '../../astUtils/reflection';
import { Cache } from '../../Cache';
import { DiagnosticMessages } from '../../DiagnosticMessages';
import type { BrsFile } from '../../files/BrsFile';
import type { BscFile, BsDiagnostic, OnScopeValidateEvent } from '../../interfaces';
<<<<<<< HEAD
import type { DottedGetExpression, Expression, VariableExpression } from '../../parser/Expression';
=======
>>>>>>> e544ac38
import type { EnumStatement } from '../../parser/Statement';
import util from '../../util';
import { nodes, components } from '../../roku-types';
import type { BRSComponentData } from '../../roku-types';
import type { Token } from '../../lexer/Token';
import type { Scope } from '../../Scope';
<<<<<<< HEAD
import type { DiagnosticRelatedInformation } from 'vscode-languageserver';
=======
import type { SymbolTable } from '../../SymbolTable';
import type { DiagnosticRelatedInformation, Position } from 'vscode-languageserver';
import type { Expression } from '../../parser/AstNode';
>>>>>>> e544ac38

/**
 * The lower-case names of all platform-included scenegraph nodes
 */
const platformNodeNames = new Set(Object.values(nodes).map(x => x.name.toLowerCase()));
const platformComponentNames = new Set(Object.values(components).map(x => x.name.toLowerCase()));

/**
 * A validator that handles all scope validations for a program validation cycle.
 * You should create ONE of these to handle all scope events between beforeProgramValidate and afterProgramValidate,
 * and call reset() before using it again in the next cycle
 */
export class ScopeValidator {

    /**
     * The event currently being processed. This will change multiple times throughout the lifetime of this validator
     */
    private event: OnScopeValidateEvent;

    public processEvent(event: OnScopeValidateEvent) {
        this.event = event;
        this.walkFiles();
        this.detectDuplicateEnums();
    }

    public reset() {
        this.event = undefined;
        this.onceCache.clear();
        this.multiScopeCache.clear();
    }

    private walkFiles() {
        this.event.scope.enumerateOwnFiles((file) => {
            if (isBrsFile(file)) {
                this.iterateFileExpressions(file);
                this.validateCreateObjectCalls(file);
            }
        });
    }

    private expressionsByFile = new Cache<BrsFile, Readonly<ExpressionInfo>[]>();
    private iterateFileExpressions(file: BrsFile) {
        const { scope } = this.event;
        //build an expression collection ONCE per file
        const expressionInfos = this.expressionsByFile.getOrAdd(file, () => {
            const result: DeepWriteable<ExpressionInfo[]> = [];
            const expressions = [
                ...file.parser.references.expressions,
                //all class "extends <whatever>" expressions
                ...file.parser.references.classStatements.map(x => x.parentClassName?.expression),
                //all interface "extends <whatever>" expressions
                ...file.parser.references.interfaceStatements.map(x => x.parentInterfaceName?.expression)
            ];
            for (let expression of expressions) {
                if (!expression) {
                    continue;
                }

                //walk left-to-right on every expression, only keep the ones that start with VariableExpression, and then keep subsequent DottedGet parts
                const parts = util.getDottedGetPath(expression);

                if (parts.length > 0) {
                    result.push({
                        parts: parts,
                        expression: expression
                    });
                }
            }
            return result as unknown as Readonly<ExpressionInfo>[];
        });

        outer:
        for (const info of expressionInfos) {
            const symbolTable = info.expression.getSymbolTable();
            const firstPart = info.parts[0];
            //flag all unknown left-most variables
            if (!symbolTable.hasSymbol(firstPart.name?.text)) {
                this.addMultiScopeDiagnostic({
                    file: file as BscFile,
                    ...DiagnosticMessages.cannotFindName(firstPart.name?.text),
                    range: firstPart.name.range
                });
                //skip to the next expression
                continue;
            }

            const firstNamespacePart = info.parts[0].name.text;
            const firstNamespacePartLower = firstNamespacePart?.toLowerCase();
            const namespaceContainer = scope.namespaceLookup.get(firstNamespacePartLower);
            const enumStatement = scope.getEnum(firstNamespacePartLower);
            //if this isn't a namespace, skip it
            if (!namespaceContainer && !enumStatement) {
                continue;
            }
            //catch unknown namespace items
            const processedNames: string[] = [firstNamespacePart];
            for (let i = 1; i < info.parts.length; i++) {
                const part = info.parts[i];
                processedNames.push(part.name.text);
                const entityName = processedNames.join('.');
                const entityNameLower = entityName.toLowerCase();

                //if this is an enum member, stop validating here to prevent errors further down the chain
                if (scope.getEnumMemberMap().has(entityNameLower)) {
                    break;
                }

                if (
                    !scope.getEnumMap().has(entityNameLower) &&
                    !scope.getClassMap().has(entityNameLower) &&
                    !scope.getConstMap().has(entityNameLower) &&
                    !scope.getCallableByName(entityNameLower) &&
                    !scope.namespaceLookup.has(entityNameLower)
                ) {
                    //if this looks like an enum, provide a nicer error message
                    const theEnum = this.getEnum(scope, entityNameLower)?.item;
                    if (theEnum) {
                        this.addMultiScopeDiagnostic({
                            file: file,
                            ...DiagnosticMessages.unknownEnumValue(part.name.text?.split('.').pop(), theEnum.fullName),
                            range: part.name.range,
                            relatedInformation: [{
                                message: 'Enum declared here',
                                location: util.createLocation(
                                    URI.file(file.srcPath).toString(),
                                    theEnum.tokens.name.range
                                )
                            }]
                        });
                    } else {
                        this.addMultiScopeDiagnostic({
                            ...DiagnosticMessages.cannotFindName(part.name.text, entityName),
                            range: part.name.range,
                            file: file
                        });
                    }
                    //no need to add another diagnostic for future unknown items
                    continue outer;
                }
            }
        }
    }

    /**
     * Given a string optionally separated by dots, find an enum related to it.
     * For example, all of these would return the enum: `SomeNamespace.SomeEnum.SomeMember`, SomeEnum.SomeMember, `SomeEnum`
     */
    private getEnum(scope: Scope, name: string) {
        //look for the enum directly
        let result = scope.getEnumMap().get(name);

        //assume we've been given the enum.member syntax, so pop the member and try again
        if (!result) {
            const parts = name.split('.');
            parts.pop();
            result = scope.getEnumMap().get(parts.join('.'));
        }
        return result;
    }

    /**
     * Flag duplicate enums
     */
    private detectDuplicateEnums() {
        const diagnostics: BsDiagnostic[] = [];
        const enumLocationsByName = new Cache<string, Array<{ file: BrsFile; statement: EnumStatement }>>();
        this.event.scope.enumerateBrsFiles((file) => {
            for (const enumStatement of file.parser.references.enumStatements) {
                const fullName = enumStatement.fullName;
                const nameLower = fullName?.toLowerCase();
                if (nameLower?.length > 0) {
                    enumLocationsByName.getOrAdd(nameLower, () => []).push({
                        file: file,
                        statement: enumStatement
                    });
                }
            }
        });

        //now that we've collected all enum declarations, flag duplicates
        for (const enumLocations of enumLocationsByName.values()) {
            //sort by srcPath to keep the primary enum location consistent
            enumLocations.sort((a, b) => {
                const pathA = a.file?.srcPath;
                const pathB = b.file?.srcPath;
                if (pathA < pathB) {
                    return -1;
                } else if (pathA > pathB) {
                    return 1;
                }
                return 0;
            });
            const primaryEnum = enumLocations.shift();
            const fullName = primaryEnum.statement.fullName;
            for (const duplicateEnumInfo of enumLocations) {
                diagnostics.push({
                    ...DiagnosticMessages.duplicateEnumDeclaration(this.event.scope.name, fullName),
                    file: duplicateEnumInfo.file,
                    range: duplicateEnumInfo.statement.tokens.name.range,
                    relatedInformation: [{
                        message: 'Enum declared here',
                        location: util.createLocation(
                            URI.file(primaryEnum.file.srcPath).toString(),
                            primaryEnum.statement.tokens.name.range
                        )
                    }]
                });
            }
        }
        this.event.scope.addDiagnostics(diagnostics);
    }

    /**
     * Validate every function call to `CreateObject`.
     * Ideally we would create better type checking/handling for this, but in the mean time, we know exactly
     * what these calls are supposed to look like, and this is a very common thing for brs devs to do, so just
     * do this manually for now.
     */
    protected validateCreateObjectCalls(file: BrsFile) {
        const diagnostics: BsDiagnostic[] = [];

        for (const call of file.functionCalls) {
            //skip non CreateObject function calls
            if (call.name?.toLowerCase() !== 'createobject' || !isLiteralExpression(call?.args[0]?.expression)) {
                continue;
            }
            const firstParamToken = (call?.args[0]?.expression as any)?.token;
            const firstParamStringValue = firstParamToken?.text?.replace(/"/g, '');
            //if this is a `createObject('roSGNode'` call, only support known sg node types
            if (firstParamStringValue?.toLowerCase() === 'rosgnode' && isLiteralExpression(call?.args[1]?.expression)) {
                const componentName: Token = (call?.args[1]?.expression as any)?.token;
                //don't validate any components with a colon in their name (probably component libraries, but regular components can have them too).
                if (componentName?.text?.includes(':')) {
                    continue;
                }
                //add diagnostic for unknown components
                const unquotedComponentName = componentName?.text?.replace(/"/g, '');
                if (unquotedComponentName && !platformNodeNames.has(unquotedComponentName.toLowerCase()) && !this.event.program.getComponent(unquotedComponentName)) {
                    this.addDiagnosticOnce({
                        file: file as BscFile,
                        ...DiagnosticMessages.unknownRoSGNode(unquotedComponentName),
                        range: componentName.range
                    });
                } else if (call?.args.length !== 2) {
                    // roSgNode should only ever have 2 args in `createObject`
                    this.addDiagnosticOnce({
                        file: file as BscFile,
                        ...DiagnosticMessages.mismatchCreateObjectArgumentCount(firstParamStringValue, [2], call?.args.length),
                        range: call.range
                    });
                }
            } else if (!platformComponentNames.has(firstParamStringValue.toLowerCase())) {
                this.addDiagnosticOnce({
                    file: file as BscFile,
                    ...DiagnosticMessages.unknownBrightScriptComponent(firstParamStringValue),
                    range: firstParamToken.range
                });
            } else {
                // This is valid brightscript component
                // Test for invalid arg counts
                const brightScriptComponent: BRSComponentData = components[firstParamStringValue.toLowerCase()];
                // Valid arg counts for createObject are 1+ number of args for constructor
                let validArgCounts = brightScriptComponent.constructors.map(cnstr => cnstr.params.length + 1);
                if (validArgCounts.length === 0) {
                    // no constructors for this component, so createObject only takes 1 arg
                    validArgCounts = [1];
                }
                if (!validArgCounts.includes(call?.args.length)) {
                    // Incorrect number of arguments included in `createObject()`
                    this.addDiagnosticOnce({
                        file: file as BscFile,
                        ...DiagnosticMessages.mismatchCreateObjectArgumentCount(firstParamStringValue, validArgCounts, call?.args.length),
                        range: call.range
                    });
                }

                // Test for deprecation
                if (brightScriptComponent.isDeprecated) {
                    this.addDiagnosticOnce({
                        file: file as BscFile,
                        ...DiagnosticMessages.deprecatedBrightScriptComponent(firstParamStringValue, brightScriptComponent.deprecatedDescription),
                        range: call.range
                    });
                }
            }
        }
        this.event.scope.addDiagnostics(diagnostics);
    }

    /**
     * Adds a diagnostic to the first scope for this key. Prevents duplicate diagnostics
     * for diagnostics where scope isn't important. (i.e. CreateObject validations)
     */
    private addDiagnosticOnce(diagnostic: BsDiagnostic) {
        this.onceCache.getOrAdd(`${diagnostic.code}-${diagnostic.message}-${util.rangeToString(diagnostic.range)}`, () => {
            this.event.scope.addDiagnostics([diagnostic]);
            return true;
        });
    }
    private onceCache = new Cache<string, boolean>();

    private addDiagnostic(diagnostic: BsDiagnostic) {
        this.event.scope.addDiagnostics([diagnostic]);
    }

    /**
     * Add a diagnostic (to the first scope) that will have `relatedInformation` for each affected scope
     */
    private addMultiScopeDiagnostic(diagnostic: BsDiagnostic, message = 'Not defined in scope') {
        diagnostic = this.multiScopeCache.getOrAdd(`${diagnostic.file?.srcPath}-${diagnostic.code}-${diagnostic.message}-${util.rangeToString(diagnostic.range)}`, () => {
            if (!diagnostic.relatedInformation) {
                diagnostic.relatedInformation = [];
            }
            this.addDiagnostic(diagnostic);
            return diagnostic;
        });
        const info = {
            message: `${message} '${this.event.scope.name}'`
        } as DiagnosticRelatedInformation;
        if (isXmlScope(this.event.scope) && this.event.scope.xmlFile?.srcPath) {
            info.location = util.createLocation(
                URI.file(this.event.scope.xmlFile.srcPath).toString(),
                util.createRange(0, 0, 0, 10)
            );
        } else {
            info.location = util.createLocation(
                URI.file(diagnostic.file.srcPath).toString(),
                diagnostic.range
            );
        }
        diagnostic.relatedInformation.push(info);
    }

    private multiScopeCache = new Cache<string, BsDiagnostic>();
}

interface ExpressionInfo {
    parts: Readonly<[VariableExpression, ...DottedGetExpression[]]>;
    expression: Readonly<Expression>;
}
type DeepWriteable<T> = { -readonly [P in keyof T]: DeepWriteable<T[P]> };<|MERGE_RESOLUTION|>--- conflicted
+++ resolved
@@ -4,23 +4,15 @@
 import { DiagnosticMessages } from '../../DiagnosticMessages';
 import type { BrsFile } from '../../files/BrsFile';
 import type { BscFile, BsDiagnostic, OnScopeValidateEvent } from '../../interfaces';
-<<<<<<< HEAD
-import type { DottedGetExpression, Expression, VariableExpression } from '../../parser/Expression';
-=======
->>>>>>> e544ac38
 import type { EnumStatement } from '../../parser/Statement';
 import util from '../../util';
 import { nodes, components } from '../../roku-types';
 import type { BRSComponentData } from '../../roku-types';
 import type { Token } from '../../lexer/Token';
 import type { Scope } from '../../Scope';
-<<<<<<< HEAD
 import type { DiagnosticRelatedInformation } from 'vscode-languageserver';
-=======
-import type { SymbolTable } from '../../SymbolTable';
-import type { DiagnosticRelatedInformation, Position } from 'vscode-languageserver';
 import type { Expression } from '../../parser/AstNode';
->>>>>>> e544ac38
+import type { VariableExpression, DottedGetExpression } from '../../parser/Expression';
 
 /**
  * The lower-case names of all platform-included scenegraph nodes
