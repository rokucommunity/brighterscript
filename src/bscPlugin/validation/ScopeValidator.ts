--- conflicted
+++ resolved
@@ -1,8 +1,3 @@
-<<<<<<< HEAD
-import type { DiagnosticRelatedInformation, Position } from 'vscode-languageserver';
-import { Location } from 'vscode-languageserver';
-=======
->>>>>>> 9e6e03b9
 import { URI } from 'vscode-uri';
 import { isBrsFile, isCallExpression, isLiteralExpression, isNewExpression, isXmlScope } from '../../astUtils/reflection';
 import { Cache } from '../../Cache';
@@ -17,6 +12,7 @@
 import type { Token } from '../../lexer/Token';
 import type { Scope } from '../../Scope';
 import type { SymbolTable } from '../../SymbolTable';
+import type { DiagnosticRelatedInformation, Position } from 'vscode-languageserver';
 
 /**
  * The lower-case names of all platform-included scenegraph nodes
@@ -135,7 +131,6 @@
                         expression = referenceExpression;
                     }
                     const tokens = util.getAllDottedGetParts(expression);
-<<<<<<< HEAD
                     if (tokens?.length > 0) {
                         const symbolTable = this.getSymbolTable(scope, file, tokens[0].range.start); //flag all unknown left-most variables
                         if (!symbolTable.hasSymbol(tokens[0]?.text)) {
@@ -143,28 +138,6 @@
                                 file: file as BscFile,
                                 ...DiagnosticMessages.cannotFindName(tokens[0].text),
                                 range: tokens[0].range
-=======
-                    if (tokens) {
-                        //build the full name of the thing
-                        const parts = tokens.map(x => x.text);
-                        const fullName = parts.join('.');
-                        const memberName = parts.pop();
-                        const fullParentName = parts.join('.');
-                        const theEnum = event.scope.getEnumMap().get(fullParentName.toLowerCase())?.item;
-                        //is an enum and this field does not exist
-                        if (theEnum && !event.scope.getEnumMemberMap().has(fullName.toLowerCase())) {
-                            diagnostics.push({
-                                file: file,
-                                ...DiagnosticMessages.unknownEnumValue(memberName, fullParentName),
-                                range: tokens[tokens.length - 1].range,
-                                relatedInformation: [{
-                                    message: 'Enum declared here',
-                                    location: util.createLocation(
-                                        URI.file(file.srcPath).toString(),
-                                        theEnum.tokens.name.range
-                                    )
-                                }]
->>>>>>> 9e6e03b9
                             });
                             //skip to the next expression
                             continue;
@@ -201,7 +174,7 @@
                                             range: tokens[tokens.length - 1].range,
                                             relatedInformation: [{
                                                 message: 'Enum declared here',
-                                                location: Location.create(
+                                                location: util.createLocation(
                                                     URI.file(file.srcPath).toString(),
                                                     theEnum.tokens.name.range
                                                 )
