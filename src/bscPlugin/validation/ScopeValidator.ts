import { URI } from 'vscode-uri';
import { DiagnosticTag, type Range } from 'vscode-languageserver';
import { isAliasStatement, isAssignmentStatement, isAssociativeArrayType, isBinaryExpression, isBooleanType, isBrsFile, isCallExpression, isCallableType, isClassStatement, isClassType, isComponentType, isDottedGetExpression, isDynamicType, isEnumMemberType, isEnumType, isFunctionExpression, isFunctionParameterExpression, isLiteralExpression, isNamespaceStatement, isNamespaceType, isNewExpression, isNumberType, isObjectType, isPrimitiveType, isReferenceType, isStringType, isTypedFunctionType, isUnionType, isVariableExpression, isXmlScope } from '../../astUtils/reflection';
import type { DiagnosticInfo } from '../../DiagnosticMessages';
import { DiagnosticMessages } from '../../DiagnosticMessages';
import type { BrsFile } from '../../files/BrsFile';
import type { BsDiagnostic, CallableContainer, ExtraSymbolData, FileReference, GetTypeOptions, OnScopeValidateEvent, TypeChainEntry, TypeChainProcessResult, TypeCompatibilityData } from '../../interfaces';
import { SymbolTypeFlag } from '../../SymbolTypeFlag';
import type { AssignmentStatement, AugmentedAssignmentStatement, ClassStatement, DottedSetStatement, IncrementStatement, NamespaceStatement, ReturnStatement } from '../../parser/Statement';
import util from '../../util';
import { nodes, components } from '../../roku-types';
import type { BRSComponentData } from '../../roku-types';
import type { Token } from '../../lexer/Token';
import { AstNodeKind } from '../../parser/AstNode';
import type { AstNode } from '../../parser/AstNode';
import type { Expression } from '../../parser/AstNode';
import type { VariableExpression, DottedGetExpression, BinaryExpression, UnaryExpression, NewExpression } from '../../parser/Expression';
import { CallExpression } from '../../parser/Expression';
import { createVisitor } from '../../astUtils/visitors';
import type { BscType } from '../../types/BscType';
import type { BscFile } from '../../files/BscFile';
import { InsideSegmentWalkMode } from '../../AstValidationSegmenter';
import { TokenKind } from '../../lexer/TokenKind';
import { ParseMode } from '../../parser/Parser';
import { BsClassValidator } from '../../validators/ClassValidator';
import { globalCallableMap } from '../../globalCallables';
import type { XmlScope } from '../../XmlScope';
import type { XmlFile } from '../../files/XmlFile';
import { SGFieldTypes } from '../../parser/SGTypes';
import { DynamicType } from '../../types';
import { BscTypeKind } from '../../types/BscTypeKind';

/**
 * The lower-case names of all platform-included scenegraph nodes
 */
// eslint-disable-next-line @typescript-eslint/no-unnecessary-type-assertion
const platformNodeNames = nodes ? new Set((Object.values(nodes) as { name: string }[]).map(x => x?.name.toLowerCase())) : new Set();
const platformComponentNames = components ? new Set((Object.values(components) as { name: string }[]).map(x => x?.name.toLowerCase())) : new Set();

const enum DiagnosticTag {
    Imports = 'ScopeValidatorImports',
    NamespaceCollisions = 'ScopeValidatorNamespaceCollisions',
    DuplicateFunctionDeclaration = 'ScopeValidatorDuplicateFunctionDeclaration',
    FunctionCollisions = 'ScopeValidatorFunctionCollisions',
    Classes = 'ScopeValidatorClasses',
    XMLInterface = 'ScopeValidatorXML',
    XMLImports = 'ScopeValidatorXMLImports',
    Default = 'ScopeValidator',
    Segment = 'ScopeValidatorSegment'
}

/**
 * A validator that handles all scope validations for a program validation cycle.
 * You should create ONE of these to handle all scope events between beforeProgramValidate and afterProgramValidate,
 * and call reset() before using it again in the next cycle
 */
export class ScopeValidator {

    /**
     * The event currently being processed. This will change multiple times throughout the lifetime of this validator
     */
    private event: OnScopeValidateEvent;

    private metrics = new Map<string, number>();


    public processEvent(event: OnScopeValidateEvent) {
        this.event = event;
        if (this.event.program.globalScope === this.event.scope) {
            return;
        }
        this.metrics.clear();
        this.walkFiles();
<<<<<<< HEAD
        this.currentSegmentBeingValidated = null;
        this.detectDuplicateEnums();
=======
>>>>>>> 3112b73c
        this.flagDuplicateFunctionDeclarations();
        this.validateScriptImportPaths();
        this.validateClasses();
        if (isXmlScope(event.scope)) {
            //detect when the child imports a script that its ancestor also imports
            this.diagnosticDetectDuplicateAncestorScriptImports(event.scope);
            //validate component interface
            this.validateXmlInterface(event.scope);
        }

        this.event.program.logger.debug(this.event.scope.name, 'metrics:');
        let total = 0;
        for (const [filePath, num] of this.metrics) {
            this.event.program.logger.debug(' - ', filePath, num);
            total += num;
        }
        this.event.program.logger.debug(this.event.scope.name, 'total segments validated', total);
    }

    public reset() {
        this.event = undefined;
    }

    private walkFiles() {
        const hasChangeInfo = this.event.changedFiles && this.event.changedSymbols;

        //do many per-file checks for every file in this (and parent) scopes
        this.event.scope.enumerateBrsFiles((file) => {
            if (!isBrsFile(file)) {
                return;
            }

            const thisFileHasChanges = this.event.changedFiles.includes(file);

            this.detectVariableNamespaceCollisions(file);

            if (thisFileHasChanges || this.doesFileProvideChangedSymbol(file, this.event.changedSymbols)) {
                this.diagnosticDetectFunctionCollisions(file);
            }
        });

        this.event.scope.enumerateOwnFiles((file) => {
            if (isBrsFile(file)) {
                const thisFileHasChanges = this.event.changedFiles.includes(file);

                const hasUnvalidatedSegments = file.validationSegmenter.hasUnvalidatedSegments();

                if (hasChangeInfo && !hasUnvalidatedSegments) {
                    return;
                }

                const validationVisitor = createVisitor({
                    VariableExpression: (varExpr) => {
                        this.validateVariableAndDottedGetExpressions(file, varExpr);
                    },
                    DottedGetExpression: (dottedGet) => {
                        this.validateVariableAndDottedGetExpressions(file, dottedGet);
                    },
                    CallExpression: (functionCall) => {
                        this.validateFunctionCall(file, functionCall);
                        this.validateCreateObjectCall(file, functionCall);
                    },
                    ReturnStatement: (returnStatement) => {
                        this.validateReturnStatement(file, returnStatement);
                    },
                    DottedSetStatement: (dottedSetStmt) => {
                        this.validateDottedSetStatement(file, dottedSetStmt);
                    },
                    BinaryExpression: (binaryExpr) => {
                        this.validateBinaryExpression(file, binaryExpr);
                    },
                    UnaryExpression: (unaryExpr) => {
                        this.validateUnaryExpression(file, unaryExpr);
                    },
                    AssignmentStatement: (assignStmt) => {
                        this.validateAssignmentStatement(file, assignStmt);
                        // Note: this also includes For statements
                        this.detectShadowedLocalVar(file, {
                            name: assignStmt.tokens.name.text,
                            type: this.getNodeTypeWrapper(file, assignStmt, { flags: SymbolTypeFlag.runtime }),
                            nameRange: assignStmt.tokens.name.range
                        });
                    },
                    AugmentedAssignmentStatement: (binaryExpr) => {
                        this.validateBinaryExpression(file, binaryExpr);
                    },
                    IncrementStatement: (stmt) => {
                        this.validateIncrementStatement(file, stmt);
                    },
                    NewExpression: (newExpr) => {
                        this.validateNewExpression(file, newExpr);
                    },
                    ForEachStatement: (forEachStmt) => {
                        this.detectShadowedLocalVar(file, {
                            name: forEachStmt.tokens.item.text,
                            type: this.getNodeTypeWrapper(file, forEachStmt, { flags: SymbolTypeFlag.runtime }),
                            nameRange: forEachStmt.tokens.item.range
                        });
                    },
                    FunctionParameterExpression: (funcParam) => {
                        this.detectShadowedLocalVar(file, {
                            name: funcParam.tokens.name.text,
                            type: this.getNodeTypeWrapper(file, funcParam, { flags: SymbolTypeFlag.runtime }),
                            nameRange: funcParam.tokens.name.range
                        });
                    }
                });
                // validate only what's needed in the file

                const segmentsToWalkForValidation = thisFileHasChanges
                    ? file.validationSegmenter.getAllUnvalidatedSegments()
                    : file.validationSegmenter.getSegmentsWithChangedSymbols(this.event.changedSymbols);

                let segmentsValidated = 0;
                for (const segment of segmentsToWalkForValidation) {
                    if (!file.validationSegmenter.checkIfSegmentNeedsRevalidation(segment, this.event.changedSymbols)) {
                        continue;
                    }
                    this.currentSegmentBeingValidated = segment;
                    this.event.program.diagnostics.clearByFilter({ scope: this.event.scope, file: file, segment: segment, tag: DiagnosticTag.Segment });
                    segmentsValidated++;
                    segment.walk(validationVisitor, {
                        walkMode: InsideSegmentWalkMode
                    });
                    file.markSegmentAsValidated(segment);
                }
                this.metrics.set(file.pkgPath, segmentsValidated);
            }
        });
    }

    private doesFileProvideChangedSymbol(file: BrsFile, changedSymbols: Map<SymbolTypeFlag, Set<string>>) {
        if (!changedSymbols) {
            return true;
        }
        for (const flag of [SymbolTypeFlag.runtime, SymbolTypeFlag.typetime]) {
            const providedSymbolKeysFlag = file.providedSymbols.symbolMap.get(flag).keys();
            const changedSymbolSetForFlag = changedSymbols.get(flag);

            for (let providedKey of providedSymbolKeysFlag) {
                if (changedSymbolSetForFlag.has(providedKey)) {
                    return true;
                }
            }
        }
        return false;
    }

    private currentSegmentBeingValidated: AstNode;


    private isTypeKnown(exprType: BscType) {
        let isKnownType = exprType?.isResolvable();
        return isKnownType;
    }

    /**
     * If this is the lhs of an assignment, we don't need to flag it as unresolved
     */
    private hasValidDeclaration(expression: Expression, exprType: BscType, definingNode?: AstNode) {
        if (!isVariableExpression(expression)) {
            return false;
        }
        let assignmentAncestor: AssignmentStatement;
        if (isAssignmentStatement(definingNode) && definingNode.tokens.equals.kind === TokenKind.Equal) {
            // this symbol was defined in a "normal" assignment (eg. not a compound assignment)
            assignmentAncestor = definingNode;
            return assignmentAncestor?.tokens.name?.text.toLowerCase() === expression?.tokens.name?.text.toLowerCase();
        } else if (isFunctionParameterExpression(definingNode)) {
            // this symbol was defined in a function param
            return true;
        } else {
            assignmentAncestor = expression?.findAncestor(isAssignmentStatement);
        }
        return assignmentAncestor?.tokens.name === expression?.tokens.name && isUnionType(exprType);
    }

    /**
     * Validate every function call to `CreateObject`.
     * Ideally we would create better type checking/handling for this, but in the mean time, we know exactly
     * what these calls are supposed to look like, and this is a very common thing for brs devs to do, so just
     * do this manually for now.
     */
    protected validateCreateObjectCall(file: BrsFile, call: CallExpression) {

        //skip non CreateObject function calls
        const callName = util.getAllDottedGetPartsAsString(call.callee)?.toLowerCase();
        if (callName !== 'createobject' || !isLiteralExpression(call?.args[0])) {
            return;
        }
        const firstParamToken = (call?.args[0] as any)?.tokens?.value;
        const firstParamStringValue = firstParamToken?.text?.replace(/"/g, '');
        if (!firstParamStringValue) {
            return;
        }
        const firstParamStringValueLower = firstParamStringValue.toLowerCase();

        //if this is a `createObject('roSGNode'` call, only support known sg node types
        if (firstParamStringValueLower === 'rosgnode' && isLiteralExpression(call?.args[1])) {
            const componentName: Token = (call?.args[1] as any)?.tokens.value;
            //don't validate any components with a colon in their name (probably component libraries, but regular components can have them too).
            if (!componentName || componentName?.text?.includes(':')) {
                return;
            }
            //add diagnostic for unknown components
            const unquotedComponentName = componentName?.text?.replace(/"/g, '');
            if (unquotedComponentName && !platformNodeNames.has(unquotedComponentName.toLowerCase()) && !this.event.program.getComponent(unquotedComponentName)) {
                this.addDiagnostic({
                    file: file as BscFile,
                    ...DiagnosticMessages.unknownRoSGNode(unquotedComponentName),
                    range: componentName.range
                });
            } else if (call?.args.length !== 2) {
                // roSgNode should only ever have 2 args in `createObject`
                this.addDiagnostic({
                    file: file as BscFile,
                    ...DiagnosticMessages.mismatchCreateObjectArgumentCount(firstParamStringValue, [2], call?.args.length),
                    range: call.range
                });
            }
        } else if (!platformComponentNames.has(firstParamStringValueLower)) {
            this.addDiagnostic({
                file: file as BscFile,
                ...DiagnosticMessages.unknownBrightScriptComponent(firstParamStringValue),
                range: firstParamToken.range
            });
        } else {
            // This is valid brightscript component
            // Test for invalid arg counts
            const brightScriptComponent: BRSComponentData = components[firstParamStringValueLower];
            // Valid arg counts for createObject are 1+ number of args for constructor
            let validArgCounts = brightScriptComponent?.constructors.map(cnstr => cnstr.params.length + 1);
            if (validArgCounts.length === 0) {
                // no constructors for this component, so createObject only takes 1 arg
                validArgCounts = [1];
            }
            if (!validArgCounts.includes(call?.args.length)) {
                // Incorrect number of arguments included in `createObject()`
                this.addDiagnostic({
                    file: file as BscFile,
                    ...DiagnosticMessages.mismatchCreateObjectArgumentCount(firstParamStringValue, validArgCounts, call?.args.length),
                    range: call.range
                });
            }

            // Test for deprecation
            if (brightScriptComponent?.isDeprecated) {
                this.addDiagnostic({
                    file: file as BscFile,
                    ...DiagnosticMessages.deprecatedBrightScriptComponent(firstParamStringValue, brightScriptComponent.deprecatedDescription),
                    range: call.range
                });
            }
        }

    }

    /**
     * Detect calls to functions with the incorrect number of parameters, or wrong types of arguments
     */
    private validateFunctionCall(file: BrsFile, expression: CallExpression) {
        const getTypeOptions = { flags: SymbolTypeFlag.runtime, data: {} };
        let funcType = this.getNodeTypeWrapper(file, expression?.callee, getTypeOptions);
        if (funcType?.isResolvable() && isClassType(funcType)) {
            // We're calling a class - get the constructor
            funcType = funcType.getMemberType('new', getTypeOptions);
        }
        if (funcType?.isResolvable() && isTypedFunctionType(funcType)) {
            //funcType.setName(expression.callee. .name);

            //get min/max parameter count for callable
            let minParams = 0;
            let maxParams = 0;
            for (let param of funcType.params) {
                maxParams++;
                //optional parameters must come last, so we can assume that minParams won't increase once we hit
                //the first isOptional
                if (param.isOptional !== true) {
                    minParams++;
                }
            }
            if (funcType.isVariadic) {
                // function accepts variable number of arguments
                maxParams = CallExpression.MaximumArguments;
            }
            let expCallArgCount = expression.args.length;
            if (expCallArgCount > maxParams || expCallArgCount < minParams) {
                let minMaxParamsText = minParams === maxParams ? maxParams : `${minParams}-${maxParams}`;
                this.addMultiScopeDiagnostic({
                    ...DiagnosticMessages.mismatchArgumentCount(minMaxParamsText, expCallArgCount),
                    range: expression.callee.range,
                    //TODO detect end of expression call
                    file: file
                });
            }
            let paramIndex = 0;
            for (let arg of expression.args) {
                const data = {} as ExtraSymbolData;
                let argType = this.getNodeTypeWrapper(file, arg, { flags: SymbolTypeFlag.runtime, data: data });

                const paramType = funcType.params[paramIndex]?.type;
                if (!paramType) {
                    // unable to find a paramType -- maybe there are more args than params
                    break;
                }

                if (isCallableType(paramType) && isClassType(argType) && isClassStatement(data.definingNode)) {
                    // the param is expecting a function, but we're passing a Class... are we actually passing the constructor? then we're ok!
                    const namespace = expression.findAncestor<NamespaceStatement>(isNamespaceStatement);
                    if (file.calleeIsKnownFunction(arg, namespace?.getName(ParseMode.BrighterScript))) {
                        argType = data.definingNode.getConstructorType();
                    }
                }

                const compatibilityData: TypeCompatibilityData = {};
                const isAllowedArgConversion = this.checkAllowedArgConversions(paramType, argType);
                if (!isAllowedArgConversion && !paramType?.isTypeCompatible(argType, compatibilityData)) {
                    this.addMultiScopeDiagnostic({
                        ...DiagnosticMessages.argumentTypeMismatch(argType.toString(), paramType.toString(), compatibilityData),
                        range: arg.range,
                        //TODO detect end of expression call
                        file: file
                    });
                }
                paramIndex++;
            }

        }
    }

    private checkAllowedArgConversions(paramType: BscType, argType: BscType): boolean {
        if (isNumberType(argType) && isBooleanType(paramType)) {
            return true;
        }
        return false;
    }


    /**
     * Detect return statements with incompatible types vs. declared return type
     */
    private validateReturnStatement(file: BrsFile, returnStmt: ReturnStatement) {
        const getTypeOptions = { flags: SymbolTypeFlag.runtime };
        let funcType = returnStmt.findAncestor(isFunctionExpression).getType({ flags: SymbolTypeFlag.typetime });
        if (isTypedFunctionType(funcType)) {
            const actualReturnType = this.getNodeTypeWrapper(file, returnStmt?.value, getTypeOptions);
            const compatibilityData: TypeCompatibilityData = {};

            if (actualReturnType && !funcType.returnType.isTypeCompatible(actualReturnType, compatibilityData)) {
                this.addMultiScopeDiagnostic({
                    ...DiagnosticMessages.returnTypeMismatch(actualReturnType.toString(), funcType.returnType.toString(), compatibilityData),
                    range: returnStmt.value.range,
                    file: file
                });

            }
        }
    }

    /**
     * Detect assigned type different from expected member type
     */
    private validateDottedSetStatement(file: BrsFile, dottedSetStmt: DottedSetStatement) {
        const typeChainExpectedLHS = [] as TypeChainEntry[];
        const getTypeOpts = { flags: SymbolTypeFlag.runtime };

        const expectedLHSType = this.getNodeTypeWrapper(file, dottedSetStmt, { ...getTypeOpts, data: {}, typeChain: typeChainExpectedLHS });
        const actualRHSType = this.getNodeTypeWrapper(file, dottedSetStmt?.value, getTypeOpts);
        const compatibilityData: TypeCompatibilityData = {};
        const typeChainScan = util.processTypeChain(typeChainExpectedLHS);
        // check if anything in typeChain is an AA - if so, just allow it
        if (typeChainExpectedLHS.find(typeChainItem => isAssociativeArrayType(typeChainItem.type))) {
            // something in the chain is an AA
            // treat members as dynamic - they could have been set without the type system's knowledge
            return;
        }
        if (!expectedLHSType || !expectedLHSType?.isResolvable()) {
            this.addMultiScopeDiagnostic({
                file: file as BscFile,
                ...DiagnosticMessages.cannotFindName(typeChainScan.itemName, typeChainScan.fullNameOfItem, typeChainScan.itemParentTypeName, this.getParentTypeDescriptor(typeChainScan)),
                range: typeChainScan.range
            });
            return;
        }

        let accessibilityIsOk = this.checkMemberAccessibility(file, dottedSetStmt, typeChainExpectedLHS);

        //Most Component fields can be set with strings
        //TODO: be more precise about which fields can actually accept strings
        //TODO: if RHS is a string literal, we can do more validation to make sure it's the correct type
        if (isComponentType(dottedSetStmt.obj?.getType({ flags: SymbolTypeFlag.runtime }))) {
            if (isStringType(actualRHSType)) {
                return;
            }
        }

        if (accessibilityIsOk && !expectedLHSType?.isTypeCompatible(actualRHSType, compatibilityData)) {
            this.addMultiScopeDiagnostic({
                ...DiagnosticMessages.assignmentTypeMismatch(actualRHSType.toString(), expectedLHSType.toString(), compatibilityData),
                range: dottedSetStmt.range,
                file: file
            });
        }
    }

    /**
     * Detect when declared type does not match rhs type
     */
    private validateAssignmentStatement(file: BrsFile, assignStmt: AssignmentStatement) {
        if (!assignStmt?.typeExpression) {
            // nothing to check
            return;
        }

        const typeChainExpectedLHS = [];
        const getTypeOpts = { flags: SymbolTypeFlag.runtime };
        const expectedLHSType = this.getNodeTypeWrapper(file, assignStmt.typeExpression, { ...getTypeOpts, data: {}, typeChain: typeChainExpectedLHS });
        const actualRHSType = this.getNodeTypeWrapper(file, assignStmt.value, getTypeOpts);
        const compatibilityData: TypeCompatibilityData = {};
        if (!expectedLHSType || !expectedLHSType.isResolvable()) {
            // LHS is not resolvable... handled elsewhere
        } else if (!expectedLHSType?.isTypeCompatible(actualRHSType, compatibilityData)) {
            this.addMultiScopeDiagnostic({
                ...DiagnosticMessages.assignmentTypeMismatch(actualRHSType.toString(), expectedLHSType.toString(), compatibilityData),
                range: assignStmt.range,
                file: file
            });
        }
    }

    /**
     * Detect invalid use of a binary operator
     */
    private validateBinaryExpression(file: BrsFile, binaryExpr: BinaryExpression | AugmentedAssignmentStatement) {
        const getTypeOpts = { flags: SymbolTypeFlag.runtime };

        if (util.isInTypeExpression(binaryExpr)) {
            return;
        }

        let leftType = isBinaryExpression(binaryExpr)
            ? this.getNodeTypeWrapper(file, binaryExpr.left, getTypeOpts)
            : this.getNodeTypeWrapper(file, binaryExpr.item, getTypeOpts);
        let rightType = isBinaryExpression(binaryExpr)
            ? this.getNodeTypeWrapper(file, binaryExpr.right, getTypeOpts)
            : this.getNodeTypeWrapper(file, binaryExpr.value, getTypeOpts);

        if (!leftType.isResolvable() || !rightType.isResolvable()) {
            // Can not find the type. error handled elsewhere
            return;
        }
        let leftTypeToTest = leftType;
        let rightTypeToTest = rightType;

        if (isEnumMemberType(leftType) || isEnumType(leftType)) {
            leftTypeToTest = leftType.underlyingType;
        }
        if (isEnumMemberType(rightType) || isEnumType(rightType)) {
            rightTypeToTest = rightType.underlyingType;
        }

        if (isUnionType(leftType) || isUnionType(rightType)) {
            // TODO: it is possible to validate based on innerTypes, but more complicated
            // Because you need to verify each combination of types
            return;
        }
        const leftIsPrimitive = isPrimitiveType(leftTypeToTest);
        const rightIsPrimitive = isPrimitiveType(rightTypeToTest);
        const leftIsAny = isDynamicType(leftTypeToTest) || isObjectType(leftTypeToTest);
        const rightIsAny = isDynamicType(rightTypeToTest) || isObjectType(rightTypeToTest);


        if (leftIsAny && rightIsAny) {
            // both operands are basically "any" type... ignore;
            return;
        } else if ((leftIsAny && rightIsPrimitive) || (leftIsPrimitive && rightIsAny)) {
            // one operand is basically "any" type... ignore;
            return;
        }
        const opResult = util.binaryOperatorResultType(leftTypeToTest, binaryExpr.tokens.operator, rightTypeToTest);

        if (isDynamicType(opResult)) {
            // if the result was dynamic, that means there wasn't a valid operation
            this.addMultiScopeDiagnostic({
                ...DiagnosticMessages.operatorTypeMismatch(binaryExpr.tokens.operator.text, leftType.toString(), rightType.toString()),
                range: binaryExpr.range,
                file: file
            });
        }
    }

    /**
     * Detect invalid use of a Unary operator
     */
    private validateUnaryExpression(file: BrsFile, unaryExpr: UnaryExpression) {
        const getTypeOpts = { flags: SymbolTypeFlag.runtime };

        let rightType = this.getNodeTypeWrapper(file, unaryExpr.right, getTypeOpts);

        if (!rightType.isResolvable()) {
            // Can not find the type. error handled elsewhere
            return;
        }
        let rightTypeToTest = rightType;
        if (isEnumMemberType(rightType)) {
            rightTypeToTest = rightType.underlyingType;
        }


        if (isUnionType(rightTypeToTest)) {
            // TODO: it is possible to validate based on innerTypes, but more complicated
            // Because you need to verify each combination of types

        } else if (isDynamicType(rightTypeToTest) || isObjectType(rightTypeToTest)) {
            // operand is basically "any" type... ignore;

        } else if (isPrimitiveType(rightType)) {
            const opResult = util.unaryOperatorResultType(unaryExpr.tokens.operator, rightTypeToTest);
            if (isDynamicType(opResult)) {
                this.addMultiScopeDiagnostic({
                    ...DiagnosticMessages.operatorTypeMismatch(unaryExpr.tokens.operator.text, rightType.toString()),
                    range: unaryExpr.range,
                    file: file
                });
            }
        } else {
            // rhs is not a primitive, so no binary operator is allowed
            this.addMultiScopeDiagnostic({
                ...DiagnosticMessages.operatorTypeMismatch(unaryExpr.tokens.operator.text, rightType.toString()),
                range: unaryExpr.range,
                file: file
            });
        }
    }

    private validateIncrementStatement(file: BrsFile, incStmt: IncrementStatement) {
        const getTypeOpts = { flags: SymbolTypeFlag.runtime };

        let rightType = this.getNodeTypeWrapper(file, incStmt.value, getTypeOpts);

        if (!rightType.isResolvable()) {
            // Can not find the type. error handled elsewhere
            return;
        }

        if (isUnionType(rightType)) {
            // TODO: it is possible to validate based on innerTypes, but more complicated
            // because you need to verify each combination of types
        } else if (isDynamicType(rightType) || isObjectType(rightType)) {
            // operand is basically "any" type... ignore
        } else if (isNumberType(rightType)) {
            // operand is a number.. this is ok
        } else {
            // rhs is not a number, so no increment operator is not allowed
            this.addMultiScopeDiagnostic({
                ...DiagnosticMessages.operatorTypeMismatch(incStmt.tokens.operator.text, rightType.toString()),
                range: incStmt.range,
                file: file
            });
        }
    }


    validateVariableAndDottedGetExpressions(file: BrsFile, expression: VariableExpression | DottedGetExpression) {
        if (isDottedGetExpression(expression.parent)) {
            // We validate dottedGetExpressions at the top-most level
            return;
        }
        if (isVariableExpression(expression)) {
            if (isAssignmentStatement(expression.parent) && expression.parent.tokens.name === expression.tokens.name) {
                // Don't validate LHS of assignments
                return;
            } else if (isNamespaceStatement(expression.parent)) {
                return;
            }
        }

        let symbolType = SymbolTypeFlag.runtime;
        let oppositeSymbolType = SymbolTypeFlag.typetime;
        const isUsedAsType = util.isInTypeExpression(expression);
        if (isUsedAsType) {
            // This is used in a TypeExpression - only look up types from SymbolTable
            symbolType = SymbolTypeFlag.typetime;
            oppositeSymbolType = SymbolTypeFlag.runtime;
        }

        // Do a complete type check on all DottedGet and Variable expressions
        // this will create a diagnostic if an invalid member is accessed
        const typeChain: TypeChainEntry[] = [];
        const typeData = {} as ExtraSymbolData;
        let exprType = this.getNodeTypeWrapper(file, expression, {
            flags: symbolType,
            typeChain: typeChain,
            data: typeData
        });

        const hasValidDeclaration = this.hasValidDeclaration(expression, exprType, typeData?.definingNode);

        //include a hint diagnostic if this type is marked as deprecated
        if (typeData.flags & SymbolTypeFlag.deprecated) { // eslint-disable-line no-bitwise
            this.addMultiScopeDiagnostic({
                ...DiagnosticMessages.itemIsDeprecated(),
                range: expression.tokens.name.range,
                file: file,
                tags: [DiagnosticTag.Deprecated]
            });
        }

        if (!this.isTypeKnown(exprType) && !hasValidDeclaration) {
            if (this.getNodeTypeWrapper(file, expression, { flags: oppositeSymbolType, isExistenceTest: true })?.isResolvable()) {
                const oppoSiteTypeChain = [];
                const invalidlyUsedResolvedType = this.getNodeTypeWrapper(file, expression, { flags: oppositeSymbolType, typeChain: oppoSiteTypeChain, isExistenceTest: true });
                const typeChainScan = util.processTypeChain(oppoSiteTypeChain);
                if (isUsedAsType) {
                    this.addMultiScopeDiagnostic({
                        ...DiagnosticMessages.itemCannotBeUsedAsType(typeChainScan.fullChainName),
                        range: expression.range,
                        file: file
                    });
                } else if (invalidlyUsedResolvedType && !isReferenceType(invalidlyUsedResolvedType)) {
                    if (!isAliasStatement(expression.parent)) {
                        // alias rhs CAN be a type!
                        this.addMultiScopeDiagnostic({
                            ...DiagnosticMessages.itemCannotBeUsedAsVariable(invalidlyUsedResolvedType.toString()),
                            range: expression.range,
                            file: file
                        });
                    }
                } else {
                    const typeChainScan = util.processTypeChain(typeChain);
                    //if this is a function call, provide a different diganostic code
                    if (isCallExpression(typeChainScan.astNode.parent) && typeChainScan.astNode.parent.callee === expression) {
                        this.addMultiScopeDiagnostic({
                            file: file as BscFile,
                            ...DiagnosticMessages.cannotFindFunction(typeChainScan.itemName, typeChainScan.fullNameOfItem, typeChainScan.itemParentTypeName, this.getParentTypeDescriptor(typeChainScan)),
                            range: typeChainScan.range
                        });
                    } else {
                        this.addMultiScopeDiagnostic({
                            file: file as BscFile,
                            ...DiagnosticMessages.cannotFindName(typeChainScan.itemName, typeChainScan.fullNameOfItem, typeChainScan.itemParentTypeName, this.getParentTypeDescriptor(typeChainScan)),
                            range: typeChainScan.range
                        });
                    }
                }

            } else {
                const typeChainScan = util.processTypeChain(typeChain);
                if (isCallExpression(typeChainScan.astNode.parent) && typeChainScan.astNode.parent.callee === expression) {
                    this.addMultiScopeDiagnostic({
                        file: file as BscFile,
                        ...DiagnosticMessages.cannotFindFunction(typeChainScan.itemName, typeChainScan.fullNameOfItem, typeChainScan.itemParentTypeName, this.getParentTypeDescriptor(typeChainScan)),
                        range: typeChainScan.range
                    });
                } else {
                    this.addMultiScopeDiagnostic({
                        file: file as BscFile,
                        ...DiagnosticMessages.cannotFindName(typeChainScan.itemName, typeChainScan.fullNameOfItem, typeChainScan.itemParentTypeName, this.getParentTypeDescriptor(typeChainScan)),
                        range: typeChainScan.range
                    });
                }

            }
        }
        if (isUsedAsType) {
            return;
        }

        const containingNamespaceName = expression.findAncestor<NamespaceStatement>(isNamespaceStatement)?.getName(ParseMode.BrighterScript);

        if (!(isCallExpression(expression.parent) && isNewExpression(expression.parent?.parent))) {
            const classUsedAsVarEntry = this.checkTypeChainForClassUsedAsVar(typeChain, containingNamespaceName);
            if (classUsedAsVarEntry) {

                this.addMultiScopeDiagnostic({
                    ...DiagnosticMessages.itemCannotBeUsedAsVariable(classUsedAsVarEntry.toString()),
                    range: expression.range,
                    file: file
                });
                return;
            }
        }

        const lastTypeInfo = typeChain[typeChain.length - 1];
        const parentTypeInfo = typeChain[typeChain.length - 2];

        this.checkMemberAccessibility(file, expression, typeChain);

        if (isNamespaceType(exprType) && !isAliasStatement(expression.parent)) {
            this.addMultiScopeDiagnostic({
                ...DiagnosticMessages.itemCannotBeUsedAsVariable('namespace'),
                range: expression.range,
                file: file
            });
        } else if (isEnumType(exprType) && !isAliasStatement(expression.parent)) {
            const enumStatement = this.event.scope.getEnum(util.getAllDottedGetPartsAsString(expression));
            if (enumStatement) {
                // there's an enum with this name
                this.addMultiScopeDiagnostic({
                    ...DiagnosticMessages.itemCannotBeUsedAsVariable('enum'),
                    range: expression.range,
                    file: file
                });
            }
        } else if (isDynamicType(exprType) && isEnumType(parentTypeInfo?.type) && isDottedGetExpression(expression)) {
            const enumFileLink = this.event.scope.getEnumFileLink(util.getAllDottedGetPartsAsString(expression.obj));
            const typeChainScanForParent = util.processTypeChain(typeChain.slice(0, -1));
            if (enumFileLink) {
                this.addMultiScopeDiagnostic({
                    file: file,
                    ...DiagnosticMessages.unknownEnumValue(lastTypeInfo?.name, typeChainScanForParent.fullChainName),
                    range: lastTypeInfo?.range,
                    relatedInformation: [{
                        message: 'Enum declared here',
                        location: util.createLocation(
                            URI.file(enumFileLink?.file.srcPath).toString(),
                            enumFileLink?.item?.tokens.name.range
                        )
                    }]
                });
            }
        }
    }

    private checkTypeChainForClassUsedAsVar(typeChain: TypeChainEntry[], containingNamespaceName: string) {
        const ignoreKinds = [AstNodeKind.TypecastExpression, AstNodeKind.NewExpression];
        let lowerNameSoFar = '';
        let classUsedAsVar;
        let isFirst = true;
        for (let i = 0; i < typeChain.length - 1; i++) { // do not look at final entry - we CAN use the constructor as a variable
            const tce = typeChain[i];
            lowerNameSoFar += `${lowerNameSoFar ? '.' : ''}${tce.name.toLowerCase()}`;
            if (!isNamespaceType(tce.type)) {
                if (isFirst && containingNamespaceName) {
                    lowerNameSoFar = `${containingNamespaceName.toLowerCase()}.${lowerNameSoFar}`;
                }
                if (!tce.astNode || ignoreKinds.includes(tce.astNode.kind)) {
                    break;
                } else if (isClassType(tce.type) && lowerNameSoFar.toLowerCase() === tce.type.name.toLowerCase()) {
                    classUsedAsVar = tce.type;
                }
                break;
            }
            isFirst = false;
        }

        return classUsedAsVar;
    }

    /**
     * Adds diagnostics for accibility mismatches
     *
     * @param file file
     * @param expression containing expression
     * @param typeChain type chain to check
     * @returns true if member accesiibility is okay
     */
    private checkMemberAccessibility(file: BscFile, expression: Expression, typeChain: TypeChainEntry[]) {
        for (let i = 0; i < typeChain.length - 1; i++) {
            const parentChainItem = typeChain[i];
            const childChainItem = typeChain[i + 1];
            if (isClassType(parentChainItem.type)) {
                const containingClassStmt = expression.findAncestor<ClassStatement>(isClassStatement);
                const classStmtThatDefinesChildMember = childChainItem.data?.definingNode?.findAncestor<ClassStatement>(isClassStatement);
                if (classStmtThatDefinesChildMember) {
                    const definingClassName = classStmtThatDefinesChildMember.getName(ParseMode.BrighterScript);
                    const inMatchingClassStmt = containingClassStmt?.getName(ParseMode.BrighterScript).toLowerCase() === parentChainItem.type.name.toLowerCase();
                    // eslint-disable-next-line no-bitwise
                    if (childChainItem.data.flags & SymbolTypeFlag.private) {
                        if (!inMatchingClassStmt || childChainItem.data.memberOfAncestor) {
                            this.addMultiScopeDiagnostic({
                                ...DiagnosticMessages.memberAccessibilityMismatch(childChainItem.name, childChainItem.data.flags, definingClassName),
                                range: expression.range,
                                file: file
                            });
                            // there's an error... don't worry about the rest of the chain
                            return false;
                        }
                    }

                    // eslint-disable-next-line no-bitwise
                    if (childChainItem.data.flags & SymbolTypeFlag.protected) {
                        const containingClassName = containingClassStmt?.getName(ParseMode.BrighterScript);
                        const containingNamespaceName = expression.findAncestor<NamespaceStatement>(isNamespaceStatement)?.getName(ParseMode.BrighterScript);
                        const ancestorClasses = this.event.scope.getClassHierarchy(containingClassName, containingNamespaceName).map(link => link.item);
                        const isSubClassOfDefiningClass = ancestorClasses.includes(classStmtThatDefinesChildMember);

                        if (!isSubClassOfDefiningClass) {
                            this.addMultiScopeDiagnostic({
                                ...DiagnosticMessages.memberAccessibilityMismatch(childChainItem.name, childChainItem.data.flags, definingClassName),
                                range: expression.range,
                                file: file
                            });
                            // there's an error... don't worry about the rest of the chain
                            return false;
                        }
                    }
                }

            }
        }
        return true;
    }

    /**
     * Find all "new" statements in the program,
     * and make sure we can find a class with that name
     */
    private validateNewExpression(file: BrsFile, newExpression: NewExpression) {
        const newExprType = this.getNodeTypeWrapper(file, newExpression, { flags: SymbolTypeFlag.typetime });
        if (isClassType(newExprType)) {
            return;
        }

        let potentialClassName = newExpression.className.getName(ParseMode.BrighterScript);
        const namespaceName = newExpression.findAncestor<NamespaceStatement>(isNamespaceStatement)?.getName(ParseMode.BrighterScript);
        let newableClass = this.event.scope.getClass(potentialClassName, namespaceName);

        if (!newableClass) {
            //try and find functions with this name.
            let fullName = util.getFullyQualifiedClassName(potentialClassName, namespaceName);

            this.addMultiScopeDiagnostic({
                ...DiagnosticMessages.expressionIsNotConstructable(fullName),
                file: file,
                range: newExpression.className.range
            });

        }
    }

    /**
     * Create diagnostics for any duplicate function declarations
     */
    private flagDuplicateFunctionDeclarations() {
        this.event.program.diagnostics.clearByFilter({ scope: this.event.scope, tag: DiagnosticTag.DuplicateFunctionDeclaration });

        //for each list of callables with the same name
        for (let [lowerName, callableContainers] of this.event.scope.getCallableContainerMap()) {

            let globalCallables = [] as CallableContainer[];
            let nonGlobalCallables = [] as CallableContainer[];
            let ownCallables = [] as CallableContainer[];
            let ancestorNonGlobalCallables = [] as CallableContainer[];

            for (let container of callableContainers) {
                if (container.scope === this.event.program.globalScope) {
                    globalCallables.push(container);
                } else {
                    nonGlobalCallables.push(container);
                    if (container.scope === this.event.scope) {
                        ownCallables.push(container);
                    } else {
                        ancestorNonGlobalCallables.push(container);
                    }
                }
            }

            //add info diagnostics about child shadowing parent functions
            if (ownCallables.length > 0 && ancestorNonGlobalCallables.length > 0) {
                for (let container of ownCallables) {
                    //skip the init function (because every component will have one of those){
                    if (lowerName !== 'init') {
                        let shadowedCallable = ancestorNonGlobalCallables[ancestorNonGlobalCallables.length - 1];
                        if (!!shadowedCallable && shadowedCallable.callable.file === container.callable.file) {
                            //same file: skip redundant imports
                            continue;
                        }
                        this.addMultiScopeDiagnostic({
                            ...DiagnosticMessages.overridesAncestorFunction(
                                container.callable.name,
                                container.scope.name,
                                shadowedCallable.callable.file.destPath,
                                //grab the last item in the list, which should be the closest ancestor's version
                                shadowedCallable.scope.name
                            ),
                            range: container.callable.nameRange,
                            file: container.callable.file
                        }, DiagnosticTag.DuplicateFunctionDeclaration);
                    }
                }
            }

            //add error diagnostics about duplicate functions in the same scope
            if (ownCallables.length > 1) {

                for (let callableContainer of ownCallables) {
                    let callable = callableContainer.callable;
                    const related = [];
                    for (const ownCallable of ownCallables) {
                        const thatNameRange = ownCallable.callable.nameRange;
                        if (ownCallable.callable.nameRange !== callable.nameRange) {
                            related.push({
                                message: `Function declared here`,
                                location: util.createLocation(
                                    URI.file(ownCallable.callable.file?.srcPath).toString(),
                                    thatNameRange
                                )
                            });
                        }
                    }

                    this.addMultiScopeDiagnostic({
                        ...DiagnosticMessages.duplicateFunctionImplementation(callable.name),
                        range: callable.nameRange,
<<<<<<< HEAD
                        file: callable.file
                    }, DiagnosticTag.DuplicateFunctionDeclaration);
=======
                        file: callable.file,
                        relatedInformation: related
                    });
>>>>>>> 3112b73c
                }
            }
        }
    }

    /**
     * Verify that all of the scripts imported by each file in this scope actually exist, and have the correct case
     */
    private validateScriptImportPaths() {
        this.event.program.diagnostics.clearByFilter({ scope: this.event.scope, tag: DiagnosticTag.Imports });

        let scriptImports = this.event.scope.getOwnScriptImports();
        //verify every script import
        for (let scriptImport of scriptImports) {
            let referencedFile = this.event.scope.getFileByRelativePath(scriptImport.destPath);
            //if we can't find the file
            if (!referencedFile) {
                //skip the default bslib file, it will exist at transpile time but should not show up in the program during validation cycle
                if (scriptImport.destPath === this.event.program.bslibPkgPath) {
                    continue;
                }
                let dInfo: DiagnosticInfo;
                if (scriptImport.text.trim().length === 0) {
                    dInfo = DiagnosticMessages.scriptSrcCannotBeEmpty();
                } else {
                    dInfo = DiagnosticMessages.referencedFileDoesNotExist();
                }

                this.addMultiScopeDiagnostic({
                    ...dInfo,
                    range: scriptImport.filePathRange,
                    file: scriptImport.sourceFile
                }, DiagnosticTag.Imports);
                //if the character casing of the script import path does not match that of the actual path
            } else if (scriptImport.destPath !== referencedFile.destPath) {
                this.addMultiScopeDiagnostic({
                    ...DiagnosticMessages.scriptImportCaseMismatch(referencedFile.destPath),
                    range: scriptImport.filePathRange,
                    file: scriptImport.sourceFile
                }, DiagnosticTag.Imports);
            }
        }
    }

    /**
     * Validate all classes defined in this scope
     */
    private validateClasses() {
        this.event.program.diagnostics.clearByFilter({ scope: this.event.scope, tag: DiagnosticTag.Classes });

        let validator = new BsClassValidator(this.event.scope);
        validator.validate();
        for (const diagnostic of validator.diagnostics) {
            this.addMultiScopeDiagnostic({
                ...diagnostic
            }, DiagnosticTag.Classes);
        }
    }


    /**
     * Find various function collisions
     */
    private diagnosticDetectFunctionCollisions(file: BrsFile) {
        this.event.program.diagnostics.clearByFilter({ scope: this.event.scope, file: file, tag: DiagnosticTag.FunctionCollisions });
        for (let func of file.callables) {
            const funcName = func.getName(ParseMode.BrighterScript);
            const lowerFuncName = funcName?.toLowerCase();
            if (lowerFuncName) {

                //find function declarations with the same name as a stdlib function
                if (globalCallableMap.has(lowerFuncName)) {
                    this.addMultiScopeDiagnostic({
                        ...DiagnosticMessages.scopeFunctionShadowedByBuiltInFunction(),
                        range: func.nameRange,
                        file: file

                    });
                }
            }
        }
    }

    public detectShadowedLocalVar(file: BrsFile, varDeclaration: { name: string; type: BscType; nameRange: Range }) {
        const varName = varDeclaration.name;
        const lowerVarName = varName.toLowerCase();
        const callableContainerMap = this.event.scope.getCallableContainerMap();

        const varIsFunction = () => {
            return isCallableType(varDeclaration.type);
        };

        if (
            //has same name as stdlib
            globalCallableMap.has(lowerVarName)
        ) {
            //local var function with same name as stdlib function
            if (varIsFunction()) {
                this.addMultiScopeDiagnostic({
                    ...DiagnosticMessages.localVarFunctionShadowsParentFunction('stdlib'),
                    range: varDeclaration.nameRange,
                    file: file
                });
            }
        } else if (callableContainerMap.has(lowerVarName)) {
            const callable = callableContainerMap.get(lowerVarName);
            //is same name as a callable
            if (varIsFunction()) {
                this.addMultiScopeDiagnostic({
                    ...DiagnosticMessages.localVarFunctionShadowsParentFunction('scope'),
                    range: varDeclaration.nameRange,
                    file: file,
                    relatedInformation: [{
                        message: 'Function declared here',
                        location: util.createLocation(
                            URI.file(callable[0].callable.file.srcPath).toString(),
                            callable[0].callable.nameRange
                        )
                    }]
                });
            } else {
                this.addMultiScopeDiagnostic({
                    ...DiagnosticMessages.localVarShadowedByScopedFunction(),
                    range: varDeclaration.nameRange,
                    file: file,
                    relatedInformation: [{
                        message: 'Function declared here',
                        location: util.createLocation(
                            URI.file(callable[0].callable.file.srcPath).toString(),
                            callable[0].callable.nameRange
                        )
                    }]
                });
            }
            //has the same name as an in-scope class
        } else {
            const classStmtLink = this.event.scope.getClassFileLink(lowerVarName);
            if (classStmtLink) {
                this.addMultiScopeDiagnostic({
                    ...DiagnosticMessages.localVarSameNameAsClass(classStmtLink?.item?.getName(ParseMode.BrighterScript)),
                    range: varDeclaration.nameRange,
                    file: file,
                    relatedInformation: [{
                        message: 'Class declared here',
                        location: util.createLocation(
                            URI.file(classStmtLink.file.srcPath).toString(),
                            classStmtLink?.item.tokens.name.range
                        )
                    }]
                });
            }
        }
    }

    private detectVariableNamespaceCollisions(file: BrsFile) {
        this.event.program.diagnostics.clearByFilter({ scope: this.event.scope, file: file, tag: DiagnosticTag.NamespaceCollisions });

        //find all function parameters
        // eslint-disable-next-line @typescript-eslint/dot-notation
        for (let func of file['_cachedLookups'].functionExpressions) {
            for (let param of func.parameters) {
                let lowerParamName = param.tokens.name.text.toLowerCase();
                let namespace = this.event.scope.getNamespace(lowerParamName, param.findAncestor<NamespaceStatement>(isNamespaceStatement)?.getName(ParseMode.BrighterScript).toLowerCase());
                //see if the param matches any starting namespace part
                if (namespace) {
                    this.addMultiScopeDiagnostic({
                        file: file,
                        ...DiagnosticMessages.parameterMayNotHaveSameNameAsNamespace(param.tokens.name.text),
                        range: param.tokens.name.range,
                        relatedInformation: [{
                            message: 'Namespace declared here',
                            location: util.createLocation(
                                URI.file(namespace.file.srcPath).toString(),
                                namespace.nameRange
                            )
                        }]
                    }, DiagnosticTag.NamespaceCollisions);
                }
            }
        }

        // eslint-disable-next-line @typescript-eslint/dot-notation
        for (let assignment of file['_cachedLookups'].assignmentStatements) {
            let lowerAssignmentName = assignment.tokens.name.text.toLowerCase();
            let namespace = this.event.scope.getNamespace(lowerAssignmentName, assignment.findAncestor<NamespaceStatement>(isNamespaceStatement)?.getName(ParseMode.BrighterScript).toLowerCase());
            //see if the param matches any starting namespace part
            if (namespace) {
                this.addMultiScopeDiagnostic({
                    file: file,
                    ...DiagnosticMessages.variableMayNotHaveSameNameAsNamespace(assignment.tokens.name.text),
                    range: assignment.tokens.name.range,
                    relatedInformation: [{
                        message: 'Namespace declared here',
                        location: util.createLocation(
                            URI.file(namespace.file.srcPath).toString(),
                            namespace.nameRange
                        )
                    }]
                }, DiagnosticTag.NamespaceCollisions);
            }
        }
    }

    private validateXmlInterface(scope: XmlScope) {
        if (!scope.xmlFile.parser.ast?.componentElement?.interfaceElement) {
            return;
        }
        this.event.program.diagnostics.clearByFilter({ scope: this.event.scope, file: scope.xmlFile, tag: DiagnosticTag.XMLInterface });

        const iface = scope.xmlFile.parser.ast.componentElement.interfaceElement;
        const callableContainerMap = scope.getCallableContainerMap();
        //validate functions
        for (const func of iface.functions) {
            const name = func.name;
            if (!name) {
                this.addDiagnostic({
                    ...DiagnosticMessages.xmlTagMissingAttribute(func.tokens.startTagName.text, 'name'),
                    range: func.tokens.startTagName.range,
                    file: scope.xmlFile
                }, DiagnosticTag.XMLInterface);
            } else if (!callableContainerMap.has(name.toLowerCase())) {
                this.addDiagnostic({
                    ...DiagnosticMessages.xmlFunctionNotFound(name),
                    range: func.getAttribute('name')?.tokens.value.range,
                    file: scope.xmlFile
                }, DiagnosticTag.XMLInterface);
            }
        }
        //validate fields
        for (const field of iface.fields) {
            const { id, type, onChange } = field;
            if (!id) {
                this.addDiagnostic({
                    ...DiagnosticMessages.xmlTagMissingAttribute(field.tokens.startTagName.text, 'id'),
                    range: field.tokens.startTagName.range,
                    file: scope.xmlFile
                }, DiagnosticTag.XMLInterface);
            }
            if (!type) {
                if (!field.alias) {
                    this.addDiagnostic({
                        ...DiagnosticMessages.xmlTagMissingAttribute(field.tokens.startTagName.text, 'type'),
                        range: field.tokens.startTagName.range,
                        file: scope.xmlFile
                    }, DiagnosticTag.XMLInterface);
                }
            } else if (!SGFieldTypes.includes(type.toLowerCase())) {
                this.addDiagnostic({
                    ...DiagnosticMessages.xmlInvalidFieldType(type),
                    range: field.getAttribute('type')?.tokens.value.range,
                    file: scope.xmlFile
                }, DiagnosticTag.XMLInterface);
            }
            if (onChange) {
                if (!callableContainerMap.has(onChange.toLowerCase())) {
                    this.addDiagnostic({
                        ...DiagnosticMessages.xmlFunctionNotFound(onChange),
                        range: field.getAttribute('onchange')?.tokens.value.range,
                        file: scope.xmlFile
                    }, DiagnosticTag.XMLInterface);
                }
            }
        }
    }

    /**
     * Detect when a child has imported a script that an ancestor also imported
     */
    private diagnosticDetectDuplicateAncestorScriptImports(scope: XmlScope) {
        this.event.program.diagnostics.clearByFilter({ scope: this.event.scope, file: scope.xmlFile, tag: DiagnosticTag.XMLImports });
        if (scope.xmlFile.parentComponent) {
            //build a lookup of pkg paths -> FileReference so we can more easily look up collisions
            let parentScriptImports = scope.xmlFile.getAncestorScriptTagImports();
            let lookup = {} as Record<string, FileReference>;
            for (let parentScriptImport of parentScriptImports) {
                //keep the first occurance of a pkgPath. Parent imports are first in the array
                if (!lookup[parentScriptImport.destPath]) {
                    lookup[parentScriptImport.destPath] = parentScriptImport;
                }
            }

            //add warning for every script tag that this file shares with an ancestor
            for (let scriptImport of scope.xmlFile.scriptTagImports) {
                let ancestorScriptImport = lookup[scriptImport.destPath];
                if (ancestorScriptImport) {
                    let ancestorComponent = ancestorScriptImport.sourceFile as XmlFile;
                    let ancestorComponentName = ancestorComponent.componentName?.text ?? ancestorComponent.destPath;
                    this.addDiagnostic({
                        file: scope.xmlFile,
                        range: scriptImport.filePathRange,
                        ...DiagnosticMessages.unnecessaryScriptImportInChildFromParent(ancestorComponentName)
                    }, DiagnosticTag.XMLImports);
                }
            }
        }
    }

    /**
     * Wraps the AstNode.getType() method, so that we can do extra processing on the result based on the current file
     * In particular, since BrightScript does not support Unions, and there's no way to cast them to something else
     * if the result of .getType() is a union, and we're in a .brs (brightScript) file, treat the result as Dynamic
     *
     * In most cases, this returns the result of node.getType()
     *
     * @param file the current file being processed
     * @param node the node to get the type of
     * @param getTypeOpts any options to pass to node.getType()
     * @returns the processed result type
     */
    private getNodeTypeWrapper(file: BrsFile, node: AstNode, getTypeOpts: GetTypeOptions) {
        const type = node?.getType(getTypeOpts);

        if (file.parseMode === ParseMode.BrightScript) {
            // this is a brightscript file
            const typeChain = getTypeOpts.typeChain;
            if (typeChain) {
                const hasUnion = typeChain.reduce((hasUnion, tce) => {
                    return hasUnion || isUnionType(tce.type);
                }, false);
                if (hasUnion) {
                    // there was a union somewhere in the typechain
                    return DynamicType.instance;
                }
            }
            if (isUnionType(type)) {
                //this is a union
                return DynamicType.instance;
            }
        }

        // by default return the result of node.getType()
        return type;
    }

    private getParentTypeDescriptor(typeChainResult: TypeChainProcessResult) {
        if (typeChainResult.itemParentTypeKind === BscTypeKind.NamespaceType) {
            return 'namespace';
        }
        return 'type';
    }

    private addDiagnostic(diagnostic: BsDiagnostic, diagnosticTag?: string) {
        diagnosticTag = diagnosticTag ?? (this.currentSegmentBeingValidated ? DiagnosticTag.Segment : DiagnosticTag.Default);
        this.event.program.diagnostics.register(diagnostic, {
            tags: [diagnosticTag],
            segment: this.currentSegmentBeingValidated
        });
    }

    /**
     * Add a diagnostic (to the first scope) that will have `relatedInformation` for each affected scope
     */
    private addMultiScopeDiagnostic(diagnostic: BsDiagnostic, diagnosticTag?: string) {
        diagnosticTag = diagnosticTag ?? (this.currentSegmentBeingValidated ? DiagnosticTag.Segment : DiagnosticTag.Default);
        this.event.program.diagnostics.register(diagnostic, {
            tags: [diagnosticTag],
            segment: this.currentSegmentBeingValidated,
            scope: this.event.scope
        });
    }
}<|MERGE_RESOLUTION|>--- conflicted
+++ resolved
@@ -37,7 +37,7 @@
 const platformNodeNames = nodes ? new Set((Object.values(nodes) as { name: string }[]).map(x => x?.name.toLowerCase())) : new Set();
 const platformComponentNames = components ? new Set((Object.values(components) as { name: string }[]).map(x => x?.name.toLowerCase())) : new Set();
 
-const enum DiagnosticTag {
+const enum ScopeValidatorDiagnosticTag {
     Imports = 'ScopeValidatorImports',
     NamespaceCollisions = 'ScopeValidatorNamespaceCollisions',
     DuplicateFunctionDeclaration = 'ScopeValidatorDuplicateFunctionDeclaration',
@@ -71,11 +71,7 @@
         }
         this.metrics.clear();
         this.walkFiles();
-<<<<<<< HEAD
         this.currentSegmentBeingValidated = null;
-        this.detectDuplicateEnums();
-=======
->>>>>>> 3112b73c
         this.flagDuplicateFunctionDeclarations();
         this.validateScriptImportPaths();
         this.validateClasses();
@@ -195,12 +191,13 @@
                         continue;
                     }
                     this.currentSegmentBeingValidated = segment;
-                    this.event.program.diagnostics.clearByFilter({ scope: this.event.scope, file: file, segment: segment, tag: DiagnosticTag.Segment });
+                    this.event.program.diagnostics.clearByFilter({ scope: this.event.scope, file: file, segment: segment, tag: ScopeValidatorDiagnosticTag.Segment });
                     segmentsValidated++;
                     segment.walk(validationVisitor, {
                         walkMode: InsideSegmentWalkMode
                     });
                     file.markSegmentAsValidated(segment);
+                    this.currentSegmentBeingValidated = null;
                 }
                 this.metrics.set(file.pkgPath, segmentsValidated);
             }
@@ -911,7 +908,7 @@
      * Create diagnostics for any duplicate function declarations
      */
     private flagDuplicateFunctionDeclarations() {
-        this.event.program.diagnostics.clearByFilter({ scope: this.event.scope, tag: DiagnosticTag.DuplicateFunctionDeclaration });
+        this.event.program.diagnostics.clearByFilter({ scope: this.event.scope, tag: ScopeValidatorDiagnosticTag.DuplicateFunctionDeclaration });
 
         //for each list of callables with the same name
         for (let [lowerName, callableContainers] of this.event.scope.getCallableContainerMap()) {
@@ -954,7 +951,7 @@
                             ),
                             range: container.callable.nameRange,
                             file: container.callable.file
-                        }, DiagnosticTag.DuplicateFunctionDeclaration);
+                        }, ScopeValidatorDiagnosticTag.DuplicateFunctionDeclaration);
                     }
                 }
             }
@@ -981,14 +978,9 @@
                     this.addMultiScopeDiagnostic({
                         ...DiagnosticMessages.duplicateFunctionImplementation(callable.name),
                         range: callable.nameRange,
-<<<<<<< HEAD
-                        file: callable.file
-                    }, DiagnosticTag.DuplicateFunctionDeclaration);
-=======
                         file: callable.file,
                         relatedInformation: related
-                    });
->>>>>>> 3112b73c
+                    }, ScopeValidatorDiagnosticTag.DuplicateFunctionDeclaration);
                 }
             }
         }
@@ -998,7 +990,7 @@
      * Verify that all of the scripts imported by each file in this scope actually exist, and have the correct case
      */
     private validateScriptImportPaths() {
-        this.event.program.diagnostics.clearByFilter({ scope: this.event.scope, tag: DiagnosticTag.Imports });
+        this.event.program.diagnostics.clearByFilter({ scope: this.event.scope, tag: ScopeValidatorDiagnosticTag.Imports });
 
         let scriptImports = this.event.scope.getOwnScriptImports();
         //verify every script import
@@ -1021,14 +1013,14 @@
                     ...dInfo,
                     range: scriptImport.filePathRange,
                     file: scriptImport.sourceFile
-                }, DiagnosticTag.Imports);
+                }, ScopeValidatorDiagnosticTag.Imports);
                 //if the character casing of the script import path does not match that of the actual path
             } else if (scriptImport.destPath !== referencedFile.destPath) {
                 this.addMultiScopeDiagnostic({
                     ...DiagnosticMessages.scriptImportCaseMismatch(referencedFile.destPath),
                     range: scriptImport.filePathRange,
                     file: scriptImport.sourceFile
-                }, DiagnosticTag.Imports);
+                }, ScopeValidatorDiagnosticTag.Imports);
             }
         }
     }
@@ -1037,14 +1029,14 @@
      * Validate all classes defined in this scope
      */
     private validateClasses() {
-        this.event.program.diagnostics.clearByFilter({ scope: this.event.scope, tag: DiagnosticTag.Classes });
+        this.event.program.diagnostics.clearByFilter({ scope: this.event.scope, tag: ScopeValidatorDiagnosticTag.Classes });
 
         let validator = new BsClassValidator(this.event.scope);
         validator.validate();
         for (const diagnostic of validator.diagnostics) {
             this.addMultiScopeDiagnostic({
                 ...diagnostic
-            }, DiagnosticTag.Classes);
+            }, ScopeValidatorDiagnosticTag.Classes);
         }
     }
 
@@ -1053,7 +1045,7 @@
      * Find various function collisions
      */
     private diagnosticDetectFunctionCollisions(file: BrsFile) {
-        this.event.program.diagnostics.clearByFilter({ scope: this.event.scope, file: file, tag: DiagnosticTag.FunctionCollisions });
+        this.event.program.diagnostics.clearByFilter({ scope: this.event.scope, file: file, tag: ScopeValidatorDiagnosticTag.FunctionCollisions });
         for (let func of file.callables) {
             const funcName = func.getName(ParseMode.BrighterScript);
             const lowerFuncName = funcName?.toLowerCase();
@@ -1144,7 +1136,7 @@
     }
 
     private detectVariableNamespaceCollisions(file: BrsFile) {
-        this.event.program.diagnostics.clearByFilter({ scope: this.event.scope, file: file, tag: DiagnosticTag.NamespaceCollisions });
+        this.event.program.diagnostics.clearByFilter({ scope: this.event.scope, file: file, tag: ScopeValidatorDiagnosticTag.NamespaceCollisions });
 
         //find all function parameters
         // eslint-disable-next-line @typescript-eslint/dot-notation
@@ -1165,7 +1157,7 @@
                                 namespace.nameRange
                             )
                         }]
-                    }, DiagnosticTag.NamespaceCollisions);
+                    }, ScopeValidatorDiagnosticTag.NamespaceCollisions);
                 }
             }
         }
@@ -1187,7 +1179,7 @@
                             namespace.nameRange
                         )
                     }]
-                }, DiagnosticTag.NamespaceCollisions);
+                }, ScopeValidatorDiagnosticTag.NamespaceCollisions);
             }
         }
     }
@@ -1196,7 +1188,7 @@
         if (!scope.xmlFile.parser.ast?.componentElement?.interfaceElement) {
             return;
         }
-        this.event.program.diagnostics.clearByFilter({ scope: this.event.scope, file: scope.xmlFile, tag: DiagnosticTag.XMLInterface });
+        this.event.program.diagnostics.clearByFilter({ scope: this.event.scope, file: scope.xmlFile, tag: ScopeValidatorDiagnosticTag.XMLInterface });
 
         const iface = scope.xmlFile.parser.ast.componentElement.interfaceElement;
         const callableContainerMap = scope.getCallableContainerMap();
@@ -1208,13 +1200,13 @@
                     ...DiagnosticMessages.xmlTagMissingAttribute(func.tokens.startTagName.text, 'name'),
                     range: func.tokens.startTagName.range,
                     file: scope.xmlFile
-                }, DiagnosticTag.XMLInterface);
+                }, ScopeValidatorDiagnosticTag.XMLInterface);
             } else if (!callableContainerMap.has(name.toLowerCase())) {
                 this.addDiagnostic({
                     ...DiagnosticMessages.xmlFunctionNotFound(name),
                     range: func.getAttribute('name')?.tokens.value.range,
                     file: scope.xmlFile
-                }, DiagnosticTag.XMLInterface);
+                }, ScopeValidatorDiagnosticTag.XMLInterface);
             }
         }
         //validate fields
@@ -1225,7 +1217,7 @@
                     ...DiagnosticMessages.xmlTagMissingAttribute(field.tokens.startTagName.text, 'id'),
                     range: field.tokens.startTagName.range,
                     file: scope.xmlFile
-                }, DiagnosticTag.XMLInterface);
+                }, ScopeValidatorDiagnosticTag.XMLInterface);
             }
             if (!type) {
                 if (!field.alias) {
@@ -1233,14 +1225,14 @@
                         ...DiagnosticMessages.xmlTagMissingAttribute(field.tokens.startTagName.text, 'type'),
                         range: field.tokens.startTagName.range,
                         file: scope.xmlFile
-                    }, DiagnosticTag.XMLInterface);
+                    }, ScopeValidatorDiagnosticTag.XMLInterface);
                 }
             } else if (!SGFieldTypes.includes(type.toLowerCase())) {
                 this.addDiagnostic({
                     ...DiagnosticMessages.xmlInvalidFieldType(type),
                     range: field.getAttribute('type')?.tokens.value.range,
                     file: scope.xmlFile
-                }, DiagnosticTag.XMLInterface);
+                }, ScopeValidatorDiagnosticTag.XMLInterface);
             }
             if (onChange) {
                 if (!callableContainerMap.has(onChange.toLowerCase())) {
@@ -1248,7 +1240,7 @@
                         ...DiagnosticMessages.xmlFunctionNotFound(onChange),
                         range: field.getAttribute('onchange')?.tokens.value.range,
                         file: scope.xmlFile
-                    }, DiagnosticTag.XMLInterface);
+                    }, ScopeValidatorDiagnosticTag.XMLInterface);
                 }
             }
         }
@@ -1258,7 +1250,7 @@
      * Detect when a child has imported a script that an ancestor also imported
      */
     private diagnosticDetectDuplicateAncestorScriptImports(scope: XmlScope) {
-        this.event.program.diagnostics.clearByFilter({ scope: this.event.scope, file: scope.xmlFile, tag: DiagnosticTag.XMLImports });
+        this.event.program.diagnostics.clearByFilter({ scope: this.event.scope, file: scope.xmlFile, tag: ScopeValidatorDiagnosticTag.XMLImports });
         if (scope.xmlFile.parentComponent) {
             //build a lookup of pkg paths -> FileReference so we can more easily look up collisions
             let parentScriptImports = scope.xmlFile.getAncestorScriptTagImports();
@@ -1280,7 +1272,7 @@
                         file: scope.xmlFile,
                         range: scriptImport.filePathRange,
                         ...DiagnosticMessages.unnecessaryScriptImportInChildFromParent(ancestorComponentName)
-                    }, DiagnosticTag.XMLImports);
+                    }, ScopeValidatorDiagnosticTag.XMLImports);
                 }
             }
         }
@@ -1331,7 +1323,7 @@
     }
 
     private addDiagnostic(diagnostic: BsDiagnostic, diagnosticTag?: string) {
-        diagnosticTag = diagnosticTag ?? (this.currentSegmentBeingValidated ? DiagnosticTag.Segment : DiagnosticTag.Default);
+        diagnosticTag = diagnosticTag ?? (this.currentSegmentBeingValidated ? ScopeValidatorDiagnosticTag.Segment : ScopeValidatorDiagnosticTag.Default);
         this.event.program.diagnostics.register(diagnostic, {
             tags: [diagnosticTag],
             segment: this.currentSegmentBeingValidated
@@ -1342,7 +1334,7 @@
      * Add a diagnostic (to the first scope) that will have `relatedInformation` for each affected scope
      */
     private addMultiScopeDiagnostic(diagnostic: BsDiagnostic, diagnosticTag?: string) {
-        diagnosticTag = diagnosticTag ?? (this.currentSegmentBeingValidated ? DiagnosticTag.Segment : DiagnosticTag.Default);
+        diagnosticTag = diagnosticTag ?? (this.currentSegmentBeingValidated ? ScopeValidatorDiagnosticTag.Segment : ScopeValidatorDiagnosticTag.Default);
         this.event.program.diagnostics.register(diagnostic, {
             tags: [diagnosticTag],
             segment: this.currentSegmentBeingValidated,
