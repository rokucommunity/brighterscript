--- conflicted
+++ resolved
@@ -30,12 +30,9 @@
 import { BscTypeKind } from '../../types/BscTypeKind';
 import type { BrsDocWithType } from '../../parser/BrightScriptDocParser';
 import brsDocParser from '../../parser/BrightScriptDocParser';
-<<<<<<< HEAD
 import type { Location } from 'vscode-languageserver';
-=======
 import { InvalidType } from '../../types/InvalidType';
 import { VoidType } from '../../types/VoidType';
->>>>>>> f38c4769
 
 /**
  * The lower-case names of all platform-included scenegraph nodes
