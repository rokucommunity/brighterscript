import { DiagnosticTag, type Range } from 'vscode-languageserver';
import { isAliasStatement, isAssignmentStatement, isAssociativeArrayType, isBinaryExpression, isBooleanType, isBrsFile, isCallExpression, isCallableType, isClassStatement, isClassType, isComponentType, isDottedGetExpression, isDynamicType, isEnumMemberType, isEnumType, isFunctionExpression, isFunctionParameterExpression, isLiteralExpression, isNamespaceStatement, isNamespaceType, isNewExpression, isNumberType, isObjectType, isPrimitiveType, isReferenceType, isReturnStatement, isStringType, isTypedFunctionType, isUnionType, isVariableExpression, isVoidType, isXmlScope } from '../../astUtils/reflection';
import type { DiagnosticInfo } from '../../DiagnosticMessages';
import { DiagnosticMessages } from '../../DiagnosticMessages';
import type { BrsFile } from '../../files/BrsFile';
import type { BsDiagnostic, CallableContainer, ExtraSymbolData, FileReference, GetTypeOptions, OnScopeValidateEvent, TypeChainEntry, TypeChainProcessResult, TypeCompatibilityData } from '../../interfaces';
import { SymbolTypeFlag } from '../../SymbolTypeFlag';
import type { AssignmentStatement, AugmentedAssignmentStatement, ClassStatement, DottedSetStatement, IncrementStatement, NamespaceStatement, ReturnStatement } from '../../parser/Statement';
import { util } from '../../util';
import { nodes, components } from '../../roku-types';
import type { BRSComponentData } from '../../roku-types';
import type { Token } from '../../lexer/Token';
import { AstNodeKind } from '../../parser/AstNode';
import type { AstNode } from '../../parser/AstNode';
import type { Expression } from '../../parser/AstNode';
import type { VariableExpression, DottedGetExpression, BinaryExpression, UnaryExpression, NewExpression, LiteralExpression, FunctionExpression } from '../../parser/Expression';
import { CallExpression } from '../../parser/Expression';
import { createVisitor, WalkMode } from '../../astUtils/visitors';
import type { BscType } from '../../types/BscType';
import type { BscFile } from '../../files/BscFile';
import { InsideSegmentWalkMode } from '../../AstValidationSegmenter';
import { TokenKind } from '../../lexer/TokenKind';
import { ParseMode } from '../../parser/Parser';
import { BsClassValidator } from '../../validators/ClassValidator';
import { globalCallableMap } from '../../globalCallables';
import type { XmlScope } from '../../XmlScope';
import type { XmlFile } from '../../files/XmlFile';
import { SGFieldTypes } from '../../parser/SGTypes';
import { DynamicType } from '../../types';
import { BscTypeKind } from '../../types/BscTypeKind';
import type { BrsDocWithType } from '../../parser/BrightScriptDocParser';
import brsDocParser from '../../parser/BrightScriptDocParser';

/**
 * The lower-case names of all platform-included scenegraph nodes
 */
// eslint-disable-next-line @typescript-eslint/no-unnecessary-type-assertion
const platformNodeNames = nodes ? new Set((Object.values(nodes) as { name: string }[]).map(x => x?.name.toLowerCase())) : new Set();
const platformComponentNames = components ? new Set((Object.values(components) as { name: string }[]).map(x => x?.name.toLowerCase())) : new Set();

const enum ScopeValidatorDiagnosticTag {
    Imports = 'ScopeValidatorImports',
    NamespaceCollisions = 'ScopeValidatorNamespaceCollisions',
    DuplicateFunctionDeclaration = 'ScopeValidatorDuplicateFunctionDeclaration',
    FunctionCollisions = 'ScopeValidatorFunctionCollisions',
    Classes = 'ScopeValidatorClasses',
    XMLInterface = 'ScopeValidatorXML',
    XMLImports = 'ScopeValidatorXMLImports',
    Default = 'ScopeValidator',
    Segment = 'ScopeValidatorSegment'
}

/**
 * A validator that handles all scope validations for a program validation cycle.
 * You should create ONE of these to handle all scope events between beforeProgramValidate and afterProgramValidate,
 * and call reset() before using it again in the next cycle
 */
export class ScopeValidator {

    /**
     * The event currently being processed. This will change multiple times throughout the lifetime of this validator
     */
    private event: OnScopeValidateEvent;

    private metrics = new Map<string, number>();


    public processEvent(event: OnScopeValidateEvent) {
        this.event = event;
        if (this.event.program.globalScope === this.event.scope) {
            return;
        }
        this.metrics.clear();
        this.walkFiles();
        this.currentSegmentBeingValidated = null;
        this.flagDuplicateFunctionDeclarations();
        this.validateScriptImportPaths();
        this.validateClasses();
        if (isXmlScope(event.scope)) {
            //detect when the child imports a script that its ancestor also imports
            this.diagnosticDetectDuplicateAncestorScriptImports(event.scope);
            //validate component interface
            this.validateXmlInterface(event.scope);
        }

        this.event.program.logger.debug(this.event.scope.name, 'metrics:');
        let total = 0;
        for (const [filePath, num] of this.metrics) {
            this.event.program.logger.debug(' - ', filePath, num);
            total += num;
        }
        this.event.program.logger.debug(this.event.scope.name, 'total segments validated', total);
    }

    public reset() {
        this.event = undefined;
    }

    private walkFiles() {
        const hasChangeInfo = this.event.changedFiles && this.event.changedSymbols;

        //do many per-file checks for every file in this (and parent) scopes
        this.event.scope.enumerateBrsFiles((file) => {
            if (!isBrsFile(file)) {
                return;
            }

            const thisFileHasChanges = this.event.changedFiles.includes(file);

            if (thisFileHasChanges || this.doesFileProvideChangedSymbol(file, this.event.changedSymbols)) {
                this.diagnosticDetectFunctionCollisions(file);
            }
        });

        this.event.scope.enumerateOwnFiles((file) => {
            if (isBrsFile(file)) {

                const fileUri = util.pathToUri(file.srcPath);
                const thisFileHasChanges = this.event.changedFiles.includes(file);

                const hasUnvalidatedSegments = file.validationSegmenter.hasUnvalidatedSegments();

                if (hasChangeInfo && !hasUnvalidatedSegments) {
                    return;
                }

                const validationVisitor = createVisitor({
                    VariableExpression: (varExpr) => {
                        this.validateVariableAndDottedGetExpressions(file, varExpr);
                    },
                    DottedGetExpression: (dottedGet) => {
                        this.validateVariableAndDottedGetExpressions(file, dottedGet);
                    },
                    CallExpression: (functionCall) => {
                        this.validateFunctionCall(file, functionCall);
                        this.validateCreateObjectCall(file, functionCall);
                    },
                    ReturnStatement: (returnStatement) => {
                        this.validateReturnStatement(file, returnStatement);
                    },
                    DottedSetStatement: (dottedSetStmt) => {
                        this.validateDottedSetStatement(file, dottedSetStmt);
                    },
                    BinaryExpression: (binaryExpr) => {
                        this.validateBinaryExpression(file, binaryExpr);
                    },
                    UnaryExpression: (unaryExpr) => {
                        this.validateUnaryExpression(file, unaryExpr);
                    },
                    AssignmentStatement: (assignStmt) => {
                        this.validateAssignmentStatement(file, assignStmt);
                        // Note: this also includes For statements
                        this.detectShadowedLocalVar(file, {
                            expr: assignStmt,
                            name: assignStmt.tokens.name.text,
                            type: this.getNodeTypeWrapper(file, assignStmt, { flags: SymbolTypeFlag.runtime }),
                            nameRange: assignStmt.tokens.name.location?.range
                        });
                    },
                    AugmentedAssignmentStatement: (binaryExpr) => {
                        this.validateBinaryExpression(file, binaryExpr);
                    },
                    IncrementStatement: (stmt) => {
                        this.validateIncrementStatement(file, stmt);
                    },
                    NewExpression: (newExpr) => {
                        this.validateNewExpression(file, newExpr);
                    },
                    ForEachStatement: (forEachStmt) => {
                        this.detectShadowedLocalVar(file, {
                            expr: forEachStmt,
                            name: forEachStmt.tokens.item.text,
                            type: this.getNodeTypeWrapper(file, forEachStmt, { flags: SymbolTypeFlag.runtime }),
                            nameRange: forEachStmt.tokens.item.location?.range
                        });
                    },
                    FunctionParameterExpression: (funcParam) => {
                        this.detectShadowedLocalVar(file, {
                            expr: funcParam,
                            name: funcParam.tokens.name.text,
                            type: this.getNodeTypeWrapper(file, funcParam, { flags: SymbolTypeFlag.runtime }),
                            nameRange: funcParam.tokens.name.location?.range
                        });
                    },
<<<<<<< HEAD
                    FunctionExpression: (func) => {
                        this.validateFunctionExpressionForReturn(func);
=======
                    AstNode: (node) => {
                        //check for doc comments
                        if (!node.leadingTrivia || node.leadingTrivia.filter(triviaToken => triviaToken.kind === TokenKind.Comment).length === 0) {
                            return;
                        }

                        this.validateDocComments(node);

>>>>>>> 9cde1916
                    }
                });
                // validate only what's needed in the file

                const segmentsToWalkForValidation = thisFileHasChanges
                    ? file.validationSegmenter.getAllUnvalidatedSegments()
                    : file.validationSegmenter.getSegmentsWithChangedSymbols(this.event.changedSymbols);

                let segmentsValidated = 0;
                for (const segment of segmentsToWalkForValidation) {
                    if (!file.validationSegmenter.checkIfSegmentNeedsRevalidation(segment, this.event.changedSymbols)) {
                        continue;
                    }
                    this.currentSegmentBeingValidated = segment;
                    this.event.program.diagnostics.clearByFilter({ scope: this.event.scope, fileUri: fileUri, segment: segment, tag: ScopeValidatorDiagnosticTag.Segment });
                    segmentsValidated++;
                    segment.walk(validationVisitor, {
                        walkMode: InsideSegmentWalkMode
                    });
                    file.markSegmentAsValidated(segment);
                    this.currentSegmentBeingValidated = null;
                }
                this.metrics.set(file.pkgPath, segmentsValidated);
            }
        });
    }

    private doesFileProvideChangedSymbol(file: BrsFile, changedSymbols: Map<SymbolTypeFlag, Set<string>>) {
        if (!changedSymbols) {
            return true;
        }
        for (const flag of [SymbolTypeFlag.runtime, SymbolTypeFlag.typetime]) {
            const providedSymbolKeysFlag = file.providedSymbols.symbolMap.get(flag).keys();
            const changedSymbolSetForFlag = changedSymbols.get(flag);

            for (let providedKey of providedSymbolKeysFlag) {
                if (changedSymbolSetForFlag.has(providedKey)) {
                    return true;
                }
            }
        }
        return false;
    }

    private currentSegmentBeingValidated: AstNode;


    private isTypeKnown(exprType: BscType) {
        let isKnownType = exprType?.isResolvable();
        return isKnownType;
    }

    /**
     * If this is the lhs of an assignment, we don't need to flag it as unresolved
     */
    private hasValidDeclaration(expression: Expression, exprType: BscType, definingNode?: AstNode) {
        if (!isVariableExpression(expression)) {
            return false;
        }
        let assignmentAncestor: AssignmentStatement;
        if (isAssignmentStatement(definingNode) && definingNode.tokens.equals.kind === TokenKind.Equal) {
            // this symbol was defined in a "normal" assignment (eg. not a compound assignment)
            assignmentAncestor = definingNode;
            return assignmentAncestor?.tokens.name?.text.toLowerCase() === expression?.tokens.name?.text.toLowerCase();
        } else if (isFunctionParameterExpression(definingNode)) {
            // this symbol was defined in a function param
            return true;
        } else {
            assignmentAncestor = expression?.findAncestor(isAssignmentStatement);
        }
        return assignmentAncestor?.tokens.name === expression?.tokens.name && isUnionType(exprType);
    }

    /**
     * Validate every function call to `CreateObject`.
     * Ideally we would create better type checking/handling for this, but in the mean time, we know exactly
     * what these calls are supposed to look like, and this is a very common thing for brs devs to do, so just
     * do this manually for now.
     */
    protected validateCreateObjectCall(file: BrsFile, call: CallExpression) {

        //skip non CreateObject function calls
        const callName = util.getAllDottedGetPartsAsString(call.callee)?.toLowerCase();
        if (callName !== 'createobject' || !isLiteralExpression(call?.args[0])) {
            return;
        }
        const firstParamToken = (call?.args[0] as LiteralExpression)?.tokens?.value;
        const firstParamStringValue = firstParamToken?.text?.replace(/"/g, '');
        if (!firstParamStringValue) {
            return;
        }
        const firstParamStringValueLower = firstParamStringValue.toLowerCase();

        //if this is a `createObject('roSGNode'` call, only support known sg node types
        if (firstParamStringValueLower === 'rosgnode' && isLiteralExpression(call?.args[1])) {
            const componentName: Token = call?.args[1]?.tokens.value;
            //don't validate any components with a colon in their name (probably component libraries, but regular components can have them too).
            if (!componentName || componentName?.text?.includes(':')) {
                return;
            }
            //add diagnostic for unknown components
            const unquotedComponentName = componentName?.text?.replace(/"/g, '');
            if (unquotedComponentName && !platformNodeNames.has(unquotedComponentName.toLowerCase()) && !this.event.program.getComponent(unquotedComponentName)) {
                this.addDiagnostic({
                    ...DiagnosticMessages.unknownRoSGNode(unquotedComponentName),
                    location: componentName.location
                });
            } else if (call?.args.length !== 2) {
                // roSgNode should only ever have 2 args in `createObject`
                this.addDiagnostic({
                    ...DiagnosticMessages.mismatchCreateObjectArgumentCount(firstParamStringValue, [2], call?.args.length),
                    location: call.location
                });
            }
        } else if (!platformComponentNames.has(firstParamStringValueLower)) {
            this.addDiagnostic({
                ...DiagnosticMessages.unknownBrightScriptComponent(firstParamStringValue),
                location: firstParamToken.location
            });
        } else {
            // This is valid brightscript component
            // Test for invalid arg counts
            const brightScriptComponent: BRSComponentData = components[firstParamStringValueLower];
            // Valid arg counts for createObject are 1+ number of args for constructor
            let validArgCounts = brightScriptComponent?.constructors.map(cnstr => cnstr.params.length + 1);
            if (validArgCounts.length === 0) {
                // no constructors for this component, so createObject only takes 1 arg
                validArgCounts = [1];
            }
            if (!validArgCounts.includes(call?.args.length)) {
                // Incorrect number of arguments included in `createObject()`
                this.addDiagnostic({
                    ...DiagnosticMessages.mismatchCreateObjectArgumentCount(firstParamStringValue, validArgCounts, call?.args.length),
                    location: call.location
                });
            }

            // Test for deprecation
            if (brightScriptComponent?.isDeprecated) {
                this.addDiagnostic({
                    ...DiagnosticMessages.deprecatedBrightScriptComponent(firstParamStringValue, brightScriptComponent.deprecatedDescription),
                    location: call.location
                });
            }
        }

    }

    /**
     * Detect calls to functions with the incorrect number of parameters, or wrong types of arguments
     */
    private validateFunctionCall(file: BrsFile, expression: CallExpression) {
        const getTypeOptions = { flags: SymbolTypeFlag.runtime, data: {} };
        let funcType = this.getNodeTypeWrapper(file, expression?.callee, getTypeOptions);
        if (funcType?.isResolvable() && isClassType(funcType)) {
            // We're calling a class - get the constructor
            funcType = funcType.getMemberType('new', getTypeOptions);
        }
        if (funcType?.isResolvable() && isTypedFunctionType(funcType)) {
            //funcType.setName(expression.callee. .name);

            //get min/max parameter count for callable
            let minParams = 0;
            let maxParams = 0;
            for (let param of funcType.params) {
                maxParams++;
                //optional parameters must come last, so we can assume that minParams won't increase once we hit
                //the first isOptional
                if (param.isOptional !== true) {
                    minParams++;
                }
            }
            if (funcType.isVariadic) {
                // function accepts variable number of arguments
                maxParams = CallExpression.MaximumArguments;
            }
            let expCallArgCount = expression.args.length;
            if (expCallArgCount > maxParams || expCallArgCount < minParams) {
                let minMaxParamsText = minParams === maxParams ? maxParams : `${minParams}-${maxParams}`;
                this.addMultiScopeDiagnostic({
                    ...DiagnosticMessages.mismatchArgumentCount(minMaxParamsText, expCallArgCount),
                    location: expression.callee.location
                });
            }
            let paramIndex = 0;
            for (let arg of expression.args) {
                const data = {} as ExtraSymbolData;
                let argType = this.getNodeTypeWrapper(file, arg, { flags: SymbolTypeFlag.runtime, data: data });

                const paramType = funcType.params[paramIndex]?.type;
                if (!paramType) {
                    // unable to find a paramType -- maybe there are more args than params
                    break;
                }

                if (isCallableType(paramType) && isClassType(argType) && isClassStatement(data.definingNode)) {
                    argType = data.definingNode.getConstructorType();
                }

                const compatibilityData: TypeCompatibilityData = {};
                const isAllowedArgConversion = this.checkAllowedArgConversions(paramType, argType);
                if (!isAllowedArgConversion && !paramType?.isTypeCompatible(argType, compatibilityData)) {
                    this.addMultiScopeDiagnostic({
                        ...DiagnosticMessages.argumentTypeMismatch(argType.toString(), paramType.toString(), compatibilityData),
                        location: arg.location
                    });
                }
                paramIndex++;
            }

        }
    }

    private checkAllowedArgConversions(paramType: BscType, argType: BscType): boolean {
        if (isNumberType(argType) && isBooleanType(paramType)) {
            return true;
        }
        return false;
    }


    /**
     * Detect return statements with incompatible types vs. declared return type
     */
    private validateReturnStatement(file: BrsFile, returnStmt: ReturnStatement) {
        const data: ExtraSymbolData = {};
        const getTypeOptions = { flags: SymbolTypeFlag.runtime, data: data };
        let funcType = returnStmt.findAncestor(isFunctionExpression)?.getType({ flags: SymbolTypeFlag.typetime });
        if (isTypedFunctionType(funcType)) {
            const actualReturnType = this.getNodeTypeWrapper(file, returnStmt?.value, getTypeOptions);
            const compatibilityData: TypeCompatibilityData = {};

            if (funcType.returnType.isResolvable() && actualReturnType && !funcType.returnType.isTypeCompatible(actualReturnType, compatibilityData)) {
                this.addMultiScopeDiagnostic({
                    ...DiagnosticMessages.returnTypeMismatch(actualReturnType.toString(), funcType.returnType.toString(), compatibilityData),
                    location: returnStmt.value.location
                });
            }
        }
    }

    /**
     * Detect assigned type different from expected member type
     */
    private validateDottedSetStatement(file: BrsFile, dottedSetStmt: DottedSetStatement) {
        const typeChainExpectedLHS = [] as TypeChainEntry[];
        const getTypeOpts = { flags: SymbolTypeFlag.runtime };

        const expectedLHSType = this.getNodeTypeWrapper(file, dottedSetStmt, { ...getTypeOpts, data: {}, typeChain: typeChainExpectedLHS });
        const actualRHSType = this.getNodeTypeWrapper(file, dottedSetStmt?.value, getTypeOpts);
        const compatibilityData: TypeCompatibilityData = {};
        const typeChainScan = util.processTypeChain(typeChainExpectedLHS);
        // check if anything in typeChain is an AA - if so, just allow it
        if (typeChainExpectedLHS.find(typeChainItem => isAssociativeArrayType(typeChainItem.type))) {
            // something in the chain is an AA
            // treat members as dynamic - they could have been set without the type system's knowledge
            return;
        }
        if (!expectedLHSType || !expectedLHSType?.isResolvable()) {
            this.addMultiScopeDiagnostic({
                ...DiagnosticMessages.cannotFindName(typeChainScan.itemName, typeChainScan.fullNameOfItem, typeChainScan.itemParentTypeName, this.getParentTypeDescriptor(typeChainScan)),
                location: typeChainScan?.location
            });
            return;
        }

        let accessibilityIsOk = this.checkMemberAccessibility(file, dottedSetStmt, typeChainExpectedLHS);

        //Most Component fields can be set with strings
        //TODO: be more precise about which fields can actually accept strings
        //TODO: if RHS is a string literal, we can do more validation to make sure it's the correct type
        if (isComponentType(dottedSetStmt.obj?.getType({ flags: SymbolTypeFlag.runtime }))) {
            if (isStringType(actualRHSType)) {
                return;
            }
        }

        if (accessibilityIsOk && !expectedLHSType?.isTypeCompatible(actualRHSType, compatibilityData)) {
            this.addMultiScopeDiagnostic({
                ...DiagnosticMessages.assignmentTypeMismatch(actualRHSType.toString(), expectedLHSType.toString(), compatibilityData),
                location: dottedSetStmt.location
            });
        }
    }

    /**
     * Detect when declared type does not match rhs type
     */
    private validateAssignmentStatement(file: BrsFile, assignStmt: AssignmentStatement) {
        if (!assignStmt?.typeExpression) {
            // nothing to check
            return;
        }

        const typeChainExpectedLHS = [];
        const getTypeOpts = { flags: SymbolTypeFlag.runtime };
        const expectedLHSType = this.getNodeTypeWrapper(file, assignStmt.typeExpression, { ...getTypeOpts, data: {}, typeChain: typeChainExpectedLHS });
        const actualRHSType = this.getNodeTypeWrapper(file, assignStmt.value, getTypeOpts);
        const compatibilityData: TypeCompatibilityData = {};
        if (!expectedLHSType || !expectedLHSType.isResolvable()) {
            // LHS is not resolvable... handled elsewhere
        } else if (!expectedLHSType?.isTypeCompatible(actualRHSType, compatibilityData)) {
            this.addMultiScopeDiagnostic({
                ...DiagnosticMessages.assignmentTypeMismatch(actualRHSType.toString(), expectedLHSType.toString(), compatibilityData),
                location: assignStmt.location
            });
        }
    }

    /**
     * Detect invalid use of a binary operator
     */
    private validateBinaryExpression(file: BrsFile, binaryExpr: BinaryExpression | AugmentedAssignmentStatement) {
        const getTypeOpts = { flags: SymbolTypeFlag.runtime };

        if (util.isInTypeExpression(binaryExpr)) {
            return;
        }

        let leftType = isBinaryExpression(binaryExpr)
            ? this.getNodeTypeWrapper(file, binaryExpr.left, getTypeOpts)
            : this.getNodeTypeWrapper(file, binaryExpr.item, getTypeOpts);
        let rightType = isBinaryExpression(binaryExpr)
            ? this.getNodeTypeWrapper(file, binaryExpr.right, getTypeOpts)
            : this.getNodeTypeWrapper(file, binaryExpr.value, getTypeOpts);

        if (!leftType.isResolvable() || !rightType.isResolvable()) {
            // Can not find the type. error handled elsewhere
            return;
        }
        let leftTypeToTest = leftType;
        let rightTypeToTest = rightType;

        if (isEnumMemberType(leftType) || isEnumType(leftType)) {
            leftTypeToTest = leftType.underlyingType;
        }
        if (isEnumMemberType(rightType) || isEnumType(rightType)) {
            rightTypeToTest = rightType.underlyingType;
        }

        if (isUnionType(leftType) || isUnionType(rightType)) {
            // TODO: it is possible to validate based on innerTypes, but more complicated
            // Because you need to verify each combination of types
            return;
        }
        const leftIsPrimitive = isPrimitiveType(leftTypeToTest);
        const rightIsPrimitive = isPrimitiveType(rightTypeToTest);
        const leftIsAny = isDynamicType(leftTypeToTest) || isObjectType(leftTypeToTest);
        const rightIsAny = isDynamicType(rightTypeToTest) || isObjectType(rightTypeToTest);


        if (leftIsAny && rightIsAny) {
            // both operands are basically "any" type... ignore;
            return;
        } else if ((leftIsAny && rightIsPrimitive) || (leftIsPrimitive && rightIsAny)) {
            // one operand is basically "any" type... ignore;
            return;
        }
        const opResult = util.binaryOperatorResultType(leftTypeToTest, binaryExpr.tokens.operator, rightTypeToTest);

        if (isDynamicType(opResult)) {
            // if the result was dynamic, that means there wasn't a valid operation
            this.addMultiScopeDiagnostic({
                ...DiagnosticMessages.operatorTypeMismatch(binaryExpr.tokens.operator.text, leftType.toString(), rightType.toString()),
                location: binaryExpr.location
            });
        }
    }

    /**
     * Detect invalid use of a Unary operator
     */
    private validateUnaryExpression(file: BrsFile, unaryExpr: UnaryExpression) {
        const getTypeOpts = { flags: SymbolTypeFlag.runtime };

        let rightType = this.getNodeTypeWrapper(file, unaryExpr.right, getTypeOpts);

        if (!rightType.isResolvable()) {
            // Can not find the type. error handled elsewhere
            return;
        }
        let rightTypeToTest = rightType;
        if (isEnumMemberType(rightType)) {
            rightTypeToTest = rightType.underlyingType;
        }


        if (isUnionType(rightTypeToTest)) {
            // TODO: it is possible to validate based on innerTypes, but more complicated
            // Because you need to verify each combination of types

        } else if (isDynamicType(rightTypeToTest) || isObjectType(rightTypeToTest)) {
            // operand is basically "any" type... ignore;

        } else if (isPrimitiveType(rightType)) {
            const opResult = util.unaryOperatorResultType(unaryExpr.tokens.operator, rightTypeToTest);
            if (isDynamicType(opResult)) {
                this.addMultiScopeDiagnostic({
                    ...DiagnosticMessages.operatorTypeMismatch(unaryExpr.tokens.operator.text, rightType.toString()),
                    location: unaryExpr.location
                });
            }
        } else {
            // rhs is not a primitive, so no binary operator is allowed
            this.addMultiScopeDiagnostic({
                ...DiagnosticMessages.operatorTypeMismatch(unaryExpr.tokens.operator.text, rightType.toString()),
                location: unaryExpr.location
            });
        }
    }

    private validateIncrementStatement(file: BrsFile, incStmt: IncrementStatement) {
        const getTypeOpts = { flags: SymbolTypeFlag.runtime };

        let rightType = this.getNodeTypeWrapper(file, incStmt.value, getTypeOpts);

        if (!rightType.isResolvable()) {
            // Can not find the type. error handled elsewhere
            return;
        }

        if (isUnionType(rightType)) {
            // TODO: it is possible to validate based on innerTypes, but more complicated
            // because you need to verify each combination of types
        } else if (isDynamicType(rightType) || isObjectType(rightType)) {
            // operand is basically "any" type... ignore
        } else if (isNumberType(rightType)) {
            // operand is a number.. this is ok
        } else {
            // rhs is not a number, so no increment operator is not allowed
            this.addMultiScopeDiagnostic({
                ...DiagnosticMessages.operatorTypeMismatch(incStmt.tokens.operator.text, rightType.toString()),
                location: incStmt.location
            });
        }
    }


    validateVariableAndDottedGetExpressions(file: BrsFile, expression: VariableExpression | DottedGetExpression) {
        if (isDottedGetExpression(expression.parent)) {
            // We validate dottedGetExpressions at the top-most level
            return;
        }
        if (isVariableExpression(expression)) {
            if (isAssignmentStatement(expression.parent) && expression.parent.tokens.name === expression.tokens.name) {
                // Don't validate LHS of assignments
                return;
            } else if (isNamespaceStatement(expression.parent)) {
                return;
            }
        }

        let symbolType = SymbolTypeFlag.runtime;
        let oppositeSymbolType = SymbolTypeFlag.typetime;
        const isUsedAsType = util.isInTypeExpression(expression);
        if (isUsedAsType) {
            // This is used in a TypeExpression - only look up types from SymbolTable
            symbolType = SymbolTypeFlag.typetime;
            oppositeSymbolType = SymbolTypeFlag.runtime;
        }

        // Do a complete type check on all DottedGet and Variable expressions
        // this will create a diagnostic if an invalid member is accessed
        const typeChain: TypeChainEntry[] = [];
        const typeData = {} as ExtraSymbolData;
        let exprType = this.getNodeTypeWrapper(file, expression, {
            flags: symbolType,
            typeChain: typeChain,
            data: typeData
        });

        const hasValidDeclaration = this.hasValidDeclaration(expression, exprType, typeData?.definingNode);

        //include a hint diagnostic if this type is marked as deprecated
        if (typeData.flags & SymbolTypeFlag.deprecated) { // eslint-disable-line no-bitwise
            this.addMultiScopeDiagnostic({
                ...DiagnosticMessages.itemIsDeprecated(),
                location: expression.tokens.name.location,
                tags: [DiagnosticTag.Deprecated]
            });
        }

        if (!this.isTypeKnown(exprType) && !hasValidDeclaration) {
            if (this.getNodeTypeWrapper(file, expression, { flags: oppositeSymbolType, isExistenceTest: true })?.isResolvable()) {
                const oppoSiteTypeChain = [];
                const invalidlyUsedResolvedType = this.getNodeTypeWrapper(file, expression, { flags: oppositeSymbolType, typeChain: oppoSiteTypeChain, isExistenceTest: true });
                const typeChainScan = util.processTypeChain(oppoSiteTypeChain);
                if (isUsedAsType) {
                    this.addMultiScopeDiagnostic({
                        ...DiagnosticMessages.itemCannotBeUsedAsType(typeChainScan.fullChainName),
                        location: expression.location
                    });
                } else if (invalidlyUsedResolvedType && !isReferenceType(invalidlyUsedResolvedType)) {
                    if (!isAliasStatement(expression.parent)) {
                        // alias rhs CAN be a type!
                        this.addMultiScopeDiagnostic({
                            ...DiagnosticMessages.itemCannotBeUsedAsVariable(invalidlyUsedResolvedType.toString()),
                            location: expression.location
                        });
                    }
                } else {
                    const typeChainScan = util.processTypeChain(typeChain);
                    //if this is a function call, provide a different diganostic code
                    if (isCallExpression(typeChainScan.astNode.parent) && typeChainScan.astNode.parent.callee === expression) {
                        this.addMultiScopeDiagnostic({
                            ...DiagnosticMessages.cannotFindFunction(typeChainScan.itemName, typeChainScan.fullNameOfItem, typeChainScan.itemParentTypeName, this.getParentTypeDescriptor(typeChainScan)),
                            location: typeChainScan?.location
                        });
                    } else {
                        this.addMultiScopeDiagnostic({
                            ...DiagnosticMessages.cannotFindName(typeChainScan.itemName, typeChainScan.fullNameOfItem, typeChainScan.itemParentTypeName, this.getParentTypeDescriptor(typeChainScan)),
                            location: typeChainScan?.location
                        });
                    }
                }

            } else if (!typeData?.isFromDocComment) {
                // only show "cannot find... " errors if the type is not defined from a doc comment
                const typeChainScan = util.processTypeChain(typeChain);
                if (isCallExpression(typeChainScan.astNode.parent) && typeChainScan.astNode.parent.callee === expression) {
                    this.addMultiScopeDiagnostic({
                        ...DiagnosticMessages.cannotFindFunction(typeChainScan.itemName, typeChainScan.fullNameOfItem, typeChainScan.itemParentTypeName, this.getParentTypeDescriptor(typeChainScan)),
                        location: typeChainScan?.location
                    });
                } else {
                    this.addMultiScopeDiagnostic({
                        ...DiagnosticMessages.cannotFindName(typeChainScan.itemName, typeChainScan.fullNameOfItem, typeChainScan.itemParentTypeName, this.getParentTypeDescriptor(typeChainScan)),
                        location: typeChainScan?.location
                    });
                }

            }
        }
        if (isUsedAsType) {
            return;
        }

        const containingNamespace = expression.findAncestor<NamespaceStatement>(isNamespaceStatement);
        const containingNamespaceName = containingNamespace?.getName(ParseMode.BrighterScript);

        if (!(isCallExpression(expression.parent) && isNewExpression(expression.parent?.parent))) {
            const classUsedAsVarEntry = this.checkTypeChainForClassUsedAsVar(typeChain, containingNamespaceName);
            const isClassInNamespace = containingNamespace?.getSymbolTable().hasSymbol(typeChain[0].name, SymbolTypeFlag.runtime);
            if (classUsedAsVarEntry && !isClassInNamespace) {

                this.addMultiScopeDiagnostic({
                    ...DiagnosticMessages.itemCannotBeUsedAsVariable(classUsedAsVarEntry.toString()),
                    location: expression.location
                });
                return;
            }
        }

        const lastTypeInfo = typeChain[typeChain.length - 1];
        const parentTypeInfo = typeChain[typeChain.length - 2];

        this.checkMemberAccessibility(file, expression, typeChain);

        if (isNamespaceType(exprType) && !isAliasStatement(expression.parent)) {
            this.addMultiScopeDiagnostic({
                ...DiagnosticMessages.itemCannotBeUsedAsVariable('namespace'),
                location: expression.location
            });
        } else if (isEnumType(exprType) && !isAliasStatement(expression.parent)) {
            const enumStatement = this.event.scope.getEnum(util.getAllDottedGetPartsAsString(expression));
            if (enumStatement) {
                // there's an enum with this name
                this.addMultiScopeDiagnostic({
                    ...DiagnosticMessages.itemCannotBeUsedAsVariable('enum'),
                    location: expression.location
                });
            }
        } else if (isDynamicType(exprType) && isEnumType(parentTypeInfo?.type) && isDottedGetExpression(expression)) {
            const enumFileLink = this.event.scope.getEnumFileLink(util.getAllDottedGetPartsAsString(expression.obj));
            const typeChainScanForParent = util.processTypeChain(typeChain.slice(0, -1));
            if (enumFileLink) {
                this.addMultiScopeDiagnostic({
                    ...DiagnosticMessages.unknownEnumValue(lastTypeInfo?.name, typeChainScanForParent.fullChainName),
                    location: lastTypeInfo?.location,
                    relatedInformation: [{
                        message: 'Enum declared here',
                        location: util.createLocationFromRange(
                            util.pathToUri(enumFileLink?.file.srcPath),
                            enumFileLink?.item?.tokens.name.location?.range
                        )
                    }]
                });
            }
        }
    }

    private checkTypeChainForClassUsedAsVar(typeChain: TypeChainEntry[], containingNamespaceName: string) {
        const ignoreKinds = [AstNodeKind.TypecastExpression, AstNodeKind.NewExpression];
        let lowerNameSoFar = '';
        let classUsedAsVar;
        let isFirst = true;
        for (let i = 0; i < typeChain.length - 1; i++) { // do not look at final entry - we CAN use the constructor as a variable
            const tce = typeChain[i];
            lowerNameSoFar += `${lowerNameSoFar ? '.' : ''}${tce.name.toLowerCase()}`;
            if (!isNamespaceType(tce.type)) {
                if (isFirst && containingNamespaceName) {
                    lowerNameSoFar = `${containingNamespaceName.toLowerCase()}.${lowerNameSoFar}`;
                }
                if (!tce.astNode || ignoreKinds.includes(tce.astNode.kind)) {
                    break;
                } else if (isClassType(tce.type) && lowerNameSoFar.toLowerCase() === tce.type.name.toLowerCase()) {
                    classUsedAsVar = tce.type;
                }
                break;
            }
            isFirst = false;
        }

        return classUsedAsVar;
    }

    /**
     * Adds diagnostics for accibility mismatches
     *
     * @param file file
     * @param expression containing expression
     * @param typeChain type chain to check
     * @returns true if member accesiibility is okay
     */
    private checkMemberAccessibility(file: BscFile, expression: Expression, typeChain: TypeChainEntry[]) {
        for (let i = 0; i < typeChain.length - 1; i++) {
            const parentChainItem = typeChain[i];
            const childChainItem = typeChain[i + 1];
            if (isClassType(parentChainItem.type)) {
                const containingClassStmt = expression.findAncestor<ClassStatement>(isClassStatement);
                const classStmtThatDefinesChildMember = childChainItem.data?.definingNode?.findAncestor<ClassStatement>(isClassStatement);
                if (classStmtThatDefinesChildMember) {
                    const definingClassName = classStmtThatDefinesChildMember.getName(ParseMode.BrighterScript);
                    const inMatchingClassStmt = containingClassStmt?.getName(ParseMode.BrighterScript).toLowerCase() === parentChainItem.type.name.toLowerCase();
                    // eslint-disable-next-line no-bitwise
                    if (childChainItem.data.flags & SymbolTypeFlag.private) {
                        if (!inMatchingClassStmt || childChainItem.data.memberOfAncestor) {
                            this.addMultiScopeDiagnostic({
                                ...DiagnosticMessages.memberAccessibilityMismatch(childChainItem.name, childChainItem.data.flags, definingClassName),
                                location: expression.location
                            });
                            // there's an error... don't worry about the rest of the chain
                            return false;
                        }
                    }

                    // eslint-disable-next-line no-bitwise
                    if (childChainItem.data.flags & SymbolTypeFlag.protected) {
                        const containingClassName = containingClassStmt?.getName(ParseMode.BrighterScript);
                        const containingNamespaceName = expression.findAncestor<NamespaceStatement>(isNamespaceStatement)?.getName(ParseMode.BrighterScript);
                        const ancestorClasses = this.event.scope.getClassHierarchy(containingClassName, containingNamespaceName).map(link => link.item);
                        const isSubClassOfDefiningClass = ancestorClasses.includes(classStmtThatDefinesChildMember);

                        if (!isSubClassOfDefiningClass) {
                            this.addMultiScopeDiagnostic({
                                ...DiagnosticMessages.memberAccessibilityMismatch(childChainItem.name, childChainItem.data.flags, definingClassName),
                                location: expression.location
                            });
                            // there's an error... don't worry about the rest of the chain
                            return false;
                        }
                    }
                }

            }
        }
        return true;
    }

    /**
     * Find all "new" statements in the program,
     * and make sure we can find a class with that name
     */
    private validateNewExpression(file: BrsFile, newExpression: NewExpression) {
        const newExprType = this.getNodeTypeWrapper(file, newExpression, { flags: SymbolTypeFlag.typetime });
        if (isClassType(newExprType)) {
            return;
        }

        let potentialClassName = newExpression.className.getName(ParseMode.BrighterScript);
        const namespaceName = newExpression.findAncestor<NamespaceStatement>(isNamespaceStatement)?.getName(ParseMode.BrighterScript);
        let newableClass = this.event.scope.getClass(potentialClassName, namespaceName);

        if (!newableClass) {
            //try and find functions with this name.
            let fullName = util.getFullyQualifiedClassName(potentialClassName, namespaceName);

            this.addMultiScopeDiagnostic({
                ...DiagnosticMessages.expressionIsNotConstructable(fullName),
                location: newExpression.className.location
            });

        }
    }

    private validateFunctionExpressionForReturn(func: FunctionExpression) {
        const returnType = func?.returnTypeExpression?.getType({ flags: SymbolTypeFlag.typetime });

        if (!returnType || !returnType.isResolvable() || isVoidType(returnType) || isDynamicType(returnType)) {
            return;
        }
        const returns = func.body?.findChild<ReturnStatement>(isReturnStatement, { walkMode: WalkMode.visitAll });
        if (!returns) {
            this.addMultiScopeDiagnostic({
                ...DiagnosticMessages.expectedReturnStatement(),
                location: func.location
            });
        }
    }

    /**
     * Create diagnostics for any duplicate function declarations
     */
    private flagDuplicateFunctionDeclarations() {
        this.event.program.diagnostics.clearByFilter({ scope: this.event.scope, tag: ScopeValidatorDiagnosticTag.DuplicateFunctionDeclaration });

        //for each list of callables with the same name
        for (let [lowerName, callableContainers] of this.event.scope.getCallableContainerMap()) {

            let globalCallables = [] as CallableContainer[];
            let nonGlobalCallables = [] as CallableContainer[];
            let ownCallables = [] as CallableContainer[];
            let ancestorNonGlobalCallables = [] as CallableContainer[];


            for (let container of callableContainers) {
                if (container.scope === this.event.program.globalScope) {
                    globalCallables.push(container);
                } else {
                    nonGlobalCallables.push(container);
                    if (container.scope === this.event.scope) {
                        ownCallables.push(container);
                    } else {
                        ancestorNonGlobalCallables.push(container);
                    }
                }
            }

            //add info diagnostics about child shadowing parent functions
            if (ownCallables.length > 0 && ancestorNonGlobalCallables.length > 0) {
                for (let container of ownCallables) {
                    //skip the init function (because every component will have one of those){
                    if (lowerName !== 'init') {
                        let shadowedCallable = ancestorNonGlobalCallables[ancestorNonGlobalCallables.length - 1];
                        if (!!shadowedCallable && shadowedCallable.callable.file === container.callable.file) {
                            //same file: skip redundant imports
                            continue;
                        }
                        this.addMultiScopeDiagnostic({
                            ...DiagnosticMessages.overridesAncestorFunction(
                                container.callable.name,
                                container.scope.name,
                                shadowedCallable.callable.file.destPath,
                                //grab the last item in the list, which should be the closest ancestor's version
                                shadowedCallable.scope.name
                            ),
                            location: util.createLocationFromFileRange(container.callable.file, container.callable.nameRange)
                        }, ScopeValidatorDiagnosticTag.DuplicateFunctionDeclaration);
                    }
                }
            }

            //add error diagnostics about duplicate functions in the same scope
            if (ownCallables.length > 1) {

                for (let callableContainer of ownCallables) {
                    let callable = callableContainer.callable;
                    const related = [];
                    for (const ownCallable of ownCallables) {
                        const thatNameRange = ownCallable.callable.nameRange;
                        if (ownCallable.callable.nameRange !== callable.nameRange) {
                            related.push({
                                message: `Function declared here`,
                                location: util.createLocationFromRange(
                                    util.pathToUri(ownCallable.callable.file?.srcPath),
                                    thatNameRange
                                )
                            });
                        }
                    }

                    this.addMultiScopeDiagnostic({
                        ...DiagnosticMessages.duplicateFunctionImplementation(callable.name),
                        location: util.createLocationFromFileRange(callable.file, callable.nameRange),
                        relatedInformation: related
                    }, ScopeValidatorDiagnosticTag.DuplicateFunctionDeclaration);
                }
            }
        }
    }

    /**
     * Verify that all of the scripts imported by each file in this scope actually exist, and have the correct case
     */
    private validateScriptImportPaths() {
        this.event.program.diagnostics.clearByFilter({ scope: this.event.scope, tag: ScopeValidatorDiagnosticTag.Imports });

        let scriptImports = this.event.scope.getOwnScriptImports();
        //verify every script import
        for (let scriptImport of scriptImports) {
            let referencedFile = this.event.scope.getFileByRelativePath(scriptImport.destPath);
            //if we can't find the file
            if (!referencedFile) {
                //skip the default bslib file, it will exist at transpile time but should not show up in the program during validation cycle
                if (scriptImport.destPath === this.event.program.bslibPkgPath) {
                    continue;
                }
                let dInfo: DiagnosticInfo;
                if (scriptImport.text.trim().length === 0) {
                    dInfo = DiagnosticMessages.scriptSrcCannotBeEmpty();
                } else {
                    dInfo = DiagnosticMessages.referencedFileDoesNotExist();
                }

                this.addMultiScopeDiagnostic({
                    ...dInfo,
                    location: util.createLocationFromFileRange(scriptImport.sourceFile, scriptImport.filePathRange)
                }, ScopeValidatorDiagnosticTag.Imports);
                //if the character casing of the script import path does not match that of the actual path
            } else if (scriptImport.destPath !== referencedFile.destPath) {
                this.addMultiScopeDiagnostic({
                    ...DiagnosticMessages.scriptImportCaseMismatch(referencedFile.destPath),
                    location: util.createLocationFromFileRange(scriptImport.sourceFile, scriptImport.filePathRange)
                }, ScopeValidatorDiagnosticTag.Imports);
            }
        }
    }

    /**
     * Validate all classes defined in this scope
     */
    private validateClasses() {
        this.event.program.diagnostics.clearByFilter({ scope: this.event.scope, tag: ScopeValidatorDiagnosticTag.Classes });

        let validator = new BsClassValidator(this.event.scope);
        validator.validate();
        for (const diagnostic of validator.diagnostics) {
            this.addMultiScopeDiagnostic({
                ...diagnostic
            }, ScopeValidatorDiagnosticTag.Classes);
        }
    }


    /**
     * Find various function collisions
     */
    private diagnosticDetectFunctionCollisions(file: BrsFile) {
        const fileUri = util.pathToUri(file.srcPath);
        this.event.program.diagnostics.clearByFilter({ scope: this.event.scope, fileUri: fileUri, tag: ScopeValidatorDiagnosticTag.FunctionCollisions });
        for (let func of file.callables) {
            const funcName = func.getName(ParseMode.BrighterScript);
            const lowerFuncName = funcName?.toLowerCase();
            if (lowerFuncName) {

                //find function declarations with the same name as a stdlib function
                if (globalCallableMap.has(lowerFuncName)) {
                    this.addMultiScopeDiagnostic({
                        ...DiagnosticMessages.scopeFunctionShadowedByBuiltInFunction(),
                        location: util.createLocationFromRange(fileUri, func.nameRange)

                    });
                }
            }
        }
    }

    public detectShadowedLocalVar(file: BrsFile, varDeclaration: { expr: AstNode; name: string; type: BscType; nameRange: Range }) {
        const varName = varDeclaration.name;
        const lowerVarName = varName.toLowerCase();
        const callableContainerMap = this.event.scope.getCallableContainerMap();
        const containingNamespace = varDeclaration.expr?.findAncestor<NamespaceStatement>(isNamespaceStatement);
        const localVarIsInNamespace = util.isVariableMemberOfNamespace(varDeclaration.name, varDeclaration.expr, containingNamespace);

        const varIsFunction = () => {
            return isCallableType(varDeclaration.type);
        };

        if (
            //has same name as stdlib
            globalCallableMap.has(lowerVarName)
        ) {
            //local var function with same name as stdlib function
            if (varIsFunction()) {
                this.addMultiScopeDiagnostic({
                    ...DiagnosticMessages.localVarFunctionShadowsParentFunction('stdlib'),
                    location: util.createLocationFromFileRange(file, varDeclaration.nameRange)
                });
            }
        } else if (callableContainerMap.has(lowerVarName) && !localVarIsInNamespace) {
            const callable = callableContainerMap.get(lowerVarName);
            //is same name as a callable
            if (varIsFunction()) {
                this.addMultiScopeDiagnostic({
                    ...DiagnosticMessages.localVarFunctionShadowsParentFunction('scope'),
                    location: util.createLocationFromFileRange(file, varDeclaration.nameRange),
                    relatedInformation: [{
                        message: 'Function declared here',
                        location: util.createLocationFromFileRange(
                            callable[0].callable.file,
                            callable[0].callable.nameRange
                        )
                    }]
                });
            } else {
                this.addMultiScopeDiagnostic({
                    ...DiagnosticMessages.localVarShadowedByScopedFunction(),
                    location: util.createLocationFromFileRange(file, varDeclaration.nameRange),
                    relatedInformation: [{
                        message: 'Function declared here',
                        location: util.createLocationFromRange(
                            util.pathToUri(callable[0].callable.file.srcPath),
                            callable[0].callable.nameRange
                        )
                    }]
                });
            }
            //has the same name as an in-scope class
        } else if (!localVarIsInNamespace) {
            const classStmtLink = this.event.scope.getClassFileLink(lowerVarName);
            if (classStmtLink) {
                this.addMultiScopeDiagnostic({
                    ...DiagnosticMessages.localVarSameNameAsClass(classStmtLink?.item?.getName(ParseMode.BrighterScript)),
                    location: util.createLocationFromFileRange(file, varDeclaration.nameRange),
                    relatedInformation: [{
                        message: 'Class declared here',
                        location: util.createLocationFromRange(
                            util.pathToUri(classStmtLink.file.srcPath),
                            classStmtLink?.item.tokens.name.location?.range
                        )
                    }]
                });
            }
        }
    }

    private validateXmlInterface(scope: XmlScope) {
        if (!scope.xmlFile.parser.ast?.componentElement?.interfaceElement) {
            return;
        }
        this.event.program.diagnostics.clearByFilter({ scope: this.event.scope, fileUri: util.pathToUri(scope.xmlFile?.srcPath), tag: ScopeValidatorDiagnosticTag.XMLInterface });

        const iface = scope.xmlFile.parser.ast.componentElement.interfaceElement;
        const callableContainerMap = scope.getCallableContainerMap();
        //validate functions
        for (const func of iface.functions) {
            const name = func.name;
            if (!name) {
                this.addDiagnostic({
                    ...DiagnosticMessages.xmlTagMissingAttribute(func.tokens.startTagName.text, 'name'),
                    location: func.tokens.startTagName.location
                }, ScopeValidatorDiagnosticTag.XMLInterface);
            } else if (!callableContainerMap.has(name.toLowerCase())) {
                this.addDiagnostic({
                    ...DiagnosticMessages.xmlFunctionNotFound(name),
                    location: func.getAttribute('name')?.tokens.value.location
                }, ScopeValidatorDiagnosticTag.XMLInterface);
            }
        }
        //validate fields
        for (const field of iface.fields) {
            const { id, type, onChange } = field;
            if (!id) {
                this.addDiagnostic({
                    ...DiagnosticMessages.xmlTagMissingAttribute(field.tokens.startTagName.text, 'id'),
                    location: field.tokens.startTagName.location
                }, ScopeValidatorDiagnosticTag.XMLInterface);
            }
            if (!type) {
                if (!field.alias) {
                    this.addDiagnostic({
                        ...DiagnosticMessages.xmlTagMissingAttribute(field.tokens.startTagName.text, 'type'),
                        location: field.tokens.startTagName.location
                    }, ScopeValidatorDiagnosticTag.XMLInterface);
                }
            } else if (!SGFieldTypes.includes(type.toLowerCase())) {
                this.addDiagnostic({
                    ...DiagnosticMessages.xmlInvalidFieldType(type),
                    location: field.getAttribute('type')?.tokens.value.location
                }, ScopeValidatorDiagnosticTag.XMLInterface);
            }
            if (onChange) {
                if (!callableContainerMap.has(onChange.toLowerCase())) {
                    this.addDiagnostic({
                        ...DiagnosticMessages.xmlFunctionNotFound(onChange),
                        location: field.getAttribute('onchange')?.tokens.value.location
                    }, ScopeValidatorDiagnosticTag.XMLInterface);
                }
            }
        }
    }

    private validateDocComments(node: AstNode) {
        const doc = brsDocParser.parseNode(node);
        for (const docTag of doc.tags) {
            const docTypeTag = docTag as BrsDocWithType;
            if (!docTypeTag.typeExpression || !docTypeTag.location) {
                continue;
            }
            const foundType = docTypeTag.typeExpression?.getType({ flags: SymbolTypeFlag.typetime });
            if (!foundType?.isResolvable()) {
                this.addMultiScopeDiagnostic({
                    ...DiagnosticMessages.cannotFindTypeInCommentDoc(docTypeTag.typeString),
                    location: brsDocParser.getTypeLocationFromToken(docTypeTag.token) ?? docTypeTag.location
                });
            }
        }
    }

    /**
     * Detect when a child has imported a script that an ancestor also imported
     */
    private diagnosticDetectDuplicateAncestorScriptImports(scope: XmlScope) {
        this.event.program.diagnostics.clearByFilter({ scope: this.event.scope, fileUri: util.pathToUri(scope.xmlFile?.srcPath), tag: ScopeValidatorDiagnosticTag.XMLImports });
        if (scope.xmlFile.parentComponent) {
            //build a lookup of pkg paths -> FileReference so we can more easily look up collisions
            let parentScriptImports = scope.xmlFile.getAncestorScriptTagImports();
            let lookup = {} as Record<string, FileReference>;
            for (let parentScriptImport of parentScriptImports) {
                //keep the first occurance of a pkgPath. Parent imports are first in the array
                if (!lookup[parentScriptImport.destPath]) {
                    lookup[parentScriptImport.destPath] = parentScriptImport;
                }
            }

            //add warning for every script tag that this file shares with an ancestor
            for (let scriptImport of scope.xmlFile.scriptTagImports) {
                let ancestorScriptImport = lookup[scriptImport.destPath];
                if (ancestorScriptImport) {
                    let ancestorComponent = ancestorScriptImport.sourceFile as XmlFile;
                    let ancestorComponentName = ancestorComponent.componentName?.text ?? ancestorComponent.destPath;
                    this.addDiagnostic({
                        location: util.createLocationFromFileRange(scope.xmlFile, scriptImport.filePathRange),
                        ...DiagnosticMessages.unnecessaryScriptImportInChildFromParent(ancestorComponentName)
                    }, ScopeValidatorDiagnosticTag.XMLImports);
                }
            }
        }
    }

    /**
     * Wraps the AstNode.getType() method, so that we can do extra processing on the result based on the current file
     * In particular, since BrightScript does not support Unions, and there's no way to cast them to something else
     * if the result of .getType() is a union, and we're in a .brs (brightScript) file, treat the result as Dynamic
     *
     * In most cases, this returns the result of node.getType()
     *
     * @param file the current file being processed
     * @param node the node to get the type of
     * @param getTypeOpts any options to pass to node.getType()
     * @returns the processed result type
     */
    private getNodeTypeWrapper(file: BrsFile, node: AstNode, getTypeOpts: GetTypeOptions) {
        const type = node?.getType(getTypeOpts);

        if (file.parseMode === ParseMode.BrightScript) {
            // this is a brightscript file
            const typeChain = getTypeOpts.typeChain;
            if (typeChain) {
                const hasUnion = typeChain.reduce((hasUnion, tce) => {
                    return hasUnion || isUnionType(tce.type);
                }, false);
                if (hasUnion) {
                    // there was a union somewhere in the typechain
                    return DynamicType.instance;
                }
            }
            if (isUnionType(type)) {
                //this is a union
                return DynamicType.instance;
            }
        }

        // by default return the result of node.getType()
        return type;
    }

    private getParentTypeDescriptor(typeChainResult: TypeChainProcessResult) {
        if (typeChainResult.itemParentTypeKind === BscTypeKind.NamespaceType) {
            return 'namespace';
        }
        return 'type';
    }

    private addDiagnostic(diagnostic: BsDiagnostic, diagnosticTag?: string) {
        diagnosticTag = diagnosticTag ?? (this.currentSegmentBeingValidated ? ScopeValidatorDiagnosticTag.Segment : ScopeValidatorDiagnosticTag.Default);
        this.event.program.diagnostics.register(diagnostic, {
            tags: [diagnosticTag],
            segment: this.currentSegmentBeingValidated
        });
    }

    /**
     * Add a diagnostic (to the first scope) that will have `relatedInformation` for each affected scope
     */
    private addMultiScopeDiagnostic(diagnostic: BsDiagnostic, diagnosticTag?: string) {
        diagnosticTag = diagnosticTag ?? (this.currentSegmentBeingValidated ? ScopeValidatorDiagnosticTag.Segment : ScopeValidatorDiagnosticTag.Default);
        this.event.program.diagnostics.register(diagnostic, {
            tags: [diagnosticTag],
            segment: this.currentSegmentBeingValidated,
            scope: this.event.scope
        });
    }
}<|MERGE_RESOLUTION|>--- conflicted
+++ resolved
@@ -182,19 +182,15 @@
                             nameRange: funcParam.tokens.name.location?.range
                         });
                     },
-<<<<<<< HEAD
                     FunctionExpression: (func) => {
                         this.validateFunctionExpressionForReturn(func);
-=======
+                    },
                     AstNode: (node) => {
                         //check for doc comments
                         if (!node.leadingTrivia || node.leadingTrivia.filter(triviaToken => triviaToken.kind === TokenKind.Comment).length === 0) {
                             return;
                         }
-
                         this.validateDocComments(node);
-
->>>>>>> 9cde1916
                     }
                 });
                 // validate only what's needed in the file
