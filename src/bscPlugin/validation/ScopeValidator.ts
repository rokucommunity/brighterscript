import { DiagnosticTag, type Range } from 'vscode-languageserver';
import { isAliasStatement, isAssignmentStatement, isAssociativeArrayType, isBinaryExpression, isBooleanType, isBrsFile, isCallExpression, isCallableType, isClassStatement, isClassType, isComponentType, isDottedGetExpression, isDynamicType, isEnumMemberType, isEnumType, isFunctionExpression, isFunctionParameterExpression, isLiteralExpression, isNamespaceStatement, isNamespaceType, isNewExpression, isNumberType, isObjectType, isPrimitiveType, isReferenceType, isStringType, isTypedFunctionType, isUnionType, isVariableExpression, isXmlScope } from '../../astUtils/reflection';
import type { DiagnosticInfo } from '../../DiagnosticMessages';
import { DiagnosticMessages } from '../../DiagnosticMessages';
import type { BrsFile } from '../../files/BrsFile';
import type { BsDiagnostic, CallableContainer, ExtraSymbolData, FileReference, GetTypeOptions, OnScopeValidateEvent, TypeChainEntry, TypeChainProcessResult, TypeCompatibilityData } from '../../interfaces';
import { SymbolTypeFlag } from '../../SymbolTypeFlag';
import type { AssignmentStatement, AugmentedAssignmentStatement, ClassStatement, DottedSetStatement, IncrementStatement, NamespaceStatement, ReturnStatement } from '../../parser/Statement';
import { util } from '../../util';
import { nodes, components } from '../../roku-types';
import type { BRSComponentData } from '../../roku-types';
import type { Token } from '../../lexer/Token';
import { AstNodeKind } from '../../parser/AstNode';
import type { AstNode } from '../../parser/AstNode';
import type { Expression } from '../../parser/AstNode';
import type { VariableExpression, DottedGetExpression, BinaryExpression, UnaryExpression, NewExpression, LiteralExpression } from '../../parser/Expression';
import { CallExpression } from '../../parser/Expression';
import { createVisitor } from '../../astUtils/visitors';
import type { BscType } from '../../types/BscType';
import type { BscFile } from '../../files/BscFile';
import { InsideSegmentWalkMode } from '../../AstValidationSegmenter';
import { TokenKind } from '../../lexer/TokenKind';
import { ParseMode } from '../../parser/Parser';
import { BsClassValidator } from '../../validators/ClassValidator';
import { globalCallableMap } from '../../globalCallables';
import type { XmlScope } from '../../XmlScope';
import type { XmlFile } from '../../files/XmlFile';
import { SGFieldTypes } from '../../parser/SGTypes';
import { DynamicType } from '../../types';
import { BscTypeKind } from '../../types/BscTypeKind';

/**
 * The lower-case names of all platform-included scenegraph nodes
 */
// eslint-disable-next-line @typescript-eslint/no-unnecessary-type-assertion
const platformNodeNames = nodes ? new Set((Object.values(nodes) as { name: string }[]).map(x => x?.name.toLowerCase())) : new Set();
const platformComponentNames = components ? new Set((Object.values(components) as { name: string }[]).map(x => x?.name.toLowerCase())) : new Set();

const enum ScopeValidatorDiagnosticTag {
    Imports = 'ScopeValidatorImports',
    NamespaceCollisions = 'ScopeValidatorNamespaceCollisions',
    DuplicateFunctionDeclaration = 'ScopeValidatorDuplicateFunctionDeclaration',
    FunctionCollisions = 'ScopeValidatorFunctionCollisions',
    Classes = 'ScopeValidatorClasses',
    XMLInterface = 'ScopeValidatorXML',
    XMLImports = 'ScopeValidatorXMLImports',
    Default = 'ScopeValidator',
    Segment = 'ScopeValidatorSegment'
}

/**
 * A validator that handles all scope validations for a program validation cycle.
 * You should create ONE of these to handle all scope events between beforeProgramValidate and afterProgramValidate,
 * and call reset() before using it again in the next cycle
 */
export class ScopeValidator {

    /**
     * The event currently being processed. This will change multiple times throughout the lifetime of this validator
     */
    private event: OnScopeValidateEvent;

    private metrics = new Map<string, number>();


    public processEvent(event: OnScopeValidateEvent) {
        this.event = event;
        if (this.event.program.globalScope === this.event.scope) {
            return;
        }
        this.metrics.clear();
        this.walkFiles();
        this.currentSegmentBeingValidated = null;
        this.flagDuplicateFunctionDeclarations();
        this.validateScriptImportPaths();
        this.validateClasses();
        if (isXmlScope(event.scope)) {
            //detect when the child imports a script that its ancestor also imports
            this.diagnosticDetectDuplicateAncestorScriptImports(event.scope);
            //validate component interface
            this.validateXmlInterface(event.scope);
        }

        this.event.program.logger.debug(this.event.scope.name, 'metrics:');
        let total = 0;
        for (const [filePath, num] of this.metrics) {
            this.event.program.logger.debug(' - ', filePath, num);
            total += num;
        }
        this.event.program.logger.debug(this.event.scope.name, 'total segments validated', total);
    }

    public reset() {
        this.event = undefined;
    }

    private walkFiles() {
        const hasChangeInfo = this.event.changedFiles && this.event.changedSymbols;

        //do many per-file checks for every file in this (and parent) scopes
        this.event.scope.enumerateBrsFiles((file) => {
            if (!isBrsFile(file)) {
                return;
            }

            const thisFileHasChanges = this.event.changedFiles.includes(file);

            if (thisFileHasChanges || this.doesFileProvideChangedSymbol(file, this.event.changedSymbols)) {
                this.diagnosticDetectFunctionCollisions(file);
            }
        });

        this.event.scope.enumerateOwnFiles((file) => {
            if (isBrsFile(file)) {

                const fileUri = util.pathToUri(file.srcPath);
                const thisFileHasChanges = this.event.changedFiles.includes(file);

                const hasUnvalidatedSegments = file.validationSegmenter.hasUnvalidatedSegments();

                if (hasChangeInfo && !hasUnvalidatedSegments) {
                    return;
                }

                const validationVisitor = createVisitor({
                    VariableExpression: (varExpr) => {
                        this.validateVariableAndDottedGetExpressions(file, varExpr);
                    },
                    DottedGetExpression: (dottedGet) => {
                        this.validateVariableAndDottedGetExpressions(file, dottedGet);
                    },
                    CallExpression: (functionCall) => {
                        this.validateFunctionCall(file, functionCall);
                        this.validateCreateObjectCall(file, functionCall);
                    },
                    ReturnStatement: (returnStatement) => {
                        this.validateReturnStatement(file, returnStatement);
                    },
                    DottedSetStatement: (dottedSetStmt) => {
                        this.validateDottedSetStatement(file, dottedSetStmt);
                    },
                    BinaryExpression: (binaryExpr) => {
                        this.validateBinaryExpression(file, binaryExpr);
                    },
                    UnaryExpression: (unaryExpr) => {
                        this.validateUnaryExpression(file, unaryExpr);
                    },
                    AssignmentStatement: (assignStmt) => {
                        this.validateAssignmentStatement(file, assignStmt);
                        // Note: this also includes For statements
                        this.detectShadowedLocalVar(file, {
                            name: assignStmt.tokens.name.text,
                            type: this.getNodeTypeWrapper(file, assignStmt, { flags: SymbolTypeFlag.runtime }),
                            nameRange: assignStmt.tokens.name.location?.range
                        });
                    },
                    AugmentedAssignmentStatement: (binaryExpr) => {
                        this.validateBinaryExpression(file, binaryExpr);
                    },
                    IncrementStatement: (stmt) => {
                        this.validateIncrementStatement(file, stmt);
                    },
                    NewExpression: (newExpr) => {
                        this.validateNewExpression(file, newExpr);
                    },
                    ForEachStatement: (forEachStmt) => {
                        this.detectShadowedLocalVar(file, {
                            name: forEachStmt.tokens.item.text,
                            type: this.getNodeTypeWrapper(file, forEachStmt, { flags: SymbolTypeFlag.runtime }),
                            nameRange: forEachStmt.tokens.item.location?.range
                        });
                    },
                    FunctionParameterExpression: (funcParam) => {
                        this.detectShadowedLocalVar(file, {
                            name: funcParam.tokens.name.text,
                            type: this.getNodeTypeWrapper(file, funcParam, { flags: SymbolTypeFlag.runtime }),
                            nameRange: funcParam.tokens.name.location?.range
                        });
                    }
                });
                // validate only what's needed in the file

                const segmentsToWalkForValidation = thisFileHasChanges
                    ? file.validationSegmenter.getAllUnvalidatedSegments()
                    : file.validationSegmenter.getSegmentsWithChangedSymbols(this.event.changedSymbols);

                let segmentsValidated = 0;
                for (const segment of segmentsToWalkForValidation) {
                    if (!file.validationSegmenter.checkIfSegmentNeedsRevalidation(segment, this.event.changedSymbols)) {
                        continue;
                    }
                    this.currentSegmentBeingValidated = segment;
                    this.event.program.diagnostics.clearByFilter({ scope: this.event.scope, fileUri: fileUri, segment: segment, tag: ScopeValidatorDiagnosticTag.Segment });
                    segmentsValidated++;
                    segment.walk(validationVisitor, {
                        walkMode: InsideSegmentWalkMode
                    });
                    file.markSegmentAsValidated(segment);
                    this.currentSegmentBeingValidated = null;
                }
                this.metrics.set(file.pkgPath, segmentsValidated);
            }
        });
    }

    private doesFileProvideChangedSymbol(file: BrsFile, changedSymbols: Map<SymbolTypeFlag, Set<string>>) {
        if (!changedSymbols) {
            return true;
        }
        for (const flag of [SymbolTypeFlag.runtime, SymbolTypeFlag.typetime]) {
            const providedSymbolKeysFlag = file.providedSymbols.symbolMap.get(flag).keys();
            const changedSymbolSetForFlag = changedSymbols.get(flag);

            for (let providedKey of providedSymbolKeysFlag) {
                if (changedSymbolSetForFlag.has(providedKey)) {
                    return true;
                }
            }
        }
        return false;
    }

    private currentSegmentBeingValidated: AstNode;


    private isTypeKnown(exprType: BscType) {
        let isKnownType = exprType?.isResolvable();
        return isKnownType;
    }

    /**
     * If this is the lhs of an assignment, we don't need to flag it as unresolved
     */
    private hasValidDeclaration(expression: Expression, exprType: BscType, definingNode?: AstNode) {
        if (!isVariableExpression(expression)) {
            return false;
        }
        let assignmentAncestor: AssignmentStatement;
        if (isAssignmentStatement(definingNode) && definingNode.tokens.equals.kind === TokenKind.Equal) {
            // this symbol was defined in a "normal" assignment (eg. not a compound assignment)
            assignmentAncestor = definingNode;
            return assignmentAncestor?.tokens.name?.text.toLowerCase() === expression?.tokens.name?.text.toLowerCase();
        } else if (isFunctionParameterExpression(definingNode)) {
            // this symbol was defined in a function param
            return true;
        } else {
            assignmentAncestor = expression?.findAncestor(isAssignmentStatement);
        }
        return assignmentAncestor?.tokens.name === expression?.tokens.name && isUnionType(exprType);
    }

    /**
     * Validate every function call to `CreateObject`.
     * Ideally we would create better type checking/handling for this, but in the mean time, we know exactly
     * what these calls are supposed to look like, and this is a very common thing for brs devs to do, so just
     * do this manually for now.
     */
    protected validateCreateObjectCall(file: BrsFile, call: CallExpression) {

        //skip non CreateObject function calls
        const callName = util.getAllDottedGetPartsAsString(call.callee)?.toLowerCase();
        if (callName !== 'createobject' || !isLiteralExpression(call?.args[0])) {
            return;
        }
        const firstParamToken = (call?.args[0] as LiteralExpression)?.tokens?.value;
        const firstParamStringValue = firstParamToken?.text?.replace(/"/g, '');
        if (!firstParamStringValue) {
            return;
        }
        const firstParamStringValueLower = firstParamStringValue.toLowerCase();

        //if this is a `createObject('roSGNode'` call, only support known sg node types
        if (firstParamStringValueLower === 'rosgnode' && isLiteralExpression(call?.args[1])) {
            const componentName: Token = call?.args[1]?.tokens.value;
            //don't validate any components with a colon in their name (probably component libraries, but regular components can have them too).
            if (!componentName || componentName?.text?.includes(':')) {
                return;
            }
            //add diagnostic for unknown components
            const unquotedComponentName = componentName?.text?.replace(/"/g, '');
            if (unquotedComponentName && !platformNodeNames.has(unquotedComponentName.toLowerCase()) && !this.event.program.getComponent(unquotedComponentName)) {
                this.addDiagnostic({
                    ...DiagnosticMessages.unknownRoSGNode(unquotedComponentName),
                    location: componentName.location
                });
            } else if (call?.args.length !== 2) {
                // roSgNode should only ever have 2 args in `createObject`
                this.addDiagnostic({
                    ...DiagnosticMessages.mismatchCreateObjectArgumentCount(firstParamStringValue, [2], call?.args.length),
                    location: call.location
                });
            }
        } else if (!platformComponentNames.has(firstParamStringValueLower)) {
            this.addDiagnostic({
                ...DiagnosticMessages.unknownBrightScriptComponent(firstParamStringValue),
                location: firstParamToken.location
            });
        } else {
            // This is valid brightscript component
            // Test for invalid arg counts
            const brightScriptComponent: BRSComponentData = components[firstParamStringValueLower];
            // Valid arg counts for createObject are 1+ number of args for constructor
            let validArgCounts = brightScriptComponent?.constructors.map(cnstr => cnstr.params.length + 1);
            if (validArgCounts.length === 0) {
                // no constructors for this component, so createObject only takes 1 arg
                validArgCounts = [1];
            }
            if (!validArgCounts.includes(call?.args.length)) {
                // Incorrect number of arguments included in `createObject()`
                this.addDiagnostic({
                    ...DiagnosticMessages.mismatchCreateObjectArgumentCount(firstParamStringValue, validArgCounts, call?.args.length),
                    location: call.location
                });
            }

            // Test for deprecation
            if (brightScriptComponent?.isDeprecated) {
                this.addDiagnostic({
                    ...DiagnosticMessages.deprecatedBrightScriptComponent(firstParamStringValue, brightScriptComponent.deprecatedDescription),
                    location: call.location
                });
            }
        }

    }

    /**
     * Detect calls to functions with the incorrect number of parameters, or wrong types of arguments
     */
    private validateFunctionCall(file: BrsFile, expression: CallExpression) {
        const getTypeOptions = { flags: SymbolTypeFlag.runtime, data: {} };
        let funcType = this.getNodeTypeWrapper(file, expression?.callee, getTypeOptions);
        if (funcType?.isResolvable() && isClassType(funcType)) {
            // We're calling a class - get the constructor
            funcType = funcType.getMemberType('new', getTypeOptions);
        }
        if (funcType?.isResolvable() && isTypedFunctionType(funcType)) {
            //funcType.setName(expression.callee. .name);

            //get min/max parameter count for callable
            let minParams = 0;
            let maxParams = 0;
            for (let param of funcType.params) {
                maxParams++;
                //optional parameters must come last, so we can assume that minParams won't increase once we hit
                //the first isOptional
                if (param.isOptional !== true) {
                    minParams++;
                }
            }
            if (funcType.isVariadic) {
                // function accepts variable number of arguments
                maxParams = CallExpression.MaximumArguments;
            }
            let expCallArgCount = expression.args.length;
            if (expCallArgCount > maxParams || expCallArgCount < minParams) {
                let minMaxParamsText = minParams === maxParams ? maxParams : `${minParams}-${maxParams}`;
                this.addMultiScopeDiagnostic({
                    ...DiagnosticMessages.mismatchArgumentCount(minMaxParamsText, expCallArgCount),
                    location: expression.callee.location
                });
            }
            let paramIndex = 0;
            for (let arg of expression.args) {
                const data = {} as ExtraSymbolData;
                let argType = this.getNodeTypeWrapper(file, arg, { flags: SymbolTypeFlag.runtime, data: data });

                const paramType = funcType.params[paramIndex]?.type;
                if (!paramType) {
                    // unable to find a paramType -- maybe there are more args than params
                    break;
                }

                if (isCallableType(paramType) && isClassType(argType) && isClassStatement(data.definingNode)) {
                    // the param is expecting a function, but we're passing a Class... are we actually passing the constructor? then we're ok!
                    const namespace = expression.findAncestor<NamespaceStatement>(isNamespaceStatement);
                    if (file.calleeIsKnownFunction(arg, namespace?.getName(ParseMode.BrighterScript))) {
                        argType = data.definingNode.getConstructorType();
                    }
                }

                const compatibilityData: TypeCompatibilityData = {};
                const isAllowedArgConversion = this.checkAllowedArgConversions(paramType, argType);
                if (!isAllowedArgConversion && !paramType?.isTypeCompatible(argType, compatibilityData)) {
                    this.addMultiScopeDiagnostic({
                        ...DiagnosticMessages.argumentTypeMismatch(argType.toString(), paramType.toString(), compatibilityData),
                        location: arg.location
                    });
                }
                paramIndex++;
            }

        }
    }

    private checkAllowedArgConversions(paramType: BscType, argType: BscType): boolean {
        if (isNumberType(argType) && isBooleanType(paramType)) {
            return true;
        }
        return false;
    }


    /**
     * Detect return statements with incompatible types vs. declared return type
     */
    private validateReturnStatement(file: BrsFile, returnStmt: ReturnStatement) {
        const getTypeOptions = { flags: SymbolTypeFlag.runtime };
        let funcType = returnStmt.findAncestor(isFunctionExpression).getType({ flags: SymbolTypeFlag.typetime });
        if (isTypedFunctionType(funcType)) {
            const actualReturnType = this.getNodeTypeWrapper(file, returnStmt?.value, getTypeOptions);
            const compatibilityData: TypeCompatibilityData = {};

            if (actualReturnType && !funcType.returnType.isTypeCompatible(actualReturnType, compatibilityData)) {
                this.addMultiScopeDiagnostic({
                    ...DiagnosticMessages.returnTypeMismatch(actualReturnType.toString(), funcType.returnType.toString(), compatibilityData),
                    location: returnStmt.value.location
                });

            }
        }
    }

    /**
     * Detect assigned type different from expected member type
     */
    private validateDottedSetStatement(file: BrsFile, dottedSetStmt: DottedSetStatement) {
        const typeChainExpectedLHS = [] as TypeChainEntry[];
        const getTypeOpts = { flags: SymbolTypeFlag.runtime };

        const expectedLHSType = this.getNodeTypeWrapper(file, dottedSetStmt, { ...getTypeOpts, data: {}, typeChain: typeChainExpectedLHS });
        const actualRHSType = this.getNodeTypeWrapper(file, dottedSetStmt?.value, getTypeOpts);
        const compatibilityData: TypeCompatibilityData = {};
        const typeChainScan = util.processTypeChain(typeChainExpectedLHS);
        // check if anything in typeChain is an AA - if so, just allow it
        if (typeChainExpectedLHS.find(typeChainItem => isAssociativeArrayType(typeChainItem.type))) {
            // something in the chain is an AA
            // treat members as dynamic - they could have been set without the type system's knowledge
            return;
        }
        if (!expectedLHSType || !expectedLHSType?.isResolvable()) {
            this.addMultiScopeDiagnostic({
                ...DiagnosticMessages.cannotFindName(typeChainScan.itemName, typeChainScan.fullNameOfItem, typeChainScan.itemParentTypeName, this.getParentTypeDescriptor(typeChainScan)),
                location: typeChainScan?.location
            });
            return;
        }

        let accessibilityIsOk = this.checkMemberAccessibility(file, dottedSetStmt, typeChainExpectedLHS);

        //Most Component fields can be set with strings
        //TODO: be more precise about which fields can actually accept strings
        //TODO: if RHS is a string literal, we can do more validation to make sure it's the correct type
        if (isComponentType(dottedSetStmt.obj?.getType({ flags: SymbolTypeFlag.runtime }))) {
            if (isStringType(actualRHSType)) {
                return;
            }
        }

        if (accessibilityIsOk && !expectedLHSType?.isTypeCompatible(actualRHSType, compatibilityData)) {
            this.addMultiScopeDiagnostic({
                ...DiagnosticMessages.assignmentTypeMismatch(actualRHSType.toString(), expectedLHSType.toString(), compatibilityData),
                location: dottedSetStmt.location
            });
        }
    }

    /**
     * Detect when declared type does not match rhs type
     */
    private validateAssignmentStatement(file: BrsFile, assignStmt: AssignmentStatement) {
        if (!assignStmt?.typeExpression) {
            // nothing to check
            return;
        }

        const typeChainExpectedLHS = [];
        const getTypeOpts = { flags: SymbolTypeFlag.runtime };
        const expectedLHSType = this.getNodeTypeWrapper(file, assignStmt.typeExpression, { ...getTypeOpts, data: {}, typeChain: typeChainExpectedLHS });
        const actualRHSType = this.getNodeTypeWrapper(file, assignStmt.value, getTypeOpts);
        const compatibilityData: TypeCompatibilityData = {};
        if (!expectedLHSType || !expectedLHSType.isResolvable()) {
            // LHS is not resolvable... handled elsewhere
        } else if (!expectedLHSType?.isTypeCompatible(actualRHSType, compatibilityData)) {
            this.addMultiScopeDiagnostic({
                ...DiagnosticMessages.assignmentTypeMismatch(actualRHSType.toString(), expectedLHSType.toString(), compatibilityData),
                location: assignStmt.location
            });
        }
    }

    /**
     * Detect invalid use of a binary operator
     */
    private validateBinaryExpression(file: BrsFile, binaryExpr: BinaryExpression | AugmentedAssignmentStatement) {
        const getTypeOpts = { flags: SymbolTypeFlag.runtime };

        if (util.isInTypeExpression(binaryExpr)) {
            return;
        }

        let leftType = isBinaryExpression(binaryExpr)
            ? this.getNodeTypeWrapper(file, binaryExpr.left, getTypeOpts)
            : this.getNodeTypeWrapper(file, binaryExpr.item, getTypeOpts);
        let rightType = isBinaryExpression(binaryExpr)
            ? this.getNodeTypeWrapper(file, binaryExpr.right, getTypeOpts)
            : this.getNodeTypeWrapper(file, binaryExpr.value, getTypeOpts);

        if (!leftType.isResolvable() || !rightType.isResolvable()) {
            // Can not find the type. error handled elsewhere
            return;
        }
        let leftTypeToTest = leftType;
        let rightTypeToTest = rightType;

        if (isEnumMemberType(leftType) || isEnumType(leftType)) {
            leftTypeToTest = leftType.underlyingType;
        }
        if (isEnumMemberType(rightType) || isEnumType(rightType)) {
            rightTypeToTest = rightType.underlyingType;
        }

        if (isUnionType(leftType) || isUnionType(rightType)) {
            // TODO: it is possible to validate based on innerTypes, but more complicated
            // Because you need to verify each combination of types
            return;
        }
        const leftIsPrimitive = isPrimitiveType(leftTypeToTest);
        const rightIsPrimitive = isPrimitiveType(rightTypeToTest);
        const leftIsAny = isDynamicType(leftTypeToTest) || isObjectType(leftTypeToTest);
        const rightIsAny = isDynamicType(rightTypeToTest) || isObjectType(rightTypeToTest);


        if (leftIsAny && rightIsAny) {
            // both operands are basically "any" type... ignore;
            return;
        } else if ((leftIsAny && rightIsPrimitive) || (leftIsPrimitive && rightIsAny)) {
            // one operand is basically "any" type... ignore;
            return;
        }
        const opResult = util.binaryOperatorResultType(leftTypeToTest, binaryExpr.tokens.operator, rightTypeToTest);

        if (isDynamicType(opResult)) {
            // if the result was dynamic, that means there wasn't a valid operation
            this.addMultiScopeDiagnostic({
                ...DiagnosticMessages.operatorTypeMismatch(binaryExpr.tokens.operator.text, leftType.toString(), rightType.toString()),
                location: binaryExpr.location
            });
        }
    }

    /**
     * Detect invalid use of a Unary operator
     */
    private validateUnaryExpression(file: BrsFile, unaryExpr: UnaryExpression) {
        const getTypeOpts = { flags: SymbolTypeFlag.runtime };

        let rightType = this.getNodeTypeWrapper(file, unaryExpr.right, getTypeOpts);

        if (!rightType.isResolvable()) {
            // Can not find the type. error handled elsewhere
            return;
        }
        let rightTypeToTest = rightType;
        if (isEnumMemberType(rightType)) {
            rightTypeToTest = rightType.underlyingType;
        }


        if (isUnionType(rightTypeToTest)) {
            // TODO: it is possible to validate based on innerTypes, but more complicated
            // Because you need to verify each combination of types

        } else if (isDynamicType(rightTypeToTest) || isObjectType(rightTypeToTest)) {
            // operand is basically "any" type... ignore;

        } else if (isPrimitiveType(rightType)) {
            const opResult = util.unaryOperatorResultType(unaryExpr.tokens.operator, rightTypeToTest);
            if (isDynamicType(opResult)) {
                this.addMultiScopeDiagnostic({
                    ...DiagnosticMessages.operatorTypeMismatch(unaryExpr.tokens.operator.text, rightType.toString()),
                    location: unaryExpr.location
                });
            }
        } else {
            // rhs is not a primitive, so no binary operator is allowed
            this.addMultiScopeDiagnostic({
                ...DiagnosticMessages.operatorTypeMismatch(unaryExpr.tokens.operator.text, rightType.toString()),
                location: unaryExpr.location
            });
        }
    }

    private validateIncrementStatement(file: BrsFile, incStmt: IncrementStatement) {
        const getTypeOpts = { flags: SymbolTypeFlag.runtime };

        let rightType = this.getNodeTypeWrapper(file, incStmt.value, getTypeOpts);

        if (!rightType.isResolvable()) {
            // Can not find the type. error handled elsewhere
            return;
        }

        if (isUnionType(rightType)) {
            // TODO: it is possible to validate based on innerTypes, but more complicated
            // because you need to verify each combination of types
        } else if (isDynamicType(rightType) || isObjectType(rightType)) {
            // operand is basically "any" type... ignore
        } else if (isNumberType(rightType)) {
            // operand is a number.. this is ok
        } else {
            // rhs is not a number, so no increment operator is not allowed
            this.addMultiScopeDiagnostic({
                ...DiagnosticMessages.operatorTypeMismatch(incStmt.tokens.operator.text, rightType.toString()),
                location: incStmt.location
            });
        }
    }


    validateVariableAndDottedGetExpressions(file: BrsFile, expression: VariableExpression | DottedGetExpression) {
        if (isDottedGetExpression(expression.parent)) {
            // We validate dottedGetExpressions at the top-most level
            return;
        }
        if (isVariableExpression(expression)) {
            if (isAssignmentStatement(expression.parent) && expression.parent.tokens.name === expression.tokens.name) {
                // Don't validate LHS of assignments
                return;
            } else if (isNamespaceStatement(expression.parent)) {
                return;
            }
        }

        let symbolType = SymbolTypeFlag.runtime;
        let oppositeSymbolType = SymbolTypeFlag.typetime;
        const isUsedAsType = util.isInTypeExpression(expression);
        if (isUsedAsType) {
            // This is used in a TypeExpression - only look up types from SymbolTable
            symbolType = SymbolTypeFlag.typetime;
            oppositeSymbolType = SymbolTypeFlag.runtime;
        }

        // Do a complete type check on all DottedGet and Variable expressions
        // this will create a diagnostic if an invalid member is accessed
        const typeChain: TypeChainEntry[] = [];
        const typeData = {} as ExtraSymbolData;
        let exprType = this.getNodeTypeWrapper(file, expression, {
            flags: symbolType,
            typeChain: typeChain,
            data: typeData
        });

        const hasValidDeclaration = this.hasValidDeclaration(expression, exprType, typeData?.definingNode);

        //include a hint diagnostic if this type is marked as deprecated
        if (typeData.flags & SymbolTypeFlag.deprecated) { // eslint-disable-line no-bitwise
            this.addMultiScopeDiagnostic({
                ...DiagnosticMessages.itemIsDeprecated(),
                location: expression.tokens.name.location,
                tags: [DiagnosticTag.Deprecated]
            });
        }

        if (!this.isTypeKnown(exprType) && !hasValidDeclaration) {
            if (this.getNodeTypeWrapper(file, expression, { flags: oppositeSymbolType, isExistenceTest: true })?.isResolvable()) {
                const oppoSiteTypeChain = [];
                const invalidlyUsedResolvedType = this.getNodeTypeWrapper(file, expression, { flags: oppositeSymbolType, typeChain: oppoSiteTypeChain, isExistenceTest: true });
                const typeChainScan = util.processTypeChain(oppoSiteTypeChain);
                if (isUsedAsType) {
                    this.addMultiScopeDiagnostic({
                        ...DiagnosticMessages.itemCannotBeUsedAsType(typeChainScan.fullChainName),
                        location: expression.location
                    });
                } else if (invalidlyUsedResolvedType && !isReferenceType(invalidlyUsedResolvedType)) {
                    if (!isAliasStatement(expression.parent)) {
                        // alias rhs CAN be a type!
                        this.addMultiScopeDiagnostic({
                            ...DiagnosticMessages.itemCannotBeUsedAsVariable(invalidlyUsedResolvedType.toString()),
                            location: expression.location
                        });
                    }
                } else {
                    const typeChainScan = util.processTypeChain(typeChain);
                    //if this is a function call, provide a different diganostic code
                    if (isCallExpression(typeChainScan.astNode.parent) && typeChainScan.astNode.parent.callee === expression) {
                        this.addMultiScopeDiagnostic({
                            ...DiagnosticMessages.cannotFindFunction(typeChainScan.itemName, typeChainScan.fullNameOfItem, typeChainScan.itemParentTypeName, this.getParentTypeDescriptor(typeChainScan)),
                            location: typeChainScan?.location
                        });
                    } else {
                        this.addMultiScopeDiagnostic({
                            ...DiagnosticMessages.cannotFindName(typeChainScan.itemName, typeChainScan.fullNameOfItem, typeChainScan.itemParentTypeName, this.getParentTypeDescriptor(typeChainScan)),
                            location: typeChainScan?.location
                        });
                    }
                }

            } else {
                const typeChainScan = util.processTypeChain(typeChain);
                if (isCallExpression(typeChainScan.astNode.parent) && typeChainScan.astNode.parent.callee === expression) {
                    this.addMultiScopeDiagnostic({
                        ...DiagnosticMessages.cannotFindFunction(typeChainScan.itemName, typeChainScan.fullNameOfItem, typeChainScan.itemParentTypeName, this.getParentTypeDescriptor(typeChainScan)),
                        location: typeChainScan?.location
                    });
                } else {
                    this.addMultiScopeDiagnostic({
                        ...DiagnosticMessages.cannotFindName(typeChainScan.itemName, typeChainScan.fullNameOfItem, typeChainScan.itemParentTypeName, this.getParentTypeDescriptor(typeChainScan)),
                        location: typeChainScan?.location
                    });
                }

            }
        }
        if (isUsedAsType) {
            return;
        }

        const containingNamespaceName = expression.findAncestor<NamespaceStatement>(isNamespaceStatement)?.getName(ParseMode.BrighterScript);

        if (!(isCallExpression(expression.parent) && isNewExpression(expression.parent?.parent))) {
            const classUsedAsVarEntry = this.checkTypeChainForClassUsedAsVar(typeChain, containingNamespaceName);
            if (classUsedAsVarEntry) {

                this.addMultiScopeDiagnostic({
                    ...DiagnosticMessages.itemCannotBeUsedAsVariable(classUsedAsVarEntry.toString()),
                    location: expression.location
                });
                return;
            }
        }

        const lastTypeInfo = typeChain[typeChain.length - 1];
        const parentTypeInfo = typeChain[typeChain.length - 2];

        this.checkMemberAccessibility(file, expression, typeChain);

        if (isNamespaceType(exprType) && !isAliasStatement(expression.parent)) {
            this.addMultiScopeDiagnostic({
                ...DiagnosticMessages.itemCannotBeUsedAsVariable('namespace'),
                location: expression.location
            });
        } else if (isEnumType(exprType) && !isAliasStatement(expression.parent)) {
            const enumStatement = this.event.scope.getEnum(util.getAllDottedGetPartsAsString(expression));
            if (enumStatement) {
                // there's an enum with this name
                this.addMultiScopeDiagnostic({
                    ...DiagnosticMessages.itemCannotBeUsedAsVariable('enum'),
                    location: expression.location
                });
            }
        } else if (isDynamicType(exprType) && isEnumType(parentTypeInfo?.type) && isDottedGetExpression(expression)) {
            const enumFileLink = this.event.scope.getEnumFileLink(util.getAllDottedGetPartsAsString(expression.obj));
            const typeChainScanForParent = util.processTypeChain(typeChain.slice(0, -1));
            if (enumFileLink) {
                this.addMultiScopeDiagnostic({
                    ...DiagnosticMessages.unknownEnumValue(lastTypeInfo?.name, typeChainScanForParent.fullChainName),
                    location: lastTypeInfo?.location,
                    relatedInformation: [{
                        message: 'Enum declared here',
                        location: util.createLocationFromRange(
                            util.pathToUri(enumFileLink?.file.srcPath),
                            enumFileLink?.item?.tokens.name.location?.range
                        )
                    }]
                });
            }
        }
    }

    private checkTypeChainForClassUsedAsVar(typeChain: TypeChainEntry[], containingNamespaceName: string) {
        const ignoreKinds = [AstNodeKind.TypecastExpression, AstNodeKind.NewExpression];
        let lowerNameSoFar = '';
        let classUsedAsVar;
        let isFirst = true;
        for (let i = 0; i < typeChain.length - 1; i++) { // do not look at final entry - we CAN use the constructor as a variable
            const tce = typeChain[i];
            lowerNameSoFar += `${lowerNameSoFar ? '.' : ''}${tce.name.toLowerCase()}`;
            if (!isNamespaceType(tce.type)) {
                if (isFirst && containingNamespaceName) {
                    lowerNameSoFar = `${containingNamespaceName.toLowerCase()}.${lowerNameSoFar}`;
                }
                if (!tce.astNode || ignoreKinds.includes(tce.astNode.kind)) {
                    break;
                } else if (isClassType(tce.type) && lowerNameSoFar.toLowerCase() === tce.type.name.toLowerCase()) {
                    classUsedAsVar = tce.type;
                }
                break;
            }
            isFirst = false;
        }

        return classUsedAsVar;
    }

    /**
     * Adds diagnostics for accibility mismatches
     *
     * @param file file
     * @param expression containing expression
     * @param typeChain type chain to check
     * @returns true if member accesiibility is okay
     */
    private checkMemberAccessibility(file: BscFile, expression: Expression, typeChain: TypeChainEntry[]) {
        for (let i = 0; i < typeChain.length - 1; i++) {
            const parentChainItem = typeChain[i];
            const childChainItem = typeChain[i + 1];
            if (isClassType(parentChainItem.type)) {
                const containingClassStmt = expression.findAncestor<ClassStatement>(isClassStatement);
                const classStmtThatDefinesChildMember = childChainItem.data?.definingNode?.findAncestor<ClassStatement>(isClassStatement);
                if (classStmtThatDefinesChildMember) {
                    const definingClassName = classStmtThatDefinesChildMember.getName(ParseMode.BrighterScript);
                    const inMatchingClassStmt = containingClassStmt?.getName(ParseMode.BrighterScript).toLowerCase() === parentChainItem.type.name.toLowerCase();
                    // eslint-disable-next-line no-bitwise
                    if (childChainItem.data.flags & SymbolTypeFlag.private) {
                        if (!inMatchingClassStmt || childChainItem.data.memberOfAncestor) {
                            this.addMultiScopeDiagnostic({
                                ...DiagnosticMessages.memberAccessibilityMismatch(childChainItem.name, childChainItem.data.flags, definingClassName),
                                location: expression.location
                            });
                            // there's an error... don't worry about the rest of the chain
                            return false;
                        }
                    }

                    // eslint-disable-next-line no-bitwise
                    if (childChainItem.data.flags & SymbolTypeFlag.protected) {
                        const containingClassName = containingClassStmt?.getName(ParseMode.BrighterScript);
                        const containingNamespaceName = expression.findAncestor<NamespaceStatement>(isNamespaceStatement)?.getName(ParseMode.BrighterScript);
                        const ancestorClasses = this.event.scope.getClassHierarchy(containingClassName, containingNamespaceName).map(link => link.item);
                        const isSubClassOfDefiningClass = ancestorClasses.includes(classStmtThatDefinesChildMember);

                        if (!isSubClassOfDefiningClass) {
                            this.addMultiScopeDiagnostic({
                                ...DiagnosticMessages.memberAccessibilityMismatch(childChainItem.name, childChainItem.data.flags, definingClassName),
                                location: expression.location
                            });
                            // there's an error... don't worry about the rest of the chain
                            return false;
                        }
                    }
                }

            }
        }
        return true;
    }

    /**
     * Find all "new" statements in the program,
     * and make sure we can find a class with that name
     */
    private validateNewExpression(file: BrsFile, newExpression: NewExpression) {
        const newExprType = this.getNodeTypeWrapper(file, newExpression, { flags: SymbolTypeFlag.typetime });
        if (isClassType(newExprType)) {
            return;
        }

        let potentialClassName = newExpression.className.getName(ParseMode.BrighterScript);
        const namespaceName = newExpression.findAncestor<NamespaceStatement>(isNamespaceStatement)?.getName(ParseMode.BrighterScript);
        let newableClass = this.event.scope.getClass(potentialClassName, namespaceName);

        if (!newableClass) {
            //try and find functions with this name.
            let fullName = util.getFullyQualifiedClassName(potentialClassName, namespaceName);

            this.addMultiScopeDiagnostic({
                ...DiagnosticMessages.expressionIsNotConstructable(fullName),
                location: newExpression.className.location
            });

        }
    }

    /**
     * Create diagnostics for any duplicate function declarations
     */
    private flagDuplicateFunctionDeclarations() {
        this.event.program.diagnostics.clearByFilter({ scope: this.event.scope, tag: ScopeValidatorDiagnosticTag.DuplicateFunctionDeclaration });

        //for each list of callables with the same name
        for (let [lowerName, callableContainers] of this.event.scope.getCallableContainerMap()) {

            let globalCallables = [] as CallableContainer[];
            let nonGlobalCallables = [] as CallableContainer[];
            let ownCallables = [] as CallableContainer[];
            let ancestorNonGlobalCallables = [] as CallableContainer[];


            for (let container of callableContainers) {
                if (container.scope === this.event.program.globalScope) {
                    globalCallables.push(container);
                } else {
                    nonGlobalCallables.push(container);
                    if (container.scope === this.event.scope) {
                        ownCallables.push(container);
                    } else {
                        ancestorNonGlobalCallables.push(container);
                    }
                }
            }

            //add info diagnostics about child shadowing parent functions
            if (ownCallables.length > 0 && ancestorNonGlobalCallables.length > 0) {
                for (let container of ownCallables) {
                    //skip the init function (because every component will have one of those){
                    if (lowerName !== 'init') {
                        let shadowedCallable = ancestorNonGlobalCallables[ancestorNonGlobalCallables.length - 1];
                        if (!!shadowedCallable && shadowedCallable.callable.file === container.callable.file) {
                            //same file: skip redundant imports
                            continue;
                        }
                        this.addMultiScopeDiagnostic({
                            ...DiagnosticMessages.overridesAncestorFunction(
                                container.callable.name,
                                container.scope.name,
                                shadowedCallable.callable.file.destPath,
                                //grab the last item in the list, which should be the closest ancestor's version
                                shadowedCallable.scope.name
                            ),
                            location: util.createLocationFromFileRange(container.callable.file, container.callable.nameRange)
                        }, ScopeValidatorDiagnosticTag.DuplicateFunctionDeclaration);
                    }
                }
            }

            //add error diagnostics about duplicate functions in the same scope
            if (ownCallables.length > 1) {

                for (let callableContainer of ownCallables) {
                    let callable = callableContainer.callable;
                    const related = [];
                    for (const ownCallable of ownCallables) {
                        const thatNameRange = ownCallable.callable.nameRange;
                        if (ownCallable.callable.nameRange !== callable.nameRange) {
                            related.push({
                                message: `Function declared here`,
                                location: util.createLocationFromRange(
                                    util.pathToUri(ownCallable.callable.file?.srcPath),
                                    thatNameRange
                                )
                            });
                        }
                    }

                    this.addMultiScopeDiagnostic({
                        ...DiagnosticMessages.duplicateFunctionImplementation(callable.name),
                        location: util.createLocationFromFileRange(callable.file, callable.nameRange),
                        relatedInformation: related
                    }, ScopeValidatorDiagnosticTag.DuplicateFunctionDeclaration);
                }
            }
        }
    }

    /**
     * Verify that all of the scripts imported by each file in this scope actually exist, and have the correct case
     */
    private validateScriptImportPaths() {
        this.event.program.diagnostics.clearByFilter({ scope: this.event.scope, tag: ScopeValidatorDiagnosticTag.Imports });

        let scriptImports = this.event.scope.getOwnScriptImports();
        //verify every script import
        for (let scriptImport of scriptImports) {
            let referencedFile = this.event.scope.getFileByRelativePath(scriptImport.destPath);
            //if we can't find the file
            if (!referencedFile) {
                //skip the default bslib file, it will exist at transpile time but should not show up in the program during validation cycle
                if (scriptImport.destPath === this.event.program.bslibPkgPath) {
                    continue;
                }
                let dInfo: DiagnosticInfo;
                if (scriptImport.text.trim().length === 0) {
                    dInfo = DiagnosticMessages.scriptSrcCannotBeEmpty();
                } else {
                    dInfo = DiagnosticMessages.referencedFileDoesNotExist();
                }

                this.addMultiScopeDiagnostic({
                    ...dInfo,
                    location: util.createLocationFromFileRange(scriptImport.sourceFile, scriptImport.filePathRange)
                }, ScopeValidatorDiagnosticTag.Imports);
                //if the character casing of the script import path does not match that of the actual path
            } else if (scriptImport.destPath !== referencedFile.destPath) {
                this.addMultiScopeDiagnostic({
                    ...DiagnosticMessages.scriptImportCaseMismatch(referencedFile.destPath),
                    location: util.createLocationFromFileRange(scriptImport.sourceFile, scriptImport.filePathRange)
                }, ScopeValidatorDiagnosticTag.Imports);
            }
        }
    }

    /**
     * Validate all classes defined in this scope
     */
    private validateClasses() {
        this.event.program.diagnostics.clearByFilter({ scope: this.event.scope, tag: ScopeValidatorDiagnosticTag.Classes });

        let validator = new BsClassValidator(this.event.scope);
        validator.validate();
        for (const diagnostic of validator.diagnostics) {
            this.addMultiScopeDiagnostic({
                ...diagnostic
            }, ScopeValidatorDiagnosticTag.Classes);
        }
    }


    /**
     * Find various function collisions
     */
    private diagnosticDetectFunctionCollisions(file: BrsFile) {
        const fileUri = util.pathToUri(file.srcPath);
        this.event.program.diagnostics.clearByFilter({ scope: this.event.scope, fileUri: fileUri, tag: ScopeValidatorDiagnosticTag.FunctionCollisions });
        for (let func of file.callables) {
            const funcName = func.getName(ParseMode.BrighterScript);
            const lowerFuncName = funcName?.toLowerCase();
            if (lowerFuncName) {

                //find function declarations with the same name as a stdlib function
                if (globalCallableMap.has(lowerFuncName)) {
                    this.addMultiScopeDiagnostic({
                        ...DiagnosticMessages.scopeFunctionShadowedByBuiltInFunction(),
                        location: util.createLocationFromRange(fileUri, func.nameRange)

                    });
                }
            }
        }
    }

    public detectShadowedLocalVar(file: BrsFile, varDeclaration: { name: string; type: BscType; nameRange: Range }) {
        const varName = varDeclaration.name;
        const lowerVarName = varName.toLowerCase();
        const callableContainerMap = this.event.scope.getCallableContainerMap();

        const varIsFunction = () => {
            return isCallableType(varDeclaration.type);
        };

        if (
            //has same name as stdlib
            globalCallableMap.has(lowerVarName)
        ) {
            //local var function with same name as stdlib function
            if (varIsFunction()) {
                this.addMultiScopeDiagnostic({
                    ...DiagnosticMessages.localVarFunctionShadowsParentFunction('stdlib'),
                    location: util.createLocationFromFileRange(file, varDeclaration.nameRange)
                });
            }
        } else if (callableContainerMap.has(lowerVarName)) {
            const callable = callableContainerMap.get(lowerVarName);
            //is same name as a callable
            if (varIsFunction()) {
                this.addMultiScopeDiagnostic({
                    ...DiagnosticMessages.localVarFunctionShadowsParentFunction('scope'),
                    location: util.createLocationFromFileRange(file, varDeclaration.nameRange),
                    relatedInformation: [{
                        message: 'Function declared here',
                        location: util.createLocationFromFileRange(
                            callable[0].callable.file,
                            callable[0].callable.nameRange
                        )
                    }]
                });
            } else {
                this.addMultiScopeDiagnostic({
                    ...DiagnosticMessages.localVarShadowedByScopedFunction(),
                    location: util.createLocationFromFileRange(file, varDeclaration.nameRange),
                    relatedInformation: [{
                        message: 'Function declared here',
                        location: util.createLocationFromRange(
                            util.pathToUri(callable[0].callable.file.srcPath),
                            callable[0].callable.nameRange
                        )
                    }]
                });
            }
            //has the same name as an in-scope class
        } else {
            const classStmtLink = this.event.scope.getClassFileLink(lowerVarName);
            if (classStmtLink) {
                this.addMultiScopeDiagnostic({
                    ...DiagnosticMessages.localVarSameNameAsClass(classStmtLink?.item?.getName(ParseMode.BrighterScript)),
                    location: util.createLocationFromFileRange(file, varDeclaration.nameRange),
                    relatedInformation: [{
                        message: 'Class declared here',
                        location: util.createLocationFromRange(
                            util.pathToUri(classStmtLink.file.srcPath),
                            classStmtLink?.item.tokens.name.location?.range
                        )
                    }]
                });
            }
        }
    }

<<<<<<< HEAD
    private detectVariableNamespaceCollisions(file: BrsFile) {
        this.event.program.diagnostics.clearByFilter({ scope: this.event.scope, fileUri: util.pathToUri(file?.srcPath), tag: ScopeValidatorDiagnosticTag.NamespaceCollisions });

        //find all function parameters
        // eslint-disable-next-line @typescript-eslint/dot-notation
        for (let func of file['_cachedLookups'].functionExpressions) {
            for (let param of func.parameters) {
                let lowerParamName = param.tokens.name.text.toLowerCase();
                let namespace = this.event.scope.getNamespace(lowerParamName, param.findAncestor<NamespaceStatement>(isNamespaceStatement)?.getName(ParseMode.BrighterScript).toLowerCase());
                //see if the param matches any starting namespace part
                if (namespace) {
                    this.addMultiScopeDiagnostic({
                        ...DiagnosticMessages.parameterMayNotHaveSameNameAsNamespace(param.tokens.name.text),
                        location: param.tokens.name.location,
                        relatedInformation: [{
                            message: 'Namespace declared here',
                            location: util.createLocationFromRange(
                                util.pathToUri(namespace.file.srcPath),
                                namespace.nameRange
                            )
                        }]
                    }, ScopeValidatorDiagnosticTag.NamespaceCollisions);
                }
            }
        }

        // eslint-disable-next-line @typescript-eslint/dot-notation
        for (let assignment of file['_cachedLookups'].assignmentStatements) {
            let lowerAssignmentName = assignment.tokens.name.text.toLowerCase();
            let namespace = this.event.scope.getNamespace(lowerAssignmentName, assignment.findAncestor<NamespaceStatement>(isNamespaceStatement)?.getName(ParseMode.BrighterScript).toLowerCase());
            //see if the param matches any starting namespace part
            if (namespace) {
                this.addMultiScopeDiagnostic({
                    ...DiagnosticMessages.variableMayNotHaveSameNameAsNamespace(assignment.tokens.name.text),
                    location: assignment.tokens.name.location,
                    relatedInformation: [{
                        message: 'Namespace declared here',
                        location: util.createLocationFromRange(
                            util.pathToUri(namespace.file.srcPath),
                            namespace.nameRange
                        )
                    }]
                }, ScopeValidatorDiagnosticTag.NamespaceCollisions);
            }
        }
    }

=======
>>>>>>> 87123a28
    private validateXmlInterface(scope: XmlScope) {
        if (!scope.xmlFile.parser.ast?.componentElement?.interfaceElement) {
            return;
        }
        this.event.program.diagnostics.clearByFilter({ scope: this.event.scope, fileUri: util.pathToUri(scope.xmlFile?.srcPath), tag: ScopeValidatorDiagnosticTag.XMLInterface });

        const iface = scope.xmlFile.parser.ast.componentElement.interfaceElement;
        const callableContainerMap = scope.getCallableContainerMap();
        //validate functions
        for (const func of iface.functions) {
            const name = func.name;
            if (!name) {
                this.addDiagnostic({
                    ...DiagnosticMessages.xmlTagMissingAttribute(func.tokens.startTagName.text, 'name'),
                    location: func.tokens.startTagName.location
                }, ScopeValidatorDiagnosticTag.XMLInterface);
            } else if (!callableContainerMap.has(name.toLowerCase())) {
                this.addDiagnostic({
                    ...DiagnosticMessages.xmlFunctionNotFound(name),
                    location: func.getAttribute('name')?.tokens.value.location
                }, ScopeValidatorDiagnosticTag.XMLInterface);
            }
        }
        //validate fields
        for (const field of iface.fields) {
            const { id, type, onChange } = field;
            if (!id) {
                this.addDiagnostic({
                    ...DiagnosticMessages.xmlTagMissingAttribute(field.tokens.startTagName.text, 'id'),
                    location: field.tokens.startTagName.location
                }, ScopeValidatorDiagnosticTag.XMLInterface);
            }
            if (!type) {
                if (!field.alias) {
                    this.addDiagnostic({
                        ...DiagnosticMessages.xmlTagMissingAttribute(field.tokens.startTagName.text, 'type'),
                        location: field.tokens.startTagName.location
                    }, ScopeValidatorDiagnosticTag.XMLInterface);
                }
            } else if (!SGFieldTypes.includes(type.toLowerCase())) {
                this.addDiagnostic({
                    ...DiagnosticMessages.xmlInvalidFieldType(type),
                    location: field.getAttribute('type')?.tokens.value.location
                }, ScopeValidatorDiagnosticTag.XMLInterface);
            }
            if (onChange) {
                if (!callableContainerMap.has(onChange.toLowerCase())) {
                    this.addDiagnostic({
                        ...DiagnosticMessages.xmlFunctionNotFound(onChange),
                        location: field.getAttribute('onchange')?.tokens.value.location
                    }, ScopeValidatorDiagnosticTag.XMLInterface);
                }
            }
        }
    }

    /**
     * Detect when a child has imported a script that an ancestor also imported
     */
    private diagnosticDetectDuplicateAncestorScriptImports(scope: XmlScope) {
        this.event.program.diagnostics.clearByFilter({ scope: this.event.scope, fileUri: util.pathToUri(scope.xmlFile?.srcPath), tag: ScopeValidatorDiagnosticTag.XMLImports });
        if (scope.xmlFile.parentComponent) {
            //build a lookup of pkg paths -> FileReference so we can more easily look up collisions
            let parentScriptImports = scope.xmlFile.getAncestorScriptTagImports();
            let lookup = {} as Record<string, FileReference>;
            for (let parentScriptImport of parentScriptImports) {
                //keep the first occurance of a pkgPath. Parent imports are first in the array
                if (!lookup[parentScriptImport.destPath]) {
                    lookup[parentScriptImport.destPath] = parentScriptImport;
                }
            }

            //add warning for every script tag that this file shares with an ancestor
            for (let scriptImport of scope.xmlFile.scriptTagImports) {
                let ancestorScriptImport = lookup[scriptImport.destPath];
                if (ancestorScriptImport) {
                    let ancestorComponent = ancestorScriptImport.sourceFile as XmlFile;
                    let ancestorComponentName = ancestorComponent.componentName?.text ?? ancestorComponent.destPath;
                    this.addDiagnostic({
                        location: util.createLocationFromFileRange(scope.xmlFile, scriptImport.filePathRange),
                        ...DiagnosticMessages.unnecessaryScriptImportInChildFromParent(ancestorComponentName)
                    }, ScopeValidatorDiagnosticTag.XMLImports);
                }
            }
        }
    }

    /**
     * Wraps the AstNode.getType() method, so that we can do extra processing on the result based on the current file
     * In particular, since BrightScript does not support Unions, and there's no way to cast them to something else
     * if the result of .getType() is a union, and we're in a .brs (brightScript) file, treat the result as Dynamic
     *
     * In most cases, this returns the result of node.getType()
     *
     * @param file the current file being processed
     * @param node the node to get the type of
     * @param getTypeOpts any options to pass to node.getType()
     * @returns the processed result type
     */
    private getNodeTypeWrapper(file: BrsFile, node: AstNode, getTypeOpts: GetTypeOptions) {
        const type = node?.getType(getTypeOpts);

        if (file.parseMode === ParseMode.BrightScript) {
            // this is a brightscript file
            const typeChain = getTypeOpts.typeChain;
            if (typeChain) {
                const hasUnion = typeChain.reduce((hasUnion, tce) => {
                    return hasUnion || isUnionType(tce.type);
                }, false);
                if (hasUnion) {
                    // there was a union somewhere in the typechain
                    return DynamicType.instance;
                }
            }
            if (isUnionType(type)) {
                //this is a union
                return DynamicType.instance;
            }
        }

        // by default return the result of node.getType()
        return type;
    }

    private getParentTypeDescriptor(typeChainResult: TypeChainProcessResult) {
        if (typeChainResult.itemParentTypeKind === BscTypeKind.NamespaceType) {
            return 'namespace';
        }
        return 'type';
    }

    private addDiagnostic(diagnostic: BsDiagnostic, diagnosticTag?: string) {
        diagnosticTag = diagnosticTag ?? (this.currentSegmentBeingValidated ? ScopeValidatorDiagnosticTag.Segment : ScopeValidatorDiagnosticTag.Default);
        this.event.program.diagnostics.register(diagnostic, {
            tags: [diagnosticTag],
            segment: this.currentSegmentBeingValidated
        });
    }

    /**
     * Add a diagnostic (to the first scope) that will have `relatedInformation` for each affected scope
     */
    private addMultiScopeDiagnostic(diagnostic: BsDiagnostic, diagnosticTag?: string) {
        diagnosticTag = diagnosticTag ?? (this.currentSegmentBeingValidated ? ScopeValidatorDiagnosticTag.Segment : ScopeValidatorDiagnosticTag.Default);
        this.event.program.diagnostics.register(diagnostic, {
            tags: [diagnosticTag],
            segment: this.currentSegmentBeingValidated,
            scope: this.event.scope
        });
    }
}<|MERGE_RESOLUTION|>--- conflicted
+++ resolved
@@ -1096,56 +1096,6 @@
         }
     }
 
-<<<<<<< HEAD
-    private detectVariableNamespaceCollisions(file: BrsFile) {
-        this.event.program.diagnostics.clearByFilter({ scope: this.event.scope, fileUri: util.pathToUri(file?.srcPath), tag: ScopeValidatorDiagnosticTag.NamespaceCollisions });
-
-        //find all function parameters
-        // eslint-disable-next-line @typescript-eslint/dot-notation
-        for (let func of file['_cachedLookups'].functionExpressions) {
-            for (let param of func.parameters) {
-                let lowerParamName = param.tokens.name.text.toLowerCase();
-                let namespace = this.event.scope.getNamespace(lowerParamName, param.findAncestor<NamespaceStatement>(isNamespaceStatement)?.getName(ParseMode.BrighterScript).toLowerCase());
-                //see if the param matches any starting namespace part
-                if (namespace) {
-                    this.addMultiScopeDiagnostic({
-                        ...DiagnosticMessages.parameterMayNotHaveSameNameAsNamespace(param.tokens.name.text),
-                        location: param.tokens.name.location,
-                        relatedInformation: [{
-                            message: 'Namespace declared here',
-                            location: util.createLocationFromRange(
-                                util.pathToUri(namespace.file.srcPath),
-                                namespace.nameRange
-                            )
-                        }]
-                    }, ScopeValidatorDiagnosticTag.NamespaceCollisions);
-                }
-            }
-        }
-
-        // eslint-disable-next-line @typescript-eslint/dot-notation
-        for (let assignment of file['_cachedLookups'].assignmentStatements) {
-            let lowerAssignmentName = assignment.tokens.name.text.toLowerCase();
-            let namespace = this.event.scope.getNamespace(lowerAssignmentName, assignment.findAncestor<NamespaceStatement>(isNamespaceStatement)?.getName(ParseMode.BrighterScript).toLowerCase());
-            //see if the param matches any starting namespace part
-            if (namespace) {
-                this.addMultiScopeDiagnostic({
-                    ...DiagnosticMessages.variableMayNotHaveSameNameAsNamespace(assignment.tokens.name.text),
-                    location: assignment.tokens.name.location,
-                    relatedInformation: [{
-                        message: 'Namespace declared here',
-                        location: util.createLocationFromRange(
-                            util.pathToUri(namespace.file.srcPath),
-                            namespace.nameRange
-                        )
-                    }]
-                }, ScopeValidatorDiagnosticTag.NamespaceCollisions);
-            }
-        }
-    }
-
-=======
->>>>>>> 87123a28
     private validateXmlInterface(scope: XmlScope) {
         if (!scope.xmlFile.parser.ast?.componentElement?.interfaceElement) {
             return;
