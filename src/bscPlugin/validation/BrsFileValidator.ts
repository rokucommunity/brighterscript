--- conflicted
+++ resolved
@@ -369,30 +369,20 @@
             //then add a diagnostic explaining that it is invalid
             if (!topOfFileStatements.includes(result)) {
                 if (isLibraryStatement(result)) {
-<<<<<<< HEAD
-                    this.event.file.diagnostics.push({
+                    this.event.program.diagnostics.register({
                         ...DiagnosticMessages.statementMustBeDeclaredAtTopOfFile('library'),
-=======
-                    this.event.program.diagnostics.register({
-                        ...DiagnosticMessages.libraryStatementMustBeDeclaredAtTopOfFile(),
->>>>>>> fcd8d264
                         range: result.range,
                         file: this.event.file
                     });
                 } else if (isImportStatement(result)) {
-<<<<<<< HEAD
-                    this.event.file.diagnostics.push({
+                    this.event.program.diagnostics.register({
                         ...DiagnosticMessages.statementMustBeDeclaredAtTopOfFile('import'),
                         range: result.range,
                         file: this.event.file
                     });
                 } else if (isAliasStatement(result)) {
-                    this.event.file.diagnostics.push({
+                    this.event.program.diagnostics.register({
                         ...DiagnosticMessages.statementMustBeDeclaredAtTopOfFile('alias'),
-=======
-                    this.event.program.diagnostics.register({
-                        ...DiagnosticMessages.importStatementMustBeDeclaredAtTopOfFile(),
->>>>>>> fcd8d264
                         range: result.range,
                         file: this.event.file
                     });
