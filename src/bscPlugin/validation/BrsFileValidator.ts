--- conflicted
+++ resolved
@@ -1,8 +1,4 @@
-<<<<<<< HEAD
-import { isAALiteralExpression, isArrayType, isBlock, isBody, isClassStatement, isConditionalCompileConstStatement, isConditionalCompileErrorStatement, isConditionalCompileStatement, isConstStatement, isDottedGetExpression, isDottedSetStatement, isEnumStatement, isForEachStatement, isForStatement, isFunctionExpression, isFunctionStatement, isImportStatement, isIndexedGetExpression, isIndexedSetStatement, isInterfaceStatement, isLibraryStatement, isLiteralExpression, isNamespaceStatement, isTypecastStatement, isUnaryExpression, isVariableExpression, isWhileStatement } from '../../astUtils/reflection';
-=======
-import { isAALiteralExpression, isAliasStatement, isArrayType, isBlock, isBody, isClassStatement, isConstStatement, isDottedGetExpression, isDottedSetStatement, isEnumStatement, isForEachStatement, isForStatement, isFunctionExpression, isFunctionStatement, isImportStatement, isIndexedGetExpression, isIndexedSetStatement, isInterfaceStatement, isLibraryStatement, isLiteralExpression, isNamespaceStatement, isTypecastStatement, isUnaryExpression, isVariableExpression, isWhileStatement } from '../../astUtils/reflection';
->>>>>>> bb0d81d4
+import { isAALiteralExpression, isAliasStatement, isArrayType, isBlock, isBody, isClassStatement, isConditionalCompileConstStatement, isConditionalCompileErrorStatement, isConditionalCompileStatement, isConstStatement, isDottedGetExpression, isDottedSetStatement, isEnumStatement, isForEachStatement, isForStatement, isFunctionExpression, isFunctionStatement, isImportStatement, isIndexedGetExpression, isIndexedSetStatement, isInterfaceStatement, isLibraryStatement, isLiteralExpression, isNamespaceStatement, isTypecastStatement, isUnaryExpression, isVariableExpression, isWhileStatement } from '../../astUtils/reflection';
 import { createVisitor, WalkMode } from '../../astUtils/visitors';
 import { DiagnosticMessages } from '../../DiagnosticMessages';
 import type { BrsFile } from '../../files/BrsFile';
@@ -191,7 +187,6 @@
             TypecastStatement: (node) => {
                 node.parent.getSymbolTable().addSymbol('m', { definingNode: node, doNotMerge: true }, node.getType({ flags: SymbolTypeFlag.typetime }), SymbolTypeFlag.runtime);
             },
-<<<<<<< HEAD
             ConditionalCompileConstStatement: (node) => {
                 const assign = node.assignment;
                 const constNameLower = assign.tokens.name?.text.toLowerCase();
@@ -208,11 +203,12 @@
                 this.validateConditionalCompileConst(node.tokens.condition);
             },
             ConditionalCompileErrorStatement: (node) => {
-                this.event.file.addDiagnostic({
+                this.event.program.diagnostics.register({
+                    file: this.event.file,
                     ...DiagnosticMessages.hashError(node.tokens.message.text),
                     range: node.range
                 });
-=======
+            },
             AliasStatement: (node) => {
                 // eslint-disable-next-line no-bitwise
                 const targetType = node.value.getType({ flags: SymbolTypeFlag.typetime | SymbolTypeFlag.runtime });
@@ -220,7 +216,6 @@
                 // eslint-disable-next-line no-bitwise
                 node.parent.getSymbolTable().addSymbol(node.tokens.name.text, { definingNode: node, doNotMerge: true, isAlias: true }, targetType, SymbolTypeFlag.runtime | SymbolTypeFlag.typetime);
 
->>>>>>> bb0d81d4
             }
         });
 
@@ -358,7 +353,7 @@
     private validateConditionalCompileConst(ccConst: Token) {
         const isBool = ccConst.kind === TokenKind.True || ccConst.kind === TokenKind.False;
         if (!isBool && !this.event.file.ast.bsConsts.has(ccConst.text.toLowerCase())) {
-            this.event.file.addDiagnostic({
+            this.event.program.diagnostics.register({
                 file: this.event.file,
                 ...DiagnosticMessages.referencedConstDoesNotExist(),
                 range: ccConst.range
@@ -388,13 +383,10 @@
                     !isImportStatement(statement) &&
                     !isConstStatement(statement) &&
                     !isTypecastStatement(statement) &&
-<<<<<<< HEAD
                     !isConditionalCompileConstStatement(statement) &&
                     !isConditionalCompileErrorStatement(statement) &&
-                    !isConditionalCompileStatement(statement)
-=======
+                    !isConditionalCompileStatement(statement) &&
                     !isAliasStatement(statement)
->>>>>>> bb0d81d4
                 ) {
                     this.event.program.diagnostics.register({
                         file: this.event.file,
