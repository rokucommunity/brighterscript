<<<<<<< HEAD
import { isAliasStatement, isBlock, isBody, isClassStatement, isConditionalCompileConstStatement, isConditionalCompileErrorStatement, isConditionalCompileStatement, isConstStatement, isDottedGetExpression, isDottedSetStatement, isEnumStatement, isForEachStatement, isForStatement, isFunctionExpression, isFunctionStatement, isImportStatement, isIndexedGetExpression, isIndexedSetStatement, isInterfaceStatement, isInvalidType, isLibraryStatement, isLiteralExpression, isMethodStatement, isNamespaceStatement, isTypecastExpression, isTypecastStatement, isUnaryExpression, isVariableExpression, isVoidType, isWhileStatement } from '../../astUtils/reflection';
=======
import { isAliasStatement, isArrayType, isBlock, isBody, isClassStatement, isConditionalCompileConstStatement, isConditionalCompileErrorStatement, isConditionalCompileStatement, isConstStatement, isDottedGetExpression, isDottedSetStatement, isEnumStatement, isForEachStatement, isForStatement, isFunctionExpression, isFunctionStatement, isIfStatement, isImportStatement, isIndexedGetExpression, isIndexedSetStatement, isInterfaceStatement, isInvalidType, isLibraryStatement, isLiteralExpression, isMethodStatement, isNamespaceStatement, isTypecastExpression, isTypecastStatement, isUnaryExpression, isVariableExpression, isVoidType, isWhileStatement } from '../../astUtils/reflection';
>>>>>>> ce167b8d
import { createVisitor, WalkMode } from '../../astUtils/visitors';
import { DiagnosticMessages } from '../../DiagnosticMessages';
import type { BrsFile } from '../../files/BrsFile';
import type { ExtraSymbolData, OnFileValidateEvent } from '../../interfaces';
import { TokenKind } from '../../lexer/TokenKind';
import type { AstNode, Expression, Statement } from '../../parser/AstNode';
import { CallExpression, type FunctionExpression, type LiteralExpression } from '../../parser/Expression';
import { ParseMode } from '../../parser/Parser';
import type { ContinueStatement, EnumMemberStatement, EnumStatement, ForEachStatement, ForStatement, ImportStatement, LibraryStatement, Body, WhileStatement, TypecastStatement, Block, AliasStatement, IfStatement, ConditionalCompileStatement } from '../../parser/Statement';
import { SymbolTypeFlag } from '../../SymbolTypeFlag';
import { ArrayDefaultTypeReferenceType } from '../../types/ReferenceType';
import { AssociativeArrayType } from '../../types/AssociativeArrayType';
import { DynamicType } from '../../types/DynamicType';
import util from '../../util';
import type { Range } from 'vscode-languageserver';
import type { Token } from '../../lexer/Token';
import type { BrightScriptDoc } from '../../parser/BrightScriptDocParser';
import brsDocParser from '../../parser/BrightScriptDocParser';

export class BrsFileValidator {
    constructor(
        public event: OnFileValidateEvent<BrsFile>
    ) {
    }


    public process() {
        const unlinkGlobalSymbolTable = this.event.file.parser.symbolTable.pushParentProvider(() => this.event.program.globalScope.symbolTable);

        util.validateTooDeepFile(this.event.file);

        // Invalidate cache on this file
        // It could have potentially changed before this from plugins, after this, it will not change
        // eslint-disable-next-line @typescript-eslint/dot-notation
        this.event.file['_cachedLookups'].invalidate();

        // make a copy of the bsConsts, because they might be added to
        const bsConstsBackup = new Map<string, boolean>(this.event.file.ast.getBsConsts());

        this.walk();
        this.flagTopLevelStatements();
        //only validate the file if it was actually parsed (skip files containing typedefs)
        if (!this.event.file.hasTypedef) {
            this.validateTopOfFileStatements();
            this.validateTypecastStatements();
        }

        this.event.file.ast.bsConsts = bsConstsBackup;
        unlinkGlobalSymbolTable();
    }

    /**
     * Walk the full AST
     */
    private walk() {
        const isBrighterscript = this.event.file.parser.options.mode === ParseMode.BrighterScript;

        const visitor = createVisitor({
            MethodStatement: (node) => {
                //add the `super` symbol to class methods
                if (isClassStatement(node.parent) && node.parent.hasParentClass()) {
                    const data: ExtraSymbolData = {};
                    const parentClassType = node.parent.parentClassName.getType({ flags: SymbolTypeFlag.typetime, data: data });
                    node.func.body.getSymbolTable().addSymbol('super', { ...data, isInstance: true }, parentClassType, SymbolTypeFlag.runtime);
                }
            },
            CallfuncExpression: (node) => {
                if (node.args.length > 5) {
                    this.event.program.diagnostics.register({
                        ...DiagnosticMessages.callfuncHasToManyArgs(node.args.length),
                        location: node.tokens.methodName.location
                    });
                }
            },
            EnumStatement: (node) => {
                this.validateDeclarationLocations(node, 'enum', () => util.createBoundingRange(node.tokens.enum, node.tokens.name));

                this.validateEnumDeclaration(node);

                //register this enum declaration
                const nodeType = node.getType({ flags: SymbolTypeFlag.typetime });
                // eslint-disable-next-line no-bitwise
                node.parent.getSymbolTable()?.addSymbol(node.tokens.name.text, { definingNode: node }, nodeType, SymbolTypeFlag.typetime | SymbolTypeFlag.runtime);
            },
            ClassStatement: (node) => {
                this.validateDeclarationLocations(node, 'class', () => util.createBoundingRange(node.tokens.class, node.tokens.name));

                //register this class
                const nodeType = node.getType({ flags: SymbolTypeFlag.typetime });
                node.getSymbolTable().addSymbol('m', { definingNode: node, isInstance: true }, nodeType, SymbolTypeFlag.runtime);
                // eslint-disable-next-line no-bitwise
                node.parent.getSymbolTable()?.addSymbol(node.tokens.name?.text, { definingNode: node }, nodeType, SymbolTypeFlag.typetime | SymbolTypeFlag.runtime);

                if (node.findAncestor(isNamespaceStatement)) {
                    //add the transpiled name for namespaced constructors to the root symbol table
                    const transpiledClassConstructor = node.getName(ParseMode.BrightScript);

                    this.event.file.parser.ast.symbolTable.addSymbol(
                        transpiledClassConstructor,
                        { definingNode: node },
                        node.getConstructorType(),
                        // eslint-disable-next-line no-bitwise
                        SymbolTypeFlag.runtime | SymbolTypeFlag.postTranspile
                    );
                }
            },
            AssignmentStatement: (node) => {
                const data: ExtraSymbolData = {};
                //register this variable
                let nodeType = node.getType({ flags: SymbolTypeFlag.runtime, data: data });
                if (isInvalidType(nodeType) || isVoidType(nodeType)) {
                    nodeType = DynamicType.instance;
                }
                node.parent.getSymbolTable()?.addSymbol(node.tokens.name.text, { definingNode: node, isInstance: true, isFromDocComment: data.isFromDocComment, isFromCallFunc: data.isFromCallFunc }, nodeType, SymbolTypeFlag.runtime);
            },
            DottedSetStatement: (node) => {
                this.validateNoOptionalChainingInVarSet(node, [node.obj]);
            },
            IndexedSetStatement: (node) => {
                this.validateNoOptionalChainingInVarSet(node, [node.obj]);
            },
            ForEachStatement: (node) => {
                //register the for loop variable
                const loopTargetType = node.target.getType({ flags: SymbolTypeFlag.runtime });
                const loopVarType = new ArrayDefaultTypeReferenceType(loopTargetType);

<<<<<<< HEAD
                node.parent.getSymbolTable()?.addSymbol(node.tokens.item.text, { definingNode: node, isInstance: true }, loopVarType, SymbolTypeFlag.runtime);
=======
                if (!loopTargetType.isResolvable()) {
                    loopVarType = new ArrayDefaultTypeReferenceType(loopTargetType);
                }
                node.parent.getSymbolTable()?.addSymbol(node.tokens.item.text, { definingNode: node, isInstance: true, canUseInDefinedAstNode: true }, loopVarType, SymbolTypeFlag.runtime);
>>>>>>> ce167b8d
            },
            NamespaceStatement: (node) => {
                this.validateDeclarationLocations(node, 'namespace', () => util.createBoundingRange(node.tokens.namespace, node.nameExpression));
                //Namespace Types are added at the Scope level - This is handled when the SymbolTables get linked
            },
            FunctionStatement: (node) => {
                this.validateDeclarationLocations(node, 'function', () => util.createBoundingRange(node.func.tokens.functionType, node.tokens.name));
                const funcType = node.getType({ flags: SymbolTypeFlag.typetime });

                if (node.tokens.name?.text) {
                    node.parent.getSymbolTable().addSymbol(
                        node.tokens.name.text,
                        { definingNode: node },
                        funcType,
                        SymbolTypeFlag.runtime
                    );
                }

                const namespace = node.findAncestor(isNamespaceStatement);
                //this function is declared inside a namespace
                if (namespace) {
                    namespace.getSymbolTable().addSymbol(
                        node.tokens.name?.text,
                        { definingNode: node },
                        funcType,
                        SymbolTypeFlag.runtime
                    );
                    //add the transpiled name for namespaced functions to the root symbol table
                    const transpiledNamespaceFunctionName = node.getName(ParseMode.BrightScript);

                    this.event.file.parser.ast.symbolTable.addSymbol(
                        transpiledNamespaceFunctionName,
                        { definingNode: node },
                        funcType,
                        // eslint-disable-next-line no-bitwise
                        SymbolTypeFlag.runtime | SymbolTypeFlag.postTranspile
                    );
                }
            },
            FunctionExpression: (node) => {
                const funcSymbolTable = node.getSymbolTable();
                const isInlineFunc = !(isFunctionStatement(node.parent) || isMethodStatement(node.parent));
                if (isInlineFunc) {
                    // symbol table should not include any symbols from parent func
                    funcSymbolTable.pushParentProvider(() => node.findAncestor<Body>(isBody).getSymbolTable());
                }
                if (!funcSymbolTable?.hasSymbol('m', SymbolTypeFlag.runtime) || isInlineFunc) {
                    if (!isTypecastStatement(node.body?.statements?.[0])) {
                        funcSymbolTable?.addSymbol('m', { isInstance: true }, new AssociativeArrayType(), SymbolTypeFlag.runtime);
                    }
                }
                this.validateFunctionParameterCount(node);
            },
            FunctionParameterExpression: (node) => {
                const paramName = node.tokens.name?.text;
                const data: ExtraSymbolData = {};
                const nodeType = node.getType({ flags: SymbolTypeFlag.typetime, data: data });
                // add param symbol at expression level, so it can be used as default value in other params
                const funcExpr = node.findAncestor<FunctionExpression>(isFunctionExpression);
                const funcSymbolTable = funcExpr?.getSymbolTable();
                funcSymbolTable?.addSymbol(paramName, { definingNode: node, isInstance: true, isFromDocComment: data.isFromDocComment }, nodeType, SymbolTypeFlag.runtime);

                //also add param symbol at block level, as it may be redefined, and if so, should show a union
                funcExpr.body.getSymbolTable()?.addSymbol(paramName, { definingNode: node, isInstance: true, isFromDocComment: data.isFromDocComment }, nodeType, SymbolTypeFlag.runtime);
            },
            InterfaceStatement: (node) => {
                this.validateDeclarationLocations(node, 'interface', () => util.createBoundingRange(node.tokens.interface, node.tokens.name));

                const nodeType = node.getType({ flags: SymbolTypeFlag.typetime });
                // eslint-disable-next-line no-bitwise
                node.parent.getSymbolTable().addSymbol(node.tokens.name.text, { definingNode: node }, nodeType, SymbolTypeFlag.typetime);
            },
            ConstStatement: (node) => {
                this.validateDeclarationLocations(node, 'const', () => util.createBoundingRange(node.tokens.const, node.tokens.name));
                const nodeType = node.getType({ flags: SymbolTypeFlag.runtime });
                node.parent.getSymbolTable().addSymbol(node.tokens.name.text, { definingNode: node, isInstance: true }, nodeType, SymbolTypeFlag.runtime);
            },
            CatchStatement: (node) => {
                //brs and bs both support variableExpression for the exception variable
                if (isVariableExpression(node.exceptionVariableExpression)) {
                    node.parent.getSymbolTable().addSymbol(
                        node.exceptionVariableExpression.getName(),
                        { definingNode: node, isInstance: true },
                        //TODO I think we can produce a slightly more specific type here (like an AA but with the known exception properties)
                        DynamicType.instance,
                        SymbolTypeFlag.runtime
                    );
                    //brighterscript allows catch without an exception variable
                } else if (isBrighterscript && !node.exceptionVariableExpression) {
                    //this is fine

                    //brighterscript allows a typecast expression here
                } else if (isBrighterscript && isTypecastExpression(node.exceptionVariableExpression) && isVariableExpression(node.exceptionVariableExpression.obj)) {
                    node.parent.getSymbolTable().addSymbol(
                        node.exceptionVariableExpression.obj.getName(),
                        { definingNode: node, isInstance: true },
                        node.exceptionVariableExpression.getType({ flags: SymbolTypeFlag.runtime }),
                        SymbolTypeFlag.runtime
                    );

                    //no other expressions are allowed here
                } else {
                    this.event.program.diagnostics.register({
                        ...DiagnosticMessages.expectedExceptionVarToFollowCatch(),
                        location: node.exceptionVariableExpression?.location ?? node.tokens.catch?.location
                    });
                }
            },
            DimStatement: (node) => {
                if (node.tokens.name) {
                    node.parent.getSymbolTable().addSymbol(node.tokens.name.text, { definingNode: node, isInstance: true }, node.getType({ flags: SymbolTypeFlag.runtime }), SymbolTypeFlag.runtime);
                }
            },
            ReturnStatement: (node) => {
                const func = node.findAncestor<FunctionExpression>(isFunctionExpression);
                //these situations cannot have a value next to `return`
                if (
                    //`function as void`, `sub as void`
                    (isVariableExpression(func?.returnTypeExpression?.expression) && func.returnTypeExpression.expression.tokens.name.text?.toLowerCase() === 'void') ||
                    //`sub` <without return value>
                    (func.tokens.functionType?.kind === TokenKind.Sub && !func.returnTypeExpression)
                ) {
                    //there may not be a return value
                    if (node.value) {
                        this.event.program.diagnostics.register({
                            ...DiagnosticMessages.voidFunctionMayNotReturnValue(func.tokens.functionType?.text),
                            location: node.location
                        });
                    }

                } else {
                    //there MUST be a return value
                    if (!node.value) {
                        this.event.program.diagnostics.register({
                            ...DiagnosticMessages.nonVoidFunctionMustReturnValue(func?.tokens.functionType?.text),
                            location: node.location
                        });
                    }
                }
            },
            ContinueStatement: (node) => {
                this.validateContinueStatement(node);
            },
            TypecastStatement: (node) => {
                node.parent.getSymbolTable().addSymbol('m', { definingNode: node, doNotMerge: true, isInstance: true }, node.getType({ flags: SymbolTypeFlag.typetime }), SymbolTypeFlag.runtime);
            },
            ConditionalCompileConstStatement: (node) => {
                const assign = node.assignment;
                const constNameLower = assign.tokens.name?.text.toLowerCase();
                const astBsConsts = this.event.file.ast.bsConsts;
                if (isLiteralExpression(assign.value)) {
                    astBsConsts.set(constNameLower, assign.value.tokens.value.text.toLowerCase() === 'true');
                } else if (isVariableExpression(assign.value)) {
                    if (this.validateConditionalCompileConst(assign.value.tokens.name)) {
                        astBsConsts.set(constNameLower, astBsConsts.get(assign.value.tokens.name.text.toLowerCase()));
                    }
                }
            },
            ConditionalCompileStatement: (node) => {
                this.validateConditionalCompileConst(node.tokens.condition);
            },
            ConditionalCompileErrorStatement: (node) => {
                this.event.program.diagnostics.register({
                    ...DiagnosticMessages.hashError(node.tokens.message.text),
                    location: node.location
                });
            },
            AliasStatement: (node) => {
                // eslint-disable-next-line no-bitwise
                const targetType = node.value.getType({ flags: SymbolTypeFlag.typetime | SymbolTypeFlag.runtime });

                // eslint-disable-next-line no-bitwise
                node.parent.getSymbolTable().addSymbol(node.tokens.name.text, { definingNode: node, doNotMerge: true, isAlias: true }, targetType, SymbolTypeFlag.runtime | SymbolTypeFlag.typetime);

            },
            IfStatement: (node) => {
                this.setUpComplementSymbolTables(node, isIfStatement);
            },
            Block: (node) => {
                const blockSymbolTable = node.symbolTable;
                if (node.findAncestor<Block>(isFunctionExpression)) {
                    // this block is in a function. order matters!
                    blockSymbolTable.isOrdered = true;
                }
                if (!isFunctionExpression(node.parent)) {
                    // we're a block inside another block (or body). This block is a pocket in the bigger block
                    node.parent.getSymbolTable().addPocketTable({
                        index: node.parent.statementIndex,
                        table: node.symbolTable,
                        // code always flows through ConditionalCompiles, because we walk according to defined BSConsts
                        willAlwaysBeExecuted: isConditionalCompileStatement(node.parent)
                    });
                }
            },
            AstNode: (node) => {
                //check for doc comments
                if (!node.leadingTrivia || node.leadingTrivia.length === 0) {
                    return;
                }
                const doc = brsDocParser.parseNode(node);
                if (doc.tags.length === 0) {
                    return;
                }

                let funcExpr = node.findAncestor<FunctionExpression>(isFunctionExpression);
                if (funcExpr) {
                    // handle comment tags inside a function expression
                    this.processDocTagsInFunction(doc, node, funcExpr);
                } else {
                    //handle comment tags outside of a function expression
                    this.processDocTagsAtTopLevel(doc, node);
                }
            }
        });

        this.event.file.ast.walk((node, parent) => {
            visitor(node, parent);
        }, {
            walkMode: WalkMode.visitAllRecursive
        });
    }

    private processDocTagsInFunction(doc: BrightScriptDoc, node: AstNode, funcExpr: FunctionExpression) {
        //TODO: Handle doc tags that influence the function they're in

        // For example, declaring variable types:
        // const symbolTable = funcExpr.body.getSymbolTable();

        // for (const varTag of doc.getAllTags(BrsDocTagKind.Var)) {
        //     const varName = (varTag as BrsDocParamTag).name;
        //     const varTypeStr = (varTag as BrsDocParamTag).type;
        //     const data: ExtraSymbolData = {};
        //     const type = doc.getTypeFromContext(varTypeStr, node, { flags: SymbolTypeFlag.typetime, fullName: varTypeStr, data: data, tableProvider: () => symbolTable });
        //     if (type) {
        //         symbolTable.addSymbol(varName, { ...data, isFromDocComment: true }, type, SymbolTypeFlag.runtime);
        //     }
        // }
    }

    private processDocTagsAtTopLevel(doc: BrightScriptDoc, node: AstNode) {
        //TODO:
        // - handle import statements?
        // - handle library statements?
        // - handle typecast statements?
        // - handle alias statements?
        // - handle const statements?
        // - allow interface definitions?
    }

    /**
     * Validate that a statement is defined in one of these specific locations
     *  - the root of the AST
     *  - inside a namespace
     * This is applicable to things like FunctionStatement, ClassStatement, NamespaceStatement, EnumStatement, InterfaceStatement
     */
    private validateDeclarationLocations(statement: Statement, keyword: string, rangeFactory?: () => (Range | undefined)) {
        //if nested inside a namespace, or defined at the root of the AST (i.e. in a body that has no parent)
        const isOkDeclarationLocation = (parentNode) => {
            return isNamespaceStatement(parentNode?.parent) || (isBody(parentNode) && !parentNode?.parent);
        };
        if (isOkDeclarationLocation(statement.parent)) {
            return;
        }

        // is this in a top levelconditional compile?
        if (isConditionalCompileStatement(statement.parent?.parent)) {
            if (isOkDeclarationLocation(statement.parent.parent.parent)) {
                return;
            }
        }

        //the statement was defined in the wrong place. Flag it.
        this.event.program.diagnostics.register({
            ...DiagnosticMessages.keywordMustBeDeclaredAtNamespaceLevel(keyword),
            location: rangeFactory ? util.createLocationFromFileRange(this.event.file, rangeFactory()) : statement.location
        });
    }

    private validateFunctionParameterCount(func: FunctionExpression) {
        if (func.parameters.length > CallExpression.MaximumArguments) {
            //flag every parameter over the limit
            for (let i = CallExpression.MaximumArguments; i < func.parameters.length; i++) {
                this.event.program.diagnostics.register({
                    ...DiagnosticMessages.tooManyCallableParameters(func.parameters.length, CallExpression.MaximumArguments),
                    location: func.parameters[i]?.tokens.name?.location ?? func.parameters[i]?.location ?? func.location
                });
            }
        }
    }

    private validateEnumDeclaration(stmt: EnumStatement) {
        const members = stmt.getMembers();
        //the enum data type is based on the first member value
        const enumValueKind = (members.find(x => x.value)?.value as LiteralExpression)?.tokens?.value?.kind ?? TokenKind.IntegerLiteral;
        const memberNames = new Set<string>();
        for (const member of members) {
            const memberNameLower = member.name?.toLowerCase();

            /**
             * flag duplicate member names
             */
            if (memberNames.has(memberNameLower)) {
                this.event.program.diagnostics.register({
                    ...DiagnosticMessages.duplicateIdentifier(member.name),
                    location: member.location
                });
            } else {
                memberNames.add(memberNameLower);
            }

            //Enforce all member values are the same type
            this.validateEnumValueTypes(member, enumValueKind);
        }
    }

    private validateEnumValueTypes(member: EnumMemberStatement, enumValueKind: TokenKind) {
        let memberValueKind: TokenKind;
        let memberValue: Expression;
        if (isUnaryExpression(member.value)) {
            memberValueKind = (member.value?.right as LiteralExpression)?.tokens?.value?.kind;
            memberValue = member.value?.right;
        } else {
            memberValueKind = (member.value as LiteralExpression)?.tokens?.value?.kind;
            memberValue = member.value;
        }
        const range = (memberValue ?? member)?.location?.range;
        if (
            //is integer enum, has value, that value type is not integer
            (enumValueKind === TokenKind.IntegerLiteral && memberValueKind && memberValueKind !== enumValueKind) ||
            //has value, that value is not a literal
            (memberValue && !isLiteralExpression(memberValue))
        ) {
            this.event.program.diagnostics.register({
                ...DiagnosticMessages.enumValueMustBeType(
                    enumValueKind.replace(/literal$/i, '').toLowerCase()
                ),
                location: util.createLocationFromFileRange(this.event.file, range)
            });
        }

        //is non integer value
        if (enumValueKind !== TokenKind.IntegerLiteral) {
            //default value present
            if (memberValueKind) {
                //member value is same as enum
                if (memberValueKind !== enumValueKind) {
                    this.event.program.diagnostics.register({
                        ...DiagnosticMessages.enumValueMustBeType(
                            enumValueKind.replace(/literal$/i, '').toLowerCase()
                        ),
                        location: util.createLocationFromFileRange(this.event.file, range)
                    });
                }

                //default value missing
            } else {
                this.event.program.diagnostics.register({
                    ...DiagnosticMessages.enumValueIsRequired(
                        enumValueKind.replace(/literal$/i, '').toLowerCase()
                    ),
                    location: util.createLocationFromFileRange(this.event.file, range)
                });
            }
        }
    }


    private validateConditionalCompileConst(ccConst: Token) {
        const isBool = ccConst.kind === TokenKind.True || ccConst.kind === TokenKind.False;
        if (!isBool && !this.event.file.ast.bsConsts.has(ccConst.text.toLowerCase())) {
            this.event.program.diagnostics.register({
                ...DiagnosticMessages.hashConstDoesNotExist(),
                location: ccConst.location
            });
            return false;
        }
        return true;
    }

    /**
     * Find statements defined at the top level (or inside a namespace body) that are not allowed to be there
     */
    private flagTopLevelStatements() {
        const statements = [...this.event.file.ast.statements];
        while (statements.length > 0) {
            const statement = statements.pop();
            if (isNamespaceStatement(statement)) {
                statements.push(...statement.body.statements);
            } else {
                //only allow these statement types
                if (
                    !isFunctionStatement(statement) &&
                    !isClassStatement(statement) &&
                    !isEnumStatement(statement) &&
                    !isInterfaceStatement(statement) &&
                    !isLibraryStatement(statement) &&
                    !isImportStatement(statement) &&
                    !isConstStatement(statement) &&
                    !isTypecastStatement(statement) &&
                    !isConditionalCompileConstStatement(statement) &&
                    !isConditionalCompileErrorStatement(statement) &&
                    !isConditionalCompileStatement(statement) &&
                    !isAliasStatement(statement)
                ) {
                    this.event.program.diagnostics.register({
                        ...DiagnosticMessages.unexpectedStatementOutsideFunction(),
                        location: statement.location
                    });
                }
            }
        }
    }

    private getTopOfFileStatements() {
        let topOfFileIncludeStatements = [] as Array<LibraryStatement | ImportStatement | TypecastStatement | AliasStatement>;
        for (let stmt of this.event.file.parser.ast.statements) {
            //if we found a non-library statement, this statement is not at the top of the file
            if (isLibraryStatement(stmt) || isImportStatement(stmt) || isTypecastStatement(stmt) || isAliasStatement(stmt)) {
                topOfFileIncludeStatements.push(stmt);
            } else {
                //break out of the loop, we found all of our library statements
                break;
            }
        }
        return topOfFileIncludeStatements;
    }

    private validateTopOfFileStatements() {
        let topOfFileStatements = this.getTopOfFileStatements();

        let statements = [
            // eslint-disable-next-line @typescript-eslint/dot-notation
            ...this.event.file['_cachedLookups'].libraryStatements,
            // eslint-disable-next-line @typescript-eslint/dot-notation
            ...this.event.file['_cachedLookups'].importStatements,
            // eslint-disable-next-line @typescript-eslint/dot-notation
            ...this.event.file['_cachedLookups'].aliasStatements
        ];
        for (let result of statements) {
            //if this statement is not one of the top-of-file statements,
            //then add a diagnostic explaining that it is invalid
            if (!topOfFileStatements.includes(result)) {
                if (isLibraryStatement(result)) {
                    this.event.program.diagnostics.register({
                        ...DiagnosticMessages.unexpectedStatementLocation('library', 'at the top of the file'),
                        location: result.location
                    });
                } else if (isImportStatement(result)) {
                    this.event.program.diagnostics.register({
                        ...DiagnosticMessages.unexpectedStatementLocation('import', 'at the top of the file'),
                        location: result.location
                    });
                } else if (isAliasStatement(result)) {
                    this.event.program.diagnostics.register({
                        ...DiagnosticMessages.unexpectedStatementLocation('alias', 'at the top of the file'),
                        location: result.location
                    });
                }
            }
        }
    }

    private validateTypecastStatements() {
        let topOfFileTypecastStatements = this.getTopOfFileStatements().filter(stmt => isTypecastStatement(stmt));

        //check only one `typecast` statement at "top" of file (eg. before non import/library statements)
        for (let i = 1; i < topOfFileTypecastStatements.length; i++) {
            const typecastStmt = topOfFileTypecastStatements[i];
            this.event.program.diagnostics.register({
                ...DiagnosticMessages.unexpectedStatementLocation('typecast', 'at the top of the file or beginning of function or namespace'),
                location: typecastStmt.location
            });
        }

        // eslint-disable-next-line @typescript-eslint/dot-notation
        for (let result of this.event.file['_cachedLookups'].typecastStatements) {
            let isBadTypecastObj = false;
            if (!isVariableExpression(result.typecastExpression.obj)) {
                isBadTypecastObj = true;
            } else if (result.typecastExpression.obj.tokens.name.text.toLowerCase() !== 'm') {
                isBadTypecastObj = true;
            }
            if (isBadTypecastObj) {
                this.event.program.diagnostics.register({
                    ...DiagnosticMessages.invalidTypecastStatementApplication(util.getAllDottedGetPartsAsString(result.typecastExpression.obj)),
                    location: result.typecastExpression.obj.location
                });
            }

            if (topOfFileTypecastStatements.includes(result)) {
                // already validated
                continue;
            }

            const block = result.findAncestor<Body | Block>(node => (isBody(node) || isBlock(node)));
            const isFirst = block?.statements[0] === result;
            const isAllowedBlock = (isBody(block) || isFunctionExpression(block.parent) || isNamespaceStatement(block.parent));

            if (!isFirst || !isAllowedBlock) {
                this.event.program.diagnostics.register({
                    ...DiagnosticMessages.unexpectedStatementLocation('typecast', 'at the top of the file or beginning of function or namespace'),
                    location: result.location
                });
            }
        }
    }

    private validateContinueStatement(statement: ContinueStatement) {
        const validateLoopTypeMatch = (expectedLoopType: TokenKind) => {
            //coerce ForEach to For
            expectedLoopType = expectedLoopType === TokenKind.ForEach ? TokenKind.For : expectedLoopType;
            const actualLoopType = statement.tokens.loopType;
            if (actualLoopType && expectedLoopType?.toLowerCase() !== actualLoopType.text?.toLowerCase()) {
                this.event.program.diagnostics.register({
                    location: statement.tokens.loopType.location,
                    ...DiagnosticMessages.expectedToken(expectedLoopType)
                });
            }
        };

        //find the parent loop statement
        const parent = statement.findAncestor<WhileStatement | ForStatement | ForEachStatement>((node) => {
            if (isWhileStatement(node)) {
                validateLoopTypeMatch(node.tokens.while.kind);
                return true;
            } else if (isForStatement(node)) {
                validateLoopTypeMatch(node.tokens.for.kind);
                return true;
            } else if (isForEachStatement(node)) {
                validateLoopTypeMatch(node.tokens.forEach.kind);
                return true;
            }
        });
        //flag continue statements found outside of a loop
        if (!parent) {
            this.event.program.diagnostics.register({
                location: statement.location,
                ...DiagnosticMessages.illegalContinueStatement()
            });
        }
    }

    /**
     * Validate that there are no optional chaining operators on the left-hand-side of an assignment, indexed set, or dotted get
     */
    private validateNoOptionalChainingInVarSet(parent: AstNode, children: AstNode[]) {
        const nodes = [...children, parent];
        //flag optional chaining anywhere in the left of this statement
        while (nodes.length > 0) {
            const node = nodes.shift();
            if (
                // a?.b = true or a.b?.c = true
                ((isDottedSetStatement(node) || isDottedGetExpression(node)) && node.tokens.dot?.kind === TokenKind.QuestionDot) ||
                // a.b?[2] = true
                (isIndexedGetExpression(node) && (node?.tokens.questionDot?.kind === TokenKind.QuestionDot || node.tokens.openingSquare?.kind === TokenKind.QuestionLeftSquare)) ||
                // a?[1] = true
                (isIndexedSetStatement(node) && node.tokens.openingSquare?.kind === TokenKind.QuestionLeftSquare)
            ) {
                //try to highlight the entire left-hand-side expression if possible
                let range: Range;
                if (isDottedSetStatement(parent)) {
                    range = util.createBoundingRange(parent.obj?.location, parent.tokens.dot, parent.tokens.name);
                } else if (isIndexedSetStatement(parent)) {
                    range = util.createBoundingRange(parent.obj?.location, parent.tokens.openingSquare, ...parent.indexes, parent.tokens.closingSquare);
                } else {
                    range = node.location?.range;
                }

                this.event.program.diagnostics.register({
                    ...DiagnosticMessages.noOptionalChainingInLeftHandSideOfAssignment(),
                    location: util.createLocationFromFileRange(this.event.file, range)
                });
            }

            if (node === parent) {
                break;
            } else {
                nodes.push(node.parent);
            }
        }
    }

    private setUpComplementSymbolTables(node: IfStatement | ConditionalCompileStatement, predicate: (node: AstNode) => boolean) {
        if (isBlock(node.elseBranch)) {
            const elseTable = node.elseBranch.symbolTable;
            let currentNode = node;
            while (predicate(currentNode)) {
                const thenBranch = (currentNode as IfStatement | ConditionalCompileStatement).thenBranch;
                elseTable.complementOtherTable(thenBranch.symbolTable);
                currentNode = currentNode.parent as IfStatement | ConditionalCompileStatement;
            }
        }
    }
}<|MERGE_RESOLUTION|>--- conflicted
+++ resolved
@@ -1,8 +1,4 @@
-<<<<<<< HEAD
-import { isAliasStatement, isBlock, isBody, isClassStatement, isConditionalCompileConstStatement, isConditionalCompileErrorStatement, isConditionalCompileStatement, isConstStatement, isDottedGetExpression, isDottedSetStatement, isEnumStatement, isForEachStatement, isForStatement, isFunctionExpression, isFunctionStatement, isImportStatement, isIndexedGetExpression, isIndexedSetStatement, isInterfaceStatement, isInvalidType, isLibraryStatement, isLiteralExpression, isMethodStatement, isNamespaceStatement, isTypecastExpression, isTypecastStatement, isUnaryExpression, isVariableExpression, isVoidType, isWhileStatement } from '../../astUtils/reflection';
-=======
-import { isAliasStatement, isArrayType, isBlock, isBody, isClassStatement, isConditionalCompileConstStatement, isConditionalCompileErrorStatement, isConditionalCompileStatement, isConstStatement, isDottedGetExpression, isDottedSetStatement, isEnumStatement, isForEachStatement, isForStatement, isFunctionExpression, isFunctionStatement, isIfStatement, isImportStatement, isIndexedGetExpression, isIndexedSetStatement, isInterfaceStatement, isInvalidType, isLibraryStatement, isLiteralExpression, isMethodStatement, isNamespaceStatement, isTypecastExpression, isTypecastStatement, isUnaryExpression, isVariableExpression, isVoidType, isWhileStatement } from '../../astUtils/reflection';
->>>>>>> ce167b8d
+import { isAliasStatement, isBlock, isBody, isClassStatement, isConditionalCompileConstStatement, isConditionalCompileErrorStatement, isConditionalCompileStatement, isConstStatement, isDottedGetExpression, isDottedSetStatement, isEnumStatement, isForEachStatement, isForStatement, isFunctionExpression, isFunctionStatement, isIfStatement, isImportStatement, isIndexedGetExpression, isIndexedSetStatement, isInterfaceStatement, isInvalidType, isLibraryStatement, isLiteralExpression, isMethodStatement, isNamespaceStatement, isTypecastExpression, isTypecastStatement, isUnaryExpression, isVariableExpression, isVoidType, isWhileStatement } from '../../astUtils/reflection';
 import { createVisitor, WalkMode } from '../../astUtils/visitors';
 import { DiagnosticMessages } from '../../DiagnosticMessages';
 import type { BrsFile } from '../../files/BrsFile';
@@ -129,14 +125,7 @@
                 const loopTargetType = node.target.getType({ flags: SymbolTypeFlag.runtime });
                 const loopVarType = new ArrayDefaultTypeReferenceType(loopTargetType);
 
-<<<<<<< HEAD
-                node.parent.getSymbolTable()?.addSymbol(node.tokens.item.text, { definingNode: node, isInstance: true }, loopVarType, SymbolTypeFlag.runtime);
-=======
-                if (!loopTargetType.isResolvable()) {
-                    loopVarType = new ArrayDefaultTypeReferenceType(loopTargetType);
-                }
                 node.parent.getSymbolTable()?.addSymbol(node.tokens.item.text, { definingNode: node, isInstance: true, canUseInDefinedAstNode: true }, loopVarType, SymbolTypeFlag.runtime);
->>>>>>> ce167b8d
             },
             NamespaceStatement: (node) => {
                 this.validateDeclarationLocations(node, 'namespace', () => util.createBoundingRange(node.tokens.namespace, node.nameExpression));
