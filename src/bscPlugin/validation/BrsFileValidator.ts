import { isClassStatement, isCommentStatement, isConstStatement, isEnumStatement, isFunctionStatement, isImportStatement, isInterfaceStatement, isLibraryStatement, isLiteralExpression, isNamespaceStatement } from '../../astUtils/reflection';
import { WalkMode } from '../../astUtils/visitors';
import { DiagnosticMessages } from '../../DiagnosticMessages';
import type { BrsFile } from '../../files/BrsFile';
import type { OnFileValidateEvent } from '../../interfaces';
import { TokenKind } from '../../lexer/TokenKind';
import type { LiteralExpression } from '../../parser/Expression';
import type { EnumMemberStatement, EnumStatement } from '../../parser/Statement';

export class BrsFileValidator {
    constructor(
        public event: OnFileValidateEvent<BrsFile>
    ) {
    }

    public process() {
        this.walk();
        this.flagTopLevelStatements();
    }

    /**
     * Walk the full AST
     */
    private walk() {
        this.event.file.ast.walk((node, parent) => {
            // link every child with its parent
            node.parent = parent;
<<<<<<< HEAD
=======

            //do some file-based validations
>>>>>>> 26954014
            if (isEnumStatement(node)) {
                this.validateEnumDeclaration(node);
            } else if (isNamespaceStatement(node)) {
                //namespace names shouldn't be walked, but it needs its parent assigned
                node.nameExpression.parent = parent;
            } else if (isClassStatement(node)) {
                //class extends names don't get walked, but it needs its parent
                if (node.parentClassName) {
                    node.parentClassName.parent = parent;
<<<<<<< HEAD
                }
            } else if (isInterfaceStatement(node)) {
                //class extends names don't get walked, but it needs its parent
                if (node.parentInterfaceName) {
                    node.parentInterfaceName.parent = parent;
                }
=======
                }
            } else if (isInterfaceStatement(node)) {
                //class extends names don't get walked, but it needs its parent
                if (node.parentInterfaceName) {
                    node.parentInterfaceName.parent = parent;
                }
>>>>>>> 26954014
            }
        }, {
            walkMode: WalkMode.visitAllRecursive
        });
    }

    private validateEnumDeclaration(stmt: EnumStatement) {
        const members = stmt.getMembers();
        //the enum data type is based on the first member value
        const enumValueKind = (members.find(x => x.value)?.value as LiteralExpression)?.token?.kind ?? TokenKind.IntegerLiteral;
        const memberNames = new Set<string>();
        for (const member of members) {
            const memberNameLower = member.name?.toLowerCase();

            /**
             * flag duplicate member names
             */
            if (memberNames.has(memberNameLower)) {
                this.event.file.addDiagnostic({
                    ...DiagnosticMessages.duplicateIdentifier(member.name),
                    range: member.range
                });
            } else {
                memberNames.add(memberNameLower);
            }

            //Enforce all member values are the same type
            this.validateEnumValueTypes(member, enumValueKind);
        }
    }

    private validateEnumValueTypes(member: EnumMemberStatement, enumValueKind: TokenKind) {
        const memberValueKind = (member.value as LiteralExpression)?.token?.kind;

        if (
            //is integer enum, has value, that value type is not integer
            (enumValueKind === TokenKind.IntegerLiteral && memberValueKind && memberValueKind !== enumValueKind) ||
            //has value, that value is not a literal
            (member.value && !isLiteralExpression(member.value))
        ) {
            this.event.file.addDiagnostic({
                ...DiagnosticMessages.enumValueMustBeType(
                    enumValueKind.replace(/literal$/i, '').toLowerCase()
                ),
                range: (member.value ?? member)?.range
            });
        }

        //is non integer value
        if (enumValueKind !== TokenKind.IntegerLiteral) {
            //default value present
            if (memberValueKind) {
                //member value is same as enum
                if (memberValueKind !== enumValueKind) {
                    this.event.file.addDiagnostic({
                        ...DiagnosticMessages.enumValueMustBeType(
                            enumValueKind.replace(/literal$/i, '').toLowerCase()
                        ),
                        range: (member.value ?? member)?.range
                    });
                }

                //default value missing
            } else {
                this.event.file.addDiagnostic({
                    file: this.event.file,
                    ...DiagnosticMessages.enumValueIsRequired(
                        enumValueKind.replace(/literal$/i, '').toLowerCase()
                    ),
                    range: (member.value ?? member)?.range
                });
            }
        }
    }

    /**
     * Find statements defined at the top level (or inside a namespace body) that are not allowed to be there
     */
    private flagTopLevelStatements() {
        const statements = [...this.event.file.ast.statements];
        while (statements.length > 0) {
            const statement = statements.pop();
            if (isNamespaceStatement(statement)) {
                statements.push(...statement.body.statements);
            } else {
                //only allow these statement types
                if (
                    !isFunctionStatement(statement) &&
                    !isClassStatement(statement) &&
                    !isEnumStatement(statement) &&
                    !isInterfaceStatement(statement) &&
                    !isCommentStatement(statement) &&
                    !isLibraryStatement(statement) &&
                    !isImportStatement(statement) &&
                    !isConstStatement(statement)
                ) {
                    this.event.file.addDiagnostic({
                        ...DiagnosticMessages.unexpectedStatementOutsideFunction(),
                        range: statement.range
                    });
                }
            }
        }
    }
}<|MERGE_RESOLUTION|>--- conflicted
+++ resolved
@@ -25,11 +25,8 @@
         this.event.file.ast.walk((node, parent) => {
             // link every child with its parent
             node.parent = parent;
-<<<<<<< HEAD
-=======
 
             //do some file-based validations
->>>>>>> 26954014
             if (isEnumStatement(node)) {
                 this.validateEnumDeclaration(node);
             } else if (isNamespaceStatement(node)) {
@@ -39,21 +36,12 @@
                 //class extends names don't get walked, but it needs its parent
                 if (node.parentClassName) {
                     node.parentClassName.parent = parent;
-<<<<<<< HEAD
                 }
             } else if (isInterfaceStatement(node)) {
                 //class extends names don't get walked, but it needs its parent
                 if (node.parentInterfaceName) {
                     node.parentInterfaceName.parent = parent;
                 }
-=======
-                }
-            } else if (isInterfaceStatement(node)) {
-                //class extends names don't get walked, but it needs its parent
-                if (node.parentInterfaceName) {
-                    node.parentInterfaceName.parent = parent;
-                }
->>>>>>> 26954014
             }
         }, {
             walkMode: WalkMode.visitAllRecursive
