--- conflicted
+++ resolved
@@ -67,12 +67,7 @@
             },
             AssignmentStatement: (node) => {
                 //register this variable
-<<<<<<< HEAD
-                const nodeType = node.getType(SymbolTypeFlags.runtime);
-=======
-
                 const nodeType = node.getType({ flags: SymbolTypeFlags.runtime });
->>>>>>> 22ba4539
                 node.parent.getSymbolTable()?.addSymbol(node.name.text, node.name.range, nodeType, SymbolTypeFlags.runtime);
             },
             DottedSetStatement: (node) => {
