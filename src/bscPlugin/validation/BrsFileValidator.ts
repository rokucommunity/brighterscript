--- conflicted
+++ resolved
@@ -1,8 +1,4 @@
-<<<<<<< HEAD
-import { isBody, isClassStatement, isCommentStatement, isComponentStatement, isConstStatement, isEnumStatement, isForEachStatement, isForStatement, isFunctionStatement, isImportStatement, isInterfaceStatement, isLibraryStatement, isLiteralExpression, isNamespaceStatement, isUnaryExpression, isWhileStatement } from '../../astUtils/reflection';
-=======
-import { isArrayType, isBody, isBrsFile, isClassStatement, isCommentStatement, isConstStatement, isDottedGetExpression, isDottedSetStatement, isEnumStatement, isForEachStatement, isForStatement, isFunctionStatement, isImportStatement, isIndexedGetExpression, isIndexedSetStatement, isInterfaceStatement, isLibraryStatement, isLiteralExpression, isNamespaceStatement, isUnaryExpression, isWhileStatement } from '../../astUtils/reflection';
->>>>>>> be2236d5
+import { isArrayType, isBody, isBrsFile, isClassStatement, isCommentStatement, isComponentStatement, isConstStatement, isDottedGetExpression, isDottedSetStatement, isEnumStatement, isForEachStatement, isForStatement, isFunctionStatement, isImportStatement, isIndexedGetExpression, isIndexedSetStatement, isInterfaceStatement, isLibraryStatement, isLiteralExpression, isNamespaceStatement, isUnaryExpression, isWhileStatement } from '../../astUtils/reflection';
 import { createVisitor, WalkMode } from '../../astUtils/visitors';
 import { DiagnosticMessages } from '../../DiagnosticMessages';
 import type { BrsFile } from '../../files/BrsFile';
@@ -11,13 +7,9 @@
 import type { AstNode, Expression, Statement } from '../../parser/AstNode';
 import type { LiteralExpression } from '../../parser/Expression';
 import { ParseMode } from '../../parser/Parser';
-<<<<<<< HEAD
 import type { ComponentStatement, ContinueStatement, EnumMemberStatement, EnumStatement, ForEachStatement, ForStatement, ImportStatement, LibraryStatement, WhileStatement } from '../../parser/Statement';
-=======
-import type { ContinueStatement, EnumMemberStatement, EnumStatement, ForEachStatement, ForStatement, ImportStatement, LibraryStatement, WhileStatement } from '../../parser/Statement';
 import { SymbolTypeFlag } from '../../SymbolTable';
 import { AssociativeArrayType } from '../../types/AssociativeArrayType';
->>>>>>> be2236d5
 import { DynamicType } from '../../types/DynamicType';
 import util from '../../util';
 import type { Range } from 'vscode-languageserver';
@@ -388,7 +380,6 @@
         }
     }
 
-<<<<<<< HEAD
     private validateComponentStatement(componentStatement: ComponentStatement) {
         //members must have an access modifier
         for (const member of componentStatement.getMembers()) {
@@ -399,7 +390,9 @@
                     file: this.event.file
                 });
             }
-=======
+        }
+    }
+
     /**
      * Validate that there are no optional chaining operators on the left-hand-side of an assignment, indexed set, or dotted get
      */
@@ -437,7 +430,6 @@
             } else {
                 nodes.push(node.parent);
             }
->>>>>>> be2236d5
         }
     }
 }