import { isAliasStatement, isArrayType, isBlock, isBody, isClassStatement, isConditionalCompileConstStatement, isConditionalCompileErrorStatement, isConditionalCompileStatement, isConstStatement, isDottedGetExpression, isDottedSetStatement, isEnumStatement, isForEachStatement, isForStatement, isFunctionExpression, isFunctionStatement, isImportStatement, isIndexedGetExpression, isIndexedSetStatement, isInterfaceStatement, isInvalidType, isLibraryStatement, isLiteralExpression, isMethodStatement, isNamespaceStatement, isTypecastExpression, isTypecastStatement, isUnaryExpression, isVariableExpression, isVoidType, isWhileStatement } from '../../astUtils/reflection';
import { createVisitor, WalkMode } from '../../astUtils/visitors';
import { DiagnosticMessages } from '../../DiagnosticMessages';
import type { BrsFile } from '../../files/BrsFile';
import type { ExtraSymbolData, OnFileValidateEvent } from '../../interfaces';
import { TokenKind } from '../../lexer/TokenKind';
import type { AstNode, Expression, Statement } from '../../parser/AstNode';
import { CallExpression, type FunctionExpression, type LiteralExpression } from '../../parser/Expression';
import { ParseMode } from '../../parser/Parser';
import type { ContinueStatement, EnumMemberStatement, EnumStatement, ForEachStatement, ForStatement, ImportStatement, LibraryStatement, Body, WhileStatement, TypecastStatement, Block, AliasStatement } from '../../parser/Statement';
import { SymbolTypeFlag } from '../../SymbolTypeFlag';
import { ArrayDefaultTypeReferenceType } from '../../types/ReferenceType';
import { AssociativeArrayType } from '../../types/AssociativeArrayType';
import { DynamicType } from '../../types/DynamicType';
import util from '../../util';
import type { Range } from 'vscode-languageserver';
import type { Token } from '../../lexer/Token';
import type { BrightScriptDoc } from '../../parser/BrightScriptDocParser';
import brsDocParser from '../../parser/BrightScriptDocParser';

export class BrsFileValidator {
    constructor(
        public event: OnFileValidateEvent<BrsFile>
    ) {
    }


    public process() {
        const unlinkGlobalSymbolTable = this.event.file.parser.symbolTable.pushParentProvider(() => this.event.program.globalScope.symbolTable);

        util.validateTooDeepFile(this.event.file);

        // Invalidate cache on this file
        // It could have potentially changed before this from plugins, after this, it will not change
        // eslint-disable-next-line @typescript-eslint/dot-notation
        this.event.file['_cachedLookups'].invalidate();

        // make a copy of the bsConsts, because they might be added to
        const bsConstsBackup = new Map<string, boolean>(this.event.file.ast.getBsConsts());

        this.walk();
        this.flagTopLevelStatements();
        //only validate the file if it was actually parsed (skip files containing typedefs)
        if (!this.event.file.hasTypedef) {
            this.validateTopOfFileStatements();
            this.validateTypecastStatements();
        }

        this.event.file.ast.bsConsts = bsConstsBackup;
        unlinkGlobalSymbolTable();
    }

    /**
     * Walk the full AST
     */
    private walk() {
        const isBrighterscript = this.event.file.parser.options.mode === ParseMode.BrighterScript;

        const visitor = createVisitor({
            MethodStatement: (node) => {
                //add the `super` symbol to class methods
                if (isClassStatement(node.parent) && node.parent.hasParentClass()) {
                    const data: ExtraSymbolData = {};
                    const parentClassType = node.parent.parentClassName.getType({ flags: SymbolTypeFlag.typetime, data: data });
                    node.func.body.getSymbolTable().addSymbol('super', { ...data, isInstance: true }, parentClassType, SymbolTypeFlag.runtime);
                }
            },
            CallfuncExpression: (node) => {
                if (node.args.length > 5) {
                    this.event.program.diagnostics.register({
                        ...DiagnosticMessages.callfuncHasToManyArgs(node.args.length),
                        location: node.tokens.methodName.location
                    });
                }
            },
            EnumStatement: (node) => {
                this.validateDeclarationLocations(node, 'enum', () => util.createBoundingRange(node.tokens.enum, node.tokens.name));

                this.validateEnumDeclaration(node);

                //register this enum declaration
                const nodeType = node.getType({ flags: SymbolTypeFlag.typetime });
                // eslint-disable-next-line no-bitwise
                node.parent.getSymbolTable()?.addSymbol(node.tokens.name.text, { definingNode: node }, nodeType, SymbolTypeFlag.typetime | SymbolTypeFlag.runtime);
            },
            ClassStatement: (node) => {
                this.validateDeclarationLocations(node, 'class', () => util.createBoundingRange(node.tokens.class, node.tokens.name));

                //register this class
                const nodeType = node.getType({ flags: SymbolTypeFlag.typetime });
                node.getSymbolTable().addSymbol('m', { definingNode: node, isInstance: true }, nodeType, SymbolTypeFlag.runtime);
                // eslint-disable-next-line no-bitwise
                node.parent.getSymbolTable()?.addSymbol(node.tokens.name?.text, { definingNode: node }, nodeType, SymbolTypeFlag.typetime | SymbolTypeFlag.runtime);

                if (node.findAncestor(isNamespaceStatement)) {
                    //add the transpiled name for namespaced constructors to the root symbol table
                    const transpiledClassConstructor = node.getName(ParseMode.BrightScript);

                    this.event.file.parser.ast.symbolTable.addSymbol(
                        transpiledClassConstructor,
                        { definingNode: node },
                        node.getConstructorType(),
                        // eslint-disable-next-line no-bitwise
                        SymbolTypeFlag.runtime | SymbolTypeFlag.postTranspile
                    );
                }
            },
            AssignmentStatement: (node) => {
                const data: ExtraSymbolData = {};
                //register this variable
<<<<<<< HEAD
                const nodeType = node.getType({ flags: SymbolTypeFlag.runtime, data: data });
                node.parent.getSymbolTable()?.addSymbol(node.tokens.name.text, { definingNode: node, isInstance: true, isFromDocComment: data.isFromDocComment, isFromCallFunc: data.isFromCallFunc }, nodeType, SymbolTypeFlag.runtime);
=======
                let nodeType = node.getType({ flags: SymbolTypeFlag.runtime, data: data });
                if (isInvalidType(nodeType) || isVoidType(nodeType)) {
                    nodeType = DynamicType.instance;
                }
                node.parent.getSymbolTable()?.addSymbol(node.tokens.name.text, { definingNode: node, isInstance: true, isFromDocComment: data.isFromDocComment }, nodeType, SymbolTypeFlag.runtime);
>>>>>>> 7629a860
            },
            DottedSetStatement: (node) => {
                this.validateNoOptionalChainingInVarSet(node, [node.obj]);
            },
            IndexedSetStatement: (node) => {
                this.validateNoOptionalChainingInVarSet(node, [node.obj]);
            },
            ForEachStatement: (node) => {
                //register the for loop variable
                const loopTargetType = node.target.getType({ flags: SymbolTypeFlag.runtime });
                let loopVarType = isArrayType(loopTargetType) ? loopTargetType.defaultType : DynamicType.instance;
                if (!loopTargetType.isResolvable()) {
                    loopVarType = new ArrayDefaultTypeReferenceType(loopTargetType);
                }
                node.parent.getSymbolTable()?.addSymbol(node.tokens.item.text, { definingNode: node, isInstance: true }, loopVarType, SymbolTypeFlag.runtime);
            },
            NamespaceStatement: (node) => {
                this.validateDeclarationLocations(node, 'namespace', () => util.createBoundingRange(node.tokens.namespace, node.nameExpression));
                //Namespace Types are added at the Scope level - This is handled when the SymbolTables get linked
            },
            FunctionStatement: (node) => {
                this.validateDeclarationLocations(node, 'function', () => util.createBoundingRange(node.func.tokens.functionType, node.tokens.name));
                const funcType = node.getType({ flags: SymbolTypeFlag.typetime });

                if (node.tokens.name?.text) {
                    node.parent.getSymbolTable().addSymbol(
                        node.tokens.name.text,
                        { definingNode: node },
                        funcType,
                        SymbolTypeFlag.runtime
                    );
                }

                const namespace = node.findAncestor(isNamespaceStatement);
                //this function is declared inside a namespace
                if (namespace) {
                    namespace.getSymbolTable().addSymbol(
                        node.tokens.name?.text,
                        { definingNode: node },
                        funcType,
                        SymbolTypeFlag.runtime
                    );
                    //add the transpiled name for namespaced functions to the root symbol table
                    const transpiledNamespaceFunctionName = node.getName(ParseMode.BrightScript);

                    this.event.file.parser.ast.symbolTable.addSymbol(
                        transpiledNamespaceFunctionName,
                        { definingNode: node },
                        funcType,
                        // eslint-disable-next-line no-bitwise
                        SymbolTypeFlag.runtime | SymbolTypeFlag.postTranspile
                    );
                }
            },
            FunctionExpression: (node) => {
                const funcSymbolTable = node.getSymbolTable();
                const isInlineFunc = !(isFunctionStatement(node.parent) || isMethodStatement(node.parent));
                if (isInlineFunc) {
                    // symbol table should not include any symbols from parent func
                    funcSymbolTable.pushParentProvider(() => node.findAncestor<Body>(isBody).getSymbolTable());
                }
                if (!funcSymbolTable?.hasSymbol('m', SymbolTypeFlag.runtime) || isInlineFunc) {
                    if (!isTypecastStatement(node.body?.statements?.[0])) {
                        funcSymbolTable?.addSymbol('m', { isInstance: true }, new AssociativeArrayType(), SymbolTypeFlag.runtime);
                    }
                }
                this.validateFunctionParameterCount(node);
            },
            FunctionParameterExpression: (node) => {
                const paramName = node.tokens.name?.text;
                const data: ExtraSymbolData = {};
                const nodeType = node.getType({ flags: SymbolTypeFlag.typetime, data: data });
                // add param symbol at expression level, so it can be used as default value in other params
                const funcExpr = node.findAncestor<FunctionExpression>(isFunctionExpression);
                const funcSymbolTable = funcExpr?.getSymbolTable();
                funcSymbolTable?.addSymbol(paramName, { definingNode: node, isInstance: true, isFromDocComment: data.isFromDocComment }, nodeType, SymbolTypeFlag.runtime);

                //also add param symbol at block level, as it may be redefined, and if so, should show a union
                funcExpr.body.getSymbolTable()?.addSymbol(paramName, { definingNode: node, isInstance: true, isFromDocComment: data.isFromDocComment }, nodeType, SymbolTypeFlag.runtime);
            },
            InterfaceStatement: (node) => {
                this.validateDeclarationLocations(node, 'interface', () => util.createBoundingRange(node.tokens.interface, node.tokens.name));

                const nodeType = node.getType({ flags: SymbolTypeFlag.typetime });
                // eslint-disable-next-line no-bitwise
                node.parent.getSymbolTable().addSymbol(node.tokens.name.text, { definingNode: node }, nodeType, SymbolTypeFlag.typetime);
            },
            ConstStatement: (node) => {
                this.validateDeclarationLocations(node, 'const', () => util.createBoundingRange(node.tokens.const, node.tokens.name));
                const nodeType = node.getType({ flags: SymbolTypeFlag.runtime });
                node.parent.getSymbolTable().addSymbol(node.tokens.name.text, { definingNode: node, isInstance: true }, nodeType, SymbolTypeFlag.runtime);
            },
            CatchStatement: (node) => {
                //brs and bs both support variableExpression for the exception variable
                if (isVariableExpression(node.exceptionVariableExpression)) {
                    node.parent.getSymbolTable().addSymbol(
                        node.exceptionVariableExpression.getName(),
                        { definingNode: node, isInstance: true },
                        //TODO I think we can produce a slightly more specific type here (like an AA but with the known exception properties)
                        DynamicType.instance,
                        SymbolTypeFlag.runtime
                    );
                    //brighterscript allows catch without an exception variable
                } else if (isBrighterscript && !node.exceptionVariableExpression) {
                    //this is fine

                    //brighterscript allows a typecast expression here
                } else if (isBrighterscript && isTypecastExpression(node.exceptionVariableExpression) && isVariableExpression(node.exceptionVariableExpression.obj)) {
                    node.parent.getSymbolTable().addSymbol(
                        node.exceptionVariableExpression.obj.getName(),
                        { definingNode: node, isInstance: true },
                        node.exceptionVariableExpression.getType({ flags: SymbolTypeFlag.runtime }),
                        SymbolTypeFlag.runtime
                    );

                    //no other expressions are allowed here
                } else {
                    this.event.program.diagnostics.register({
                        ...DiagnosticMessages.expectedExceptionVarToFollowCatch(),
                        location: node.exceptionVariableExpression?.location ?? node.tokens.catch?.location
                    });
                }
            },
            DimStatement: (node) => {
                if (node.tokens.name) {
                    node.parent.getSymbolTable().addSymbol(node.tokens.name.text, { definingNode: node, isInstance: true }, node.getType({ flags: SymbolTypeFlag.runtime }), SymbolTypeFlag.runtime);
                }
            },
            ContinueStatement: (node) => {
                this.validateContinueStatement(node);
            },
            TypecastStatement: (node) => {
                node.parent.getSymbolTable().addSymbol('m', { definingNode: node, doNotMerge: true, isInstance: true }, node.getType({ flags: SymbolTypeFlag.typetime }), SymbolTypeFlag.runtime);
            },
            ConditionalCompileConstStatement: (node) => {
                const assign = node.assignment;
                const constNameLower = assign.tokens.name?.text.toLowerCase();
                const astBsConsts = this.event.file.ast.bsConsts;
                if (isLiteralExpression(assign.value)) {
                    astBsConsts.set(constNameLower, assign.value.tokens.value.text.toLowerCase() === 'true');
                } else if (isVariableExpression(assign.value)) {
                    if (this.validateConditionalCompileConst(assign.value.tokens.name)) {
                        astBsConsts.set(constNameLower, astBsConsts.get(assign.value.tokens.name.text.toLowerCase()));
                    }
                }
            },
            ConditionalCompileStatement: (node) => {
                this.validateConditionalCompileConst(node.tokens.condition);
            },
            ConditionalCompileErrorStatement: (node) => {
                this.event.program.diagnostics.register({
                    ...DiagnosticMessages.hashError(node.tokens.message.text),
                    location: node.location
                });
            },
            AliasStatement: (node) => {
                // eslint-disable-next-line no-bitwise
                const targetType = node.value.getType({ flags: SymbolTypeFlag.typetime | SymbolTypeFlag.runtime });

                // eslint-disable-next-line no-bitwise
                node.parent.getSymbolTable().addSymbol(node.tokens.name.text, { definingNode: node, doNotMerge: true, isAlias: true }, targetType, SymbolTypeFlag.runtime | SymbolTypeFlag.typetime);

            },
            AstNode: (node) => {
                //check for doc comments
                if (!node.leadingTrivia || node.leadingTrivia.length === 0) {
                    return;
                }
                const doc = brsDocParser.parseNode(node);
                if (doc.tags.length === 0) {
                    return;
                }

                let funcExpr = node.findAncestor<FunctionExpression>(isFunctionExpression);
                if (funcExpr) {
                    // handle comment tags inside a function expression
                    this.processDocTagsInFunction(doc, node, funcExpr);
                } else {
                    //handle comment tags outside of a function expression
                    this.processDocTagsAtTopLevel(doc, node);
                }
            }
        });

        this.event.file.ast.walk((node, parent) => {
            visitor(node, parent);
        }, {
            walkMode: WalkMode.visitAllRecursive
        });
    }

    private processDocTagsInFunction(doc: BrightScriptDoc, node: AstNode, funcExpr: FunctionExpression) {
        //TODO: Handle doc tags that influence the function they're in

        // For example, declaring variable types:
        // const symbolTable = funcExpr.body.getSymbolTable();

        // for (const varTag of doc.getAllTags(BrsDocTagKind.Var)) {
        //     const varName = (varTag as BrsDocParamTag).name;
        //     const varTypeStr = (varTag as BrsDocParamTag).type;
        //     const data: ExtraSymbolData = {};
        //     const type = doc.getTypeFromContext(varTypeStr, node, { flags: SymbolTypeFlag.typetime, fullName: varTypeStr, data: data, tableProvider: () => symbolTable });
        //     if (type) {
        //         symbolTable.addSymbol(varName, { ...data, isFromDocComment: true }, type, SymbolTypeFlag.runtime);
        //     }
        // }
    }

    private processDocTagsAtTopLevel(doc: BrightScriptDoc, node: AstNode) {
        //TODO:
        // - handle import statements?
        // - handle library statements?
        // - handle typecast statements?
        // - handle alias statements?
        // - handle const statements?
        // - allow interface definitions?
    }

    /**
     * Validate that a statement is defined in one of these specific locations
     *  - the root of the AST
     *  - inside a namespace
     * This is applicable to things like FunctionStatement, ClassStatement, NamespaceStatement, EnumStatement, InterfaceStatement
     */
    private validateDeclarationLocations(statement: Statement, keyword: string, rangeFactory?: () => (Range | undefined)) {
        //if nested inside a namespace, or defined at the root of the AST (i.e. in a body that has no parent)
        const isOkDeclarationLocation = (parentNode) => {
            return isNamespaceStatement(parentNode?.parent) || (isBody(parentNode) && !parentNode?.parent);
        };
        if (isOkDeclarationLocation(statement.parent)) {
            return;
        }

        // is this in a top levelconditional compile?
        if (isConditionalCompileStatement(statement.parent?.parent)) {
            if (isOkDeclarationLocation(statement.parent.parent.parent)) {
                return;
            }
        }

        //the statement was defined in the wrong place. Flag it.
        this.event.program.diagnostics.register({
            ...DiagnosticMessages.keywordMustBeDeclaredAtNamespaceLevel(keyword),
            location: rangeFactory ? util.createLocationFromFileRange(this.event.file, rangeFactory()) : statement.location
        });
    }

    private validateFunctionParameterCount(func: FunctionExpression) {
        if (func.parameters.length > CallExpression.MaximumArguments) {
            //flag every parameter over the limit
            for (let i = CallExpression.MaximumArguments; i < func.parameters.length; i++) {
                this.event.program.diagnostics.register({
                    ...DiagnosticMessages.tooManyCallableParameters(func.parameters.length, CallExpression.MaximumArguments),
                    location: func.parameters[i]?.tokens.name?.location ?? func.parameters[i]?.location ?? func.location
                });
            }
        }
    }

    private validateEnumDeclaration(stmt: EnumStatement) {
        const members = stmt.getMembers();
        //the enum data type is based on the first member value
        const enumValueKind = (members.find(x => x.value)?.value as LiteralExpression)?.tokens?.value?.kind ?? TokenKind.IntegerLiteral;
        const memberNames = new Set<string>();
        for (const member of members) {
            const memberNameLower = member.name?.toLowerCase();

            /**
             * flag duplicate member names
             */
            if (memberNames.has(memberNameLower)) {
                this.event.program.diagnostics.register({
                    ...DiagnosticMessages.duplicateIdentifier(member.name),
                    location: member.location
                });
            } else {
                memberNames.add(memberNameLower);
            }

            //Enforce all member values are the same type
            this.validateEnumValueTypes(member, enumValueKind);
        }
    }

    private validateEnumValueTypes(member: EnumMemberStatement, enumValueKind: TokenKind) {
        let memberValueKind: TokenKind;
        let memberValue: Expression;
        if (isUnaryExpression(member.value)) {
            memberValueKind = (member.value?.right as LiteralExpression)?.tokens?.value?.kind;
            memberValue = member.value?.right;
        } else {
            memberValueKind = (member.value as LiteralExpression)?.tokens?.value?.kind;
            memberValue = member.value;
        }
        const range = (memberValue ?? member)?.location?.range;
        if (
            //is integer enum, has value, that value type is not integer
            (enumValueKind === TokenKind.IntegerLiteral && memberValueKind && memberValueKind !== enumValueKind) ||
            //has value, that value is not a literal
            (memberValue && !isLiteralExpression(memberValue))
        ) {
            this.event.program.diagnostics.register({
                ...DiagnosticMessages.enumValueMustBeType(
                    enumValueKind.replace(/literal$/i, '').toLowerCase()
                ),
                location: util.createLocationFromFileRange(this.event.file, range)
            });
        }

        //is non integer value
        if (enumValueKind !== TokenKind.IntegerLiteral) {
            //default value present
            if (memberValueKind) {
                //member value is same as enum
                if (memberValueKind !== enumValueKind) {
                    this.event.program.diagnostics.register({
                        ...DiagnosticMessages.enumValueMustBeType(
                            enumValueKind.replace(/literal$/i, '').toLowerCase()
                        ),
                        location: util.createLocationFromFileRange(this.event.file, range)
                    });
                }

                //default value missing
            } else {
                this.event.program.diagnostics.register({
                    ...DiagnosticMessages.enumValueIsRequired(
                        enumValueKind.replace(/literal$/i, '').toLowerCase()
                    ),
                    location: util.createLocationFromFileRange(this.event.file, range)
                });
            }
        }
    }


    private validateConditionalCompileConst(ccConst: Token) {
        const isBool = ccConst.kind === TokenKind.True || ccConst.kind === TokenKind.False;
        if (!isBool && !this.event.file.ast.bsConsts.has(ccConst.text.toLowerCase())) {
            this.event.program.diagnostics.register({
                ...DiagnosticMessages.hashConstDoesNotExist(),
                location: ccConst.location
            });
            return false;
        }
        return true;
    }

    /**
     * Find statements defined at the top level (or inside a namespace body) that are not allowed to be there
     */
    private flagTopLevelStatements() {
        const statements = [...this.event.file.ast.statements];
        while (statements.length > 0) {
            const statement = statements.pop();
            if (isNamespaceStatement(statement)) {
                statements.push(...statement.body.statements);
            } else {
                //only allow these statement types
                if (
                    !isFunctionStatement(statement) &&
                    !isClassStatement(statement) &&
                    !isEnumStatement(statement) &&
                    !isInterfaceStatement(statement) &&
                    !isLibraryStatement(statement) &&
                    !isImportStatement(statement) &&
                    !isConstStatement(statement) &&
                    !isTypecastStatement(statement) &&
                    !isConditionalCompileConstStatement(statement) &&
                    !isConditionalCompileErrorStatement(statement) &&
                    !isConditionalCompileStatement(statement) &&
                    !isAliasStatement(statement)
                ) {
                    this.event.program.diagnostics.register({
                        ...DiagnosticMessages.unexpectedStatementOutsideFunction(),
                        location: statement.location
                    });
                }
            }
        }
    }

    private getTopOfFileStatements() {
        let topOfFileIncludeStatements = [] as Array<LibraryStatement | ImportStatement | TypecastStatement | AliasStatement>;
        for (let stmt of this.event.file.parser.ast.statements) {
            //if we found a non-library statement, this statement is not at the top of the file
            if (isLibraryStatement(stmt) || isImportStatement(stmt) || isTypecastStatement(stmt) || isAliasStatement(stmt)) {
                topOfFileIncludeStatements.push(stmt);
            } else {
                //break out of the loop, we found all of our library statements
                break;
            }
        }
        return topOfFileIncludeStatements;
    }

    private validateTopOfFileStatements() {
        let topOfFileStatements = this.getTopOfFileStatements();

        let statements = [
            // eslint-disable-next-line @typescript-eslint/dot-notation
            ...this.event.file['_cachedLookups'].libraryStatements,
            // eslint-disable-next-line @typescript-eslint/dot-notation
            ...this.event.file['_cachedLookups'].importStatements,
            // eslint-disable-next-line @typescript-eslint/dot-notation
            ...this.event.file['_cachedLookups'].aliasStatements
        ];
        for (let result of statements) {
            //if this statement is not one of the top-of-file statements,
            //then add a diagnostic explaining that it is invalid
            if (!topOfFileStatements.includes(result)) {
                if (isLibraryStatement(result)) {
                    this.event.program.diagnostics.register({
                        ...DiagnosticMessages.unexpectedStatementLocation('library', 'at the top of the file'),
                        location: result.location
                    });
                } else if (isImportStatement(result)) {
                    this.event.program.diagnostics.register({
                        ...DiagnosticMessages.unexpectedStatementLocation('import', 'at the top of the file'),
                        location: result.location
                    });
                } else if (isAliasStatement(result)) {
                    this.event.program.diagnostics.register({
                        ...DiagnosticMessages.unexpectedStatementLocation('alias', 'at the top of the file'),
                        location: result.location
                    });
                }
            }
        }
    }

    private validateTypecastStatements() {
        let topOfFileTypecastStatements = this.getTopOfFileStatements().filter(stmt => isTypecastStatement(stmt));

        //check only one `typecast` statement at "top" of file (eg. before non import/library statements)
        for (let i = 1; i < topOfFileTypecastStatements.length; i++) {
            const typecastStmt = topOfFileTypecastStatements[i];
            this.event.program.diagnostics.register({
                ...DiagnosticMessages.unexpectedStatementLocation('typecast', 'at the top of the file or beginning of function or namespace'),
                location: typecastStmt.location
            });
        }

        // eslint-disable-next-line @typescript-eslint/dot-notation
        for (let result of this.event.file['_cachedLookups'].typecastStatements) {
            let isBadTypecastObj = false;
            if (!isVariableExpression(result.typecastExpression.obj)) {
                isBadTypecastObj = true;
            } else if (result.typecastExpression.obj.tokens.name.text.toLowerCase() !== 'm') {
                isBadTypecastObj = true;
            }
            if (isBadTypecastObj) {
                this.event.program.diagnostics.register({
                    ...DiagnosticMessages.invalidTypecastStatementApplication(util.getAllDottedGetPartsAsString(result.typecastExpression.obj)),
                    location: result.typecastExpression.obj.location
                });
            }

            if (topOfFileTypecastStatements.includes(result)) {
                // already validated
                continue;
            }

            const block = result.findAncestor<Body | Block>(node => (isBody(node) || isBlock(node)));
            const isFirst = block?.statements[0] === result;
            const isAllowedBlock = (isBody(block) || isFunctionExpression(block.parent) || isNamespaceStatement(block.parent));

            if (!isFirst || !isAllowedBlock) {
                this.event.program.diagnostics.register({
                    ...DiagnosticMessages.unexpectedStatementLocation('typecast', 'at the top of the file or beginning of function or namespace'),
                    location: result.location
                });
            }
        }
    }

    private validateContinueStatement(statement: ContinueStatement) {
        const validateLoopTypeMatch = (expectedLoopType: TokenKind) => {
            //coerce ForEach to For
            expectedLoopType = expectedLoopType === TokenKind.ForEach ? TokenKind.For : expectedLoopType;
            const actualLoopType = statement.tokens.loopType;
            if (actualLoopType && expectedLoopType?.toLowerCase() !== actualLoopType.text?.toLowerCase()) {
                this.event.program.diagnostics.register({
                    location: statement.tokens.loopType.location,
                    ...DiagnosticMessages.expectedToken(expectedLoopType)
                });
            }
        };

        //find the parent loop statement
        const parent = statement.findAncestor<WhileStatement | ForStatement | ForEachStatement>((node) => {
            if (isWhileStatement(node)) {
                validateLoopTypeMatch(node.tokens.while.kind);
                return true;
            } else if (isForStatement(node)) {
                validateLoopTypeMatch(node.tokens.for.kind);
                return true;
            } else if (isForEachStatement(node)) {
                validateLoopTypeMatch(node.tokens.forEach.kind);
                return true;
            }
        });
        //flag continue statements found outside of a loop
        if (!parent) {
            this.event.program.diagnostics.register({
                location: statement.location,
                ...DiagnosticMessages.illegalContinueStatement()
            });
        }
    }

    /**
     * Validate that there are no optional chaining operators on the left-hand-side of an assignment, indexed set, or dotted get
     */
    private validateNoOptionalChainingInVarSet(parent: AstNode, children: AstNode[]) {
        const nodes = [...children, parent];
        //flag optional chaining anywhere in the left of this statement
        while (nodes.length > 0) {
            const node = nodes.shift();
            if (
                // a?.b = true or a.b?.c = true
                ((isDottedSetStatement(node) || isDottedGetExpression(node)) && node.tokens.dot?.kind === TokenKind.QuestionDot) ||
                // a.b?[2] = true
                (isIndexedGetExpression(node) && (node?.tokens.questionDot?.kind === TokenKind.QuestionDot || node.tokens.openingSquare?.kind === TokenKind.QuestionLeftSquare)) ||
                // a?[1] = true
                (isIndexedSetStatement(node) && node.tokens.openingSquare?.kind === TokenKind.QuestionLeftSquare)
            ) {
                //try to highlight the entire left-hand-side expression if possible
                let range: Range;
                if (isDottedSetStatement(parent)) {
                    range = util.createBoundingRange(parent.obj?.location, parent.tokens.dot, parent.tokens.name);
                } else if (isIndexedSetStatement(parent)) {
                    range = util.createBoundingRange(parent.obj?.location, parent.tokens.openingSquare, ...parent.indexes, parent.tokens.closingSquare);
                } else {
                    range = node.location?.range;
                }

                this.event.program.diagnostics.register({
                    ...DiagnosticMessages.noOptionalChainingInLeftHandSideOfAssignment(),
                    location: util.createLocationFromFileRange(this.event.file, range)
                });
            }

            if (node === parent) {
                break;
            } else {
                nodes.push(node.parent);
            }
        }
    }
}<|MERGE_RESOLUTION|>--- conflicted
+++ resolved
@@ -108,16 +108,11 @@
             AssignmentStatement: (node) => {
                 const data: ExtraSymbolData = {};
                 //register this variable
-<<<<<<< HEAD
-                const nodeType = node.getType({ flags: SymbolTypeFlag.runtime, data: data });
-                node.parent.getSymbolTable()?.addSymbol(node.tokens.name.text, { definingNode: node, isInstance: true, isFromDocComment: data.isFromDocComment, isFromCallFunc: data.isFromCallFunc }, nodeType, SymbolTypeFlag.runtime);
-=======
                 let nodeType = node.getType({ flags: SymbolTypeFlag.runtime, data: data });
                 if (isInvalidType(nodeType) || isVoidType(nodeType)) {
                     nodeType = DynamicType.instance;
                 }
-                node.parent.getSymbolTable()?.addSymbol(node.tokens.name.text, { definingNode: node, isInstance: true, isFromDocComment: data.isFromDocComment }, nodeType, SymbolTypeFlag.runtime);
->>>>>>> 7629a860
+                node.parent.getSymbolTable()?.addSymbol(node.tokens.name.text, { definingNode: node, isInstance: true, isFromDocComment: data.isFromDocComment, isFromCallFunc: data.isFromCallFunc }, nodeType, SymbolTypeFlag.runtime);
             },
             DottedSetStatement: (node) => {
                 this.validateNoOptionalChainingInVarSet(node, [node.obj]);
