--- conflicted
+++ resolved
@@ -6,13 +6,9 @@
 import { TokenKind } from '../../lexer/TokenKind';
 import type { AstNode } from '../../parser/AstNode';
 import type { LiteralExpression } from '../../parser/Expression';
-<<<<<<< HEAD
-import type { EnumMemberStatement, EnumStatement } from '../../parser/Statement';
+import type { EnumMemberStatement, EnumStatement, ImportStatement, LibraryStatement } from '../../parser/Statement';
 import { DynamicType } from '../../types/DynamicType';
-=======
-import type { EnumMemberStatement, EnumStatement, ImportStatement, LibraryStatement } from '../../parser/Statement';
 import util from '../../util';
->>>>>>> e544ac38
 
 export class BrsFileValidator {
     constructor(
