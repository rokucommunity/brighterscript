--- conflicted
+++ resolved
@@ -1,23 +1,10 @@
-<<<<<<< HEAD
-import { isXmlFile } from '../astUtils/reflection';
-import type { CompilerPlugin, OnFileGetCodeActionsEvent } from '../interfaces';
-import { XmlFileCodeActionsProcessor } from './codeActions/XmlFileCodeActionsProcessor';
-=======
 import type { OnGetCodeActionsEvent, CompilerPlugin } from '../interfaces';
 import { CodeActionsProcessor } from './codeActions/CodeActionsProcessor';
->>>>>>> c9ec036b
 
 export class BscPlugin implements CompilerPlugin {
     public name = 'BscPlugin';
 
-<<<<<<< HEAD
-    public onFileGetCodeActions({ file, range, diagnostics, codeActions }: OnFileGetCodeActionsEvent) {
-        if (isXmlFile(file)) {
-            new XmlFileCodeActionsProcessor(file, range, diagnostics, codeActions).process();
-        }
-=======
     public onGetCodeActions(event: OnGetCodeActionsEvent) {
         new CodeActionsProcessor(event).process();
->>>>>>> c9ec036b
     }
 }