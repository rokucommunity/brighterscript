--- conflicted
+++ resolved
@@ -1,20 +1,13 @@
-<<<<<<< HEAD
-import type { CompilerPlugin, OnGetCodeActionsEvent, ProvideCompletionsEvent, OnGetSemanticTokensEvent } from '../interfaces';
+import { isBrsFile } from '../astUtils/reflection';
+import type { BeforeFileTranspileEvent, CompilerPlugin, OnFileValidateEvent, OnGetCodeActionsEvent, ProvideHoverEvent, OnGetSemanticTokensEvent, OnScopeValidateEvent, ProvideCompletionsEvent } from '../interfaces';
+import type { Program } from '../Program';
 import { CodeActionsProcessor } from './codeActions/CodeActionsProcessor';
 import { CompletionsProcessor } from './completions/CompletionsProcessor';
-import { SemanticTokensProcessor } from './semanticTokens/SemanticTokensProcessor';
-=======
-import { isBrsFile } from '../astUtils/reflection';
-import type { BrsFile } from '../files/BrsFile';
-import type { BeforeFileTranspileEvent, CompilerPlugin, OnFileValidateEvent, OnGetCodeActionsEvent, ProvideHoverEvent, OnGetSemanticTokensEvent, OnScopeValidateEvent } from '../interfaces';
-import type { Program } from '../Program';
-import { CodeActionsProcessor } from './codeActions/CodeActionsProcessor';
 import { HoverProcessor } from './hover/HoverProcessor';
 import { BrsFileSemanticTokensProcessor } from './semanticTokens/BrsFileSemanticTokensProcessor';
 import { BrsFilePreTranspileProcessor } from './transpile/BrsFilePreTranspileProcessor';
 import { BrsFileValidator } from './validation/BrsFileValidator';
 import { ScopeValidator } from './validation/ScopeValidator';
->>>>>>> 9c26575c
 
 export class BscPlugin implements CompilerPlugin {
     public name = 'BscPlugin';
@@ -27,14 +20,11 @@
         return new HoverProcessor(event).process();
     }
 
-    public onGetSemanticTokens(event: OnGetSemanticTokensEvent) {
-<<<<<<< HEAD
-        new SemanticTokensProcessor(event).process();
+    public provideCompletions(event: ProvideCompletionsEvent) {
+        new CompletionsProcessor(event).process();
     }
 
-    public provideCompletions(event: ProvideCompletionsEvent) {
-        new CompletionsProcessor(event).process();
-=======
+    public onGetSemanticTokens(event: OnGetSemanticTokensEvent) {
         if (isBrsFile(event.file)) {
             return new BrsFileSemanticTokensProcessor(event as any).process();
         }
@@ -42,7 +32,7 @@
 
     public onFileValidate(event: OnFileValidateEvent) {
         if (isBrsFile(event.file)) {
-            return new BrsFileValidator(event as OnFileValidateEvent<BrsFile>).process();
+            return new BrsFileValidator(event as any).process();
         }
     }
 
@@ -61,6 +51,5 @@
         if (isBrsFile(event.file)) {
             return new BrsFilePreTranspileProcessor(event as any).process();
         }
->>>>>>> 9c26575c
     }
 }