--- conflicted
+++ resolved
@@ -1,13 +1,7 @@
-<<<<<<< HEAD
-import { isBrsFile, isXmlFile, isXmlScope } from '../../astUtils/reflection';
-import type { ProvideCompletionsEvent } from '../../interfaces';
-import { TokenKind } from '../../lexer/TokenKind';
-=======
 import { isBrsFile, isCallableType, isClassType, isComponentType, isConstStatement, isEnumMemberType, isEnumType, isInterfaceType, isMethodStatement, isNamespaceStatement, isNamespaceType, isNativeType, isXmlFile, isXmlScope } from '../../astUtils/reflection';
 import type { FileReference, ProvideCompletionsEvent } from '../../interfaces';
 import type { File } from '../../files/File';
 import { DeclarableTypes, Keywords, TokenKind } from '../../lexer/TokenKind';
->>>>>>> be2236d5
 import type { XmlScope } from '../../XmlScope';
 import { util } from '../../util';
 import type { Scope } from '../../Scope';
@@ -35,29 +29,7 @@
     }
 
     public process() {
-<<<<<<< HEAD
-        const file = this.event.file;
-        let completionsArray = [];
-        if (isBrsFile(file) && file.isPositionNextToTokenKind(this.event.position, TokenKind.Callfunc)) {
-            const xmlScopes = this.event.program.getScopes().filter((s) => isXmlScope(s)) as XmlScope[];
-            // is next to a @. callfunc invocation - must be an interface method.
-            //TODO refactor this to utilize the actual variable's component type (when available)
-            for (const scope of xmlScopes) {
-                let fileLinks = this.event.program.getStatementsForXmlFile(scope);
-                for (let fileLink of fileLinks) {
-                    let pushItem = scope.createCompletionFromFunctionStatement(fileLink.item);
-                    if (!completionsArray.includes(pushItem.label)) {
-                        completionsArray.push(pushItem.label);
-                        this.event.completions.push(pushItem);
-                    }
-                }
-            }
-            //no other result is possible in this case
-            return;
-        }
-=======
         let file = this.event.file;
->>>>>>> be2236d5
 
         //find the scopes for this file
         let scopesForFile = this.event.program.getScopesForFile(file);
@@ -65,16 +37,6 @@
         //if there are no scopes, include the global scope so we at least get the built-in functions
         scopesForFile = scopesForFile.length > 0 ? scopesForFile : [this.event.program.globalScope];
 
-<<<<<<< HEAD
-        if (isBrsFile(file) || isXmlFile(file)) {
-            //get the completions from all scopes for this file
-            let allCompletions = util.flatMap(
-                scopesForFile.map(scope => {
-                    return file.getCompletions(this.event.position, scope);
-                }),
-                c => c
-            );
-=======
         //get the completions from all scopes for this file
         let completionResults = [];
         if (isXmlFile(file)) {
@@ -93,16 +55,14 @@
             completionResults,
             c => c
         );
->>>>>>> be2236d5
-
-            //only keep completions common to every scope for this file
-            let keyCounts = new Map<string, number>();
-            for (let completion of allCompletions) {
-                let key = `${completion.label}-${completion.kind}`;
-                keyCounts.set(key, keyCounts.has(key) ? keyCounts.get(key) + 1 : 1);
-                if (keyCounts.get(key) === scopesForFile.length) {
-                    this.event.completions.push(completion);
-                }
+
+        //only keep completions common to every scope for this file
+        let keyCounts = new Map<string, number>();
+        for (let completion of allCompletions) {
+            let key = `${completion.label}-${completion.kind}`;
+            keyCounts.set(key, keyCounts.has(key) ? keyCounts.get(key) + 1 : 1);
+            if (keyCounts.get(key) === scopesForFile.length) {
+                this.event.completions.push(completion);
             }
         }
     }
