import { expect } from '../../chai-config.spec';
import { Program } from '../../Program';
import { util } from '../../util';
import { createSandbox } from 'sinon';
import { expectZeroDiagnostics, rootDir, trim } from '../../testHelpers.spec';
let sinon = createSandbox();

const fence = (code: string) => util.mdFence(code, 'brightscript');
const commentSep = `\n***\n`;


describe('HoverProcessor', () => {
    let program: Program;
    beforeEach(() => {
        program = new Program({ rootDir: rootDir, sourceMap: true });
    });
    afterEach(() => {
        sinon.restore();
        program.dispose();
    });

    it('does not short-circuit the event since our plugin is the base plugin', () => {
        const mock = sinon.mock();
        program.plugins.add({
            name: 'test-plugin',
            provideHover: mock
        });
        const file = program.setFile('source/main.brs', `
            sub main()
            end sub
        `);
        //get the hover
        program.getHover(file.srcPath, util.createPosition(1, 20));
        //the onGetHover function from `test-plugin` should always get called because
        //BscPlugin should never short-circuit the event
        expect(mock.called).to.be.true;
    });

    describe('BrsFile', () => {
        it('works for param types', () => {
            const file = program.setFile('source/main.brs', `
                sub DoSomething(name as string)
                    name = 1
                    sayMyName = function(name as string)
                    end function
                end sub
            `);
            program.validate();

            //hover over the `name = 1` line
            let hover = program.getHover(file.srcPath, util.createPosition(2, 24))[0];
            expect(hover).to.exist;
            expect(hover.range).to.eql(util.createRange(2, 20, 2, 24));

            //hover over the `name` parameter declaration
            hover = program.getHover(file.srcPath, util.createPosition(1, 34))[0];
            expect(hover).to.exist;
            expect(hover.range).to.eql(util.createRange(1, 32, 1, 36));
        });

        //ignore this for now...it's not a huge deal
        it('does not match on keywords or data types', () => {
            let file = program.setFile('source/main.brs', `
                sub Main(name as string)
                end sub
                sub as()
                end sub
            `);
            //hover over the `as`
            expect(program.getHover(file.srcPath, util.createPosition(1, 31))).to.be.empty;
            //hover over the `string`
            expect(program.getHover(file.srcPath, util.createPosition(1, 36))).to.be.empty;
        });

        it('finds declared function', () => {
            let file = program.setFile('source/main.brs', `
                function Main(count = 1)
                    firstName = "bob"
                    age = 21
                    shoeSize = 10
                end function
            `);

            let hover = program.getHover(file.srcPath, util.createPosition(1, 28))[0];
            expect(hover).to.exist;

            expect(hover.range).to.eql(util.createRange(1, 25, 1, 29));
            expect(hover.contents).to.eql([fence('function Main(count? as integer) as dynamic')]);
        });

        it('finds variable function hover in same scope', () => {
            let file = program.setFile('source/main.brs', `
                sub Main()
                    sayMyName = sub(name as string)
                    end sub

                    sayMyName()
                end sub
            `);
            program.validate();
            let hover = program.getHover(file.srcPath, util.createPosition(5, 24))[0];

            expect(hover.range).to.eql(util.createRange(5, 20, 5, 29));
            expect(hover.contents).to.eql([fence('sub sayMyName(name as string) as void')]);
        });

        it('finds function hover in file scope', () => {
            let file = program.setFile('source/main.brs', `
                sub Main()
                    sayMyName()
                end sub

                sub sayMyName()
                end sub
            `);
            program.validate();
            //sayM|yName()
            let hover = program.getHover(file.srcPath, util.createPosition(2, 25))[0];

            expect(hover.range).to.eql(util.createRange(2, 20, 2, 29));
            expect(hover.contents).to.eql([fence('sub sayMyName() as void')]);
        });

        it('finds function hover in scope', () => {
            let mainFile = program.setFile('source/main.brs', `
                sub Main()
                    sayMyName()
                end sub
            `);

            program.setFile('source/lib.brs', `
                sub sayMyName(name as string)

                end sub
            `);
            program.validate();

            let hover = program.getHover(mainFile.srcPath, util.createPosition(2, 25))[0];
            expect(hover.range).to.eql(util.createRange(2, 20, 2, 29));
            expect(hover.contents).to.eql([fence('sub sayMyName(name as string) as void')]);
        });

        it('finds top-level constant value', () => {
            program.setFile('source/main.bs', `
                sub main()
                    print SOME_VALUE
                end sub
                const SOME_VALUE = true
            `);
            program.validate();
            // print SOM|E_VALUE
            let hover = program.getHover('source/main.bs', util.createPosition(2, 29))[0];
            expect(hover?.range).to.eql(util.createRange(2, 26, 2, 36));
            expect(hover?.contents).to.eql([fence('const SOME_VALUE = true as boolean')]);
        });

        it('finds top-level constant in assignment expression', () => {
            program.setFile('source/main.bs', `
                sub main()
                    value = ""
                    value += SOME_VALUE
                end sub
                const SOME_VALUE = "value"
            `);
            program.validate();
            // value += SOME|_VALUE
            let hover = program.getHover('source/main.bs', util.createPosition(3, 33))[0];
            expect(hover?.range).to.eql(util.createRange(3, 29, 3, 39));
            expect(hover?.contents).to.eql([fence('const SOME_VALUE = "value" as string')]);
        });

        it('finds namespaced constant in assignment expression', () => {
            program.setFile('source/main.bs', `
                sub main()
                    value = ""
                    value += someNamespace.SOME_VALUE
                end sub
                namespace someNamespace
                    const SOME_VALUE = "value"
                end namespace
            `);
            program.validate();
            // value += SOME|_VALUE
            let hover = program.getHover('source/main.bs', util.createPosition(3, 47))[0];
            expect(hover?.range).to.eql(util.createRange(3, 43, 3, 53));
            expect(hover?.contents).to.eql([fence('const someNamespace.SOME_VALUE = "value" as string')]);
        });

        it('finds namespaced constant value', () => {
            program.setFile('source/main.bs', `
                sub main()
                    print name.SOME_VALUE
                end sub
                namespace name
                    const SOME_VALUE = true
                end namespace
            `);
            program.validate();
            // print name.SOM|E_VALUE
            let hover = program.getHover('source/main.bs', util.createPosition(2, 34))[0];
            expect(hover?.range).to.eql(util.createRange(2, 31, 2, 41));
            expect(hover?.contents).to.eql([fence('const name.SOME_VALUE = true as boolean')]);
        });

        it('finds constant value that is an array', () => {
            program.setFile('source/main.bs', `
                sub main()
                    print SOME_VALUE
                end sub
                const SOME_VALUE = [] as function[]
            `);
            program.validate();
            // print SOM|E_VALUE
            let hover = program.getHover('source/main.bs', util.createPosition(2, 30))[0];
            expect(hover?.range).to.eql(util.createRange(2, 26, 2, 36));
            expect(hover?.contents).to.eql([fence('const SOME_VALUE = [] as Array<function>')]);
        });

        it('finds deep namespaced constant value', () => {
            program.setFile('source/main.bs', `
                sub main()
                    print name.sp.a.c.e.SOME_VALUE
                end sub
                namespace name.sp.a.c.e
                    const SOME_VALUE = true
                end namespace
            `);
            program.validate();
            // print name.sp.a.c.e.SOM|E_VALUE
            let hover = program.getHover('source/main.bs', util.createPosition(2, 43))[0];
            expect(hover?.range).to.eql(util.createRange(2, 40, 2, 50));
            expect(hover?.contents).to.eql([fence('const name.sp.a.c.e.SOME_VALUE = true as boolean')]);
        });

        it('finds namespaced class types', () => {
            program.setFile('source/main.bs', `
                sub main()
                    myKlass = new name.Klass()
                    runNoop(myKlass)
                end sub

                sub runNoop(myKlass as name.Klass)
                    myKlass.noop()
                end sub

                namespace name
                    class Klass
                        sub noop()
                        end sub
                    end class
                end namespace
            `);
            program.validate();
            // run|Noop(myKlass)
            let hover = program.getHover('source/main.bs', util.createPosition(3, 24))[0];
            expect(hover?.range).to.eql(util.createRange(3, 20, 3, 27));
            expect(hover?.contents).to.eql([fence('sub runNoop(myKlass as name.Klass) as void')]);
            // myKl|ass.noop()
            hover = program.getHover('source/main.bs', util.createPosition(7, 25))[0];
            expect(hover?.range).to.eql(util.createRange(7, 20, 7, 27));
            expect(hover?.contents).to.eql([fence('myKlass as name.Klass')]);
            //  sub no|op()
            hover = program.getHover('source/main.bs', util.createPosition(12, 31))[0];
            expect(hover?.contents).to.eql([fence('sub name.Klass.noop() as void')]);
        });

        it('finds types properly', () => {
            program.setFile('source/main.bs', `
                class Person
                end class

                sub doWork(age as integer, name as string, guy as Person)
                end sub
            `);
            program.validate();
            // a|ge as integer
            let hover = program.getHover('source/main.bs', util.createPosition(4, 29))[0];
            expect(hover?.range).to.eql(util.createRange(4, 27, 4, 30));
            expect(hover?.contents).to.eql([fence('age as integer')]);
            // age as int|eger
            hover = program.getHover('source/main.bs', util.createPosition(4, 39))[0];
            // no hover on base types
            expect(hover).to.be.undefined;
            // n|ame as string
            hover = program.getHover('source/main.bs', util.createPosition(4, 46))[0];
            expect(hover?.range).to.eql(util.createRange(4, 43, 4, 47));
            expect(hover?.contents).to.eql([fence('name as string')]);
            // name as st|ring
            hover = program.getHover('source/main.bs', util.createPosition(4, 54))[0];
            // no hover on base types
            expect(hover).to.be.undefined;
            // gu|y as Person
            hover = program.getHover('source/main.bs', util.createPosition(4, 60))[0];
            expect(hover?.range).to.eql(util.createRange(4, 59, 4, 62));
            expect(hover?.contents).to.eql([fence('guy as Person')]);
            // guy as Pe|rson
            hover = program.getHover('source/main.bs', util.createPosition(4, 69))[0];
            expect(hover?.contents).to.eql([fence('class Person')]);
        });

        it('finds namespaces properly', () => {
            program.setFile('source/main.bs', `
                namespace Name1
                   namespace Name2
                      const hi = "hello"
                   end namespace
                end namespace

                sub doWork()
                   print Name1.Name2.hi
                end sub
            `);
            program.validate();
            // print Name1.Nam|e2.hi
            let hover = program.getHover('source/main.bs', util.createPosition(8, 36))[0];
            expect(hover?.contents).to.eql([fence('namespace Name1.Name2')]);
        });

        it('finds enum properly', () => {
            program.setFile('source/main.bs', `
                enum Direction
                    up
                    down
                end enum

                sub doWork()
                   print Direction.up
                end sub
            `);
            program.validate();
            // print Dire|ction.up
            let hover = program.getHover('source/main.bs', util.createPosition(7, 30))[0];
            expect(hover?.contents).to.eql([fence('enum Direction')]);
            // print Direction.u|p
            hover = program.getHover('source/main.bs', util.createPosition(7, 37))[0];
            expect(hover?.contents).to.eql([fence('Direction.up as Direction')]);
        });

        it('finds types hover with comment', () => {
            program.setFile('source/main.bs', `
                ' this is a class comment
                ' it is more than one line
                class Person
                end class

                ' does some work
                sub doWork(age as integer, name as string, guy as Person)
                end sub
            `);
            program.validate();

            // gu|y as Person
            let hover = program.getHover('source/main.bs', util.createPosition(7, 60))[0];
            expect(hover?.range).to.eql(util.createRange(7, 59, 7, 62));
            expect(hover?.contents).to.eql([`${fence('guy as Person')}${commentSep}this is a class comment\nit is more than one line`]);
            // guy as Pe|rson
            hover = program.getHover('source/main.bs', util.createPosition(7, 69))[0];
            expect(hover?.contents).to.eql([`${fence('class Person')}${commentSep}this is a class comment\nit is more than one line`]);
        });

        it('finds types from assignments defined in different file', () => {
            program.setFile(`source/main.bs`, `
                sub main()
                    thing = new MyKlass()
                    useKlass(thing)
                    someVal = getValue()
                    print someVal
                end sub

                sub useKlass(thing as MyKlass)
                    print thing
                end sub
            `);
            program.setFile(`source/MyKlass.bs`, `
                class MyKlass
                end class
            `);

            program.setFile(`source/util.bs`, `
                function getValue() as string
                    return "hello"
                end function
            `);
            program.validate();
            //th|ing = new MyKlass()
            let hover = program.getHover('source/main.bs', util.createPosition(2, 24))[0];
            expect(hover?.range).to.eql(util.createRange(2, 20, 2, 25));
            expect(hover?.contents).to.eql([fence('thing as MyKlass')]);
            //print some|Val
            hover = program.getHover('source/main.bs', util.createPosition(5, 31))[0];
            expect(hover?.range).to.eql(util.createRange(5, 26, 5, 33));
            expect(hover?.contents).to.eql([fence('someVal as string')]);
        });

        it('hovers of functions include comments', () => {
            program.setFile(`source/main.bs`, `
                sub main()
                    thing = new MyKlass()
                    useKlass(thing)
                end sub

                ' Prints a MyKlass.name
                sub useKlass(thing as MyKlass)
                    print thing.getName()
                end sub

                ' A sample class
                class MyKlass
                    name as string

                    ' Gets the name of this thing
                    function getName() as string
                        return m.name
                    end function

                    ' Wraps another function
                    function getNameWrap() as string
                        return m.getName()
                    end function
                end class
            `);
            program.validate();
            let commentSep = `\n***\n`;
            //th|ing = new MyKlass()
            let hover = program.getHover('source/main.bs', util.createPosition(2, 24))[0];
            expect(hover?.contents).to.eql([`${fence('thing as MyKlass')}`]);
            //thing = new MyK|lass()
            hover = program.getHover('source/main.bs', util.createPosition(2, 37))[0];
            expect(hover?.contents).to.eql([`${fence('class MyKlass')}${commentSep}A sample class`]);
            //use|Klass(thing)
            hover = program.getHover('source/main.bs', util.createPosition(3, 24))[0];
            expect(hover?.contents).to.eql([`${fence('sub useKlass(thing as MyKlass) as void')}${commentSep}Prints a MyKlass.name`]);
            //print thing.getN|ame()
            hover = program.getHover('source/main.bs', util.createPosition(8, 37))[0];
            expect(hover?.contents).to.eql([`${fence('function MyKlass.getName() as string')}${commentSep}Gets the name of this thing`]);
        });

        it('finds globalCallables with documentation', () => {
            let mainFile = program.setFile('source/main.brs', `
                sub Main()
                    print lcase("HELLO")
                end sub
            `);
            program.validate();
            //    print lc|ase("HELLO")
            let hover = program.getHover(mainFile.srcPath, util.createPosition(2, 29))[0];
            expect(hover.contents).to.eql([`${fence('function lcase(s as string) as string')}${commentSep}Converts the string to all lower case.`]);
        });

        it('finds functions as params', () => {
            program.setFile('source/main.brs', `
                function getStrLength(name as string) as integer
                    return len(name)
                end function

                sub tryManyParams(someFunc as function)
                    print someFunc(1, 2, "hello", "world")
                end sub

                sub test()
                    tryManyParams(getStrLength)
                end sub
            `);
            program.validate();
            // print some|Func(1, 2, "hello", "world")
            let hover = program.getHover('source/main.brs', util.createPosition(6, 31))[0];
            expect(hover?.range).to.eql(util.createRange(6, 26, 6, 34));
            expect(hover?.contents).to.eql([fence('someFunc as function')]);
        });

        it('keeps unresolved types as type names', () => {
            const file = program.setFile('source/main.bs', `
                sub doSomething(thing as UnknownType)
                    print thing
                end sub
            `);
            program.validate();
            // print thi|ng
            let hover = program.getHover(file.srcPath, util.createPosition(2, 30))[0];
            expect(hover?.range).to.eql(util.createRange(2, 26, 2, 31));
            expect(hover?.contents).eql([fence('thing as UnknownType')]);
        });

        it('says members on dynamic are dynamic', () => {
            const file = program.setFile('source/main.bs', `
                sub doSomething(thing)
                    print thing.member
                end sub
            `);
            program.validate();

            // print thing.mem|ber
            let hover = program.getHover(file.srcPath, util.createPosition(2, 36))[0];
            expect(hover?.range).to.eql(util.createRange(2, 32, 2, 38));
            expect(hover?.contents).eql([fence('member as dynamic')]);
        });

        it('should recognize consistent type after function call in binary op', () => {
            let file = program.setFile('source/main.bs', `
                function arrayToString(items as object) as string
                    description = "["
                    for each item in items
                        description += utils.toString(item) + ", "
                    end for
                    description += "]"
                    return description
                end function
            `);
            program.setFile('source/utils.bs', `
                namespace utils
                    function toString(thing as dynamic) as string
                        return "hello"
                    end function
                end namespace
            `);
            program.validate();
            // return myS|tring
            let hover = program.getHover(file.srcPath, util.createPosition(7, 31))[0];
            expect(hover?.contents).eql([fence('description as string')]);
        });


        it('should provide correct hover for LHS of assignment', () => {
            let file = program.setFile('source/main.bs', `
                function getFloat() as float
                    return 123
                end function

                sub doStuff()
                    myFloat = getFloat()
                end sub
            `);
            program.validate();
            //     myF|loat = getFloat()
            let hover = program.getHover(file.srcPath, util.createPosition(6, 24))[0];
            expect(hover?.contents).eql([fence('myFloat as float')]);

        });

        it('should provide correct hover for members of classes', () => {
            let file = program.setFile('source/main.bs', `
                class SomeKlass
                    name as string
                    other as OtherKlass
                    myLabel as roSGNodeLabel
                end class

                class OtherKlass
                    size as integer
                end class
            `);
            program.validate();
            //     na|me as string
            let hover = program.getHover(file.srcPath, util.createPosition(2, 24))[0];
            expect(hover?.contents).eql([fence('SomeKlass.name as string')]);
            //    ot|her as OtherKlass
            hover = program.getHover(file.srcPath, util.createPosition(3, 24))[0];
            expect(hover?.contents).eql([fence('SomeKlass.other as OtherKlass')]);
            //     my|Label as RoSGNodeLabel
            hover = program.getHover(file.srcPath, util.createPosition(4, 24))[0];
            expect(hover?.contents).eql([fence('SomeKlass.myLabel as roSGNodeLabel')]);
        });

        it('should provide correct hover for members of interfaces', () => {
            let file = program.setFile('source/main.bs', `
                interface SomeIFace
                    name as string
                    other as OtherIFace
                    myLabel as roSGNodeLabel
                end interface

                interface OtherIFace
                    size as integer
                end interface
            `);
            program.validate();
            //     na|me as string
            let hover = program.getHover(file.srcPath, util.createPosition(2, 24))[0];
            expect(hover?.contents).eql([fence('SomeIFace.name as string')]);
            //    ot|her as OtherIFace
            hover = program.getHover(file.srcPath, util.createPosition(3, 24))[0];
            expect(hover?.contents).eql([fence('SomeIFace.other as OtherIFace')]);
            //     my|Label as RoSGNodeLabel
            hover = program.getHover(file.srcPath, util.createPosition(4, 24))[0];
            expect(hover?.contents).eql([fence('SomeIFace.myLabel as roSGNodeLabel')]);
        });

        it('should include leading trivia of member field hover', () => {
            let file = program.setFile('source/main.bs', `
                interface SomeIFace
                    ' Some description
                    name as string
                    other as OtherIFace
                    myLabel as roSGNodeLabel
                end interface
            `);
            program.validate();

            //     na|me as string
            let hover = program.getHover(file.srcPath, util.createPosition(3, 24))[0];
            expect(hover?.contents).to.eql([`${fence('SomeIFace.name as string')}${commentSep}Some description`]);
        });

        it('should include leading trivia of enum member field hover', () => {
            let file = program.setFile('source/main.bs', `
                enum Direction
                    ' Go Up
                    up  = "up"
                    down =  "down"
                end enum
            `);
            program.validate();
            //    u|p  = "up"
            let hover = program.getHover(file.srcPath, util.createPosition(3, 22))[0];
            expect(hover?.contents).to.eql([`${fence('Direction.up as Direction')}${commentSep}Go Up`]);
        });

        it('should have correct hovers for loop-items of for-loops', () => {
            let file = program.setFile('source/main.bs', `
                sub test()
                    for index = 0 to 10
                        print index
                    end for
                end sub
            `);
            program.validate();
            //    for in|dex = 0 to 10
            let hover = program.getHover(file.srcPath, util.createPosition(2, 27))[0];
            expect(hover?.contents).to.eql([fence('index as integer')]);
        });

        it('should have correct hovers for loop-items of for-each-loops', () => {
            let file = program.setFile('source/main.bs', `
                sub test()
                    numbers = [1,2,3]
                    for each number in numbers
                        print number
                    end for
                end sub
            `);
            program.validate();
            //    for each number in num|bers
            let hover = program.getHover(file.srcPath, util.createPosition(3, 43))[0];
            expect(hover?.contents).to.eql([fence('numbers as Array<integer>')]);
            //    for each num|ber in numbers
            hover = program.getHover(file.srcPath, util.createPosition(3, 33))[0];
            expect(hover?.contents).to.eql([fence('number as integer')]);
            //    for each number i|n numbers
            hover = program.getHover(file.srcPath, util.createPosition(3, 38))[0];
            expect(hover?.contents).to.be.undefined;
        });
    });

    describe('callFunc', () => {

        it('should get hovers on @callfunc invocations', () => {
            program.setFile('components/Widget.xml', trim`
                <?xml version="1.0" encoding="utf-8" ?>
                <component name="Widget" extends="Group">
                     <script uri="Widget.bs"/>
                    <interface>
                        <function name="someFunc" />
                    </interface>
                </component>
            `);
            const file = program.setFile('components/Widget.bs', `
                sub foo()
                    top = m.top as roSgNodeWidget
                    print top@.someFunc("3.14")
                end sub

                function someFunc(input as string) as float
                    return input.toFloat()
                end function
            `);
            program.validate();
            expectZeroDiagnostics(program);
            // print top@.some|Func("3.14")
            let hover = program.getHover(file.srcPath, util.createPosition(3, 35))[0];
            expect(hover?.contents).eql([fence('function roSGNodeWidget@.someFunc(input as string) as float')]);
        });
    });

    describe('multiple definition locations', () => {

        it('shows correct type in all locations', () => {
            const file = program.setFile('source/util.bs', `
                sub test()
                    myVar = "hello" ' setting type to string
<<<<<<< HEAD
=======
                    myVar = myVar.trim()
>>>>>>> 71de8bdf
                    print 1; myVar
                    myVar = "hello".len()  ' setting type to integer
                    myVar = sqr(33)  ' setting type to float
                    print 2; myVar
                end sub
            `);

            const expectedHoverStr = `myVar as string or integer or float`;

            program.validate();
            expectZeroDiagnostics(program);
            // print 1; my|Var
<<<<<<< HEAD
            let hover = program.getHover(file.srcPath, util.createPosition(3, 31))[0];
            expect(hover?.contents).eql([fence(expectedHoverStr)]);

            // my|Var = "hello".len()
            hover = program.getHover(file.srcPath, util.createPosition(4, 23))[0];
            expect(hover?.contents).eql([fence(expectedHoverStr)]);

            // print 2; my|Var
            hover = program.getHover(file.srcPath, util.createPosition(6, 31))[0];
=======
            let hover = program.getHover(file.srcPath, util.createPosition(4, 31))[0];
            expect(hover?.contents).eql([fence(expectedHoverStr)]);

            // my|Var = "hello".len()
            hover = program.getHover(file.srcPath, util.createPosition(5, 23))[0];
            expect(hover?.contents).eql([fence(expectedHoverStr)]);

            // print 2; my|Var
            hover = program.getHover(file.srcPath, util.createPosition(7, 31))[0];
>>>>>>> 71de8bdf
            expect(hover?.contents).eql([fence(expectedHoverStr)]);
        });

        it('reusing same variable for multiple types', () => {
            const file = program.setFile('source/util.bs', `
                namespace stringUtil
                    function pad(x as string or integer) as string
                        return "0"+x.toStr()
                    end function
                end namespace

                ' Formats a timestamp into a user friendly string.
                ' @param {Integer} time - The unix time stamp to format.
                ' @param {String} meridiemStyle - A style key to be wrapped around the meridiem for MultiStyleLabels.
                ' @return {String} - The formatted time
                function formatTime(time as integer, meridiemStyle = "" as string) as string
                    dateObj = createObject("roDateTime")
                    deviceInfo = createObject("roDeviceInfo")
                    dateObj.fromSeconds(time)
                    hour = dateObj.getHours()
                    minutes = dateObj.getMinutes()

                    ' Get the Meridiem value
                    if hour > 11 then
                        meridiem = "pm"
                    else
                        meridiem = "am"
                    end if

                    if meridiemStyle <> "" then
                        meridiem = "<" + meridiemStyle + ">" + meridiem + "</" + meridiemStyle + ">"
                    end if

                    minutes = stringUtil.pad(minutes)

                    if deviceInfo.getClockFormat() = "24h" then
                        hour = stringUtil.pad(hour)
                        ' "22:01" | "01:01"
                        return substitute("{0}:{1}", hour, minutes as string)
                    else
                        hour = hour mod 12
                        if hour = 0 then hour = 12
                        ' "10:01 AM" | "1:01 AM"
                        return substitute("{0}:{1} {2}", hour, minutes as string, meridiem)
                    end if
                end function
            `);
            const expectedHourHoverStr = `hour as dynamic`;

            program.validate();
            expectZeroDiagnostics(program);
            // ho|ur = stringUtil.pad(hour)
            let hover = program.getHover(file.srcPath, util.createPosition(32, 27))[0];
            expect(hover?.contents).eql([fence(expectedHourHoverStr)]);

            // ho|ur = hour mod 12
            hover = program.getHover(file.srcPath, util.createPosition(36, 27))[0];
            expect(hover?.contents).eql([fence(expectedHourHoverStr)]);
        });

    });
});<|MERGE_RESOLUTION|>--- conflicted
+++ resolved
@@ -649,6 +649,23 @@
             hover = program.getHover(file.srcPath, util.createPosition(3, 38))[0];
             expect(hover?.contents).to.be.undefined;
         });
+
+        it('should show unresolved members as invalid', () => {
+            const file = program.setFile('source/main.bs', `
+                    interface MyIFace
+                        name as string
+                    end interface
+
+                    sub doSomething(thing as MyIFace)
+                        print thing.member
+                    end sub
+                `);
+            program.validate();
+
+            // print thing.mem|ber
+            let hover = program.getHover(file.srcPath, util.createPosition(6, 40))[0];
+            expect(hover?.contents).eql([fence('MyIFace.member as invalid')]);
+        });
     });
 
     describe('callFunc', () => {
@@ -679,6 +696,7 @@
             let hover = program.getHover(file.srcPath, util.createPosition(3, 35))[0];
             expect(hover?.contents).eql([fence('function roSGNodeWidget@.someFunc(input as string) as float')]);
         });
+
     });
 
     describe('multiple definition locations', () => {
@@ -687,10 +705,6 @@
             const file = program.setFile('source/util.bs', `
                 sub test()
                     myVar = "hello" ' setting type to string
-<<<<<<< HEAD
-=======
-                    myVar = myVar.trim()
->>>>>>> 71de8bdf
                     print 1; myVar
                     myVar = "hello".len()  ' setting type to integer
                     myVar = sqr(33)  ' setting type to float
@@ -703,7 +717,6 @@
             program.validate();
             expectZeroDiagnostics(program);
             // print 1; my|Var
-<<<<<<< HEAD
             let hover = program.getHover(file.srcPath, util.createPosition(3, 31))[0];
             expect(hover?.contents).eql([fence(expectedHoverStr)]);
 
@@ -713,17 +726,6 @@
 
             // print 2; my|Var
             hover = program.getHover(file.srcPath, util.createPosition(6, 31))[0];
-=======
-            let hover = program.getHover(file.srcPath, util.createPosition(4, 31))[0];
-            expect(hover?.contents).eql([fence(expectedHoverStr)]);
-
-            // my|Var = "hello".len()
-            hover = program.getHover(file.srcPath, util.createPosition(5, 23))[0];
-            expect(hover?.contents).eql([fence(expectedHoverStr)]);
-
-            // print 2; my|Var
-            hover = program.getHover(file.srcPath, util.createPosition(7, 31))[0];
->>>>>>> 71de8bdf
             expect(hover?.contents).eql([fence(expectedHoverStr)]);
         });
 
