import { CodeActionKind } from 'vscode-languageserver';
import { codeActionUtil } from '../../CodeActionUtil';
import type { DiagnosticMessageType } from '../../DiagnosticMessages';
import { DiagnosticCodeMap } from '../../DiagnosticMessages';
import type { BrsFile } from '../../files/BrsFile';
import type { BscFile } from '../../files/BscFile';
import type { XmlFile } from '../../files/XmlFile';
import type { BsDiagnostic, OnGetCodeActionsEvent } from '../../interfaces';
import { ParseMode } from '../../parser/Parser';
import { util } from '../../util';
<<<<<<< HEAD
import { isBrsFile } from '../../astUtils/reflection';
=======
import { isBrsFile, isFunctionExpression } from '../../astUtils/reflection';
import type { FunctionExpression } from '../../parser/Expression';
import { TokenKind } from '../../lexer/TokenKind';
>>>>>>> a742ceae

export class CodeActionsProcessor {
    public constructor(
        public event: OnGetCodeActionsEvent
    ) {

    }

    public process() {
        for (const diagnostic of this.event.diagnostics) {
            if (diagnostic.code === DiagnosticCodeMap.cannotFindName || diagnostic.code === DiagnosticCodeMap.cannotFindFunction) {
                this.suggestCannotFindName(diagnostic as any);
            } else if (diagnostic.code === DiagnosticCodeMap.xmlComponentMissingExtendsAttribute) {
                this.addMissingExtends(diagnostic as any);
            } else if (diagnostic.code === DiagnosticCodeMap.voidFunctionMayNotReturnValue) {
                this.addVoidFunctionReturnActions(diagnostic);
            } else if (diagnostic.code === DiagnosticCodeMap.nonVoidFunctionMustReturnValue) {
                this.addNonVoidFunctionReturnActions(diagnostic);
            }
        }
    }

    private suggestedImports = new Set<string>();

    /**
     * Generic import suggestion function. Shouldn't be called directly from the main loop, but instead called by more specific diagnostic handlers
     */
    private suggestImports(diagnostic: BsDiagnostic, key: string, files: BscFile[]) {
        //skip if we already have this suggestion
        if (this.suggestedImports.has(key) || !isBrsFile(this.event.file)) {
            return;
        }

        this.suggestedImports.add(key);
        // eslint-disable-next-line @typescript-eslint/dot-notation
        const importStatements = this.event.file['_cachedLookups'].importStatements;
        //find the position of the first import statement, or the top of the file if there is none
        const insertPosition = importStatements[importStatements.length - 1]?.tokens.import?.location?.range?.start ?? util.createPosition(0, 0);

        //find all files that reference this function
        for (const file of files) {
            const destPath = util.sanitizePkgPath(file.destPath);
            this.event.codeActions.push(
                codeActionUtil.createCodeAction({
                    title: `import "${destPath}"`,
                    diagnostics: [diagnostic],
                    isPreferred: false,
                    kind: CodeActionKind.QuickFix,
                    changes: [{
                        type: 'insert',
                        filePath: this.event.file.srcPath,
                        position: insertPosition,
                        newText: `import "${destPath}"\n`
                    }]
                })
            );
        }
    }

    private suggestCannotFindName(diagnostic: DiagnosticMessageType<'cannotFindName'>) {
        //skip if not a BrighterScript file
        const file = this.event.program.getFile(diagnostic.location?.uri);
        if (!file || (file as BrsFile).parseMode !== ParseMode.BrighterScript) {
            return;
        }
        const lowerName = (diagnostic.data.fullName ?? diagnostic.data.name).toLowerCase();

        this.suggestImports(
            diagnostic,
            lowerName,
            [
                ...this.event.program.findFilesForFunction(lowerName),
                ...this.event.program.findFilesForClass(lowerName),
                ...this.event.program.findFilesForNamespace(lowerName),
                ...this.event.program.findFilesForEnum(lowerName)
            ]
        );
    }

    private addMissingExtends(diagnostic: DiagnosticMessageType<'xmlComponentMissingExtendsAttribute'>) {
        const srcPath = this.event.file.srcPath;
        const { componentElement } = (this.event.file as XmlFile).parser.ast;
        //inject new attribute after the final attribute, or after the `<component` if there are no attributes
        const pos = (componentElement.attributes[componentElement.attributes.length - 1] ?? componentElement.tokens.startTagName)?.location?.range.end;
        this.event.codeActions.push(
            codeActionUtil.createCodeAction({
                title: `Extend "Group"`,
                diagnostics: [diagnostic],
                isPreferred: true,
                kind: CodeActionKind.QuickFix,
                changes: [{
                    type: 'insert',
                    filePath: srcPath,
                    position: pos,
                    newText: ' extends="Group"'
                }]
            })
        );
        this.event.codeActions.push(
            codeActionUtil.createCodeAction({
                title: `Extend "Task"`,
                diagnostics: [diagnostic],
                kind: CodeActionKind.QuickFix,
                changes: [{
                    type: 'insert',
                    filePath: srcPath,
                    position: pos,
                    newText: ' extends="Task"'
                }]
            })
        );
        this.event.codeActions.push(
            codeActionUtil.createCodeAction({
                title: `Extend "ContentNode"`,
                diagnostics: [diagnostic],
                kind: CodeActionKind.QuickFix,
                changes: [{
                    type: 'insert',
                    filePath: srcPath,
                    position: pos,
                    newText: ' extends="ContentNode"'
                }]
            })
        );
    }

    private addVoidFunctionReturnActions(diagnostic: Diagnostic) {
        this.event.codeActions.push(
            codeActionUtil.createCodeAction({
                title: `Remove return value`,
                diagnostics: [diagnostic],
                kind: CodeActionKind.QuickFix,
                changes: [{
                    type: 'delete',
                    filePath: this.event.file.srcPath,
                    range: util.createRange(
                        diagnostic.range.start.line,
                        diagnostic.range.start.character + 'return'.length,
                        diagnostic.range.end.line,
                        diagnostic.range.end.character
                    )
                }]
            })
        );
        if (isBrsFile(this.event.file)) {
            const expression = this.event.file.getClosestExpression(diagnostic.range.start);
            const func = expression.findAncestor<FunctionExpression>(isFunctionExpression);

            //if we're in a sub and we do not have a return type, suggest converting to a function
            if (func.functionType.kind === TokenKind.Sub && !func.returnTypeToken) {
                //find the first function in a file that uses the `function` keyword
                const referenceFunction = this.event.file.parser.ast.findChild<FunctionExpression>((node) => {
                    return isFunctionExpression(node) && node.functionType.kind === TokenKind.Function;
                });
                const functionTypeText = referenceFunction?.functionType.text ?? 'function';
                const endFunctionTypeText = referenceFunction?.end?.text ?? 'end function';
                this.event.codeActions.push(
                    codeActionUtil.createCodeAction({
                        title: `Convert ${func.functionType.text} to ${functionTypeText}`,
                        diagnostics: [diagnostic],
                        kind: CodeActionKind.QuickFix,
                        changes: [
                            //function
                            {
                                type: 'replace',
                                filePath: this.event.file.srcPath,
                                range: func.functionType.range,
                                newText: functionTypeText
                            },
                            //end function
                            {
                                type: 'replace',
                                filePath: this.event.file.srcPath,
                                range: func.end.range,
                                newText: endFunctionTypeText
                            }
                        ]
                    })
                );
            }

            //function `as void` return type. Suggest removing the return type
            if (func.functionType.kind === TokenKind.Function && func.returnTypeToken?.kind === TokenKind.Void) {
                this.event.codeActions.push(
                    codeActionUtil.createCodeAction({
                        title: `Remove return type from function declaration`,
                        diagnostics: [diagnostic],
                        kind: CodeActionKind.QuickFix,
                        changes: [{
                            type: 'delete',
                            filePath: this.event.file.srcPath,
                            // )| as void|
                            range: util.createRange(
                                func.rightParen.range.start.line,
                                func.rightParen.range.start.character + 1,
                                func.returnTypeToken.range.end.line,
                                func.returnTypeToken.range.end.character
                            )
                        }]
                    })
                );
            }
        }
    }

    private addNonVoidFunctionReturnActions(diagnostic: Diagnostic) {
        if (isBrsFile(this.event.file)) {
            const expression = this.event.file.getClosestExpression(diagnostic.range.start);
            const func = expression.findAncestor<FunctionExpression>(isFunctionExpression);

            //`sub as <non-void type>`, suggest removing the return type
            if (func.functionType.kind === TokenKind.Sub && func.returnTypeToken && func.returnTypeToken?.kind !== TokenKind.Void) {
                this.event.codeActions.push(
                    codeActionUtil.createCodeAction({
                        title: `Remove return type from sub declaration`,
                        diagnostics: [diagnostic],
                        kind: CodeActionKind.QuickFix,
                        changes: [{
                            type: 'delete',
                            filePath: this.event.file.srcPath,
                            // )| as void|
                            range: util.createRange(
                                func.rightParen.range.start.line,
                                func.rightParen.range.start.character + 1,
                                func.returnTypeToken.range.end.line,
                                func.returnTypeToken.range.end.character
                            )
                        }]
                    })
                );
            }

            //function with no return type.
            if (func.functionType.kind === TokenKind.Function && !func.returnTypeToken) {
                //find tokens for `as` and `void` in the file if possible
                let asText: string;
                let voidText: string;
                let subText: string;
                let endSubText: string;
                for (const token of this.event.file.parser.tokens) {
                    if (asText && voidText && subText && endSubText) {
                        break;
                    }
                    if (token?.kind === TokenKind.As) {
                        asText = token?.text;
                    } else if (token?.kind === TokenKind.Void) {
                        voidText = token?.text;
                    } else if (token?.kind === TokenKind.Sub) {
                        subText = token?.text;
                    } else if (token?.kind === TokenKind.EndSub) {
                        endSubText = token?.text;
                    }
                }

                //suggest converting to `as void`
                this.event.codeActions.push(
                    codeActionUtil.createCodeAction({
                        title: `Add void return type to function declaration`,
                        diagnostics: [diagnostic],
                        kind: CodeActionKind.QuickFix,
                        changes: [{
                            type: 'insert',
                            filePath: this.event.file.srcPath,
                            position: func.rightParen.range.end,
                            newText: ` ${asText ?? 'as'} ${voidText ?? 'void'}`
                        }]
                    })
                );
                //suggest converting to sub
                this.event.codeActions.push(
                    codeActionUtil.createCodeAction({
                        title: `Convert function to sub`,
                        diagnostics: [diagnostic],
                        kind: CodeActionKind.QuickFix,
                        changes: [{
                            type: 'replace',
                            filePath: this.event.file.srcPath,
                            range: func.functionType.range,
                            newText: subText ?? 'sub'
                        }, {
                            type: 'replace',
                            filePath: this.event.file.srcPath,
                            range: func.end.range,
                            newText: endSubText ?? 'end sub'
                        }]
                    })
                );
            }
        }
    }
}<|MERGE_RESOLUTION|>--- conflicted
+++ resolved
@@ -8,13 +8,10 @@
 import type { BsDiagnostic, OnGetCodeActionsEvent } from '../../interfaces';
 import { ParseMode } from '../../parser/Parser';
 import { util } from '../../util';
-<<<<<<< HEAD
-import { isBrsFile } from '../../astUtils/reflection';
-=======
-import { isBrsFile, isFunctionExpression } from '../../astUtils/reflection';
+import { isBrsFile, isFunctionExpression, isVariableExpression, isVoidType } from '../../astUtils/reflection';
 import type { FunctionExpression } from '../../parser/Expression';
 import { TokenKind } from '../../lexer/TokenKind';
->>>>>>> a742ceae
+import { SymbolTypeFlag } from '../../SymbolTypeFlag';
 
 export class CodeActionsProcessor {
     public constructor(
@@ -141,7 +138,7 @@
         );
     }
 
-    private addVoidFunctionReturnActions(diagnostic: Diagnostic) {
+    private addVoidFunctionReturnActions(diagnostic: BsDiagnostic) {
         this.event.codeActions.push(
             codeActionUtil.createCodeAction({
                 title: `Remove return value`,
@@ -151,29 +148,29 @@
                     type: 'delete',
                     filePath: this.event.file.srcPath,
                     range: util.createRange(
-                        diagnostic.range.start.line,
-                        diagnostic.range.start.character + 'return'.length,
-                        diagnostic.range.end.line,
-                        diagnostic.range.end.character
+                        diagnostic.location.range.start.line,
+                        diagnostic.location.range.start.character + 'return'.length,
+                        diagnostic.location.range.end.line,
+                        diagnostic.location.range.end.character
                     )
                 }]
             })
         );
         if (isBrsFile(this.event.file)) {
-            const expression = this.event.file.getClosestExpression(diagnostic.range.start);
+            const expression = this.event.file.getClosestExpression(diagnostic.location.range.start);
             const func = expression.findAncestor<FunctionExpression>(isFunctionExpression);
 
             //if we're in a sub and we do not have a return type, suggest converting to a function
-            if (func.functionType.kind === TokenKind.Sub && !func.returnTypeToken) {
+            if (func.tokens.functionType.kind === TokenKind.Sub && !func.returnTypeExpression) {
                 //find the first function in a file that uses the `function` keyword
                 const referenceFunction = this.event.file.parser.ast.findChild<FunctionExpression>((node) => {
-                    return isFunctionExpression(node) && node.functionType.kind === TokenKind.Function;
+                    return isFunctionExpression(node) && node.tokens.functionType.kind === TokenKind.Function;
                 });
-                const functionTypeText = referenceFunction?.functionType.text ?? 'function';
-                const endFunctionTypeText = referenceFunction?.end?.text ?? 'end function';
-                this.event.codeActions.push(
-                    codeActionUtil.createCodeAction({
-                        title: `Convert ${func.functionType.text} to ${functionTypeText}`,
+                const functionTypeText = referenceFunction?.tokens.functionType.text ?? 'function';
+                const endFunctionTypeText = referenceFunction?.tokens.endFunctionType?.text ?? 'end function';
+                this.event.codeActions.push(
+                    codeActionUtil.createCodeAction({
+                        title: `Convert ${func.tokens.functionType.text} to ${functionTypeText}`,
                         diagnostics: [diagnostic],
                         kind: CodeActionKind.QuickFix,
                         changes: [
@@ -181,14 +178,14 @@
                             {
                                 type: 'replace',
                                 filePath: this.event.file.srcPath,
-                                range: func.functionType.range,
+                                range: func.tokens.functionType.location.range,
                                 newText: functionTypeText
                             },
                             //end function
                             {
                                 type: 'replace',
                                 filePath: this.event.file.srcPath,
-                                range: func.end.range,
+                                range: func.tokens.endFunctionType.location.range,
                                 newText: endFunctionTypeText
                             }
                         ]
@@ -197,7 +194,7 @@
             }
 
             //function `as void` return type. Suggest removing the return type
-            if (func.functionType.kind === TokenKind.Function && func.returnTypeToken?.kind === TokenKind.Void) {
+            if (func.tokens.functionType.kind === TokenKind.Function && isVoidType(func.returnTypeExpression.getType({ flags: SymbolTypeFlag.typetime }))) {
                 this.event.codeActions.push(
                     codeActionUtil.createCodeAction({
                         title: `Remove return type from function declaration`,
@@ -208,10 +205,10 @@
                             filePath: this.event.file.srcPath,
                             // )| as void|
                             range: util.createRange(
-                                func.rightParen.range.start.line,
-                                func.rightParen.range.start.character + 1,
-                                func.returnTypeToken.range.end.line,
-                                func.returnTypeToken.range.end.character
+                                func.tokens.rightParen.location.range.start.line,
+                                func.tokens.rightParen.location.range.start.character + 1,
+                                func.returnTypeExpression.location.range.end.line,
+                                func.returnTypeExpression.location.range.end.character
                             )
                         }]
                     })
@@ -220,13 +217,19 @@
         }
     }
 
-    private addNonVoidFunctionReturnActions(diagnostic: Diagnostic) {
+    private addNonVoidFunctionReturnActions(diagnostic: BsDiagnostic) {
         if (isBrsFile(this.event.file)) {
-            const expression = this.event.file.getClosestExpression(diagnostic.range.start);
+            const expression = this.event.file.getClosestExpression(diagnostic.location.range.start);
             const func = expression.findAncestor<FunctionExpression>(isFunctionExpression);
 
             //`sub as <non-void type>`, suggest removing the return type
-            if (func.functionType.kind === TokenKind.Sub && func.returnTypeToken && func.returnTypeToken?.kind !== TokenKind.Void) {
+            if (
+                func.tokens.functionType.kind === TokenKind.Sub &&
+                //has a return type
+                func.returnTypeExpression &&
+                //is not `as void`
+                !(isVariableExpression(func.returnTypeExpression.expression) && func.returnTypeExpression.expression.tokens.name.text?.toLowerCase() === 'void')
+            ) {
                 this.event.codeActions.push(
                     codeActionUtil.createCodeAction({
                         title: `Remove return type from sub declaration`,
@@ -237,10 +240,10 @@
                             filePath: this.event.file.srcPath,
                             // )| as void|
                             range: util.createRange(
-                                func.rightParen.range.start.line,
-                                func.rightParen.range.start.character + 1,
-                                func.returnTypeToken.range.end.line,
-                                func.returnTypeToken.range.end.character
+                                func.tokens.rightParen.location.range.start.line,
+                                func.tokens.rightParen.location.range.start.character + 1,
+                                func.returnTypeExpression.location.range.end.line,
+                                func.returnTypeExpression.location.range.end.character
                             )
                         }]
                     })
@@ -248,7 +251,7 @@
             }
 
             //function with no return type.
-            if (func.functionType.kind === TokenKind.Function && !func.returnTypeToken) {
+            if (func.tokens.functionType.kind === TokenKind.Function && !func.returnTypeExpression) {
                 //find tokens for `as` and `void` in the file if possible
                 let asText: string;
                 let voidText: string;
@@ -278,7 +281,7 @@
                         changes: [{
                             type: 'insert',
                             filePath: this.event.file.srcPath,
-                            position: func.rightParen.range.end,
+                            position: func.tokens.rightParen.location.range.end,
                             newText: ` ${asText ?? 'as'} ${voidText ?? 'void'}`
                         }]
                     })
@@ -292,12 +295,12 @@
                         changes: [{
                             type: 'replace',
                             filePath: this.event.file.srcPath,
-                            range: func.functionType.range,
+                            range: func.tokens.functionType.location.range,
                             newText: subText ?? 'sub'
                         }, {
                             type: 'replace',
                             filePath: this.event.file.srcPath,
-                            range: func.end.range,
+                            range: func.tokens.endFunctionType.location.range,
                             newText: endSubText ?? 'end sub'
                         }]
                     })
