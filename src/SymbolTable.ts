import type { BscType } from './types/BscType';
import type { ExtraSymbolData, GetTypeOptions } from './interfaces';
import { CacheVerifier } from './CacheVerifier';
import type { ReferenceType } from './types/ReferenceType';
import type { UnionType } from './types/UnionType';
import { getUniqueType } from './types/helpers';
import { isAnyReferenceType, isNamespaceType, isReferenceType } from './astUtils/reflection';
import { SymbolTypeFlag } from './SymbolTypeFlag';

/**
 * Stores the types associated with variables and functions in the Brighterscript code
 * Can be part of a hierarchy, so lookups can reference parent scopes
 */
export class SymbolTable implements SymbolTypeGetter {
    constructor(
        public name: string,
        parentProvider?: SymbolTableProvider
    ) {
        this.resetTypeCache();
        if (parentProvider) {
            this.pushParentProvider(parentProvider);
        }
    }

    /**
     * The map of symbols declared directly in this SymbolTable (excludes parent SymbolTable).
     * Indexed by lower symbol name
     */
    private symbolMap = new Map<string, BscSymbol[]>();

    private parentProviders = [] as SymbolTableProvider[];

    private cacheToken: string;

    private typeCache: Array<Map<string, TypeCacheEntry>>;

    /**
     * Used to invalidate the cache for all symbol tables.
     *
     * This is not the most optimized solution as cache will be shared across all instances of SymbolTable across all programs,
     * but this is the easiest way to handle nested/linked symbol table cache management so we can optimize this in the future some time...
     */
    static cacheVerifier = new CacheVerifier();

    static referenceTypeFactory: (memberKey: string, fullName, flags: SymbolTypeFlag, tableProvider: SymbolTypeGetterProvider) => ReferenceType;
    static unionTypeFactory: (types: BscType[]) => UnionType;

    /**
     * Push a function that will provide a parent SymbolTable when requested
     */
    public pushParentProvider(provider: SymbolTableProvider) {
        this.cachedCircularReferenceCheck = null;
        this.parentProviders.push(provider);
        return () => {
            this.popParentProvider();
        };
    }

    /**
     * Pop the current parentProvider
     */
    public popParentProvider() {
        this.cachedCircularReferenceCheck = null;
        this.parentProviders.pop();
    }

    /**
     * The parent SymbolTable (if there is one)
     */
    public get parent(): SymbolTable | undefined {
        return this.parentProviders[this.parentProviders.length - 1]?.();
    }

    private siblings = new Set<SymbolTable>();

    /**
     * Add a sibling symbol table (which will be inspected first before walking upward to the parent
     */
    public addSibling(sibling: SymbolTable) {
        this.siblings.add(sibling);
        return () => {
            this.siblings.delete(sibling);
        };
    }

    /**
     * Remove a sibling symbol table
     */
    public removeSibling(sibling: SymbolTable) {
        this.siblings.delete(sibling);
    }


    public clearSymbols() {
        this.symbolMap.clear();
    }

    /**
     * Checks if the symbol table contains the given symbol by name
     * If the identifier is not in this table, it will check the parent
     *
     * @param name the name to lookup
     * @param bitFlags flags to match (See SymbolTypeFlags)
     * @returns true if this symbol is in the symbol table
     */
    hasSymbol(name: string, bitFlags: SymbolTypeFlag): boolean {
        let currentTable: SymbolTable = this;
        const key = name?.toLowerCase();
        let result: BscSymbol[];
        do {
            // look in our map first
            if ((result = currentTable.symbolMap.get(key))) {
                // eslint-disable-next-line no-bitwise
                if (result.find(symbol => symbol.flags & bitFlags)) {
                    return true;
                }
            }

            //look through any sibling maps next
            for (let sibling of currentTable.siblings) {
                if ((result = sibling.symbolMap.get(key))) {
                    // eslint-disable-next-line no-bitwise
                    if (result.find(symbol => symbol.flags & bitFlags)) {
                        return true;
                    }
                }
            }
            currentTable = currentTable.parent;
        } while (currentTable);
        return false;
    }

    /**
     * Gets the name/type pair for a given named variable or function name
     * If the identifier is not in this table, it will check the parent
     *
     * @param  name the name to lookup
     * @param bitFlags flags to match
     * @returns An array of BscSymbols - one for each time this symbol had a type implicitly defined
     */
    getSymbol(name: string, bitFlags: SymbolTypeFlag): BscSymbol[] {
        let currentTable: SymbolTable = this;
        const key = name?.toLowerCase();
        let result: BscSymbol[];
        let memberOfAncestor = false;
        const addAncestorInfo = (symbol: BscSymbol) => ({ ...symbol, data: { ...symbol.data, memberOfAncestor: memberOfAncestor } });
        do {
            // look in our map first
            if ((result = currentTable.symbolMap.get(key))) {
                // eslint-disable-next-line no-bitwise
                result = result.filter(symbol => symbol.flags & bitFlags);
                if (result.length > 0) {
                    return result.map(addAncestorInfo);
                }
            }
            //look through any sibling maps next
            for (let sibling of currentTable.siblings) {
                result = sibling.getSymbol(key, bitFlags);
                if (result?.length > 0) {
                    return result.map(addAncestorInfo);
                }
            }
            currentTable = currentTable.parent;
            memberOfAncestor = true;
        } while (currentTable);
    }

    /**
     * Adds a new symbol to the table
     */
    addSymbol(name: string, data: ExtraSymbolData, type: BscType, bitFlags: SymbolTypeFlag) {
        if (!name) {
            return;
        }
        const key = name?.toLowerCase();
        if (!this.symbolMap.has(key)) {
            this.symbolMap.set(key, []);
        }
        this.symbolMap.get(key)?.push({
            name: name,
            data: data,
            type: type,
            flags: bitFlags
        });
    }

    /**
     * Removes a new symbol from the table
     */
    removeSymbol(name: string) {
        const key = name.toLowerCase();
        if (!this.symbolMap.has(key)) {
            this.symbolMap.set(key, []);
        }
        this.symbolMap.delete(key);
    }

    public getSymbolTypes(name: string, options: GetSymbolTypeOptions): TypeCacheEntry[] {
        const symbolArray = this.getSymbol(name, options.flags);
        if (!symbolArray) {
            return undefined;
        }
        return symbolArray?.map(symbol => ({ type: symbol.type, data: symbol.data, flags: symbol.flags }));
    }

    getSymbolType(name: string, options: GetSymbolTypeOptions): BscType {
        const cacheEntry = options.ignoreCacheForRetrieval ? undefined : this.getCachedType(name, options);
        let resolvedType = cacheEntry?.type;
        let doSetCache = !resolvedType;
        const originalIsReferenceType = isAnyReferenceType(resolvedType);
        let data = cacheEntry?.data || {} as ExtraSymbolData;
        let foundFlags: SymbolTypeFlag = cacheEntry?.flags;
        if (!resolvedType || originalIsReferenceType) {
            const symbolTypes = this.getSymbolTypes(name, options);
            data = symbolTypes?.[0]?.data;
            foundFlags = symbolTypes?.[0].flags;
            resolvedType = getUniqueType(symbolTypes?.map(symbol => symbol.type), SymbolTable.unionTypeFactory);
        }
        if (!resolvedType && options.fullName && options.tableProvider) {
            resolvedType = SymbolTable.referenceTypeFactory(name, options.fullName, options.flags, options.tableProvider);
        }
        const resolvedTypeIsReference = isAnyReferenceType(resolvedType);
        const newNonReferenceType = originalIsReferenceType && !isAnyReferenceType(resolvedType);
        doSetCache = doSetCache && (options.onlyCacheResolvedTypes ? !resolvedTypeIsReference : true);
        if (doSetCache || newNonReferenceType) {
            this.setCachedType(name, { type: resolvedType, data: data, flags: foundFlags }, options);
        }
        options.data ??= {};
        if (options.data) {
            options.data.definingNode = data?.definingNode;
            options.data.description = data?.description;
            options.data.flags = foundFlags ?? options.flags;
            options.data.memberOfAncestor = data?.memberOfAncestor;
            options.data.doNotMerge = data?.doNotMerge;
            options.data.isAlias = data?.isAlias;
            options.data.isInstance = data?.isInstance;
            options.data.isFromDocComment = data?.isFromDocComment;
<<<<<<< HEAD
            options.data.isFromCallFunc = data?.isFromCallFunc;
=======
            options.data.isBuiltIn = data?.isBuiltIn;
>>>>>>> f38c4769
        }
        return resolvedType;
    }

    isSymbolTypeInstance(name: string) {
        const data: ExtraSymbolData = {};
        this.getSymbolType(name, { flags: SymbolTypeFlag.runtime, data: data });
        return data?.isInstance;
    }

    /**
     * Adds all the symbols from another table to this one
     * It will overwrite any existing symbols in this table
     */
    mergeSymbolTable(symbolTable: SymbolTable) {
        for (let [, value] of symbolTable.symbolMap) {
            for (const symbol of value) {
                if (symbol.data?.doNotMerge) {
                    continue;
                }
                this.addSymbol(
                    symbol.name,
                    symbol.data,
                    symbol.type,
                    symbol.flags
                );
            }
        }
    }

    mergeNamespaceSymbolTables(symbolTable: SymbolTable) {
        const disposables = [] as Array<() => void>;
        for (let [_name, value] of symbolTable.symbolMap) {
            const symbol = value[0];
            if (symbol) {
                if (symbol.data?.doNotMerge) {
                    continue;
                }
                const existingRuntimeType = this.getSymbolType(symbol.name, { flags: symbol.flags });

                if (isNamespaceType(existingRuntimeType) && isNamespaceType(symbol.type)) {
                    disposables.push(...existingRuntimeType.memberTable.mergeNamespaceSymbolTables(symbol.type.memberTable));
                } else {
                    this.addSymbol(
                        symbol.name,
                        symbol.data,
                        symbol.type,
                        symbol.flags
                    );
                    disposables.push(() => this.removeSymbol(symbol.name));
                }
            }
        }

        for (let siblingTable of symbolTable.siblings) {
            disposables.push(...this.mergeNamespaceSymbolTables(siblingTable));
        }
        return disposables;
    }

    /**
     * Get list of symbols declared directly in this SymbolTable (excludes parent SymbolTable).
     */
    public getOwnSymbols(bitFlags: SymbolTypeFlag): BscSymbol[] {
        let symbols: BscSymbol[] = [].concat(...this.symbolMap.values());
        // eslint-disable-next-line no-bitwise
        symbols = symbols.filter(symbol => symbol.flags & bitFlags);
        return symbols;
    }


    private cachedCircularReferenceCheck: null | boolean = null;

    private hasCircularReferenceWithAncestor() {
        if (this.cachedCircularReferenceCheck === false || this.cachedCircularReferenceCheck === true) {
            return this.cachedCircularReferenceCheck;
        }
        let foundCircReference = false;
        let p = this.parent;
        while (!foundCircReference && p) {
            foundCircReference = p === this;
            p = p.parent;
        }
        this.cachedCircularReferenceCheck = foundCircReference;
        return foundCircReference;
    }

    /**
     * Get list of all symbols declared in this SymbolTable (includes parent SymbolTable).
     */
    public getAllSymbols(bitFlags: SymbolTypeFlag): BscSymbol[] {
        let symbols: BscSymbol[] = [].concat(...this.symbolMap.values());
        //look through any sibling maps next
        for (let sibling of this.siblings) {
            symbols = symbols.concat(sibling.getAllSymbols(bitFlags));
        }

        if (this.parent && !this.hasCircularReferenceWithAncestor()) {
            symbols = symbols.concat(this.parent.getAllSymbols(bitFlags));
        }
        // eslint-disable-next-line no-bitwise
        symbols = symbols.filter(symbol => symbol.flags & bitFlags);

        //remove duplicate symbols
        const symbolsMap = new Map<string, BscSymbol>();
        for (const symbol of symbols) {
            const lowerSymbolName = symbol.name.toLowerCase();
            if (!symbolsMap.has(lowerSymbolName)) {
                symbolsMap.set(lowerSymbolName, symbol);
            }
        }
        return [...symbolsMap.values()];
    }

    private resetTypeCache() {
        this.typeCache = [
            undefined,
            new Map<string, TypeCacheEntry>(), // SymbolTypeFlags.runtime
            new Map<string, TypeCacheEntry>(), // SymbolTypeFlags.typetime
            new Map<string, TypeCacheEntry>() // SymbolTypeFlags.runtime & SymbolTypeFlags.typetime
        ];
        this.cacheToken = SymbolTable.cacheVerifier?.getToken();
    }

    getCachedType(name: string, options: GetTypeOptions): TypeCacheEntry {
        if (SymbolTable.cacheVerifier) {
            if (!SymbolTable.cacheVerifier?.checkToken(this.cacheToken)) {
                // we have a bad token
                this.resetTypeCache();
                return;
            }
        } else {
            // no cache verifier
            return;
        }
        return this.typeCache[options.flags]?.get(name.toLowerCase());
    }

    setCachedType(name: string, cacheEntry: TypeCacheEntry, options: GetTypeOptions) {
        if (!cacheEntry) {
            return;
        }
        if (SymbolTable.cacheVerifier) {
            if (!SymbolTable.cacheVerifier?.checkToken(this.cacheToken)) {
                // we have a bad token - remove all other caches
                this.resetTypeCache();
            }
        } else {
            // no cache verifier
            return;
        }
        let existingCachedValue = this.typeCache[options.flags]?.get(name.toLowerCase());
        if (isReferenceType(cacheEntry.type) && !isReferenceType(existingCachedValue)) {
            // No need to overwrite a non-referenceType with a referenceType
            return;
        }
        return this.typeCache[options.flags]?.set(name.toLowerCase(), cacheEntry);
    }

    /**
     * Serialize this SymbolTable to JSON (useful for debugging reasons)
     */
    private toJSON() {
        return {
            name: this.name,
            siblings: [...this.siblings].map(sibling => sibling.toJSON()),
            parent: this.parent?.toJSON(),
            symbols: [
                ...new Set(
                    [...this.symbolMap.entries()].map(([key, symbols]) => {
                        return symbols.map(x => {
                            return { name: x.name, type: (x.type as any)?.__identifier };
                        });
                    }).flat().sort()
                )
            ]
        };
    }
}

export interface BscSymbol {
    name: string;
    data: ExtraSymbolData;
    type: BscType;
    flags: SymbolTypeFlag;
}

export interface BscSymbolWithSource extends BscSymbol {
    comesFromAncestor: boolean; // this symbol comes from an ancestor symbol table
}

export interface SymbolTypeGetter {
    name: string;
    getSymbolType(name: string, options: GetSymbolTypeOptions): BscType;
    setCachedType(name: string, cacheEntry: TypeCacheEntry, options: GetSymbolTypeOptions);
    addSibling(symbolTable: SymbolTable);
}

/**
 * A function that returns a symbol table.
 */
export type SymbolTableProvider = () => SymbolTable;

/**
 * A function that returns a symbol types getter - smaller interface used in types
 */
export type SymbolTypeGetterProvider = () => SymbolTypeGetter;


export interface GetSymbolTypeOptions extends GetTypeOptions {
    fullName?: string;
    tableProvider?: SymbolTableProvider;
}

export interface TypeCacheEntry {
    type: BscType;
    data?: ExtraSymbolData;
    flags?: SymbolTypeFlag;
}<|MERGE_RESOLUTION|>--- conflicted
+++ resolved
@@ -235,11 +235,8 @@
             options.data.isAlias = data?.isAlias;
             options.data.isInstance = data?.isInstance;
             options.data.isFromDocComment = data?.isFromDocComment;
-<<<<<<< HEAD
+            options.data.isBuiltIn = data?.isBuiltIn;
             options.data.isFromCallFunc = data?.isFromCallFunc;
-=======
-            options.data.isBuiltIn = data?.isBuiltIn;
->>>>>>> f38c4769
         }
         return resolvedType;
     }
