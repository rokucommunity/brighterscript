--- conflicted
+++ resolved
@@ -233,11 +233,8 @@
             options.data.isAlias = data?.isAlias;
             options.data.isInstance = data?.isInstance;
             options.data.isFromDocComment = data?.isFromDocComment;
-<<<<<<< HEAD
+            options.data.isBuiltIn = data?.isBuiltIn;
             options.data.pluginName = data?.pluginName;
-=======
-            options.data.isBuiltIn = data?.isBuiltIn;
->>>>>>> f38c4769
         }
         return resolvedType;
     }
