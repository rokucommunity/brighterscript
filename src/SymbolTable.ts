import type { BscType } from './types/BscType';
import type { ExtraSymbolData, GetTypeOptions } from './interfaces';
import { CacheVerifier } from './CacheVerifier';
import type { ReferenceType } from './types/ReferenceType';
import type { UnionType } from './types/UnionType';
import { getUniqueType } from './types/helpers';
import { isAnyReferenceType, isReferenceType } from './astUtils/reflection';

export enum SymbolTypeFlag {
    runtime = 1,
    typetime = 2
}

/**
 * Stores the types associated with variables and functions in the Brighterscript code
 * Can be part of a hierarchy, so lookups can reference parent scopes
 */
export class SymbolTable implements SymbolTypeGetter {
    constructor(
        public name: string,
        parentProvider?: SymbolTableProvider
    ) {
        this.resetTypeCache();
        if (parentProvider) {
            this.pushParentProvider(parentProvider);
        }
    }

    /**
     * The map of symbols declared directly in this SymbolTable (excludes parent SymbolTable).
     * Indexed by lower symbol name
     */
    private symbolMap = new Map<string, BscSymbol[]>();

    private parentProviders = [] as SymbolTableProvider[];

    private cacheToken: string;

    private typeCache: Array<Map<string, TypeCacheEntry>>;

    /**
     * Used to invalidate the cache for all symbol tables.
     *
     * This is not the most optimized solution as cache will be shared across all instances of SymbolTable across all programs,
     * but this is the easiest way to handle nested/linked symbol table cache management so we can optimize this in the future some time...
     */
    static cacheVerifier = new CacheVerifier();

    static referenceTypeFactory: (memberKey: string, fullName, flags: SymbolTypeFlag, tableProvider: SymbolTypeGetterProvider) => ReferenceType;
    static unionTypeFactory: (types: BscType[]) => UnionType;

    /**
     * Push a function that will provide a parent SymbolTable when requested
     */
    public pushParentProvider(provider: SymbolTableProvider) {
        this.parentProviders.push(provider);
        return () => {
            this.popParentProvider();
        };
    }

    /**
     * Pop the current parentProvider
     */
    public popParentProvider() {
        this.parentProviders.pop();
    }

    /**
     * The parent SymbolTable (if there is one)
     */
    public get parent() {
        return this.parentProviders[this.parentProviders.length - 1]?.();
    }

    private siblings = new Set<SymbolTable>();

    /**
     * Add a sibling symbol table (which will be inspected first before walking upward to the parent
     */
    public addSibling(sibling: SymbolTable) {
        this.siblings.add(sibling);
        return () => {
            this.siblings.delete(sibling);
        };
    }

    /**
     * Remove a sibling symbol table
     */
    public removeSibling(sibling: SymbolTable) {
        this.siblings.delete(sibling);
    }


    public clearSymbols() {
        this.symbolMap.clear();
    }

    /**
     * Checks if the symbol table contains the given symbol by name
     * If the identifier is not in this table, it will check the parent
     *
     * @param name the name to lookup
     * @param bitFlags flags to match (See SymbolTypeFlags)
     * @returns true if this symbol is in the symbol table
     */
    hasSymbol(name: string, bitFlags: SymbolTypeFlag): boolean {
        let currentTable: SymbolTable = this;
        const key = name?.toLowerCase();
        let result: BscSymbol[];
        do {
            // look in our map first
            if ((result = currentTable.symbolMap.get(key))) {
                // eslint-disable-next-line no-bitwise
                if (result.find(symbol => symbol.flags & bitFlags)) {
                    return true;
                }
            }

            //look through any sibling maps next
            for (let sibling of currentTable.siblings) {
                if ((result = sibling.symbolMap.get(key))) {
                    // eslint-disable-next-line no-bitwise
                    if (result.find(symbol => symbol.flags & bitFlags)) {
                        return true;
                    }
                }
            }
            currentTable = currentTable.parent;
        } while (currentTable);
        return false;
    }

    /**
     * Gets the name/type pair for a given named variable or function name
     * If the identifier is not in this table, it will check the parent
     *
     * @param  name the name to lookup
     * @param bitFlags flags to match
     * @returns An array of BscSymbols - one for each time this symbol had a type implicitly defined
     */
    getSymbol(name: string, bitFlags: SymbolTypeFlag): BscSymbol[] {
        let currentTable: SymbolTable = this;
        const key = name?.toLowerCase();
        let result: BscSymbol[];
        do {
            // look in our map first
            if ((result = currentTable.symbolMap.get(key))) {
                // eslint-disable-next-line no-bitwise
                result = result.filter(symbol => symbol.flags & bitFlags);
                if (result.length > 0) {
                    return result;
                }
            }
            //look through any sibling maps next
            for (let sibling of currentTable.siblings) {
                result = sibling.getSymbol(key, bitFlags);
                if (result) {
                    if (result.length > 0) {
                        return result;
                    }
                }
            }
            currentTable = currentTable.parent;
        } while (currentTable);
    }

    /**
     * Adds a new symbol to the table
     */
    addSymbol(name: string, data: ExtraSymbolData, type: BscType, bitFlags: SymbolTypeFlag) {
        const key = name.toLowerCase();
        if (!this.symbolMap.has(key)) {
            this.symbolMap.set(key, []);
        }
        this.symbolMap.get(key).push({
            name: name,
            data: data,
            type: type,
            flags: bitFlags
        });
    }

<<<<<<< HEAD

    /**
     * Removes a new symbol from the table
     */
    removeSymbol(name: string) {
        const key = name.toLowerCase();
        if (!this.symbolMap.has(key)) {
            this.symbolMap.set(key, []);
        }
        this.symbolMap.delete(key);
    }

=======
>>>>>>> 31d0a36c
    public getSymbolTypes(name: string, options: GetSymbolTypeOptions): TypeCacheEntry[] {
        const symbolArray = this.getSymbol(name, options.flags);
        if (!symbolArray) {
            return undefined;
        }
        return symbolArray?.map(symbol => ({ type: symbol.type, data: symbol.data }));
    }

    getSymbolType(name: string, options: GetSymbolTypeOptions): BscType {
        const cacheEntry = this.getCachedType(name, options);
        let resolvedType = cacheEntry?.type;
        const doSetCache = !resolvedType;
        const originalIsReferenceType = isAnyReferenceType(resolvedType);
        let data = {} as ExtraSymbolData;
        if (!resolvedType || originalIsReferenceType) {
            const symbolTypes = this.getSymbolTypes(name, options);
            data = symbolTypes?.[0]?.data;
            resolvedType = getUniqueType(symbolTypes?.map(symbol => symbol.type), SymbolTable.unionTypeFactory);
        }
        if (!resolvedType && options.fullName && options.tableProvider) {
            resolvedType = SymbolTable.referenceTypeFactory(name, options.fullName, options.flags, options.tableProvider);
        }
        const newNonReferenceType = originalIsReferenceType && !isAnyReferenceType(resolvedType);
<<<<<<< HEAD
        if (doSetCache || newNonReferenceType) {
=======
        if (doSetCache || newNonReferenceType || resolvedType) {
>>>>>>> 31d0a36c
            this.setCachedType(name, { type: resolvedType, data: data }, options);
        }
        if (options.data) {
            options.data.definingNode = data?.definingNode;
            options.data.description = data?.description;
        }
        return resolvedType;
    }

    /**
     * Adds all the symbols from another table to this one
     * It will overwrite any existing symbols in this table
     */
    mergeSymbolTable(symbolTable: SymbolTable) {
        for (let [, value] of symbolTable.symbolMap) {
            for (const symbol of value) {
                this.addSymbol(
                    symbol.name,
                    symbol.data,
                    symbol.type,
                    symbol.flags
                );
            }
        }
    }

    /**
     * Get list of symbols declared directly in this SymbolTable (excludes parent SymbolTable).
     */
    public getOwnSymbols(bitFlags: SymbolTypeFlag): BscSymbol[] {
        let symbols: BscSymbol[] = [].concat(...this.symbolMap.values());
        // eslint-disable-next-line no-bitwise
        symbols = symbols.filter(symbol => symbol.flags & bitFlags);
        if (this.parent) {
            symbols = symbols.concat(this.parent.getOwnSymbols(bitFlags));
        }
        return symbols;
    }

    /**
     * Get list of all symbols declared in this SymbolTable (includes parent SymbolTable).
     */
    public getAllSymbols(bitFlags: SymbolTypeFlag): BscSymbol[] {
        let symbols = [].concat(...this.symbolMap.values());
        //look through any sibling maps next
        for (let sibling of this.siblings) {
            symbols = symbols.concat(sibling.getAllSymbols(bitFlags));
        }
        if (this.parent) {
            symbols = symbols.concat(this.parent.getAllSymbols(bitFlags));
        }
        // eslint-disable-next-line no-bitwise
        return symbols.filter(symbol => symbol.flags & bitFlags);
    }

    private resetTypeCache() {
        this.typeCache = [
            undefined,
            new Map<string, TypeCacheEntry>(), // SymbolTypeFlags.runtime
            new Map<string, TypeCacheEntry>(), // SymbolTypeFlags.typetime
            new Map<string, TypeCacheEntry>() // SymbolTypeFlags.runtime & SymbolTypeFlags.typetime
        ];
        this.cacheToken = SymbolTable.cacheVerifier?.getToken();
    }

    getCachedType(name: string, options: GetTypeOptions): TypeCacheEntry {
        if (SymbolTable.cacheVerifier) {
            if (!SymbolTable.cacheVerifier?.checkToken(this.cacheToken)) {
                // we have a bad token
                this.resetTypeCache();
                return;
            }
        } else {
            // no cache verifier
            return;
        }
        return this.typeCache[options.flags]?.get(name.toLowerCase());
    }

    setCachedType(name: string, cacheEntry: TypeCacheEntry, options: GetTypeOptions) {
        if (!cacheEntry) {
            return;
        }
        if (SymbolTable.cacheVerifier) {
            if (!SymbolTable.cacheVerifier?.checkToken(this.cacheToken)) {
                // we have a bad token - remove all other caches
                this.resetTypeCache();
            }
        } else {
            // no cache verifier
            return;
        }
        let existingCachedValue = this.typeCache[options.flags]?.get(name.toLowerCase());
        if (isReferenceType(cacheEntry.type) && !isReferenceType(existingCachedValue)) {
            // No need to overwrite a non-referenceType with a referenceType
            return;
        }
        return this.typeCache[options.flags]?.set(name.toLowerCase(), cacheEntry);
    }

    /**
     * Serialize this SymbolTable to JSON (useful for debugging reasons)
     */
    private toJSON() {
        return {
            name: this.name,
            siblings: [...this.siblings].map(sibling => sibling.toJSON()),
            parent: this.parent?.toJSON(),
            symbols: [
                ...new Set(
                    [...this.symbolMap.entries()].map(([key, symbols]) => {
                        return symbols.map(x => {
                            return { name: x.name, type: (x.type as any)?.__identifier };
                        });
                    }).flat().sort()
                )
            ]
        };
    }
}

export interface BscSymbol {
    name: string;
    data: ExtraSymbolData;
    type: BscType;
    flags: SymbolTypeFlag;
}

export interface SymbolTypeGetter {
    getSymbolType(name: string, options: GetSymbolTypeOptions): BscType;
    setCachedType(name: string, cacheEntry: TypeCacheEntry, options: GetSymbolTypeOptions);
}

/**
 * A function that returns a symbol table.
 */
export type SymbolTableProvider = () => SymbolTable;

/**
 * A function that returns a symbol types getter - smaller interface used in types
 */
export type SymbolTypeGetterProvider = () => SymbolTypeGetter;


export interface GetSymbolTypeOptions extends GetTypeOptions {
    fullName?: string;
    tableProvider?: SymbolTableProvider;
}

export interface TypeCacheEntry {
    type: BscType;
    data?: ExtraSymbolData;
}<|MERGE_RESOLUTION|>--- conflicted
+++ resolved
@@ -182,8 +182,6 @@
         });
     }
 
-<<<<<<< HEAD
-
     /**
      * Removes a new symbol from the table
      */
@@ -195,8 +193,6 @@
         this.symbolMap.delete(key);
     }
 
-=======
->>>>>>> 31d0a36c
     public getSymbolTypes(name: string, options: GetSymbolTypeOptions): TypeCacheEntry[] {
         const symbolArray = this.getSymbol(name, options.flags);
         if (!symbolArray) {
@@ -220,11 +216,7 @@
             resolvedType = SymbolTable.referenceTypeFactory(name, options.fullName, options.flags, options.tableProvider);
         }
         const newNonReferenceType = originalIsReferenceType && !isAnyReferenceType(resolvedType);
-<<<<<<< HEAD
         if (doSetCache || newNonReferenceType) {
-=======
-        if (doSetCache || newNonReferenceType || resolvedType) {
->>>>>>> 31d0a36c
             this.setCachedType(name, { type: resolvedType, data: data }, options);
         }
         if (options.data) {
