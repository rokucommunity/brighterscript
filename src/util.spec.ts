--- conflicted
+++ resolved
@@ -51,8 +51,6 @@
         });
     });
 
-<<<<<<< HEAD
-=======
     describe('getAllDottedGetPartsAsString', () => {
         it('returns undefined when no value found', () => {
             expect(
@@ -98,7 +96,6 @@
         });
     });
 
->>>>>>> be2236d5
     describe('sanitizePkgPath', () => {
         it('replaces more than one windows slash in a path', () => {
             expect(util.sanitizePkgPath('source\\folder1\\folder2\\file.brs')).to.eql('pkg:/source/folder1/folder2/file.brs');
@@ -617,8 +614,6 @@
     });
 
     describe('rangesIntersect', () => {
-<<<<<<< HEAD
-=======
         it('does not crash on undefined range', () => {
             expect(
                 util.rangesIntersect(null, util.createRange(0, 0, 0, 0))
@@ -628,7 +623,6 @@
             ).to.be.false;
         });
 
->>>>>>> be2236d5
         it('does not match when ranges do not touch (a < b)', () => {
             // AA BB
             expect(util.rangesIntersectOrTouch(
