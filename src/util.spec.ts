--- conflicted
+++ resolved
@@ -50,9 +50,6 @@
         });
     });
 
-<<<<<<< HEAD
-    describe('sanitizePkgPath', () => {
-=======
     describe('getAllDottedGetPartsAsString', () => {
         it('returns undefined when no value found', () => {
             expect(
@@ -98,8 +95,7 @@
         });
     });
 
-    describe('getRokuPkgPath', () => {
->>>>>>> 69d3037e
+    describe('sanitizePkgPath', () => {
         it('replaces more than one windows slash in a path', () => {
             expect(util.sanitizePkgPath('source\\folder1\\folder2\\file.brs')).to.eql('pkg:/source/folder1/folder2/file.brs');
         });
