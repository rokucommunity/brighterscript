import { expect } from './chai-config.spec';
import * as path from 'path';
import util, { standardizePath as s } from './util';
import { Position, Range } from 'vscode-languageserver';
import type { BsConfig } from './BsConfig';
import * as fsExtra from 'fs-extra';
import { createSandbox } from 'sinon';
import { DiagnosticMessages } from './DiagnosticMessages';
import { tempDir, rootDir, expectTypeToBe } from './testHelpers.spec';
import { Program } from './Program';
import { TypeChainEntry } from './interfaces';
import { NamespaceType } from './types/NamespaceType';
import { ClassType } from './types/ClassType';
import { ReferenceType } from './types/ReferenceType';
import { SymbolTypeFlag } from './SymbolTable';
<<<<<<< HEAD
import { BooleanType, DoubleType, DynamicType, FloatType, IntegerType, InvalidType, LongIntegerType, StringType } from './types';
import { TokenKind } from './lexer/TokenKind';
import { createToken } from './astUtils/creators';
=======
import { createDottedIdentifier, createVariableExpression } from './astUtils/creators';
>>>>>>> e43b8470

const sinon = createSandbox();

let cwd = process.cwd();

describe('util', () => {
    beforeEach(() => {
        sinon.restore();
        fsExtra.ensureDirSync(tempDir);
        fsExtra.emptyDirSync(tempDir);
    });

    afterEach(() => {
        sinon.restore();
        fsExtra.ensureDirSync(tempDir);
        fsExtra.emptyDirSync(tempDir);
    });

    describe('fileExists', () => {
        it('returns false when no value is passed', async () => {
            expect(await util.pathExists(undefined)).to.be.false;
        });
    });

    describe('uriToPath', () => {
        it('retains original drive casing for windows', () => {
            expect(util.uriToPath(`file:///C:${path.sep}something`)).to.equal(`C:${path.sep}something`);
            expect(util.uriToPath(`file:///c:${path.sep}something`)).to.equal(`c:${path.sep}something`);
        });
    });

    describe('getAllDottedGetPartsAsString', () => {
        it('returns undefined when no value found', () => {
            expect(
                util.getAllDottedGetPartsAsString(undefined)
            ).to.eql(undefined);
        });

        it('returns var name', () => {
            expect(
                util.getAllDottedGetPartsAsString(createVariableExpression('alpha'))
            ).to.eql('alpha');
        });

        it('returns dotted get name', () => {
            expect(
                util.getAllDottedGetPartsAsString(createDottedIdentifier(['alpha', 'beta']))
            ).to.eql('alpha.beta');
        });
    });

    describe('diagnosticIsSuppressed', () => {
        it('does not crash when diagnostic is missing location information', () => {
            const program = new Program({});
            const file = program.setFile('source/main.brs', '');
            const diagnostic = {
                file: file,
                message: 'crash',
                //important part of the test. range must be missing
                range: undefined
            };

            file.commentFlags.push({
                affectedRange: util.createRange(1, 2, 3, 4),
                codes: [1, 2, 3],
                file: file,
                range: util.createRange(1, 2, 3, 4)
            });
            file.diagnostics.push(diagnostic);

            util.diagnosticIsSuppressed(diagnostic);

            //test passes if there's no crash
        });
    });

    describe('getRokuPkgPath', () => {
        it('replaces more than one windows slash in a path', () => {
            expect(util.getRokuPkgPath('source\\folder1\\folder2\\file.brs')).to.eql('pkg:/source/folder1/folder2/file.brs');
        });
    });

    describe('loadConfigFile', () => {
        it('returns undefined when no path is provided', () => {
            expect(util.loadConfigFile(undefined)).to.be.undefined;
        });

        it('returns undefined when the path does not exist', () => {
            expect(util.loadConfigFile(`?${rootDir}/donotexist.json`)).to.be.undefined;
        });

        it('returns proper list of ancestor project paths', () => {
            fsExtra.outputFileSync(s`${rootDir}/child.json`, `{"extends": "parent.json"}`);
            fsExtra.outputFileSync(s`${rootDir}/parent.json`, `{"extends": "grandparent.json"}`);
            fsExtra.outputFileSync(s`${rootDir}/grandparent.json`, `{"extends": "greatgrandparent.json"}`);
            fsExtra.outputFileSync(s`${rootDir}/greatgrandparent.json`, `{}`);
            expect(
                util.loadConfigFile(s`${rootDir}/child.json`)._ancestors.map(x => s(x))
            ).to.eql([
                s`${rootDir}/child.json`,
                s`${rootDir}/parent.json`,
                s`${rootDir}/grandparent.json`,
                s`${rootDir}/greatgrandparent.json`
            ]);
        });

        it('returns empty ancestors list for non-extends files', () => {
            fsExtra.outputFileSync(s`${rootDir}/child.json`, `{}`);
            let config = util.loadConfigFile(s`${rootDir}/child.json`);
            expect(
                config._ancestors.map(x => s(x))
            ).to.eql([
                s`${rootDir}/child.json`
            ]);
        });

        it('resolves plugins path relatively to config file', () => {
            const config: BsConfig = {
                plugins: [
                    './plugins.js',
                    './scripts/plugins.js',
                    '../scripts/plugins.js',
                    'bsplugin'
                ]
            };
            util.resolvePathsRelativeTo(config, 'plugins', s`${rootDir}/config`);
            expect(config.plugins.map(p => (p ? util.pathSepNormalize(p, '/') : undefined))).to.deep.equal([
                `${rootDir}/config/plugins.js`,
                `${rootDir}/config/scripts/plugins.js`,
                `${rootDir}/scripts/plugins.js`,
                'bsplugin'
            ].map(p => util.pathSepNormalize(p, '/')));
        });

        it('removes duplicate plugins and undefined values', () => {
            const config: BsConfig = {
                plugins: [
                    './plugins.js',
                    'bsplugin',
                    '../config/plugins.js',
                    'bsplugin',
                    undefined
                ]
            };
            util.resolvePathsRelativeTo(config, 'plugins', s`${process.cwd()}/config`);
            expect(config.plugins.map(p => (p ? util.pathSepNormalize(p, '/') : undefined))).to.deep.equal([
                s`${process.cwd()}/config/plugins.js`,
                'bsplugin'
            ].map(p => util.pathSepNormalize(p, '/')));
        });
    });

    describe('getConfigFilePath', () => {
        it('returns undefined when it does not find the file', () => {
            let configFilePath = util.getConfigFilePath(s`${process.cwd()}/testProject/project1`);
            expect(configFilePath).not.to.exist;
        });

        it('returns path to file when found', () => {
            fsExtra.outputFileSync(s`${tempDir}/rootDir/bsconfig.json`, '');
            expect(
                util.getConfigFilePath(s`${tempDir}/rootDir`)
            ).to.equal(
                s`${tempDir}/rootDir/bsconfig.json`
            );
        });

        it('finds config file in parent directory', () => {
            const bsconfigPath = s`${tempDir}/rootDir/bsconfig.json`;
            fsExtra.outputFileSync(bsconfigPath, '');
            fsExtra.ensureDirSync(`${tempDir}/rootDir/source`);
            expect(
                util.getConfigFilePath(s`${tempDir}/rootDir/source`)
            ).to.equal(
                s`${tempDir}/rootDir/bsconfig.json`
            );
        });

        it('uses cwd when not provided', () => {
            //sanity check
            expect(util.getConfigFilePath()).not.to.exist;

            const rootDir = s`${tempDir}/rootDir`;

            fsExtra.outputFileSync(`${rootDir}/bsconfig.json`, '');

            fsExtra.ensureDirSync(rootDir);
            process.chdir(rootDir);
            try {
                expect(
                    util.getConfigFilePath()
                ).to.equal(
                    s`${rootDir}/bsconfig.json`
                );
            } finally {
                process.chdir(cwd);
            }
        });
    });

    describe('pathSepNormalize', () => {
        it('works for both types of separators', () => {
            expect(util.pathSepNormalize('c:/some\\path', '\\')).to.equal('c:\\some\\path');
            expect(util.pathSepNormalize('c:/some\\path', '/')).to.equal('c:/some/path');
        });
        it('does not throw when given `undefined`', () => {
            expect(undefined).to.be.undefined;
        });
    });

    describe('lowerDrivePath', () => {
        it('forces drive letters to lower case', () => {
            //unix slashes
            expect(util.driveLetterToLower('C:/projects')).to.equal('c:/projects');
            //windows slashes
            expect(util.driveLetterToLower('C:\\projects')).to.equal(('c:\\projects'));
        });
    });

    describe('findClosestConfigFile', () => {
        it('finds config up the chain', async () => {
            const brsFilePath = s`${rootDir}/src/app.brs`;
            const currentDirBsConfigPath = s`${rootDir}/src/bsconfig.json`;
            const currentDirBrsConfigPath = s`${rootDir}/src/brsconfig.json`;
            const parentDirBsConfigPath = s`${rootDir}/bsconfig.json`;
            const parentDirBrsConfigPath = s`${rootDir}/brsconfig.json`;
            fsExtra.outputFileSync(brsFilePath, '');
            fsExtra.outputFileSync(currentDirBsConfigPath, '');
            fsExtra.outputFileSync(currentDirBrsConfigPath, '');
            fsExtra.outputFileSync(parentDirBsConfigPath, '');
            fsExtra.outputFileSync(parentDirBrsConfigPath, '');

            expect(await util.findClosestConfigFile(brsFilePath)).to.equal(currentDirBsConfigPath);
            fsExtra.removeSync(currentDirBsConfigPath);
            expect(await util.findClosestConfigFile(brsFilePath)).to.equal(currentDirBrsConfigPath);
            fsExtra.removeSync(currentDirBrsConfigPath);
            expect(await util.findClosestConfigFile(brsFilePath)).to.equal(parentDirBsConfigPath);
            fsExtra.removeSync(parentDirBsConfigPath);
            expect(await util.findClosestConfigFile(brsFilePath)).to.equal(parentDirBrsConfigPath);
        });

    });

    describe('normalizeAndResolveConfig', () => {
        it('throws for missing project file', () => {
            expect(() => {
                util.normalizeAndResolveConfig({ project: 'path/does/not/exist/bsconfig.json' });
            }).to.throw;
        });

        it('does not throw for optional missing', () => {
            expect(() => {
                util.normalizeAndResolveConfig({ project: '?path/does/not/exist/bsconfig.json' });

            }).not.to.throw;
        });

        it('throws for missing extends file', () => {
            try {
                fsExtra.outputFileSync(s`${rootDir}/bsconfig.json`, `{ "extends": "path/does/not/exist/bsconfig.json" }`);
                expect(() => {
                    util.normalizeAndResolveConfig({
                        project: s`${rootDir}/bsconfig.json`
                    });
                }).to.throw;
            } finally {
                process.chdir(cwd);
            }
        });

        it('throws for missing extends file', () => {
            fsExtra.outputFileSync(s`${rootDir}/bsconfig.json`, `{ "extends": "?path/does/not/exist/bsconfig.json" }`);
            expect(() => {
                util.normalizeAndResolveConfig({
                    project: s`${rootDir}/bsconfig.json`
                });
            }).not.to.throw;
        });
    });

    describe('normalizeConfig', () => {
        it('sets emitDefinitions to false by default and in edge cases', () => {
            expect(util.normalizeConfig({}).emitDefinitions).to.be.false;
            expect((util as any).normalizeConfig().emitDefinitions).to.be.false;
            expect(util.normalizeConfig(<any>{ emitDefinitions: 123 }).emitDefinitions).to.be.false;
            expect(util.normalizeConfig(<any>{ emitDefinitions: undefined }).emitDefinitions).to.be.false;
            expect(util.normalizeConfig(<any>{ emitDefinitions: 'true' }).emitDefinitions).to.be.false;
        });

        it('loads project from disc', () => {
            fsExtra.outputFileSync(s`${tempDir}/rootDir/bsconfig.json`, `{ "outFile": "customOutDir/pkg.zip" }`);
            let config = util.normalizeAndResolveConfig({
                project: s`${tempDir}/rootDir/bsconfig.json`
            });
            expect(
                config.outFile
            ).to.equal(
                s`${tempDir}/rootDir/customOutDir/pkg.zip`
            );
        });

        it('loads project from disc and extends it', () => {
            //the extends file
            fsExtra.outputFileSync(s`${tempDir}/rootDir/bsconfig.base.json`, `{
                "outFile": "customOutDir/pkg1.zip",
                "rootDir": "core"
            }`);

            //the project file
            fsExtra.outputFileSync(s`${tempDir}/rootDir/bsconfig.json`, `{
                "extends": "bsconfig.base.json",
                "watch": true
            }`);

            let config = util.normalizeAndResolveConfig({ project: s`${tempDir}/rootDir/bsconfig.json` });

            expect(config.outFile).to.equal(s`${tempDir}/rootDir/customOutDir/pkg1.zip`);
            expect(config.rootDir).to.equal(s`${tempDir}/rootDir/core`);
            expect(config.watch).to.equal(true);
        });

        it('overrides parent files array with child files array', () => {
            //the parent file
            fsExtra.outputFileSync(s`${tempDir}/rootDir/bsconfig.parent.json`, `{
                "files": ["base.brs"]
            }`);

            //the project file
            fsExtra.outputFileSync(s`${tempDir}/rootDir/bsconfig.json`, `{
                "extends": "bsconfig.parent.json",
                "files": ["child.brs"]
            }`);

            let config = util.normalizeAndResolveConfig({ project: s`${tempDir}/rootDir/bsconfig.json` });

            expect(config.files).to.eql(['child.brs']);
        });

        it('catches circular dependencies', () => {
            fsExtra.outputFileSync(s`${rootDir}/bsconfig.json`, `{
                "extends": "bsconfig2.json"
            }`);
            fsExtra.outputFileSync(s`${rootDir}/bsconfig2.json`, `{
                "extends": "bsconfig.json"
            }`);

            let threw = false;
            try {
                util.normalizeAndResolveConfig({ project: s`${rootDir}/bsconfig.json` });
            } catch (e) {
                threw = true;
            }
            process.chdir(cwd);
            expect(threw).to.equal(true, 'Should have thrown an error');
            //the test passed
        });

        it('properly handles default for watch', () => {
            let config = util.normalizeAndResolveConfig({ watch: true });
            expect(config.watch).to.be.true;
        });
    });

    describe('areArraysEqual', () => {
        it('finds equal arrays', () => {
            expect(util.areArraysEqual([1, 2], [1, 2])).to.be.true;
            expect(util.areArraysEqual(['cat', 'dog'], ['cat', 'dog'])).to.be.true;
        });
        it('detects non-equal arrays', () => {
            expect(util.areArraysEqual([1, 2], [1])).to.be.false;
            expect(util.areArraysEqual([1, 2], [2])).to.be.false;
            expect(util.areArraysEqual([2], [1])).to.be.false;
            expect(util.areArraysEqual([2], [0])).to.be.false;
            expect(util.areArraysEqual(['cat', 'dog'], ['cat', 'dog', 'mouse'])).to.be.false;
            expect(util.areArraysEqual(['cat', 'dog'], ['dog', 'cat'])).to.be.false;
        });
    });

    describe('getPkgPathFromTarget', () => {
        it('works with both types of separators', () => {
            expect(util.getPkgPathFromTarget('components/component1.xml', '../lib.brs')).to.equal('lib.brs');
            expect(util.getPkgPathFromTarget('components\\component1.xml', '../lib.brs')).to.equal('lib.brs');
        });

        it('resolves single dot directory', () => {
            expect(util.getPkgPathFromTarget('components/component1.xml', './lib.brs')).to.equal(s`components/lib.brs`);
        });

        it('resolves absolute pkg paths as relative paths', () => {
            expect(util.getPkgPathFromTarget('components/component1.xml', 'pkg:/source/lib.brs')).to.equal(s`source/lib.brs`);
            expect(util.getPkgPathFromTarget('components/component1.xml', 'pkg:/lib.brs')).to.equal(`lib.brs`);
        });

        it('resolves gracefully for invalid values', () => {
            expect(util.getPkgPathFromTarget('components/component1.xml', 'pkg:/')).to.equal(null);
            expect(util.getPkgPathFromTarget('components/component1.xml', 'pkg:')).to.equal(null);
            expect(util.getPkgPathFromTarget('components/component1.xml', 'pkg')).to.equal(s`components/pkg`);
        });
    });

    describe('getRelativePath', () => {
        it('works when both files are at the root', () => {
            expect(util.getRelativePath('file.xml', 'file.brs')).to.equal('file.brs');
        });
        it('works when both files are in subfolder', () => {
            expect(util.getRelativePath('sub/file.xml', 'sub/file.brs')).to.equal('file.brs');
        });
        it('works when source in root, target in subdir', () => {
            expect(util.getRelativePath('file.xml', 'sub/file.brs')).to.equal(s`sub/file.brs`);
        });
        it('works when source in sub, target in root', () => {
            expect(util.getRelativePath('sub/file.xml', 'file.brs')).to.equal(s`../file.brs`);
        });
        it('works when source and target are in different subs', () => {
            expect(util.getRelativePath('sub1/file.xml', 'sub2/file.brs')).to.equal(s`../sub2/file.brs`);
        });
    });

    describe('padLeft', () => {
        it('stops at an upper limit to prevent terrible memory explosions', () => {
            expect(util.padLeft('', Number.MAX_VALUE, ' ')).to.be.lengthOf(1000);
        });
    });

    describe('getTextForRange', () => {
        const testArray = ['The quick', 'brown fox', 'jumps over', 'the lazy dog'];
        const testString = testArray.join('\n');
        it('should work if string is passed in', () => {
            const result = util.getTextForRange(testString, Range.create(0, 0, 1, 5));
            expect(result).to.equal('The quick\nbrown');
        });

        it('should work if array is passed in', () => {
            const result = util.getTextForRange(testArray, Range.create(0, 0, 1, 5));
            expect(result).to.equal('The quick\nbrown');
        });

        it('should work if start and end are on the same line', () => {
            const result = util.getTextForRange(testArray, Range.create(0, 4, 0, 7));
            expect(result).to.equal('qui');
        });
    });

    describe('compareRangeToPosition', () => {
        it('correctly compares positions to ranges with one line range line', () => {
            let range = Range.create(1, 10, 1, 15);
            expect(util.comparePositionToRange(Position.create(0, 13), range)).to.equal(-1);
            expect(util.comparePositionToRange(Position.create(1, 1), range)).to.equal(-1);
            expect(util.comparePositionToRange(Position.create(1, 9), range)).to.equal(-1);
            expect(util.comparePositionToRange(Position.create(1, 10), range)).to.equal(0);
            expect(util.comparePositionToRange(Position.create(1, 13), range)).to.equal(0);
            expect(util.comparePositionToRange(Position.create(1, 15), range)).to.equal(0);
            expect(util.comparePositionToRange(Position.create(1, 16), range)).to.equal(1);
            expect(util.comparePositionToRange(Position.create(2, 10), range)).to.equal(1);
        });
        it('correctly compares positions to ranges with multiline range', () => {
            let range = Range.create(1, 10, 3, 15);
            expect(util.comparePositionToRange(Position.create(0, 13), range)).to.equal(-1);
            expect(util.comparePositionToRange(Position.create(1, 1), range)).to.equal(-1);
            expect(util.comparePositionToRange(Position.create(1, 9), range)).to.equal(-1);
            expect(util.comparePositionToRange(Position.create(1, 10), range)).to.equal(0);
            expect(util.comparePositionToRange(Position.create(1, 13), range)).to.equal(0);
            expect(util.comparePositionToRange(Position.create(1, 15), range)).to.equal(0);
            expect(util.comparePositionToRange(Position.create(2, 0), range)).to.equal(0);
            expect(util.comparePositionToRange(Position.create(2, 10), range)).to.equal(0);
            expect(util.comparePositionToRange(Position.create(2, 13), range)).to.equal(0);
            expect(util.comparePositionToRange(Position.create(3, 0), range)).to.equal(0);
            expect(util.comparePositionToRange(Position.create(3, 10), range)).to.equal(0);
            expect(util.comparePositionToRange(Position.create(3, 13), range)).to.equal(0);
            expect(util.comparePositionToRange(Position.create(3, 16), range)).to.equal(1);
            expect(util.comparePositionToRange(Position.create(4, 10), range)).to.equal(1);
        });
    });
    describe('getExtension', () => {
        it('handles edge cases', () => {
            expect(util.getExtension('main.bs')).to.eql('.bs');
            expect(util.getExtension('main.brs')).to.eql('.brs');
            expect(util.getExtension('main.spec.bs')).to.eql('.bs');
            expect(util.getExtension('main.d.bs')).to.eql('.d.bs');
            expect(util.getExtension('main.xml')).to.eql('.xml');
            expect(util.getExtension('main.component.xml')).to.eql('.xml');
        });
    });

    describe('loadPlugins', () => {

        let pluginPath: string;
        let id = 1;

        beforeEach(() => {
            // `require` caches plugins, so  generate a unique plugin name for every test
            pluginPath = `${tempDir}/plugin${id++}.js`;
        });

        it('shows warning when loading plugin with old "object" format', () => {
            fsExtra.writeFileSync(pluginPath, `
                module.exports = {
                    name: 'AwesomePlugin'
                };
            `);
            const stub = sinon.stub(console, 'warn').callThrough();
            const plugins = util.loadPlugins(cwd, [pluginPath]);
            expect(plugins[0].name).to.eql('AwesomePlugin');
            expect(stub.callCount).to.equal(1);
        });

        it('shows warning when loading plugin with old "object" format and exports.default', () => {
            fsExtra.writeFileSync(pluginPath, `
                module.exports.default = {
                    name: 'AwesomePlugin'
                };
            `);
            const stub = sinon.stub(console, 'warn').callThrough();
            const plugins = util.loadPlugins(cwd, [pluginPath]);
            expect(plugins[0].name).to.eql('AwesomePlugin');
            expect(stub.callCount).to.equal(1);
        });

        it('loads plugin with factory pattern', () => {
            fsExtra.writeFileSync(pluginPath, `
                module.exports = function() {
                    return {
                        name: 'AwesomePlugin'
                    };
                };
            `);
            const stub = sinon.stub(console, 'warn').callThrough();
            const plugins = util.loadPlugins(cwd, [pluginPath]);
            expect(plugins[0].name).to.eql('AwesomePlugin');
            //does not warn about factory pattern
            expect(stub.callCount).to.equal(0);
        });

        it('loads plugin with factory pattern and `default`', () => {
            fsExtra.writeFileSync(pluginPath, `
                module.exports.default = function() {
                    return {
                        name: 'AwesomePlugin'
                    };
                };
            `);
            const stub = sinon.stub(console, 'warn').callThrough();
            const plugins = util.loadPlugins(cwd, [pluginPath]);
            expect(plugins[0].name).to.eql('AwesomePlugin');
            //does not warn about factory pattern
            expect(stub.callCount).to.equal(0);
        });
    });

    describe('copyBslibToStaging', () => {
        it('copies from local bslib dependency', async () => {
            await util.copyBslibToStaging(tempDir);
            expect(fsExtra.pathExistsSync(`${tempDir}/source/bslib.brs`)).to.be.true;
            expect(
                /^function bslib_toString\(/mg.exec(
                    fsExtra.readFileSync(`${tempDir}/source/bslib.brs`).toString()
                )
            ).not.to.be.null;
        });
    });

    describe('rangesIntersect', () => {
        it('does not match when ranges do not touch (a < b)', () => {
            // AA BB
            expect(util.rangesIntersectOrTouch(
                util.createRange(0, 0, 0, 1),
                util.createRange(0, 2, 0, 3)
            )).to.be.false;
        });

        it('does not match when ranges do not touch (a < b)', () => {
            // BB AA
            expect(util.rangesIntersectOrTouch(
                util.createRange(0, 2, 0, 3),
                util.createRange(0, 0, 0, 1)
            )).to.be.false;
        });

        it('does not match when ranges touch at right edge', () => {
            // AABB
            expect(util.rangesIntersect(
                util.createRange(0, 0, 0, 1),
                util.createRange(0, 1, 0, 2)
            )).to.be.false;
        });

        it('does not match when ranges touch at left edge', () => {
            // BBAA
            expect(util.rangesIntersect(
                util.createRange(0, 1, 0, 2),
                util.createRange(0, 0, 0, 1)
            )).to.be.false;
        });

        it('matches when range overlaps by single character on the right', () => {
            // A BA B
            expect(util.rangesIntersect(
                util.createRange(0, 1, 0, 3),
                util.createRange(0, 2, 0, 4)
            )).to.be.true;
        });

        it('matches when range overlaps by single character on the left', () => {
            // B AB A
            expect(util.rangesIntersect(
                util.createRange(0, 2, 0, 4),
                util.createRange(0, 1, 0, 3)
            )).to.be.true;
        });

        it('matches when A is contained by B at the edges', () => {
            // B AA B
            expect(util.rangesIntersect(
                util.createRange(0, 2, 0, 3),
                util.createRange(0, 1, 0, 4)
            )).to.be.true;
        });

        it('matches when B is contained by A at the edges', () => {
            // A BB A
            expect(util.rangesIntersect(
                util.createRange(0, 1, 0, 4),
                util.createRange(0, 2, 0, 3)
            )).to.be.true;
        });

        it('matches when A and B are identical', () => {
            // ABBA
            expect(util.rangesIntersect(
                util.createRange(0, 1, 0, 2),
                util.createRange(0, 1, 0, 2)
            )).to.be.true;
        });

        it('matches when A spans multiple lines', () => {
            // ABBA
            expect(util.rangesIntersect(
                util.createRange(0, 1, 2, 0),
                util.createRange(0, 1, 0, 3)
            )).to.be.true;
        });

        it('matches when B spans multiple lines', () => {
            // ABBA
            expect(util.rangesIntersect(
                util.createRange(0, 1, 0, 3),
                util.createRange(0, 1, 2, 0)
            )).to.be.true;
        });
    });

    describe('rangesIntersectOrTouch', () => {
        it('does not match when ranges do not touch (a < b)', () => {
            // AA BB
            expect(util.rangesIntersectOrTouch(
                util.createRange(0, 0, 0, 1),
                util.createRange(0, 2, 0, 3)
            )).to.be.false;
        });

        it('does not match when ranges do not touch (a < b)', () => {
            // BB AA
            expect(util.rangesIntersectOrTouch(
                util.createRange(0, 2, 0, 3),
                util.createRange(0, 0, 0, 1)
            )).to.be.false;
        });

        it('matches when ranges touch at right edge', () => {
            // AABB
            expect(util.rangesIntersectOrTouch(
                util.createRange(0, 0, 0, 1),
                util.createRange(0, 1, 0, 2)
            )).to.be.true;
        });

        it('matches when ranges touch at left edge', () => {
            // BBAA
            expect(util.rangesIntersectOrTouch(
                util.createRange(0, 1, 0, 2),
                util.createRange(0, 0, 0, 1)
            )).to.be.true;
        });

        it('matches when range overlaps by single character on the right', () => {
            // A BA B
            expect(util.rangesIntersectOrTouch(
                util.createRange(0, 1, 0, 3),
                util.createRange(0, 2, 0, 4)
            )).to.be.true;
        });

        it('matches when range overlaps by single character on the left', () => {
            // B AB A
            expect(util.rangesIntersectOrTouch(
                util.createRange(0, 2, 0, 4),
                util.createRange(0, 1, 0, 3)
            )).to.be.true;
        });

        it('matches when A is contained by B at the edges', () => {
            // B AA B
            expect(util.rangesIntersectOrTouch(
                util.createRange(0, 2, 0, 3),
                util.createRange(0, 1, 0, 4)
            )).to.be.true;
        });

        it('matches when B is contained by A at the edges', () => {
            // A BB A
            expect(util.rangesIntersectOrTouch(
                util.createRange(0, 1, 0, 4),
                util.createRange(0, 2, 0, 3)
            )).to.be.true;
        });

        it('matches when A and B are identical', () => {
            // ABBA
            expect(util.rangesIntersectOrTouch(
                util.createRange(0, 1, 0, 2),
                util.createRange(0, 1, 0, 2)
            )).to.be.true;
        });

        it('matches when A spans multiple lines', () => {
            // ABBA
            expect(util.rangesIntersectOrTouch(
                util.createRange(0, 1, 2, 0),
                util.createRange(0, 1, 0, 3)
            )).to.be.true;
        });

        it('matches when B spans multiple lines', () => {
            // ABBA
            expect(util.rangesIntersectOrTouch(
                util.createRange(0, 1, 0, 3),
                util.createRange(0, 1, 2, 0)
            )).to.be.true;
        });
    });

    it('sortByRange', () => {
        const front = {
            range: util.createRange(1, 1, 1, 2)
        };
        const middle = {
            range: util.createRange(1, 3, 1, 4)
        };
        const back = {
            range: util.createRange(1, 5, 1, 6)
        };
        expect(
            util.sortByRange([middle, front, back])
        ).to.eql([
            front, middle, back
        ]);
    });

    describe('splitWithLocation', () => {
        it('works with no split items', () => {
            expect(
                util.splitGetRange('.', 'hello', util.createRange(2, 10, 2, 15))
            ).to.eql([{
                text: 'hello',
                range: util.createRange(2, 10, 2, 15)
            }]);
        });

        it('handles empty chunks', () => {
            expect(
                util.splitGetRange('l', 'hello', util.createRange(2, 10, 2, 15))
            ).to.eql([{
                text: 'he',
                range: util.createRange(2, 10, 2, 12)
            }, {
                text: 'o',
                range: util.createRange(2, 14, 2, 15)
            }]);
        });

        it('handles multiple non-empty chunks', () => {
            expect(
                util.splitGetRange('.', 'abc.d.efgh.i', util.createRange(2, 10, 2, 2))
            ).to.eql([{
                text: 'abc',
                range: util.createRange(2, 10, 2, 13)
            }, {
                text: 'd',
                range: util.createRange(2, 14, 2, 15)
            }, {
                text: 'efgh',
                range: util.createRange(2, 16, 2, 20)
            }, {
                text: 'i',
                range: util.createRange(2, 21, 2, 22)
            }]);
        });
    });

    describe('toDiagnostic', () => {
        it('uses a uri on relatedInfo missing location', () => {
            expect(
                util.toDiagnostic({
                    ...DiagnosticMessages.cannotFindName('someVar'),
                    file: undefined,
                    range: util.createRange(1, 2, 3, 4),
                    relatedInformation: [{
                        message: 'Alpha',
                        location: undefined
                    }]
                }, 'u/r/i').relatedInformation
            ).to.eql([{
                message: 'Alpha',
                location: util.createLocation(
                    'u/r/i', util.createRange(1, 2, 3, 4)
                )
            }]);
        });

        it('eliminates diagnostics with relatedInformation that are missing a uri', () => {
            expect(
                util.toDiagnostic({
                    ...DiagnosticMessages.cannotFindName('someVar'),
                    file: undefined,
                    range: util.createRange(1, 2, 3, 4),
                    relatedInformation: [{
                        message: 'Alpha',
                        location: util.createLocation(
                            'uri', util.createRange(2, 3, 4, 5)
                        )
                    }, {
                        message: 'Beta',
                        location: undefined
                    }]
                }, undefined).relatedInformation
            ).to.eql([{
                message: 'Alpha',
                location: util.createLocation(
                    'uri', util.createRange(2, 3, 4, 5)
                )
            }]);
        });
    });
    describe('processTypeChain', () => {
        it('should  find the correct details in a list of type resolutions', () => {
            const chain = [
                new TypeChainEntry('AlphaNamespace', new NamespaceType('Alpha'), util.createRange(1, 1, 2, 2)),
                new TypeChainEntry('BetaProp', new ClassType('Beta'), util.createRange(2, 2, 3, 3)),
                new TypeChainEntry('CharlieProp', new ReferenceType('Charlie', 'Alpha.Beta.CharlieProp', SymbolTypeFlag.runtime, () => null), util.createRange(3, 3, 4, 4))
            ];

            const result = util.processTypeChain(chain);
            expect(result.missingItemName).to.eql('CharlieProp');
            expect(result.fullChainName).to.eql('AlphaNamespace.BetaProp.CharlieProp');
            expect(result.missingItemParentTypeName).to.eql('Beta');
            expect(result.fullNameOfMissingItem).to.eql('Beta.CharlieProp');
            expect(result.range).to.eql(util.createRange(3, 3, 4, 4));
        });
    });

    describe('binaryOperatorResultType', () => {
        it('returns the correct type for math operations', () => {
            // String + String is string
            expectTypeToBe(util.binaryOperatorResultType(StringType.instance, createToken(TokenKind.Plus), StringType.instance), StringType);
            // string plus anything else is an error - return dynamic
            expectTypeToBe(util.binaryOperatorResultType(IntegerType.instance, createToken(TokenKind.Plus), StringType.instance), DynamicType);

            // Plus
            expectTypeToBe(util.binaryOperatorResultType(DoubleType.instance, createToken(TokenKind.Plus), IntegerType.instance), DoubleType);
            expectTypeToBe(util.binaryOperatorResultType(IntegerType.instance, createToken(TokenKind.Plus), FloatType.instance), FloatType);
            expectTypeToBe(util.binaryOperatorResultType(IntegerType.instance, createToken(TokenKind.Plus), LongIntegerType.instance), LongIntegerType);
            expectTypeToBe(util.binaryOperatorResultType(IntegerType.instance, createToken(TokenKind.Plus), IntegerType.instance), IntegerType);
            // Subtract
            expectTypeToBe(util.binaryOperatorResultType(DoubleType.instance, createToken(TokenKind.Minus), IntegerType.instance), DoubleType);
            expectTypeToBe(util.binaryOperatorResultType(IntegerType.instance, createToken(TokenKind.Minus), FloatType.instance), FloatType);
            expectTypeToBe(util.binaryOperatorResultType(IntegerType.instance, createToken(TokenKind.Minus), LongIntegerType.instance), LongIntegerType);
            expectTypeToBe(util.binaryOperatorResultType(IntegerType.instance, createToken(TokenKind.Minus), IntegerType.instance), IntegerType);
            // Multiply
            expectTypeToBe(util.binaryOperatorResultType(DoubleType.instance, createToken(TokenKind.Star), IntegerType.instance), DoubleType);
            expectTypeToBe(util.binaryOperatorResultType(IntegerType.instance, createToken(TokenKind.Star), FloatType.instance), FloatType);
            expectTypeToBe(util.binaryOperatorResultType(IntegerType.instance, createToken(TokenKind.Star), LongIntegerType.instance), LongIntegerType);
            expectTypeToBe(util.binaryOperatorResultType(IntegerType.instance, createToken(TokenKind.Star), IntegerType.instance), IntegerType);
            // Mod
            expectTypeToBe(util.binaryOperatorResultType(DoubleType.instance, createToken(TokenKind.Mod), IntegerType.instance), DoubleType);
            expectTypeToBe(util.binaryOperatorResultType(IntegerType.instance, createToken(TokenKind.Mod), FloatType.instance), FloatType);
            expectTypeToBe(util.binaryOperatorResultType(IntegerType.instance, createToken(TokenKind.Mod), LongIntegerType.instance), LongIntegerType);
            expectTypeToBe(util.binaryOperatorResultType(IntegerType.instance, createToken(TokenKind.Mod), IntegerType.instance), IntegerType);
            // Divide
            expectTypeToBe(util.binaryOperatorResultType(DoubleType.instance, createToken(TokenKind.Forwardslash), IntegerType.instance), DoubleType);
            expectTypeToBe(util.binaryOperatorResultType(IntegerType.instance, createToken(TokenKind.Forwardslash), FloatType.instance), FloatType);
            expectTypeToBe(util.binaryOperatorResultType(IntegerType.instance, createToken(TokenKind.Forwardslash), LongIntegerType.instance), LongIntegerType);
            expectTypeToBe(util.binaryOperatorResultType(IntegerType.instance, createToken(TokenKind.Forwardslash), IntegerType.instance), FloatType); // int/int -> float
            // Exponent
            expectTypeToBe(util.binaryOperatorResultType(DoubleType.instance, createToken(TokenKind.Caret), IntegerType.instance), DoubleType);
            expectTypeToBe(util.binaryOperatorResultType(IntegerType.instance, createToken(TokenKind.Caret), FloatType.instance), FloatType);
            expectTypeToBe(util.binaryOperatorResultType(IntegerType.instance, createToken(TokenKind.Caret), LongIntegerType.instance), DoubleType);// long^int -> Double, int^long -> Double
            expectTypeToBe(util.binaryOperatorResultType(IntegerType.instance, createToken(TokenKind.Caret), IntegerType.instance), IntegerType);
        });

        it('returns the correct type for Bitshift operations', () => {
            // <<
            expectTypeToBe(util.binaryOperatorResultType(DoubleType.instance, createToken(TokenKind.LeftShift), IntegerType.instance), IntegerType);
            expectTypeToBe(util.binaryOperatorResultType(IntegerType.instance, createToken(TokenKind.LeftShift), FloatType.instance), IntegerType);
            expectTypeToBe(util.binaryOperatorResultType(IntegerType.instance, createToken(TokenKind.LeftShift), LongIntegerType.instance), LongIntegerType);
            expectTypeToBe(util.binaryOperatorResultType(IntegerType.instance, createToken(TokenKind.LeftShift), IntegerType.instance), IntegerType);
            // >>
            expectTypeToBe(util.binaryOperatorResultType(DoubleType.instance, createToken(TokenKind.RightShift), IntegerType.instance), IntegerType);
            expectTypeToBe(util.binaryOperatorResultType(IntegerType.instance, createToken(TokenKind.RightShift), FloatType.instance), IntegerType);
            expectTypeToBe(util.binaryOperatorResultType(IntegerType.instance, createToken(TokenKind.RightShift), LongIntegerType.instance), LongIntegerType);
            expectTypeToBe(util.binaryOperatorResultType(IntegerType.instance, createToken(TokenKind.RightShift), IntegerType.instance), IntegerType);
        });

        it('returns the correct type for Comparison operations', () => {
            // =
            expectTypeToBe(util.binaryOperatorResultType(DoubleType.instance, createToken(TokenKind.Equal), IntegerType.instance), BooleanType);
            expectTypeToBe(util.binaryOperatorResultType(IntegerType.instance, createToken(TokenKind.Equal), FloatType.instance), BooleanType);
            expectTypeToBe(util.binaryOperatorResultType(IntegerType.instance, createToken(TokenKind.Equal), LongIntegerType.instance), BooleanType);
            expectTypeToBe(util.binaryOperatorResultType(IntegerType.instance, createToken(TokenKind.Equal), IntegerType.instance), BooleanType);
            expectTypeToBe(util.binaryOperatorResultType(InvalidType.instance, createToken(TokenKind.Equal), IntegerType.instance), BooleanType); // = accepts invalid
            expectTypeToBe(util.binaryOperatorResultType(StringType.instance, createToken(TokenKind.Equal), IntegerType.instance), DynamicType); // only one string is not accepted
            expectTypeToBe(util.binaryOperatorResultType(StringType.instance, createToken(TokenKind.Equal), StringType.instance), BooleanType); // both strings is accepted
            // <>
            expectTypeToBe(util.binaryOperatorResultType(IntegerType.instance, createToken(TokenKind.LessGreater), InvalidType.instance), BooleanType); // <> accepts invalid
            // > - does not accept invalid
            expectTypeToBe(util.binaryOperatorResultType(DoubleType.instance, createToken(TokenKind.Greater), IntegerType.instance), BooleanType);
            expectTypeToBe(util.binaryOperatorResultType(IntegerType.instance, createToken(TokenKind.Greater), FloatType.instance), BooleanType);
            expectTypeToBe(util.binaryOperatorResultType(IntegerType.instance, createToken(TokenKind.Greater), LongIntegerType.instance), BooleanType);
            expectTypeToBe(util.binaryOperatorResultType(IntegerType.instance, createToken(TokenKind.Greater), IntegerType.instance), BooleanType);
            expectTypeToBe(util.binaryOperatorResultType(InvalidType.instance, createToken(TokenKind.Greater), IntegerType.instance), DynamicType);
            // etc. - all should be boolean
        });

        it('returns the correct type for Logical operations', () => {
            // and
            expectTypeToBe(util.binaryOperatorResultType(DoubleType.instance, createToken(TokenKind.And), IntegerType.instance), BooleanType);
            expectTypeToBe(util.binaryOperatorResultType(IntegerType.instance, createToken(TokenKind.And), FloatType.instance), BooleanType);
            expectTypeToBe(util.binaryOperatorResultType(IntegerType.instance, createToken(TokenKind.And), BooleanType.instance), BooleanType);
            expectTypeToBe(util.binaryOperatorResultType(BooleanType.instance, createToken(TokenKind.And), IntegerType.instance), BooleanType);
            expectTypeToBe(util.binaryOperatorResultType(InvalidType.instance, createToken(TokenKind.And), IntegerType.instance), DynamicType); // invalid not accepted
            expectTypeToBe(util.binaryOperatorResultType(StringType.instance, createToken(TokenKind.And), IntegerType.instance), DynamicType); // strings are not accepted
            // or
            expectTypeToBe(util.binaryOperatorResultType(DoubleType.instance, createToken(TokenKind.Or), IntegerType.instance), BooleanType);
            expectTypeToBe(util.binaryOperatorResultType(IntegerType.instance, createToken(TokenKind.Or), FloatType.instance), BooleanType);
            expectTypeToBe(util.binaryOperatorResultType(IntegerType.instance, createToken(TokenKind.Or), LongIntegerType.instance), BooleanType);
            expectTypeToBe(util.binaryOperatorResultType(IntegerType.instance, createToken(TokenKind.Or), IntegerType.instance), BooleanType);
            expectTypeToBe(util.binaryOperatorResultType(InvalidType.instance, createToken(TokenKind.Or), IntegerType.instance), DynamicType);
        });
    });

    describe('unaryOperatorResultType', () => {
        it('returns the correct type for minus operation', () => {
            let minus = createToken(TokenKind.Minus);
            expectTypeToBe(util.unaryOperatorResultType(minus, IntegerType.instance), IntegerType);
            expectTypeToBe(util.unaryOperatorResultType(minus, FloatType.instance), FloatType);
            expectTypeToBe(util.unaryOperatorResultType(minus, BooleanType.instance), DynamicType);
            expectTypeToBe(util.unaryOperatorResultType(minus, DoubleType.instance), DoubleType);
            expectTypeToBe(util.unaryOperatorResultType(minus, StringType.instance), DynamicType);
        });

        describe('unaryOperatorResultType', () => {
            it('returns the correct type for not operation', () => {
                let notToken = createToken(TokenKind.Not);
                expectTypeToBe(util.unaryOperatorResultType(notToken, IntegerType.instance), IntegerType);
                expectTypeToBe(util.unaryOperatorResultType(notToken, FloatType.instance), IntegerType);
                expectTypeToBe(util.unaryOperatorResultType(notToken, BooleanType.instance), BooleanType);
                expectTypeToBe(util.unaryOperatorResultType(notToken, DoubleType.instance), IntegerType);
                expectTypeToBe(util.unaryOperatorResultType(notToken, StringType.instance), DynamicType);
                expectTypeToBe(util.unaryOperatorResultType(notToken, LongIntegerType.instance), LongIntegerType);
            });
        });
    });
});<|MERGE_RESOLUTION|>--- conflicted
+++ resolved
@@ -13,13 +13,10 @@
 import { ClassType } from './types/ClassType';
 import { ReferenceType } from './types/ReferenceType';
 import { SymbolTypeFlag } from './SymbolTable';
-<<<<<<< HEAD
 import { BooleanType, DoubleType, DynamicType, FloatType, IntegerType, InvalidType, LongIntegerType, StringType } from './types';
 import { TokenKind } from './lexer/TokenKind';
 import { createToken } from './astUtils/creators';
-=======
 import { createDottedIdentifier, createVariableExpression } from './astUtils/creators';
->>>>>>> e43b8470
 
 const sinon = createSandbox();
 
