import { expect } from './chai-config.spec';
import * as path from 'path';
import util, { standardizePath as s } from './util';
import { Position, Range } from 'vscode-languageserver';
import type { BsConfig } from './BsConfig';
import * as fsExtra from 'fs-extra';
import { createSandbox } from 'sinon';
import { DiagnosticMessages } from './DiagnosticMessages';
import { tempDir, rootDir, expectTypeToBe } from './testHelpers.spec';
import { Program } from './Program';
import { TypeChainEntry } from './interfaces';
import { NamespaceType } from './types/NamespaceType';
import { ClassType } from './types/ClassType';
import { ReferenceType } from './types/ReferenceType';
import { SymbolTypeFlag } from './SymbolTable';
import { BooleanType, DoubleType, DynamicType, FloatType, IntegerType, InvalidType, LongIntegerType, StringType, TypedFunctionType, VoidType } from './types';
import { TokenKind } from './lexer/TokenKind';
import { createToken } from './astUtils/creators';
import { createDottedIdentifier, createVariableExpression } from './astUtils/creators';
import { Parser } from './parser/Parser';
import type { FunctionStatement } from './parser/Statement';
import { ComponentType } from './types/ComponentType';

const sinon = createSandbox();

let cwd = process.cwd();

describe('util', () => {
    beforeEach(() => {
        sinon.restore();
        fsExtra.ensureDirSync(tempDir);
        fsExtra.emptyDirSync(tempDir);
    });

    afterEach(() => {
        sinon.restore();
        fsExtra.ensureDirSync(tempDir);
        fsExtra.emptyDirSync(tempDir);
    });

    describe('fileExists', () => {
        it('returns false when no value is passed', async () => {
            expect(await util.pathExists(undefined)).to.be.false;
        });
    });

    describe('uriToPath', () => {
        it('retains original drive casing for windows', () => {
            expect(util.uriToPath(`file:///C:${path.sep}something`)).to.equal(`C:${path.sep}something`);
            expect(util.uriToPath(`file:///c:${path.sep}something`)).to.equal(`c:${path.sep}something`);
        });
    });

    describe('getAllDottedGetPartsAsString', () => {
        it('returns undefined when no value found', () => {
            expect(
                util.getAllDottedGetPartsAsString(undefined)
            ).to.eql(undefined);
        });

        it('returns var name', () => {
            expect(
                util.getAllDottedGetPartsAsString(createVariableExpression('alpha'))
            ).to.eql('alpha');
        });

        it('returns dotted get name', () => {
            expect(
                util.getAllDottedGetPartsAsString(createDottedIdentifier(['alpha', 'beta']))
            ).to.eql('alpha.beta');
        });
    });

    describe('diagnosticIsSuppressed', () => {
        it('does not crash when diagnostic is missing location information', () => {
            const program = new Program({});
            const file = program.setFile('source/main.brs', '');
            const diagnostic = {
                file: file,
                message: 'crash',
                //important part of the test. range must be missing
                range: undefined
            };

            file.commentFlags.push({
                affectedRange: util.createRange(1, 2, 3, 4),
                codes: [1, 2, 3],
                file: file,
                range: util.createRange(1, 2, 3, 4)
            });
            file.diagnostics.push(diagnostic);

            util.diagnosticIsSuppressed(diagnostic);

            //test passes if there's no crash
        });
    });

    describe('sanitizePkgPath', () => {
        it('replaces more than one windows slash in a path', () => {
            expect(util.sanitizePkgPath('source\\folder1\\folder2\\file.brs')).to.eql('pkg:/source/folder1/folder2/file.brs');
        });
    });

    describe('loadConfigFile', () => {
        it('returns undefined when no path is provided', () => {
            expect(util.loadConfigFile(undefined)).to.be.undefined;
        });

        it('returns undefined when the path does not exist', () => {
            expect(util.loadConfigFile(`?${rootDir}/donotexist.json`)).to.be.undefined;
        });

        it('returns proper list of ancestor project paths', () => {
            fsExtra.outputFileSync(s`${rootDir}/child.json`, `{"extends": "parent.json"}`);
            fsExtra.outputFileSync(s`${rootDir}/parent.json`, `{"extends": "grandparent.json"}`);
            fsExtra.outputFileSync(s`${rootDir}/grandparent.json`, `{"extends": "greatgrandparent.json"}`);
            fsExtra.outputFileSync(s`${rootDir}/greatgrandparent.json`, `{}`);
            expect(
                util.loadConfigFile(s`${rootDir}/child.json`)._ancestors.map(x => s(x))
            ).to.eql([
                s`${rootDir}/child.json`,
                s`${rootDir}/parent.json`,
                s`${rootDir}/grandparent.json`,
                s`${rootDir}/greatgrandparent.json`
            ]);
        });

        it('returns empty ancestors list for non-extends files', () => {
            fsExtra.outputFileSync(s`${rootDir}/child.json`, `{}`);
            let config = util.loadConfigFile(s`${rootDir}/child.json`);
            expect(
                config._ancestors.map(x => s(x))
            ).to.eql([
                s`${rootDir}/child.json`
            ]);
        });

        it('resolves plugins path relatively to config file', () => {
            const config: BsConfig = {
                plugins: [
                    './plugins.js',
                    './scripts/plugins.js',
                    '../scripts/plugins.js',
                    'bsplugin'
                ]
            };
            util.resolvePathsRelativeTo(config, 'plugins', s`${rootDir}/config`);
            expect(config.plugins.map(p => (p ? util.pathSepNormalize(p, '/') : undefined))).to.deep.equal([
                `${rootDir}/config/plugins.js`,
                `${rootDir}/config/scripts/plugins.js`,
                `${rootDir}/scripts/plugins.js`,
                'bsplugin'
            ].map(p => util.pathSepNormalize(p, '/')));
        });

        it('removes duplicate plugins and undefined values', () => {
            const config: BsConfig = {
                plugins: [
                    './plugins.js',
                    'bsplugin',
                    '../config/plugins.js',
                    'bsplugin',
                    undefined
                ]
            };
            util.resolvePathsRelativeTo(config, 'plugins', s`${process.cwd()}/config`);
            expect(config.plugins.map(p => (p ? util.pathSepNormalize(p, '/') : undefined))).to.deep.equal([
                s`${process.cwd()}/config/plugins.js`,
                'bsplugin'
            ].map(p => util.pathSepNormalize(p, '/')));
        });
    });

    describe('getConfigFilePath', () => {
        it('returns undefined when it does not find the file', () => {
            let configFilePath = util.getConfigFilePath(s`${process.cwd()}/testProject/project1`);
            expect(configFilePath).not.to.exist;
        });

        it('returns path to file when found', () => {
            fsExtra.outputFileSync(s`${tempDir}/rootDir/bsconfig.json`, '');
            expect(
                util.getConfigFilePath(s`${tempDir}/rootDir`)
            ).to.equal(
                s`${tempDir}/rootDir/bsconfig.json`
            );
        });

        it('finds config file in parent directory', () => {
            const bsconfigPath = s`${tempDir}/rootDir/bsconfig.json`;
            fsExtra.outputFileSync(bsconfigPath, '');
            fsExtra.ensureDirSync(`${tempDir}/rootDir/source`);
            expect(
                util.getConfigFilePath(s`${tempDir}/rootDir/source`)
            ).to.equal(
                s`${tempDir}/rootDir/bsconfig.json`
            );
        });

        it('uses cwd when not provided', () => {
            //sanity check
            expect(util.getConfigFilePath()).not.to.exist;

            const rootDir = s`${tempDir}/rootDir`;

            fsExtra.outputFileSync(`${rootDir}/bsconfig.json`, '');

            fsExtra.ensureDirSync(rootDir);
            process.chdir(rootDir);
            try {
                expect(
                    util.getConfigFilePath()
                ).to.equal(
                    s`${rootDir}/bsconfig.json`
                );
            } finally {
                process.chdir(cwd);
            }
        });
    });

    describe('pathSepNormalize', () => {
        it('works for both types of separators', () => {
            expect(util.pathSepNormalize('c:/some\\path', '\\')).to.equal('c:\\some\\path');
            expect(util.pathSepNormalize('c:/some\\path', '/')).to.equal('c:/some/path');
        });
        it('does not throw when given `undefined`', () => {
            expect(undefined).to.be.undefined;
        });
    });

    describe('lowerDrivePath', () => {
        it('forces drive letters to lower case', () => {
            //unix slashes
            expect(util.driveLetterToLower('C:/projects')).to.equal('c:/projects');
            //windows slashes
            expect(util.driveLetterToLower('C:\\projects')).to.equal(('c:\\projects'));
        });
    });

    describe('findClosestConfigFile', () => {
        it('finds config up the chain', async () => {
            const brsFilePath = s`${rootDir}/src/app.brs`;
            const currentDirBsConfigPath = s`${rootDir}/src/bsconfig.json`;
            const currentDirBrsConfigPath = s`${rootDir}/src/brsconfig.json`;
            const parentDirBsConfigPath = s`${rootDir}/bsconfig.json`;
            const parentDirBrsConfigPath = s`${rootDir}/brsconfig.json`;
            fsExtra.outputFileSync(brsFilePath, '');
            fsExtra.outputFileSync(currentDirBsConfigPath, '');
            fsExtra.outputFileSync(currentDirBrsConfigPath, '');
            fsExtra.outputFileSync(parentDirBsConfigPath, '');
            fsExtra.outputFileSync(parentDirBrsConfigPath, '');

            expect(await util.findClosestConfigFile(brsFilePath)).to.equal(currentDirBsConfigPath);
            fsExtra.removeSync(currentDirBsConfigPath);
            expect(await util.findClosestConfigFile(brsFilePath)).to.equal(currentDirBrsConfigPath);
            fsExtra.removeSync(currentDirBrsConfigPath);
            expect(await util.findClosestConfigFile(brsFilePath)).to.equal(parentDirBsConfigPath);
            fsExtra.removeSync(parentDirBsConfigPath);
            expect(await util.findClosestConfigFile(brsFilePath)).to.equal(parentDirBrsConfigPath);
        });

    });

    describe('normalizeAndResolveConfig', () => {
        it('loads project by default', () => {
            fsExtra.outputJsonSync(`${rootDir}/bsconfig.json`, {
                rootDir: s`${cwd}/TEST`
            });
            expect(
                util.normalizeAndResolveConfig({
                    cwd: rootDir
                }).rootDir
            ).to.eql(
                s`${cwd}/TEST`
            );
        });

        it('noproject skips loading the local bsconfig.json', () => {
            fsExtra.outputJsonSync(`${rootDir}/bsconfig.json`, {
                rootDir: s`${cwd}/TEST`
            });
            expect(
                util.normalizeAndResolveConfig({
                    cwd: rootDir,
                    noProject: true
                }).rootDir
            ).to.be.undefined;
        });

        it('throws for missing project file', () => {
            expect(() => {
                util.normalizeAndResolveConfig({ project: 'path/does/not/exist/bsconfig.json' });
            }).to.throw;
        });

        it('does not throw for optional missing', () => {
            expect(() => {
                util.normalizeAndResolveConfig({ project: '?path/does/not/exist/bsconfig.json' });

            }).not.to.throw;
        });

        it('throws for missing extends file', () => {
            try {
                fsExtra.outputFileSync(s`${rootDir}/bsconfig.json`, `{ "extends": "path/does/not/exist/bsconfig.json" }`);
                expect(() => {
                    util.normalizeAndResolveConfig({
                        project: s`${rootDir}/bsconfig.json`
                    });
                }).to.throw;
            } finally {
                process.chdir(cwd);
            }
        });

        it('throws for missing extends file', () => {
            fsExtra.outputFileSync(s`${rootDir}/bsconfig.json`, `{ "extends": "?path/does/not/exist/bsconfig.json" }`);
            expect(() => {
                util.normalizeAndResolveConfig({
                    project: s`${rootDir}/bsconfig.json`
                });
            }).not.to.throw;
        });
    });

    describe('normalizeConfig', () => {
        it('sets emitDefinitions to false by default and in edge cases', () => {
            expect(util.normalizeConfig({}).emitDefinitions).to.be.false;
            expect((util as any).normalizeConfig().emitDefinitions).to.be.false;
            expect(util.normalizeConfig(<any>{ emitDefinitions: 123 }).emitDefinitions).to.be.false;
            expect(util.normalizeConfig(<any>{ emitDefinitions: undefined }).emitDefinitions).to.be.false;
            expect(util.normalizeConfig(<any>{ emitDefinitions: 'true' }).emitDefinitions).to.be.false;
        });

        it('loads project from disc', () => {
            fsExtra.outputFileSync(s`${tempDir}/rootDir/bsconfig.json`, `{ "outFile": "customOutDir/pkg.zip" }`);
            let config = util.normalizeAndResolveConfig({
                project: s`${tempDir}/rootDir/bsconfig.json`
            });
            expect(
                config.outFile
            ).to.equal(
                s`${tempDir}/rootDir/customOutDir/pkg.zip`
            );
        });

        it('loads project from disc and extends it', () => {
            //the extends file
            fsExtra.outputFileSync(s`${tempDir}/rootDir/bsconfig.base.json`, `{
                "outFile": "customOutDir/pkg1.zip",
                "rootDir": "core"
            }`);

            //the project file
            fsExtra.outputFileSync(s`${tempDir}/rootDir/bsconfig.json`, `{
                "extends": "bsconfig.base.json",
                "watch": true
            }`);

            let config = util.normalizeAndResolveConfig({ project: s`${tempDir}/rootDir/bsconfig.json` });

            expect(config.outFile).to.equal(s`${tempDir}/rootDir/customOutDir/pkg1.zip`);
            expect(config.rootDir).to.equal(s`${tempDir}/rootDir/core`);
            expect(config.watch).to.equal(true);
        });

        it('overrides parent files array with child files array', () => {
            //the parent file
            fsExtra.outputFileSync(s`${tempDir}/rootDir/bsconfig.parent.json`, `{
                "files": ["base.brs"]
            }`);

            //the project file
            fsExtra.outputFileSync(s`${tempDir}/rootDir/bsconfig.json`, `{
                "extends": "bsconfig.parent.json",
                "files": ["child.brs"]
            }`);

            let config = util.normalizeAndResolveConfig({ project: s`${tempDir}/rootDir/bsconfig.json` });

            expect(config.files).to.eql(['child.brs']);
        });

        it('catches circular dependencies', () => {
            fsExtra.outputFileSync(s`${rootDir}/bsconfig.json`, `{
                "extends": "bsconfig2.json"
            }`);
            fsExtra.outputFileSync(s`${rootDir}/bsconfig2.json`, `{
                "extends": "bsconfig.json"
            }`);

            let threw = false;
            try {
                util.normalizeAndResolveConfig({ project: s`${rootDir}/bsconfig.json` });
            } catch (e) {
                threw = true;
            }
            process.chdir(cwd);
            expect(threw).to.equal(true, 'Should have thrown an error');
            //the test passed
        });

        it('properly handles default for watch', () => {
            let config = util.normalizeAndResolveConfig({ watch: true });
            expect(config.watch).to.be.true;
        });

        it('sets default value for bslibDestinationDir', () => {
            expect(util.normalizeConfig(<any>{ }).bslibDestinationDir).to.equal('source');
        });

        it('strips leading and/or trailing slashes from bslibDestinationDir', () => {
            ['source/opt', '/source/opt', 'source/opt/', '/source/opt/'].forEach(input => {
                expect(util.normalizeConfig(<any>{ bslibDestinationDir: input }).bslibDestinationDir).to.equal('source/opt');
            });
        });
    });

    describe('areArraysEqual', () => {
        it('finds equal arrays', () => {
            expect(util.areArraysEqual([1, 2], [1, 2])).to.be.true;
            expect(util.areArraysEqual(['cat', 'dog'], ['cat', 'dog'])).to.be.true;
        });
        it('detects non-equal arrays', () => {
            expect(util.areArraysEqual([1, 2], [1])).to.be.false;
            expect(util.areArraysEqual([1, 2], [2])).to.be.false;
            expect(util.areArraysEqual([2], [1])).to.be.false;
            expect(util.areArraysEqual([2], [0])).to.be.false;
            expect(util.areArraysEqual(['cat', 'dog'], ['cat', 'dog', 'mouse'])).to.be.false;
            expect(util.areArraysEqual(['cat', 'dog'], ['dog', 'cat'])).to.be.false;
        });
    });

    describe('getPkgPathFromTarget', () => {
        it('works with both types of separators', () => {
            expect(util.getPkgPathFromTarget('components/component1.xml', '../lib.brs')).to.equal('lib.brs');
            expect(util.getPkgPathFromTarget('components\\component1.xml', '../lib.brs')).to.equal('lib.brs');
        });

        it('resolves single dot directory', () => {
            expect(util.getPkgPathFromTarget('components/component1.xml', './lib.brs')).to.equal(s`components/lib.brs`);
        });

        it('resolves absolute pkg paths as relative paths', () => {
            expect(util.getPkgPathFromTarget('components/component1.xml', 'pkg:/source/lib.brs')).to.equal(s`source/lib.brs`);
            expect(util.getPkgPathFromTarget('components/component1.xml', 'pkg:/lib.brs')).to.equal(`lib.brs`);
        });

        it('resolves gracefully for invalid values', () => {
            expect(util.getPkgPathFromTarget('components/component1.xml', 'pkg:/')).to.equal(null);
            expect(util.getPkgPathFromTarget('components/component1.xml', 'pkg:')).to.equal(null);
            expect(util.getPkgPathFromTarget('components/component1.xml', 'pkg')).to.equal(s`components/pkg`);
        });
    });

    describe('getRelativePath', () => {
        it('works when both files are at the root', () => {
            expect(util.getRelativePath('file.xml', 'file.brs')).to.equal('file.brs');
        });
        it('works when both files are in subfolder', () => {
            expect(util.getRelativePath('sub/file.xml', 'sub/file.brs')).to.equal('file.brs');
        });
        it('works when source in root, target in subdir', () => {
            expect(util.getRelativePath('file.xml', 'sub/file.brs')).to.equal(s`sub/file.brs`);
        });
        it('works when source in sub, target in root', () => {
            expect(util.getRelativePath('sub/file.xml', 'file.brs')).to.equal(s`../file.brs`);
        });
        it('works when source and target are in different subs', () => {
            expect(util.getRelativePath('sub1/file.xml', 'sub2/file.brs')).to.equal(s`../sub2/file.brs`);
        });
    });

    describe('padLeft', () => {
        it('stops at an upper limit to prevent terrible memory explosions', () => {
            expect(util.padLeft('', Number.MAX_VALUE, ' ')).to.be.lengthOf(1000);
        });
    });

    describe('getTextForRange', () => {
        const testArray = ['The quick', 'brown fox', 'jumps over', 'the lazy dog'];
        const testString = testArray.join('\n');
        it('should work if string is passed in', () => {
            const result = util.getTextForRange(testString, Range.create(0, 0, 1, 5));
            expect(result).to.equal('The quick\nbrown');
        });

        it('should work if array is passed in', () => {
            const result = util.getTextForRange(testArray, Range.create(0, 0, 1, 5));
            expect(result).to.equal('The quick\nbrown');
        });

        it('should work if start and end are on the same line', () => {
            const result = util.getTextForRange(testArray, Range.create(0, 4, 0, 7));
            expect(result).to.equal('qui');
        });
    });

    describe('comparePositionToRange', () => {
        it('does not crash on undefined props', () => {
            expect(
                util.comparePositionToRange(null, util.createRange(0, 0, 0, 0))
            ).to.eql(0);
            expect(
                util.comparePositionToRange(util.createPosition(1, 1), null)
            ).to.eql(0);
        });

        it('correctly compares positions to ranges with one line range line', () => {
            let range = Range.create(1, 10, 1, 15);
            expect(util.comparePositionToRange(Position.create(0, 13), range)).to.equal(-1);
            expect(util.comparePositionToRange(Position.create(1, 1), range)).to.equal(-1);
            expect(util.comparePositionToRange(Position.create(1, 9), range)).to.equal(-1);
            expect(util.comparePositionToRange(Position.create(1, 10), range)).to.equal(0);
            expect(util.comparePositionToRange(Position.create(1, 13), range)).to.equal(0);
            expect(util.comparePositionToRange(Position.create(1, 15), range)).to.equal(0);
            expect(util.comparePositionToRange(Position.create(1, 16), range)).to.equal(1);
            expect(util.comparePositionToRange(Position.create(2, 10), range)).to.equal(1);
        });
        it('correctly compares positions to ranges with multiline range', () => {
            let range = Range.create(1, 10, 3, 15);
            expect(util.comparePositionToRange(Position.create(0, 13), range)).to.equal(-1);
            expect(util.comparePositionToRange(Position.create(1, 1), range)).to.equal(-1);
            expect(util.comparePositionToRange(Position.create(1, 9), range)).to.equal(-1);
            expect(util.comparePositionToRange(Position.create(1, 10), range)).to.equal(0);
            expect(util.comparePositionToRange(Position.create(1, 13), range)).to.equal(0);
            expect(util.comparePositionToRange(Position.create(1, 15), range)).to.equal(0);
            expect(util.comparePositionToRange(Position.create(2, 0), range)).to.equal(0);
            expect(util.comparePositionToRange(Position.create(2, 10), range)).to.equal(0);
            expect(util.comparePositionToRange(Position.create(2, 13), range)).to.equal(0);
            expect(util.comparePositionToRange(Position.create(3, 0), range)).to.equal(0);
            expect(util.comparePositionToRange(Position.create(3, 10), range)).to.equal(0);
            expect(util.comparePositionToRange(Position.create(3, 13), range)).to.equal(0);
            expect(util.comparePositionToRange(Position.create(3, 16), range)).to.equal(1);
            expect(util.comparePositionToRange(Position.create(4, 10), range)).to.equal(1);
        });
    });
    describe('getExtension', () => {
        it('handles edge cases', () => {
            expect(util.getExtension('main.bs')).to.eql('.bs');
            expect(util.getExtension('main.brs')).to.eql('.brs');
            expect(util.getExtension('main.spec.bs')).to.eql('.bs');
            expect(util.getExtension('main.d.bs')).to.eql('.d.bs');
            expect(util.getExtension('main.xml')).to.eql('.xml');
            expect(util.getExtension('main.component.xml')).to.eql('.xml');
        });
    });

    describe('loadPlugins', () => {

        let pluginPath: string;
        let id = 1;

        beforeEach(() => {
            // `require` caches plugins, so  generate a unique plugin name for every test
            pluginPath = `${tempDir}/plugin${id++}.js`;
        });

        it('shows warning when loading plugin with old "object" format', () => {
            fsExtra.writeFileSync(pluginPath, `
                module.exports = {
                    name: 'AwesomePlugin'
                };
            `);
            const stub = sinon.stub(console, 'warn').callThrough();
            const plugins = util.loadPlugins(cwd, [pluginPath]);
            expect(plugins[0].name).to.eql('AwesomePlugin');
            expect(stub.callCount).to.equal(1);
        });

        it('shows warning when loading plugin with old "object" format and exports.default', () => {
            fsExtra.writeFileSync(pluginPath, `
                module.exports.default = {
                    name: 'AwesomePlugin'
                };
            `);
            const stub = sinon.stub(console, 'warn').callThrough();
            const plugins = util.loadPlugins(cwd, [pluginPath]);
            expect(plugins[0].name).to.eql('AwesomePlugin');
            expect(stub.callCount).to.equal(1);
        });

        it('loads plugin with factory pattern', () => {
            fsExtra.writeFileSync(pluginPath, `
                module.exports = function() {
                    return {
                        name: 'AwesomePlugin'
                    };
                };
            `);
            const stub = sinon.stub(console, 'warn').callThrough();
            const plugins = util.loadPlugins(cwd, [pluginPath]);
            expect(plugins[0].name).to.eql('AwesomePlugin');
            //does not warn about factory pattern
            expect(stub.callCount).to.equal(0);
        });

        it('loads plugin with factory pattern and `default`', () => {
            fsExtra.writeFileSync(pluginPath, `
                module.exports.default = function() {
                    return {
                        name: 'AwesomePlugin'
                    };
                };
            `);
            const stub = sinon.stub(console, 'warn').callThrough();
            const plugins = util.loadPlugins(cwd, [pluginPath]);
            expect(plugins[0].name).to.eql('AwesomePlugin');
            //does not warn about factory pattern
            expect(stub.callCount).to.equal(0);
        });
    });

<<<<<<< HEAD
=======
    describe('copyBslibToStaging', () => {
        it('copies from local bslib dependency', async () => {
            await util.copyBslibToStaging(tempDir);
            expect(fsExtra.pathExistsSync(`${tempDir}/source/bslib.brs`)).to.be.true;
            expect(
                /^function bslib_toString\(/mg.exec(
                    fsExtra.readFileSync(`${tempDir}/source/bslib.brs`).toString()
                )
            ).not.to.be.null;
        });

        it('copies from local bslib dependency to optionally specified destination directory', async () => {
            await util.copyBslibToStaging(tempDir, 'source/opt');
            expect(fsExtra.pathExistsSync(`${tempDir}/source/opt/bslib.brs`)).to.be.true;
            expect(
                /^function bslib_toString\(/mg.exec(
                    fsExtra.readFileSync(`${tempDir}/source/opt/bslib.brs`).toString()
                )
            ).not.to.be.null;
        });
    });

>>>>>>> 157fc2ee
    describe('rangesIntersect', () => {
        it('does not crash on undefined range', () => {
            expect(
                util.rangesIntersect(null, util.createRange(0, 0, 0, 0))
            ).to.be.false;
            expect(
                util.rangesIntersect(util.createRange(0, 0, 0, 0), null)
            ).to.be.false;
        });

        it('does not match when ranges do not touch (a < b)', () => {
            // AA BB
            expect(util.rangesIntersectOrTouch(
                util.createRange(0, 0, 0, 1),
                util.createRange(0, 2, 0, 3)
            )).to.be.false;
        });

        it('does not match when ranges do not touch (a < b)', () => {
            // BB AA
            expect(util.rangesIntersectOrTouch(
                util.createRange(0, 2, 0, 3),
                util.createRange(0, 0, 0, 1)
            )).to.be.false;
        });

        it('does not match when ranges touch at right edge', () => {
            // AABB
            expect(util.rangesIntersect(
                util.createRange(0, 0, 0, 1),
                util.createRange(0, 1, 0, 2)
            )).to.be.false;
        });

        it('does not match when ranges touch at left edge', () => {
            // BBAA
            expect(util.rangesIntersect(
                util.createRange(0, 1, 0, 2),
                util.createRange(0, 0, 0, 1)
            )).to.be.false;
        });

        it('matches when range overlaps by single character on the right', () => {
            // A BA B
            expect(util.rangesIntersect(
                util.createRange(0, 1, 0, 3),
                util.createRange(0, 2, 0, 4)
            )).to.be.true;
        });

        it('matches when range overlaps by single character on the left', () => {
            // B AB A
            expect(util.rangesIntersect(
                util.createRange(0, 2, 0, 4),
                util.createRange(0, 1, 0, 3)
            )).to.be.true;
        });

        it('matches when A is contained by B at the edges', () => {
            // B AA B
            expect(util.rangesIntersect(
                util.createRange(0, 2, 0, 3),
                util.createRange(0, 1, 0, 4)
            )).to.be.true;
        });

        it('matches when B is contained by A at the edges', () => {
            // A BB A
            expect(util.rangesIntersect(
                util.createRange(0, 1, 0, 4),
                util.createRange(0, 2, 0, 3)
            )).to.be.true;
        });

        it('matches when A and B are identical', () => {
            // ABBA
            expect(util.rangesIntersect(
                util.createRange(0, 1, 0, 2),
                util.createRange(0, 1, 0, 2)
            )).to.be.true;
        });

        it('matches when A spans multiple lines', () => {
            // ABBA
            expect(util.rangesIntersect(
                util.createRange(0, 1, 2, 0),
                util.createRange(0, 1, 0, 3)
            )).to.be.true;
        });

        it('matches when B spans multiple lines', () => {
            // ABBA
            expect(util.rangesIntersect(
                util.createRange(0, 1, 0, 3),
                util.createRange(0, 1, 2, 0)
            )).to.be.true;
        });
    });

    describe('rangesIntersectOrTouch', () => {
        it('does not crash on undefined range', () => {
            expect(
                util.rangesIntersectOrTouch(null, util.createRange(0, 0, 0, 0))
            ).to.be.false;
            expect(
                util.rangesIntersectOrTouch(util.createRange(0, 0, 0, 0), null)
            ).to.be.false;
        });

        it('does not match when ranges do not touch (a < b)', () => {
            // AA BB
            expect(util.rangesIntersectOrTouch(
                util.createRange(0, 0, 0, 1),
                util.createRange(0, 2, 0, 3)
            )).to.be.false;
        });

        it('does not match when ranges do not touch (a < b)', () => {
            // BB AA
            expect(util.rangesIntersectOrTouch(
                util.createRange(0, 2, 0, 3),
                util.createRange(0, 0, 0, 1)
            )).to.be.false;
        });

        it('matches when ranges touch at right edge', () => {
            // AABB
            expect(util.rangesIntersectOrTouch(
                util.createRange(0, 0, 0, 1),
                util.createRange(0, 1, 0, 2)
            )).to.be.true;
        });

        it('matches when ranges touch at left edge', () => {
            // BBAA
            expect(util.rangesIntersectOrTouch(
                util.createRange(0, 1, 0, 2),
                util.createRange(0, 0, 0, 1)
            )).to.be.true;
        });

        it('matches when range overlaps by single character on the right', () => {
            // A BA B
            expect(util.rangesIntersectOrTouch(
                util.createRange(0, 1, 0, 3),
                util.createRange(0, 2, 0, 4)
            )).to.be.true;
        });

        it('matches when range overlaps by single character on the left', () => {
            // B AB A
            expect(util.rangesIntersectOrTouch(
                util.createRange(0, 2, 0, 4),
                util.createRange(0, 1, 0, 3)
            )).to.be.true;
        });

        it('matches when A is contained by B at the edges', () => {
            // B AA B
            expect(util.rangesIntersectOrTouch(
                util.createRange(0, 2, 0, 3),
                util.createRange(0, 1, 0, 4)
            )).to.be.true;
        });

        it('matches when B is contained by A at the edges', () => {
            // A BB A
            expect(util.rangesIntersectOrTouch(
                util.createRange(0, 1, 0, 4),
                util.createRange(0, 2, 0, 3)
            )).to.be.true;
        });

        it('matches when A and B are identical', () => {
            // ABBA
            expect(util.rangesIntersectOrTouch(
                util.createRange(0, 1, 0, 2),
                util.createRange(0, 1, 0, 2)
            )).to.be.true;
        });

        it('matches when A spans multiple lines', () => {
            // ABBA
            expect(util.rangesIntersectOrTouch(
                util.createRange(0, 1, 2, 0),
                util.createRange(0, 1, 0, 3)
            )).to.be.true;
        });

        it('matches when B spans multiple lines', () => {
            // ABBA
            expect(util.rangesIntersectOrTouch(
                util.createRange(0, 1, 0, 3),
                util.createRange(0, 1, 2, 0)
            )).to.be.true;
        });
    });

    it('sortByRange', () => {
        const front = {
            range: util.createRange(1, 1, 1, 2)
        };
        const middle = {
            range: util.createRange(1, 3, 1, 4)
        };
        const back = {
            range: util.createRange(1, 5, 1, 6)
        };
        expect(
            util.sortByRange([middle, front, back])
        ).to.eql([
            front, middle, back
        ]);
    });

    describe('splitWithLocation', () => {
        it('works with no split items', () => {
            expect(
                util.splitGetRange('.', 'hello', util.createRange(2, 10, 2, 15))
            ).to.eql([{
                text: 'hello',
                range: util.createRange(2, 10, 2, 15)
            }]);
        });

        it('handles empty chunks', () => {
            expect(
                util.splitGetRange('l', 'hello', util.createRange(2, 10, 2, 15))
            ).to.eql([{
                text: 'he',
                range: util.createRange(2, 10, 2, 12)
            }, {
                text: 'o',
                range: util.createRange(2, 14, 2, 15)
            }]);
        });

        it('handles multiple non-empty chunks', () => {
            expect(
                util.splitGetRange('.', 'abc.d.efgh.i', util.createRange(2, 10, 2, 2))
            ).to.eql([{
                text: 'abc',
                range: util.createRange(2, 10, 2, 13)
            }, {
                text: 'd',
                range: util.createRange(2, 14, 2, 15)
            }, {
                text: 'efgh',
                range: util.createRange(2, 16, 2, 20)
            }, {
                text: 'i',
                range: util.createRange(2, 21, 2, 22)
            }]);
        });
    });

    describe('toDiagnostic', () => {
        it('uses a uri on relatedInfo missing location', () => {
            expect(
                util.toDiagnostic({
                    ...DiagnosticMessages.cannotFindName('someVar'),
                    file: undefined,
                    range: util.createRange(1, 2, 3, 4),
                    relatedInformation: [{
                        message: 'Alpha',
                        location: undefined
                    }]
                }, 'u/r/i').relatedInformation
            ).to.eql([{
                message: 'Alpha',
                location: util.createLocation(
                    'u/r/i', util.createRange(1, 2, 3, 4)
                )
            }]);
        });

        it('eliminates diagnostics with relatedInformation that are missing a uri', () => {
            expect(
                util.toDiagnostic({
                    ...DiagnosticMessages.cannotFindName('someVar'),
                    file: undefined,
                    range: util.createRange(1, 2, 3, 4),
                    relatedInformation: [{
                        message: 'Alpha',
                        location: util.createLocation(
                            'uri', util.createRange(2, 3, 4, 5)
                        )
                    }, {
                        message: 'Beta',
                        location: undefined
                    }]
                }, undefined).relatedInformation
            ).to.eql([{
                message: 'Alpha',
                location: util.createLocation(
                    'uri', util.createRange(2, 3, 4, 5)
                )
            }]);
        });
    });
    describe('processTypeChain', () => {
        it('should  find the correct details in a list of type resolutions', () => {
            const chain = [
                new TypeChainEntry('AlphaNamespace', new NamespaceType('Alpha'), util.createRange(1, 1, 2, 2)),
                new TypeChainEntry('BetaProp', new ClassType('Beta'), util.createRange(2, 2, 3, 3)),
                new TypeChainEntry('CharlieProp', new ReferenceType('Charlie', 'Alpha.Beta.CharlieProp', SymbolTypeFlag.runtime, () => null), util.createRange(3, 3, 4, 4))
            ];

            const result = util.processTypeChain(chain);
            expect(result.itemName).to.eql('CharlieProp');
            expect(result.fullChainName).to.eql('AlphaNamespace.BetaProp.CharlieProp');
            expect(result.itemParentTypeName).to.eql('Beta');
            expect(result.fullNameOfItem).to.eql('Beta.CharlieProp');
            expect(result.range).to.eql(util.createRange(3, 3, 4, 4));
        });

        it('respects the separatorToken', () => {
            const chain = [
                new TypeChainEntry('roSGNodeCustom', new ComponentType('Custom'), util.createRange(1, 1, 2, 2)),
                new TypeChainEntry('someCallFunc', new TypedFunctionType(VoidType.instance), util.createRange(2, 2, 3, 3), createToken(TokenKind.Callfunc))
            ];

            const result = util.processTypeChain(chain);
            expect(result.fullChainName).to.eql('roSGNodeCustom@.someCallFunc');
        });
    });

    describe('binaryOperatorResultType', () => {
        it('returns the correct type for math operations', () => {
            // String + String is string
            expectTypeToBe(util.binaryOperatorResultType(StringType.instance, createToken(TokenKind.Plus), StringType.instance), StringType);
            // string plus anything else is an error - return dynamic
            expectTypeToBe(util.binaryOperatorResultType(IntegerType.instance, createToken(TokenKind.Plus), StringType.instance), DynamicType);

            // Plus
            expectTypeToBe(util.binaryOperatorResultType(DoubleType.instance, createToken(TokenKind.Plus), IntegerType.instance), DoubleType);
            expectTypeToBe(util.binaryOperatorResultType(IntegerType.instance, createToken(TokenKind.Plus), FloatType.instance), FloatType);
            expectTypeToBe(util.binaryOperatorResultType(IntegerType.instance, createToken(TokenKind.Plus), LongIntegerType.instance), LongIntegerType);
            expectTypeToBe(util.binaryOperatorResultType(IntegerType.instance, createToken(TokenKind.Plus), IntegerType.instance), IntegerType);
            // Subtract
            expectTypeToBe(util.binaryOperatorResultType(DoubleType.instance, createToken(TokenKind.Minus), IntegerType.instance), DoubleType);
            expectTypeToBe(util.binaryOperatorResultType(IntegerType.instance, createToken(TokenKind.Minus), FloatType.instance), FloatType);
            expectTypeToBe(util.binaryOperatorResultType(IntegerType.instance, createToken(TokenKind.Minus), LongIntegerType.instance), LongIntegerType);
            expectTypeToBe(util.binaryOperatorResultType(IntegerType.instance, createToken(TokenKind.Minus), IntegerType.instance), IntegerType);
            // Multiply
            expectTypeToBe(util.binaryOperatorResultType(DoubleType.instance, createToken(TokenKind.Star), IntegerType.instance), DoubleType);
            expectTypeToBe(util.binaryOperatorResultType(IntegerType.instance, createToken(TokenKind.Star), FloatType.instance), FloatType);
            expectTypeToBe(util.binaryOperatorResultType(IntegerType.instance, createToken(TokenKind.Star), LongIntegerType.instance), LongIntegerType);
            expectTypeToBe(util.binaryOperatorResultType(IntegerType.instance, createToken(TokenKind.Star), IntegerType.instance), IntegerType);
            // Mod
            expectTypeToBe(util.binaryOperatorResultType(DoubleType.instance, createToken(TokenKind.Mod), IntegerType.instance), DoubleType);
            expectTypeToBe(util.binaryOperatorResultType(IntegerType.instance, createToken(TokenKind.Mod), FloatType.instance), FloatType);
            expectTypeToBe(util.binaryOperatorResultType(IntegerType.instance, createToken(TokenKind.Mod), LongIntegerType.instance), LongIntegerType);
            expectTypeToBe(util.binaryOperatorResultType(IntegerType.instance, createToken(TokenKind.Mod), IntegerType.instance), IntegerType);
            // Divide
            expectTypeToBe(util.binaryOperatorResultType(DoubleType.instance, createToken(TokenKind.Forwardslash), IntegerType.instance), DoubleType);
            expectTypeToBe(util.binaryOperatorResultType(IntegerType.instance, createToken(TokenKind.Forwardslash), FloatType.instance), FloatType);
            expectTypeToBe(util.binaryOperatorResultType(IntegerType.instance, createToken(TokenKind.Forwardslash), LongIntegerType.instance), LongIntegerType);
            expectTypeToBe(util.binaryOperatorResultType(IntegerType.instance, createToken(TokenKind.Forwardslash), IntegerType.instance), FloatType); // int/int -> float
            // Exponent
            expectTypeToBe(util.binaryOperatorResultType(DoubleType.instance, createToken(TokenKind.Caret), IntegerType.instance), DoubleType);
            expectTypeToBe(util.binaryOperatorResultType(IntegerType.instance, createToken(TokenKind.Caret), FloatType.instance), FloatType);
            expectTypeToBe(util.binaryOperatorResultType(IntegerType.instance, createToken(TokenKind.Caret), LongIntegerType.instance), DoubleType);// long^int -> Double, int^long -> Double
            expectTypeToBe(util.binaryOperatorResultType(IntegerType.instance, createToken(TokenKind.Caret), IntegerType.instance), IntegerType);
        });

        it('returns the correct type for Bitshift operations', () => {
            // <<
            expectTypeToBe(util.binaryOperatorResultType(DoubleType.instance, createToken(TokenKind.LeftShift), IntegerType.instance), IntegerType);
            expectTypeToBe(util.binaryOperatorResultType(IntegerType.instance, createToken(TokenKind.LeftShift), FloatType.instance), IntegerType);
            expectTypeToBe(util.binaryOperatorResultType(IntegerType.instance, createToken(TokenKind.LeftShift), LongIntegerType.instance), LongIntegerType);
            expectTypeToBe(util.binaryOperatorResultType(IntegerType.instance, createToken(TokenKind.LeftShift), IntegerType.instance), IntegerType);
            // >>
            expectTypeToBe(util.binaryOperatorResultType(DoubleType.instance, createToken(TokenKind.RightShift), IntegerType.instance), IntegerType);
            expectTypeToBe(util.binaryOperatorResultType(IntegerType.instance, createToken(TokenKind.RightShift), FloatType.instance), IntegerType);
            expectTypeToBe(util.binaryOperatorResultType(IntegerType.instance, createToken(TokenKind.RightShift), LongIntegerType.instance), LongIntegerType);
            expectTypeToBe(util.binaryOperatorResultType(IntegerType.instance, createToken(TokenKind.RightShift), IntegerType.instance), IntegerType);
        });

        it('returns the correct type for Comparison operations', () => {
            // =
            expectTypeToBe(util.binaryOperatorResultType(DoubleType.instance, createToken(TokenKind.Equal), IntegerType.instance), BooleanType);
            expectTypeToBe(util.binaryOperatorResultType(IntegerType.instance, createToken(TokenKind.Equal), FloatType.instance), BooleanType);
            expectTypeToBe(util.binaryOperatorResultType(IntegerType.instance, createToken(TokenKind.Equal), LongIntegerType.instance), BooleanType);
            expectTypeToBe(util.binaryOperatorResultType(IntegerType.instance, createToken(TokenKind.Equal), IntegerType.instance), BooleanType);
            expectTypeToBe(util.binaryOperatorResultType(InvalidType.instance, createToken(TokenKind.Equal), IntegerType.instance), BooleanType); // = accepts invalid
            expectTypeToBe(util.binaryOperatorResultType(StringType.instance, createToken(TokenKind.Equal), IntegerType.instance), DynamicType); // only one string is not accepted
            expectTypeToBe(util.binaryOperatorResultType(StringType.instance, createToken(TokenKind.Equal), StringType.instance), BooleanType); // both strings is accepted
            // <>
            expectTypeToBe(util.binaryOperatorResultType(IntegerType.instance, createToken(TokenKind.LessGreater), InvalidType.instance), BooleanType); // <> accepts invalid
            // > - does not accept invalid
            expectTypeToBe(util.binaryOperatorResultType(DoubleType.instance, createToken(TokenKind.Greater), IntegerType.instance), BooleanType);
            expectTypeToBe(util.binaryOperatorResultType(IntegerType.instance, createToken(TokenKind.Greater), FloatType.instance), BooleanType);
            expectTypeToBe(util.binaryOperatorResultType(IntegerType.instance, createToken(TokenKind.Greater), LongIntegerType.instance), BooleanType);
            expectTypeToBe(util.binaryOperatorResultType(IntegerType.instance, createToken(TokenKind.Greater), IntegerType.instance), BooleanType);
            expectTypeToBe(util.binaryOperatorResultType(InvalidType.instance, createToken(TokenKind.Greater), IntegerType.instance), DynamicType);
            // etc. - all should be boolean
        });

        it('returns the correct type for Logical operations', () => {
            // and
            expectTypeToBe(util.binaryOperatorResultType(DoubleType.instance, createToken(TokenKind.And), IntegerType.instance), BooleanType);
            expectTypeToBe(util.binaryOperatorResultType(IntegerType.instance, createToken(TokenKind.And), FloatType.instance), BooleanType);
            expectTypeToBe(util.binaryOperatorResultType(IntegerType.instance, createToken(TokenKind.And), BooleanType.instance), BooleanType);
            expectTypeToBe(util.binaryOperatorResultType(BooleanType.instance, createToken(TokenKind.And), IntegerType.instance), BooleanType);
            expectTypeToBe(util.binaryOperatorResultType(InvalidType.instance, createToken(TokenKind.And), IntegerType.instance), DynamicType); // invalid not accepted
            expectTypeToBe(util.binaryOperatorResultType(StringType.instance, createToken(TokenKind.And), IntegerType.instance), DynamicType); // strings are not accepted
            // or
            expectTypeToBe(util.binaryOperatorResultType(DoubleType.instance, createToken(TokenKind.Or), IntegerType.instance), BooleanType);
            expectTypeToBe(util.binaryOperatorResultType(IntegerType.instance, createToken(TokenKind.Or), FloatType.instance), BooleanType);
            expectTypeToBe(util.binaryOperatorResultType(IntegerType.instance, createToken(TokenKind.Or), LongIntegerType.instance), BooleanType);
            expectTypeToBe(util.binaryOperatorResultType(IntegerType.instance, createToken(TokenKind.Or), IntegerType.instance), BooleanType);
            expectTypeToBe(util.binaryOperatorResultType(InvalidType.instance, createToken(TokenKind.Or), IntegerType.instance), DynamicType);
        });
    });

    describe('unaryOperatorResultType', () => {
        it('returns the correct type for minus operation', () => {
            let minus = createToken(TokenKind.Minus);
            expectTypeToBe(util.unaryOperatorResultType(minus, IntegerType.instance), IntegerType);
            expectTypeToBe(util.unaryOperatorResultType(minus, FloatType.instance), FloatType);
            expectTypeToBe(util.unaryOperatorResultType(minus, BooleanType.instance), DynamicType);
            expectTypeToBe(util.unaryOperatorResultType(minus, DoubleType.instance), DoubleType);
            expectTypeToBe(util.unaryOperatorResultType(minus, StringType.instance), DynamicType);
        });

        describe('unaryOperatorResultType', () => {
            it('returns the correct type for not operation', () => {
                let notToken = createToken(TokenKind.Not);
                expectTypeToBe(util.unaryOperatorResultType(notToken, IntegerType.instance), IntegerType);
                expectTypeToBe(util.unaryOperatorResultType(notToken, FloatType.instance), IntegerType);
                expectTypeToBe(util.unaryOperatorResultType(notToken, BooleanType.instance), BooleanType);
                expectTypeToBe(util.unaryOperatorResultType(notToken, DoubleType.instance), IntegerType);
                expectTypeToBe(util.unaryOperatorResultType(notToken, StringType.instance), DynamicType);
                expectTypeToBe(util.unaryOperatorResultType(notToken, LongIntegerType.instance), LongIntegerType);
            });
        });
    });

    describe('getTokenDocumentation', () => {
        it('should return a string of the comment', () => {
            const { tokens, statements } = Parser.parse(`
                ' This is a comment.
                ' it has two lines
                function getOne() as integer
                    return 1
                end function
            `);
            const docs = util.getTokenDocumentation(tokens, (statements[1] as FunctionStatement).func.functionType);
            expect(docs).to.eql('This is a comment.\nit has two lines');
        });

        it('should pay attention to @param, @return, etc. (jsdoc tags)', () => {
            const { tokens, statements } = Parser.parse(`
                ' Add 1 to a number
                '
                ' @public
                ' @param {integer} the number to add to
                ' @return {integer} the result
                function addOne(num as integer) as integer
                    return num + 1
                end function
            `);
            const docs = util.getTokenDocumentation(tokens, (statements[1] as FunctionStatement).func.functionType);
            expect(docs).to.eql('Add 1 to a number\n\n\n_@public_\n\n_@param_ {integer} the number to add to\n\n_@return_ {integer} the result');
        });
    });

    describe('truncate', () => {
        const items = ['one', 'two', 'three', 'four', 'five', 'six', 'seven', 'eight', 'nine', 'ten', 'eleven', 'twelve', 'thirteen', 'fourteen', 'fifteen', 'sixteen', 'seventeen', 'eighteen', 'nineteen', 'twenty'];

        it('returns whole string when under the limit', () => {
            expect(
                util.truncate({
                    leadingText: 'We have numbers: ',
                    items: items,
                    partBuilder: (item) => item,
                    maxLength: 1000
                })
            ).to.eql(
                'We have numbers: ' + items.join(', ')
            );
        });

        it('truncates to max length', () => {
            expect(
                util.truncate({
                    leadingText: 'We have numbers: ',
                    items: items,
                    partBuilder: (item) => item,
                    maxLength: 50
                })
            ).to.eql(
                'We have numbers: one, two, three, ...and 17 more'
            );
        });

        it('shows at least 2 items, even if going over the length', () => {
            expect(
                util.truncate({
                    leadingText: 'We have numbers: ',
                    items: items,
                    partBuilder: (item) => item,
                    maxLength: 30
                })
            ).to.eql(
                'We have numbers: one, two, ...and 18 more'
            );
        });

        it('Accounts for extra wrapping around items', () => {
            expect(
                util.truncate({
                    leadingText: 'We have numbers: ',
                    items: items,
                    partBuilder: (item) => `--${item}--`,
                    maxLength: 60
                })
            ).to.eql(
                'We have numbers: --one--, --two--, --three--, ...and 17 more'
            );
        });

        it('includes trailing text', () => {
            expect(
                util.truncate({
                    leadingText: 'We have numbers: ',
                    trailingText: '!',
                    items: items,
                    partBuilder: (item) => item,
                    maxLength: 50
                })
            ).to.eql(
                'We have numbers: one, two, three, ...and 17 more!'
            );
        });
    });
});<|MERGE_RESOLUTION|>--- conflicted
+++ resolved
@@ -613,31 +613,6 @@
         });
     });
 
-<<<<<<< HEAD
-=======
-    describe('copyBslibToStaging', () => {
-        it('copies from local bslib dependency', async () => {
-            await util.copyBslibToStaging(tempDir);
-            expect(fsExtra.pathExistsSync(`${tempDir}/source/bslib.brs`)).to.be.true;
-            expect(
-                /^function bslib_toString\(/mg.exec(
-                    fsExtra.readFileSync(`${tempDir}/source/bslib.brs`).toString()
-                )
-            ).not.to.be.null;
-        });
-
-        it('copies from local bslib dependency to optionally specified destination directory', async () => {
-            await util.copyBslibToStaging(tempDir, 'source/opt');
-            expect(fsExtra.pathExistsSync(`${tempDir}/source/opt/bslib.brs`)).to.be.true;
-            expect(
-                /^function bslib_toString\(/mg.exec(
-                    fsExtra.readFileSync(`${tempDir}/source/opt/bslib.brs`).toString()
-                )
-            ).not.to.be.null;
-        });
-    });
-
->>>>>>> 157fc2ee
     describe('rangesIntersect', () => {
         it('does not crash on undefined range', () => {
             expect(
