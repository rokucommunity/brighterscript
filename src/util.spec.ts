--- conflicted
+++ resolved
@@ -7,15 +7,12 @@
 import { createSandbox } from 'sinon';
 import { DiagnosticMessages } from './DiagnosticMessages';
 import { tempDir, rootDir } from './testHelpers.spec';
-<<<<<<< HEAD
+import { Program } from './Program';
 import { TypeChainEntry } from './interfaces';
+import { NamespaceType } from './types/NamespaceType';
 import { ClassType } from './types/ClassType';
-import { NamespaceType } from './types/NamespaceType';
 import { ReferenceType } from './types/ReferenceType';
 import { SymbolTypeFlag } from './SymbolTable';
-=======
-import { Program } from './Program';
->>>>>>> a2d898be
 
 const sinon = createSandbox();
 
