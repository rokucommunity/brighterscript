--- conflicted
+++ resolved
@@ -260,22 +260,6 @@
             });
             expect(project.projectNumber).to.eql(123);
         });
-<<<<<<< HEAD
-=======
-
-        it('warns about deprecated brsconfig.json', async () => {
-            fsExtra.outputFileSync(`${rootDir}/subdir1/brsconfig.json`, '');
-            await project.activate({
-                bsconfigPath: 'subdir1/brsconfig.json',
-                projectDir: rootDir,
-                workspaceFolder: rootDir,
-                projectKey: undefined
-            });
-            await expectDiagnosticsAsync(project, [
-                DiagnosticMessages.brsConfigJsonIsDeprecated()
-            ]);
-        });
->>>>>>> bb02a8d5
     });
 
     describe('getConfigPath', () => {
@@ -293,8 +277,6 @@
             ).to.be.true;
         });
 
-<<<<<<< HEAD
-=======
         it('finds brsconfig.json', async () => {
             fsExtra.outputFileSync(`${rootDir}/brsconfig.json`, '');
             expect(
@@ -305,7 +287,6 @@
             ).to.eql(s`${rootDir}/brsconfig.json`);
         });
 
->>>>>>> bb02a8d5
         it('does not crash on undefined', async () => {
             await project['getConfigFilePath'](undefined);
         });
