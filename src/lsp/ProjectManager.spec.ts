--- conflicted
+++ resolved
@@ -93,15 +93,8 @@
 
     describe('validation tracking', () => {
         it('tracks validation state', async () => {
-<<<<<<< HEAD
-            await manager.syncProjects([{
-                workspaceFolder: rootDir
-            }]);
-            const project = manager.projects[0] as unknown as Project;
-=======
             await manager.syncProjects([workspaceSettings]);
             const project = manager.projects[0] as Project;
->>>>>>> bb02a8d5
 
             //force validation to take a while
             sinon.stub(project['builder'].program, 'validate').callsFake(async () => {
@@ -132,6 +125,10 @@
                 end sub
             `);
             await manager.syncProjects([{
+                languageServer: {
+                    enableProjectDiscovery: false,
+                    enableThreading: false
+                },
                 workspaceFolder: rootDir
             }]);
             sinon.stub(manager.projects[0], 'getHover').returns(Promise.resolve([{
