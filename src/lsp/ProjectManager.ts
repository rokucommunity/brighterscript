--- conflicted
+++ resolved
@@ -647,7 +647,6 @@
      * If none are found, then the workspaceFolder itself is treated as a project
      */
     private async getProjectPaths(workspaceConfig: WorkspaceConfig) {
-<<<<<<< HEAD
         //config may provide a list of project paths
         if (workspaceConfig.projects?.length > 0) {
             this.logger.debug(`Using project paths from workspace config`, workspaceConfig.projects);
@@ -674,11 +673,11 @@
                 projectPaths.push(workspaceConfig.workspaceFolder);
             }
             return projectPaths;
-=======
+        }
+
         //automatic discovery disabled?
         if (!workspaceConfig.languageServer.enableDiscovery) {
             return [workspaceConfig.workspaceFolder];
->>>>>>> 186608c1
         }
 
         //get the list of exclude patterns, negate them so they actually work like excludes), and coerce to forward slashes since that's what fast-glob expects
