--- conflicted
+++ resolved
@@ -1,1135 +1,3 @@
-<<<<<<< HEAD
-import * as assert from 'assert';
-import * as fsExtra from 'fs-extra';
-import * as path from 'path';
-import type { CompletionItem, Position, SignatureInformation } from 'vscode-languageserver';
-import { Location, CompletionItemKind } from 'vscode-languageserver';
-import type { BsConfig } from './BsConfig';
-import { Scope } from './Scope';
-import { DiagnosticMessages } from './DiagnosticMessages';
-import { BrsFile } from './files/BrsFile';
-import { XmlFile } from './files/XmlFile';
-import type { BsDiagnostic, File, FileReference, FileObj, BscFile } from './interfaces';
-import { standardizePath as s, util } from './util';
-import { XmlScope } from './XmlScope';
-import { DiagnosticFilterer } from './DiagnosticFilterer';
-import { DependencyGraph } from './DependencyGraph';
-import { Logger, LogLevel } from './Logger';
-import chalk from 'chalk';
-import { globalFile } from './globalCallables';
-import type { ManifestValue } from './preprocessor/Manifest';
-import { parseManifest } from './preprocessor/Manifest';
-import { URI } from 'vscode-uri';
-import PluginInterface from './PluginInterface';
-import { isBrsFile, isXmlFile, isClassMethodStatement, isXmlScope } from './astUtils/reflection';
-import type { FunctionStatement, Statement } from './parser/Statement';
-import { ParseMode } from './parser';
-import { TokenKind } from './lexer';
-const startOfSourcePkgPath = `source${path.sep}`;
-
-export interface SourceObj {
-    pathAbsolute: string;
-    source: string;
-    definitions?: string;
-}
-
-export interface TranspileObj {
-    file: BscFile;
-    outputPath: string;
-}
-
-export interface SignatureInfoObj {
-    index: number;
-    key: string;
-    signature: SignatureInformation;
-}
-
-export interface FileLink<T> {
-    item: T;
-    file: BrsFile;
-}
-
-
-interface PartialStatementInfo {
-    commaCount: number;
-    statementType: string;
-    name: string;
-    dotPart: string;
-}
-
-export class Program {
-    constructor(
-        /**
-         * The root directory for this program
-         */
-        public options: BsConfig,
-        logger?: Logger,
-        plugins?: PluginInterface
-    ) {
-        this.options = util.normalizeConfig(options);
-        this.logger = logger || new Logger(options.logLevel as LogLevel);
-        this.plugins = plugins || new PluginInterface([], undefined);
-
-        //normalize the root dir path
-        this.options.rootDir = util.getRootDir(this.options);
-
-        this.createGlobalScope();
-    }
-
-    public logger: Logger;
-
-    private createGlobalScope() {
-        //create the 'global' scope
-        this.globalScope = new Scope('global', 'scope:global', this);
-        this.scopes.global = this.globalScope;
-        //hardcode the files list for global scope to only contain the global file
-        this.globalScope.getAllFiles = () => [globalFile];
-        this.globalScope.validate();
-        //for now, disable validation of global scope because the global files have some duplicate method declarations
-        this.globalScope.getDiagnostics = () => [];
-        //TODO we might need to fix this because the isValidated clears stuff now
-        (this.globalScope as any).isValidated = true;
-    }
-
-    /**
-     * A graph of all files and their dependencies.
-     * For example:
-     *      File.xml -> [lib1.brs, lib2.brs]
-     *      lib2.brs -> [lib3.brs] //via an import statement
-     */
-    public dependencyGraph = new DependencyGraph();
-
-    private diagnosticFilterer = new DiagnosticFilterer();
-
-    /**
-     * A scope that contains all built-in global functions.
-     * All scopes should directly or indirectly inherit from this scope
-     */
-    public globalScope: Scope;
-
-    /**
-     * Plugins which can provide extra diagnostics or transform AST
-     */
-    public plugins: PluginInterface;
-
-    /**
-     * A set of diagnostics. This does not include any of the scope diagnostics.
-     * Should only be set from `this.validate()`
-     */
-    private diagnostics = [] as BsDiagnostic[];
-
-    /**
-     * A map of every file loaded into this program, indexed by its original file location
-     */
-    public files = {} as Record<string, BscFile>;
-    private pkgMap = {} as Record<string, BscFile>;
-
-    private scopes = {} as Record<string, Scope>;
-
-    protected addScope(scope: Scope) {
-        this.scopes[scope.name] = scope;
-        this.plugins.emit('afterScopeCreate', scope);
-    }
-
-    /**
-     * A map of every component currently loaded into the program, indexed by the component name
-     */
-    private components = {} as Record<string, { file: XmlFile; scope: XmlScope }>;
-
-    /**
-     * Get the component with the specified name
-     */
-    public getComponent(componentName: string) {
-        if (componentName) {
-            return this.components[componentName.toLowerCase()];
-        } else {
-            return undefined;
-        }
-    }
-
-    /**
-     * Register (or replace) the reference to a component in the component map
-     */
-    private registerComponent(xmlFile: XmlFile, scope: XmlScope) {
-        //store a reference to this component by its component name
-        this.components[(xmlFile.componentName?.text ?? xmlFile.pkgPath).toLowerCase()] = {
-            file: xmlFile,
-            scope: scope
-        };
-    }
-
-    /**
-     * Remove the specified component from the components map
-     */
-    private unregisterComponent(xmlFile: XmlFile) {
-        delete this.components[(xmlFile.componentName?.text ?? xmlFile.pkgPath).toLowerCase()];
-    }
-
-    /**
-     * Get a list of all files that are included in the project but are not referenced
-     * by any scope in the program.
-     */
-    public getUnreferencedFiles() {
-        let result = [] as File[];
-        for (let filePath in this.files) {
-            let file = this.files[filePath];
-            if (!this.fileIsIncludedInAnyScope(file)) {
-                //no scopes reference this file. add it to the list
-                result.push(file);
-            }
-        }
-        return result;
-    }
-
-    /**
-     * Get the list of errors for the entire program. It's calculated on the fly
-     * by walking through every file, so call this sparingly.
-     */
-    public getDiagnostics() {
-        let diagnostics = [...this.diagnostics];
-
-        //get the diagnostics from all scopes
-        for (let scopeName in this.scopes) {
-            let scope = this.scopes[scopeName];
-            diagnostics.push(
-                ...scope.getDiagnostics()
-            );
-        }
-
-        //get the diagnostics from all unreferenced files
-        let unreferencedFiles = this.getUnreferencedFiles();
-        for (let file of unreferencedFiles) {
-            diagnostics.push(
-                ...file.getDiagnostics()
-            );
-        }
-
-        //filter out diagnostics based on our diagnostic filters
-        let finalDiagnostics = this.diagnosticFilterer.filter({
-            ...this.options,
-            rootDir: this.options.rootDir
-        }, diagnostics);
-        return finalDiagnostics;
-    }
-
-    public addDiagnostics(diagnostics: BsDiagnostic[]) {
-        this.diagnostics.push(...diagnostics);
-    }
-
-    /**
-     * Determine if the specified file is loaded in this program right now.
-     * @param filePath
-     */
-    public hasFile(filePath: string) {
-        filePath = s`${filePath}`;
-        return this.files[filePath] !== undefined;
-    }
-
-    public getPkgPath(...args: any[]): any { //eslint-disable-line
-        throw new Error('Not implemented');
-    }
-
-    /**
-     * roku filesystem is case INsensitive, so find the scope by key case insensitive
-     * @param scopeName
-     */
-    public getScopeByName(scopeName: string) {
-        if (!scopeName) {
-            return undefined;
-        }
-        //most scopes are xml file pkg paths. however, the ones that are not are single names like "global" and "scope",
-        //so it's safe to run the standardizePkgPath method
-        scopeName = s`${scopeName}`;
-        let key = Object.keys(this.scopes).find(x => x.toLowerCase() === scopeName.toLowerCase());
-        return this.scopes[key];
-    }
-
-    /**
-     * Return all scopes
-     */
-    public getScopes() {
-        return Object.values(this.scopes);
-    }
-
-    /**
-     * Find the scope for the specified component
-     */
-    public getComponentScope(componentName: string) {
-        return this.getComponent(componentName)?.scope;
-    }
-
-    /**
-     * Load a file into the program. If that file already exists, it is replaced.
-     * If file contents are provided, those are used, Otherwise, the file is loaded from the file system
-     * @param relativePath the file path relative to the root dir
-     * @param fileContents the file contents
-     */
-    public addOrReplaceFile<T extends BscFile>(relativePath: string, fileContents: string): T;
-    /**
-     * Load a file into the program. If that file already exists, it is replaced.
-     * @param fileEntry an object that specifies src and dest for the file.
-     * @param fileContents the file contents. If not provided, the file will be loaded from disk
-     */
-    public addOrReplaceFile<T extends BscFile>(fileEntry: FileObj, fileContents: string): T;
-    public addOrReplaceFile<T extends BscFile>(fileParam: FileObj | string, fileContents: string): T {
-        assert.ok(fileParam, 'fileEntry is required');
-        let srcPath: string;
-        let pkgPath: string;
-        if (typeof fileParam === 'string') {
-            srcPath = s`${this.options.rootDir}/${fileParam}`;
-            pkgPath = s`${fileParam}`;
-        } else {
-            srcPath = s`${fileParam.src}`;
-            pkgPath = s`${fileParam.dest}`;
-        }
-        let file = this.logger.time(LogLevel.debug, ['Program.addOrReplaceFile()', chalk.green(srcPath)], () => {
-
-            assert.ok(srcPath, 'fileEntry.src is required');
-            assert.ok(pkgPath, 'fileEntry.dest is required');
-
-            //if the file is already loaded, remove it
-            if (this.hasFile(srcPath)) {
-                this.removeFile(srcPath);
-            }
-            let fileExtension = path.extname(srcPath).toLowerCase();
-            let file: BscFile | undefined;
-
-            if (fileExtension === '.brs' || fileExtension === '.bs') {
-                let brsFile = new BrsFile(srcPath, pkgPath, this);
-
-                //add file to the `source` dependency list
-                if (brsFile.pkgPath.startsWith(startOfSourcePkgPath)) {
-                    this.createSourceScope();
-                    this.dependencyGraph.addDependency('scope:source', brsFile.dependencyGraphKey);
-                }
-
-
-                //add the file to the program
-                this.files[srcPath] = brsFile;
-                this.pkgMap[brsFile.pkgPath.toLowerCase()] = brsFile;
-                let sourceObj: SourceObj = {
-                    pathAbsolute: srcPath,
-                    source: fileContents
-                };
-                this.plugins.emit('beforeFileParse', sourceObj);
-
-                this.logger.time(LogLevel.info, ['parse', chalk.green(srcPath)], () => {
-                    brsFile.parse(sourceObj.source);
-                });
-                file = brsFile;
-
-                brsFile.attachDependencyGraph(this.dependencyGraph);
-
-                this.plugins.emit('afterFileValidate', brsFile);
-            } else if (
-                //is xml file
-                fileExtension === '.xml' &&
-                //resides in the components folder (Roku will only parse xml files in the components folder)
-                pkgPath.toLowerCase().startsWith(util.pathSepNormalize(`components/`))
-            ) {
-                let xmlFile = new XmlFile(srcPath, pkgPath, this);
-                //add the file to the program
-                this.files[srcPath] = xmlFile;
-                this.pkgMap[xmlFile.pkgPath.toLowerCase()] = xmlFile;
-                let sourceObj: SourceObj = {
-                    pathAbsolute: srcPath,
-                    source: fileContents
-                };
-                this.plugins.emit('beforeFileParse', sourceObj);
-                xmlFile.parse(sourceObj.source);
-
-                file = xmlFile;
-
-                //create a new scope for this xml file
-                let scope = new XmlScope(xmlFile, this);
-                this.addScope(scope);
-
-                //register this compoent now that we have parsed it and know its component name
-                this.registerComponent(xmlFile, scope);
-
-                //attach the dependency graph, so the component can
-                //   a) be regularly notified of changes
-                //   b) immediately emit its own changes
-                xmlFile.attachDependencyGraph(this.dependencyGraph);
-
-                this.plugins.emit('afterFileValidate', xmlFile);
-            } else {
-                //TODO do we actually need to implement this? Figure out how to handle img paths
-                // let genericFile = this.files[pathAbsolute] = <any>{
-                //     pathAbsolute: pathAbsolute,
-                //     pkgPath: pkgPath,
-                //     wasProcessed: true
-                // } as File;
-                // file = <any>genericFile;
-            }
-            return file;
-        });
-        return file as T;
-    }
-
-    /**
-     * Ensure source scope is created.
-     * Note: automatically called internally, and no-op if it exists already.
-     */
-    public createSourceScope() {
-        if (!this.scopes.source) {
-            const sourceScope = new Scope('source', 'scope:source', this);
-            this.addScope(sourceScope);
-        }
-    }
-
-    /**
-     * Find the file by its absolute path. This is case INSENSITIVE, since
-     * Roku is a case insensitive file system. It is an error to have multiple files
-     * with the same path with only case being different.
-     * @param pathAbsolute
-     */
-    public getFileByPathAbsolute<T extends BrsFile | XmlFile>(pathAbsolute: string) {
-        pathAbsolute = s`${pathAbsolute}`;
-        for (let filePath in this.files) {
-            if (filePath.toLowerCase() === pathAbsolute.toLowerCase()) {
-                return this.files[filePath] as T;
-            }
-        }
-    }
-
-    /**
-     * Get a list of files for the given (platform-normalized) pkgPath array.
-     * Missing files are just ignored.
-     */
-    public getFilesByPkgPaths<T extends BscFile[]>(pkgPaths: string[]) {
-        return pkgPaths
-            .map(pkgPath => this.getFileByPkgPath(pkgPath))
-            .filter(file => file !== undefined) as T;
-    }
-
-    /**
-     * Get a file with the specified (platform-normalized) pkg path.
-     * If not found, return undefined
-     */
-    public getFileByPkgPath<T extends BscFile>(pkgPath: string) {
-        return this.pkgMap[pkgPath.toLowerCase()] as T;
-    }
-
-    /**
-     * Remove a set of files from the program
-     * @param absolutePaths
-     */
-    public removeFiles(absolutePaths: string[]) {
-        for (let pathAbsolute of absolutePaths) {
-            this.removeFile(pathAbsolute);
-        }
-    }
-
-    /**
-     * Remove a file from the program
-     * @param pathAbsolute
-     */
-    public removeFile(pathAbsolute: string) {
-        if (!path.isAbsolute(pathAbsolute)) {
-            throw new Error(`Path must be absolute: "${pathAbsolute}"`);
-        }
-
-        let file = this.getFile(pathAbsolute);
-        if (file) {
-            this.plugins.emit('beforeFileDispose', file);
-
-            //if there is a scope named the same as this file's path, remove it (i.e. xml scopes)
-            let scope = this.scopes[file.pkgPath];
-            if (scope) {
-                this.plugins.emit('beforeScopeDispose', scope);
-                scope.dispose();
-                //notify dependencies of this scope that it has been removed
-                this.dependencyGraph.remove(scope.dependencyGraphKey);
-                delete this.scopes[file.pkgPath];
-                this.plugins.emit('afterScopeDispose', scope);
-            }
-            //remove the file from the program
-            delete this.files[file.pathAbsolute];
-            delete this.pkgMap[file.pkgPath.toLowerCase()];
-
-            this.dependencyGraph.remove(file.dependencyGraphKey);
-
-            //if this is a pkg:/source file, notify the `source` scope that it has changed
-            if (file.pkgPath.startsWith(startOfSourcePkgPath)) {
-                this.dependencyGraph.removeDependency('scope:source', file.dependencyGraphKey);
-            }
-
-            //if this is a component, remove it from our components map
-            if (isXmlFile(file)) {
-                this.unregisterComponent(file);
-            }
-            this.plugins.emit('afterFileDispose', file);
-        }
-    }
-
-    /**
-     * Traverse the entire project, and validate all scopes
-     * @param force - if true, then all scopes are force to validate, even if they aren't marked as dirty
-     */
-    public validate() {
-        this.logger.time(LogLevel.debug, ['Program.validate()'], () => {
-            this.diagnostics = [];
-            this.plugins.emit('beforeProgramValidate', this);
-
-            for (let scopeName in this.scopes) {
-                let scope = this.scopes[scopeName];
-                scope.validate();
-            }
-
-            //find any files NOT loaded into a scope
-            for (let filePath in this.files) {
-                let file = this.files[filePath];
-
-                if (!this.fileIsIncludedInAnyScope(file)) {
-                    this.logger.debug('Program.validate(): fileNotReferenced by any scope', () => chalk.green(file?.pkgPath));
-                    //the file is not loaded in any scope
-                    this.diagnostics.push({
-                        ...DiagnosticMessages.fileNotReferencedByAnyOtherFile(),
-                        file: file,
-                        range: util.createRange(0, 0, 0, Number.MAX_VALUE)
-                    });
-                }
-            }
-
-            this.detectDuplicateComponentNames();
-
-            this.plugins.emit('afterProgramValidate', this);
-        });
-    }
-
-    /**
-     * Flag all duplicate component names
-     */
-    private detectDuplicateComponentNames() {
-        const componentsByName = Object.keys(this.files).reduce<Record<string, XmlFile[]>>((map, filePath) => {
-            const file = this.files[filePath];
-            //if this is an XmlFile, and it has a valid `componentName` property
-            if (isXmlFile(file) && file.componentName?.text) {
-                let lowerName = file.componentName.text.toLowerCase();
-                if (!map[lowerName]) {
-                    map[lowerName] = [];
-                }
-                map[lowerName].push(file);
-            }
-            return map;
-        }, {});
-
-        for (let name in componentsByName) {
-            const xmlFiles = componentsByName[name];
-            //add diagnostics for every duplicate component with this name
-            if (xmlFiles.length > 1) {
-                for (let xmlFile of xmlFiles) {
-                    const { componentName } = xmlFile;
-                    this.diagnostics.push({
-                        ...DiagnosticMessages.duplicateComponentName(componentName.text),
-                        range: xmlFile.componentName.range,
-                        file: xmlFile,
-                        relatedInformation: xmlFiles.filter(x => x !== xmlFile).map(x => {
-                            return {
-                                location: Location.create(
-                                    URI.file(xmlFile.pathAbsolute).toString(),
-                                    x.componentName.range
-                                ),
-                                message: 'Also defined here'
-                            };
-                        })
-                    });
-                }
-            }
-        }
-    }
-
-    /**
-     * Determine if the given file is included in at least one scope in this program
-     */
-    private fileIsIncludedInAnyScope(file: BscFile) {
-        for (let scopeName in this.scopes) {
-            if (this.scopes[scopeName].hasFile(file)) {
-                return true;
-            }
-        }
-        return false;
-    }
-
-    /**
-     * Get the file at the given path
-     * @param pathAbsolute
-     */
-    private getFile<T extends BscFile>(pathAbsolute: string) {
-        pathAbsolute = s`${pathAbsolute}`;
-        return this.files[pathAbsolute] as T;
-    }
-
-    /**
-     * Get a list of all scopes the file is loaded into
-     * @param file
-     */
-    public getScopesForFile(file: XmlFile | BrsFile) {
-        let result = [] as Scope[];
-        for (let key in this.scopes) {
-            let scope = this.scopes[key];
-
-            if (scope.hasFile(file)) {
-                result.push(scope);
-            }
-        }
-        return result;
-    }
-
-    public getStatementsByName(name: string, originFile: BrsFile, namespaceName?: string): FileLink<Statement>[] {
-        let results = new Map<Statement, FileLink<Statement>>();
-        const filesSearched = new Set<BrsFile>();
-        let parseMode = originFile.getParseMode();
-        let lowerNamespaceName = namespaceName?.toLowerCase();
-        let lowerName = name?.toLowerCase();
-        //look through all files in scope for matches
-        for (const scope of this.getScopesForFile(originFile)) {
-            for (const file of scope.getAllFiles()) {
-                if (isXmlFile(file) || filesSearched.has(file)) {
-                    continue;
-                }
-                filesSearched.add(file);
-
-                for (const statement of [...file.parser.references.functionStatements, ...file.parser.references.classStatements.flatMap((cs) => cs.methods)]) {
-                    let parentNamespaceName = statement.namespaceName?.getName(parseMode)?.toLowerCase();
-                    if (statement.name.text.toLowerCase() === lowerName && (!parentNamespaceName || parentNamespaceName === lowerNamespaceName)) {
-                        if (!results.has(statement)) {
-                            results.set(statement, { item: statement, file: file });
-                        }
-                    }
-                }
-            }
-        }
-        return [...results.values()];
-    }
-
-    public getStatementsForXmlFile(scope: XmlScope, filterName?: string): FileLink<FunctionStatement>[] {
-        let results = new Map<Statement, FileLink<FunctionStatement>>();
-        const filesSearched = new Set<BrsFile>();
-
-        //get all function names for the xml file and parents
-        let funcNames = new Set<string>();
-        let currentScope = scope;
-        while (isXmlScope(currentScope)) {
-            for (let name of currentScope.xmlFile.ast.component.api.functions.map((f) => f.name)) {
-                if (!filterName || name === filterName) {
-                    funcNames.add(name);
-                }
-            }
-            currentScope = currentScope.getParentScope() as XmlScope;
-        }
-
-        //look through all files in scope for matches
-        for (const file of scope.getOwnFiles()) {
-            if (isXmlFile(file) || filesSearched.has(file)) {
-                continue;
-            }
-            filesSearched.add(file);
-
-            for (const statement of file.parser.references.functionStatements) {
-                if (funcNames.has(statement.name.text)) {
-                    if (!results.has(statement)) {
-                        results.set(statement, { item: statement, file: file });
-                    }
-                }
-            }
-        }
-        return [...results.values()];
-    }
-
-    /**
-     * Find all available completion items at the given position
-     * @param pathAbsolute
-     * @param lineIndex
-     * @param columnIndex
-     */
-    public getCompletions(pathAbsolute: string, position: Position) {
-        let file = this.getFile(pathAbsolute);
-        if (!file) {
-            return [];
-        }
-        let result = [] as CompletionItem[];
-
-        if (isBrsFile(file) && file.isPositionNextToTokenKind(position, TokenKind.Callfunc)) {
-            // is next to a @. callfunc invocation - must be an interface method
-            for (const scope of this.getScopes().filter((s) => isXmlScope(s))) {
-                let fileLinks = this.getStatementsForXmlFile(scope as XmlScope);
-                for (let fileLink of fileLinks) {
-
-                    result.push(scope.createCompletionFromFunctionStatement(fileLink.item));
-                }
-            }
-            //no other result is possible in this case
-            return result;
-
-        }
-        //find the scopes for this file
-        let scopes = this.getScopesForFile(file);
-
-        //if there are no scopes, include the global scope so we at least get the built-in functions
-        scopes = scopes.length > 0 ? scopes : [this.globalScope];
-
-        //get the completions from all scopes for this file
-        let allCompletions = util.flatMap(
-            scopes.map(ctx => file.getCompletions(position, ctx)),
-            c => c
-        );
-
-        //only keep completions common to every scope for this file
-        let keyCounts = {} as Record<string, number>;
-        for (let completion of allCompletions) {
-            let key = `${completion.label}-${completion.kind}`;
-            keyCounts[key] = keyCounts[key] ? keyCounts[key] + 1 : 1;
-            if (keyCounts[key] === scopes.length) {
-                result.push(completion);
-            }
-        }
-        return result;
-    }
-
-    /**
-     * Goes through each file and builds a list of workspace symbols for the program. Used by LanguageServer's onWorkspaceSymbol functionality
-     */
-    public getWorkspaceSymbols() {
-        const results = Object.keys(this.files).map(key => {
-            const file = this.files[key];
-            if (isBrsFile(file)) {
-                return file.getWorkspaceSymbols();
-            }
-            return [];
-        });
-        return util.flatMap(results, c => c);
-    }
-
-    /**
-     * Given a position in a file, if the position is sitting on some type of identifier,
-     * go to the definition of that identifier (where this thing was first defined)
-     */
-    public getDefinition(pathAbsolute: string, position: Position) {
-        let file = this.getFile(pathAbsolute);
-        if (!file) {
-            return [];
-        }
-
-        if (isBrsFile(file)) {
-            return file.getDefinition(position);
-        } else {
-            let results = [] as Location[];
-            const scopes = this.getScopesForFile(file);
-            for (const scope of scopes) {
-                results = results.concat(...scope.getDefinition(file, position));
-            }
-            return results;
-        }
-    }
-
-    public getHover(pathAbsolute: string, position: Position) {
-        //find the file
-        let file = this.getFile(pathAbsolute);
-        if (!file) {
-            return null;
-        }
-
-        return Promise.resolve(file.getHover(position));
-    }
-
-    public getSignatureHelp(filepath: string, position: Position): SignatureInfoObj[] {
-        let file: BrsFile = this.getFile(filepath);
-        if (!file || !isBrsFile(file)) {
-            return [];
-        }
-
-        const results = new Map<string, SignatureInfoObj>();
-
-        let functionExpression = file.getFunctionExpressionAtPosition(position);
-        let identifierInfo = this.getPartialStatementInfo(file, position);
-        if (identifierInfo.statementType === '') {
-            // just general functoin calls
-            let statements = file.program.getStatementsByName(identifierInfo.name, file);
-            for (let statement of statements) {
-                //TODO better handling of collisions - if it's a namespace, then don't show any other overrides
-                //if we're on m - then limit scope to the current class, if present
-                let sigHelp = statement.file.getSignatureHelpForStatement(statement.item);
-                if (sigHelp && !results.has[sigHelp.key]) {
-                    sigHelp.index = identifierInfo.commaCount;
-                    results.set(sigHelp.key, sigHelp);
-                }
-            }
-        } else if (identifierInfo.statementType === '.') {
-            //if m class reference.. then
-            //only get statements from the class I am in..
-            if (functionExpression) {
-                let myClass = file.getClassFromMReference(position, file.getTokenAt(position), functionExpression);
-                if (myClass) {
-                    for (let scope of this.getScopesForFile(myClass.file)) {
-                        let classes = scope.getClassHierarchy(myClass.item.getName(ParseMode.BrighterScript).toLowerCase());
-                        //and anything from any class in scope to a non m class
-                        for (let statement of [...classes].filter((i) => isClassMethodStatement(i.item))) {
-                            let sigHelp = statement.file.getSignatureHelpForStatement(statement.item);
-                            if (sigHelp && !results.has[sigHelp.key]) {
-
-                                results.set(sigHelp.key, sigHelp);
-                                return;
-                            }
-                        }
-                    }
-                }
-            }
-
-            if (identifierInfo.dotPart) {
-                //potential namespaces
-                let statements = file.program.getStatementsByName(identifierInfo.name, file, identifierInfo.dotPart);
-                if (statements.length === 0) {
-                    //was not a namespaced function, it could be any method on any class now
-                    statements = file.program.getStatementsByName(identifierInfo.name, file);
-                }
-                for (let statement of statements) {
-                    //TODO better handling of collisions - if it's a namespace, then don't show any other overrides
-                    //if we're on m - then limit scope to the current class, if present
-                    let sigHelp = statement.file.getSignatureHelpForStatement(statement.item);
-                    if (sigHelp && !results.has[sigHelp.key]) {
-                        sigHelp.index = identifierInfo.commaCount;
-                        results.set(sigHelp.key, sigHelp);
-                    }
-                }
-            }
-
-
-        } else if (identifierInfo.statementType === '@.') {
-            for (const scope of this.getScopes().filter((s) => isXmlScope(s))) {
-                let fileLinks = this.getStatementsForXmlFile(scope as XmlScope, identifierInfo.name);
-                for (let fileLink of fileLinks) {
-
-                    let sigHelp = fileLink.file.getSignatureHelpForStatement(fileLink.item);
-                    if (sigHelp && !results.has[sigHelp.key]) {
-                        sigHelp.index = identifierInfo.commaCount;
-                        results.set(sigHelp.key, sigHelp);
-                    }
-                }
-            }
-        } else if (identifierInfo.statementType === 'new') {
-            let classItem = file.getClassFileLink(identifierInfo.dotPart ? `${identifierInfo.dotPart}.${identifierInfo.name}` : identifierInfo.name);
-            let sigHelp = classItem?.file?.getClassSignatureHelp(classItem?.item);
-            if (sigHelp && !results.has(sigHelp.key)) {
-                sigHelp.index = identifierInfo.commaCount;
-                results.set(sigHelp.key, sigHelp);
-            }
-        }
-
-        return [...results.values()];
-    }
-
-    private getPartialStatementInfo(file: BrsFile, position: Position): PartialStatementInfo {
-        let lines = util.splitIntoLines(file.fileContents);
-        let line = lines[position.line];
-        let index = position.character;
-        let itemCounts = this.getPartialItemCounts(line, index);
-        if (!itemCounts.isArgStartFound && line.charAt(index) === ')') {
-            //try previous char, in case we were on a close bracket..
-            index--;
-            itemCounts = this.getPartialItemCounts(line, index);
-        }
-        let argStartIndex = itemCounts.argStartIndex;
-        index = itemCounts.argStartIndex - 1;
-        let statementType = '';
-        let name;
-        let dotPart;
-
-        if (!itemCounts.isArgStartFound) {
-            //try to get sig help based on the name
-            index = position.character;
-            let currentToken = file.getTokenAt(position);
-            name = file.getPartialVariableName(currentToken, [TokenKind.New]);
-            if (!name) {
-                //try the previous token, incase we're on a bracket
-                currentToken = file.getPreviousToken(currentToken);
-                name = file.getPartialVariableName(currentToken, [TokenKind.New]);
-            }
-            if (name?.indexOf('.')) {
-                let parts = name.split('.');
-                name = parts[parts.length - 1];
-            }
-
-            index = currentToken.range.start.character;
-            argStartIndex = index;
-        }
-        while (index > 0) {
-            if (!(/[a-z0-9_\.\@]/i).test(line.charAt(index))) {
-                if (!name) {
-                    name = line.substring(index + 1, argStartIndex);
-                } else {
-                    dotPart = line.substring(index + 1, argStartIndex);
-                    if (dotPart.endsWith('.')) {
-                        dotPart = dotPart.substr(0, dotPart.length - 1);
-                    }
-                }
-                break;
-            }
-            if (line.substr(index - 2, 2) === '@.') {
-                statementType = '@.';
-                name = name || line.substring(index, argStartIndex);
-                break;
-            } else if (line.charAt(index - 1) === '.' && statementType === '') {
-                statementType = '.';
-                name = name || line.substring(index, argStartIndex);
-                argStartIndex = index;
-            }
-            index--;
-        }
-
-        if (line.substring(0, index).trim().endsWith('new')) {
-            statementType = 'new';
-        }
-
-        return {
-            commaCount: itemCounts.comma,
-            statementType: statementType,
-            name: name,
-            dotPart: dotPart
-        };
-    }
-
-    private getPartialItemCounts(line: string, index: number) {
-        let isArgStartFound = false;
-        let itemCounts = {
-            normal: 0,
-            square: 0,
-            curly: 0,
-            comma: 0,
-            endIndex: 0,
-            argStartIndex: index,
-            isArgStartFound: false
-        };
-        while (index >= 0) {
-            const currentChar = line.charAt(index);
-
-            if (isArgStartFound) {
-                if (currentChar !== ' ') {
-                    break;
-                }
-            } else {
-                if (currentChar === ')') {
-                    itemCounts.normal++;
-                }
-
-                if (currentChar === ']') {
-                    itemCounts.square++;
-                }
-
-                if (currentChar === '}') {
-                    itemCounts.curly++;
-                }
-
-                if (currentChar === ',' && itemCounts.normal <= 0 && itemCounts.curly <= 0 && itemCounts.square <= 0) {
-                    itemCounts.comma++;
-                }
-
-                if (currentChar === '(') {
-                    if (itemCounts.normal === 0) {
-                        itemCounts.isArgStartFound = true;
-                        itemCounts.argStartIndex = index;
-                    } else {
-                        itemCounts.normal--;
-                    }
-                }
-
-                if (currentChar === '[') {
-                    itemCounts.square--;
-                }
-
-                if (currentChar === '{') {
-                    itemCounts.curly--;
-                }
-            }
-            index--;
-        }
-        return itemCounts;
-
-    }
-
-    public getReferences(pathAbsolute: string, position: Position) {
-        //find the file
-        let file = this.getFile(pathAbsolute);
-        if (!file) {
-            return null;
-        }
-
-        return file.getReferences(position);
-    }
-
-    /**
-     * Get a list of all script imports, relative to the specified pkgPath
-     * @param sourcePkgPath - the pkgPath of the source that wants to resolve script imports.
-     */
-
-    public getScriptImportCompletions(sourcePkgPath: string, scriptImport: FileReference) {
-        let lowerSourcePkgPath = sourcePkgPath.toLowerCase();
-
-        let result = [] as CompletionItem[];
-        /**
-         * hashtable to prevent duplicate results
-         */
-        let resultPkgPaths = {} as Record<string, boolean>;
-
-        //restrict to only .brs files
-        for (let key in this.files) {
-            let file = this.files[key];
-            if (
-                //is a BrightScript or BrighterScript file
-                (file.extension === '.bs' || file.extension === '.brs') &&
-                //this file is not the current file
-                lowerSourcePkgPath !== file.pkgPath.toLowerCase()
-            ) {
-                //add the relative path
-                let relativePath = util.getRelativePath(sourcePkgPath, file.pkgPath).replace(/\\/g, '/');
-                let pkgPathStandardized = file.pkgPath.replace(/\\/g, '/');
-                let filePkgPath = `pkg:/${pkgPathStandardized}`;
-                let lowerFilePkgPath = filePkgPath.toLowerCase();
-                if (!resultPkgPaths[lowerFilePkgPath]) {
-                    resultPkgPaths[lowerFilePkgPath] = true;
-
-                    result.push({
-                        label: relativePath,
-                        detail: file.pathAbsolute,
-                        kind: CompletionItemKind.File,
-                        textEdit: {
-                            newText: relativePath,
-                            range: scriptImport.filePathRange
-                        }
-                    });
-
-                    //add the absolute path
-                    result.push({
-                        label: filePkgPath,
-                        detail: file.pathAbsolute,
-                        kind: CompletionItemKind.File,
-                        textEdit: {
-                            newText: filePkgPath,
-                            range: scriptImport.filePathRange
-                        }
-                    });
-                }
-            }
-        }
-        return result;
-    }
-
-    /**
-     * Transpile a single file and get the result as a string.
-     * This does not write anything to the file system.
-     */
-    public getTranspiledFileContents(pathAbsolute: string) {
-        let file = this.getFile(pathAbsolute);
-        let result = file.transpile();
-        return {
-            ...result,
-            pathAbsolute: file.pathAbsolute,
-            pkgPath: file.pkgPath
-        };
-    }
-
-    public async transpile(fileEntries: FileObj[], stagingFolderPath: string) {
-        const entries = Object.values(this.files).map(file => {
-            let filePathObj = fileEntries.find(x => s`${x.src}` === s`${file.pathAbsolute}`);
-            if (!filePathObj) {
-                //this file has been added in-memory, from a plugin, for example
-                filePathObj = {
-                    //add an interpolated src path (since it doesn't actually exist in memory)
-                    src: `bsc:/${file.pkgPath}`,
-                    dest: file.pkgPath
-                };
-            }
-            //replace the file extension
-            let outputPath = filePathObj.dest.replace(/\.bs$/gi, '.brs');
-            //prepend the staging folder path
-            outputPath = s`${stagingFolderPath}/${outputPath}`;
-            return {
-                file: file,
-                outputPath: outputPath
-            };
-        });
-
-        this.plugins.emit('beforeProgramTranspile', this, entries);
-
-        const promises = entries.map(async (entry) => {
-            //skip transpiling typedef files
-            if (isBrsFile(entry.file) && entry.file.isTypedef) {
-                return;
-            }
-            this.plugins.emit('beforeFileTranspile', entry);
-            const { file, outputPath } = entry;
-            const result = file.transpile();
-
-            //make sure the full dir path exists
-            await fsExtra.ensureDir(path.dirname(outputPath));
-
-            if (await fsExtra.pathExists(outputPath)) {
-                throw new Error(`Error while transpiling "${file.pathAbsolute}". A file already exists at "${outputPath}" and will not be overwritten.`);
-            }
-            const writeMapPromise = result.map ? fsExtra.writeFile(`${outputPath}.map`, result.map.toString()) : null;
-            await Promise.all([
-                fsExtra.writeFile(outputPath, result.code),
-                writeMapPromise
-            ]);
-
-            if (isBrsFile(file) && this.options.emitDefinitions) {
-                const typedef = file.getTypedef();
-                const typedefPath = outputPath.replace(/\.brs$/i, '.d.bs');
-                await fsExtra.writeFile(typedefPath, typedef);
-            }
-
-            this.plugins.emit('afterFileTranspile', entry);
-        });
-
-        //copy the brighterscript stdlib to the output directory
-        promises.push(
-            fsExtra.ensureDir(s`${stagingFolderPath}/source`).then(() => {
-                return fsExtra.copyFile(
-                    s`${__dirname}/../bslib.brs`,
-                    s`${stagingFolderPath}/source/bslib.brs`
-                );
-            })
-        );
-        await Promise.all(promises);
-
-        this.plugins.emit('afterProgramTranspile', this, entries);
-    }
-
-    /**
-     * Get a map of the manifest information
-     */
-    public getManifest() {
-        if (!this._manifest) {
-            //load the manifest file.
-            //TODO update this to get the manifest from the files array or require it in the options...we shouldn't assume the location of the manifest
-            let manifestPath = path.join(this.options.rootDir, 'manifest');
-
-            let contents: string;
-            try {
-                //we only load this manifest once, so do it sync to improve speed downstream
-                contents = fsExtra.readFileSync(manifestPath, 'utf-8');
-                this._manifest = parseManifest(contents);
-            } catch (err) {
-                this._manifest = new Map();
-            }
-        }
-        return this._manifest;
-    }
-    private _manifest: Map<string, ManifestValue>;
-
-    public dispose() {
-        for (let filePath in this.files) {
-            this.files[filePath].dispose();
-        }
-        for (let name in this.scopes) {
-            this.scopes[name].dispose();
-        }
-        this.globalScope.dispose();
-        this.dependencyGraph.dispose();
-    }
-}
-=======
 import * as assert from 'assert';
 import * as fsExtra from 'fs-extra';
 import * as path from 'path';
@@ -1945,7 +813,7 @@
 
         const results = new Map<string, SignatureInfoObj>();
 
-        let functionScope = file.getFunctionScopeAtPosition(position);
+        let functionExpression = file.getFunctionExpressionAtPosition(position);
         let identifierInfo = this.getPartialStatementInfo(file, position);
         if (identifierInfo.statementType === '') {
             // just general function calls
@@ -1962,8 +830,8 @@
         } else if (identifierInfo.statementType === '.') {
             //if m class reference.. then
             //only get statements from the class I am in..
-            if (functionScope) {
-                let myClass = file.getClassFromMReference(position, file.getTokenAt(position), functionScope);
+            if (functionExpression) {
+                let myClass = file.getClassFromMReference(position, file.getTokenAt(position), functionExpression);
                 if (myClass) {
                     for (let scope of this.getScopesForFile(myClass.file)) {
                         let classes = scope.getClassHierarchy(myClass.item.getName(ParseMode.BrighterScript).toLowerCase());
@@ -2363,5 +1231,4 @@
         this.globalScope.dispose();
         this.dependencyGraph.dispose();
     }
-}
->>>>>>> 471884d7
+}