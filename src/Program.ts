--- conflicted
+++ resolved
@@ -24,20 +24,12 @@
 import { ParseMode } from './parser/Parser';
 import { TokenKind } from './lexer/TokenKind';
 import { BscPlugin } from './bscPlugin/BscPlugin';
-import { util as rokuDeployUtil } from 'roku-deploy';
+import { rokuDeploy, util as rokuDeployUtil } from 'roku-deploy';
 import { AstEditor } from './astUtils/AstEditor';
 import type { SourceMapGenerator } from 'source-map';
-<<<<<<< HEAD
 
 const bslibNonAliasedRokuModulesPkgPath = `pkg:/source/roku_modules/rokucommunity_bslib/bslib.brs`;
 const bslibAliasedRokuModulesPkgPath = `pkg:/source/roku_modules/bslib/bslib.brs`;
-=======
-import { rokuDeploy } from 'roku-deploy';
-
-const startOfSourcePkgPath = `source${path.sep}`;
-const bslibNonAliasedRokuModulesPkgPath = s`source/roku_modules/rokucommunity_bslib/bslib.brs`;
-const bslibAliasedRokuModulesPkgPath = s`source/roku_modules/bslib/bslib.brs`;
->>>>>>> 67c33955
 
 export interface SourceObj {
     srcPath: string;
@@ -1313,31 +1305,18 @@
     /**
      * Transpile a single file and get the result as a string.
      * This does not write anything to the file system.
-<<<<<<< HEAD
-     * @param srcPath can be a srcPath or a destPath
-     */
-    public getTranspiledFileContents(srcPath: string) {
-        return this._getTranspiledFileContents(
-            this.getFile(srcPath)
-=======
      *
      * This should only be called by `LanguageServer`.
      * Internal usage should call `_getTranspiledFileContents` instead.
      * @param filePath can be a srcPath or a destPath
      */
     public async getTranspiledFileContents(filePath: string) {
-        let fileMap = await rokuDeploy.getFilePaths(this.options.files, this.options.rootDir);
-        //remove files currently loaded in the program, we will transpile those instead (even if just for source maps)
-        let filteredFileMap = [] as FileObj[];
-        for (let fileEntry of fileMap) {
-            if (this.hasFile(fileEntry.src) === false) {
-                filteredFileMap.push(fileEntry);
-            }
-        }
-        const { entries, astEditor } = this.beforeProgramTranspile(fileMap, this.options.stagingFolderPath);
+        const { entries, astEditor } = this.beforeProgramTranspile(
+            await rokuDeploy.getFilePaths(this.options.files, this.options.rootDir),
+            this.options.stagingFolderPath
+        );
         const result = this._getTranspiledFileContents(
             this.getFile(filePath)
->>>>>>> 67c33955
         );
         this.afterProgramTranspile(entries, astEditor);
         return result;
@@ -1395,13 +1374,8 @@
         };
     }
 
-<<<<<<< HEAD
-    public async transpile(fileEntries: FileObj[], stagingFolderPath: string) {
-        // map fileEntries using their path as key to avoid excessive "find()" operations
-=======
     private beforeProgramTranspile(fileEntries: FileObj[], stagingFolderPath: string) {
         // map fileEntries using their path as key, to avoid excessive "find()" operations
->>>>>>> 67c33955
         const mappedFileEntries = fileEntries.reduce<Record<string, FileObj>>((collection, entry) => {
             collection[s`${entry.src}`] = entry;
             return collection;
@@ -1430,9 +1404,6 @@
             return outputPath;
         };
 
-<<<<<<< HEAD
-        const processedFiles = new Set<BscFile>();
-=======
         const entries = Object.values(this.files).map(file => {
             return {
                 file: file,
@@ -1442,7 +1413,11 @@
 
         const astEditor = new AstEditor();
 
-        this.plugins.emit('beforeProgramTranspile', this, entries, astEditor);
+        this.plugins.emit('beforeProgramTranspile', {
+            program: this,
+            entries: entries,
+            editor: astEditor
+        });
         return {
             entries: entries,
             getOutputPath: getOutputPath,
@@ -1453,8 +1428,7 @@
     public async transpile(fileEntries: FileObj[], stagingFolderPath: string) {
         const { entries, getOutputPath, astEditor } = this.beforeProgramTranspile(fileEntries, stagingFolderPath);
 
-        const processedFiles = new Set<File>();
->>>>>>> 67c33955
+        const processedFiles = new Set<BscFile>();
 
         const transpileFile = async (srcPath: string, outputPath?: string) => {
             //find the file in the program
@@ -1487,24 +1461,6 @@
             }
         };
 
-<<<<<<< HEAD
-        const entries = Object.values(this.files).map(file => {
-            return {
-                file: file,
-                outputPath: getOutputPath(file)
-            };
-        });
-
-        const astEditor = new AstEditor();
-
-        this.plugins.emit('beforeProgramTranspile', {
-            program: this,
-            entries: entries,
-            editor: astEditor
-        });
-
-=======
->>>>>>> 67c33955
         let promises = entries.map(async (entry) => {
             return transpileFile(entry?.file?.srcPath, entry.outputPath);
         });
@@ -1536,16 +1492,12 @@
         this.afterProgramTranspile(entries, astEditor);
     }
 
-<<<<<<< HEAD
+    private afterProgramTranspile(entries: TranspileObj[], astEditor: AstEditor) {
         this.plugins.emit('afterProgramTranspile', {
             program: this,
             entries: entries,
             editor: astEditor
         });
-=======
-    private afterProgramTranspile(entries: TranspileObj[], astEditor: AstEditor) {
-        this.plugins.emit('afterProgramTranspile', this, entries, astEditor);
->>>>>>> 67c33955
         astEditor.undoAll();
     }
 
