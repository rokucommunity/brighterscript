--- conflicted
+++ resolved
@@ -112,11 +112,7 @@
     /**
      * A map of every file loaded into this program, indexed by its original file location
      */
-<<<<<<< HEAD
-    public files = {} as { [srcPath: string]: BrsFile | XmlFile };
-=======
     public files = {} as { [pathAbsolute: string]: BscFile };
->>>>>>> 6b7ba1fd
 
     private scopes = {} as { [name: string]: Scope };
 
@@ -240,22 +236,14 @@
      * contents from the file system.
      * @param filePaths
      */
-<<<<<<< HEAD
-    public async addOrReplaceFiles<T extends BrsFile | XmlFile>(fileObjects: Array<FileObj>) {
-=======
     public async addOrReplaceFiles<T extends BscFile[]>(fileObjects: Array<FileObj>) {
->>>>>>> 6b7ba1fd
         let promises = [];
         for (let fileObject of fileObjects) {
             promises.push(
                 this.addOrReplaceFile(fileObject)
             );
         }
-<<<<<<< HEAD
-        return Promise.all(promises) as Promise<T[]>;
-=======
         return Promise.all(promises) as Promise<T>;
->>>>>>> 6b7ba1fd
     }
 
     public getPkgPath(...args: any[]): any { //eslint-disable-line
@@ -297,24 +285,15 @@
      * @param relativePath the file path relative to the root dir
      * @param fileContents the file contents. If not provided, the file will be loaded from disk
      */
-<<<<<<< HEAD
-    public async addOrReplaceFile<T extends BrsFile | XmlFile>(relativePath: string, fileContents?: string): Promise<T>;
-=======
     public async addOrReplaceFile<T extends BscFile>(relativePath: string, fileContents?: string): Promise<T>;
->>>>>>> 6b7ba1fd
     /**
      * Load a file into the program. If that file already exists, it is replaced.
      * If file contents are provided, those are used, Otherwise, the file is loaded from the file system
      * @param fileEntry an object that specifies src and dest for the file.
      * @param fileContents the file contents. If not provided, the file will be loaded from disk
      */
-<<<<<<< HEAD
-    public async addOrReplaceFile<T extends BrsFile | XmlFile>(fileEntry: FileObj, fileContents?: string): Promise<T>;
-    public async addOrReplaceFile<T extends BrsFile | XmlFile>(fileParam: FileObj | string, fileContents?: string): Promise<T> {
-=======
     public async addOrReplaceFile<T extends BscFile>(fileEntry: FileObj, fileContents?: string): Promise<T>;
     public async addOrReplaceFile<T extends BscFile>(fileParam: FileObj | string, fileContents?: string): Promise<T> {
->>>>>>> 6b7ba1fd
         assert.ok(fileParam, 'fileEntry is required');
         let srcPath: string;
         let pkgPath: string;
@@ -334,13 +313,8 @@
             if (this.hasFile(srcPath)) {
                 this.removeFile(srcPath);
             }
-<<<<<<< HEAD
             let fileExtension = path.extname(srcPath).toLowerCase();
-            let file: BrsFile | XmlFile | undefined;
-=======
-            let fileExtension = path.extname(pathAbsolute).toLowerCase();
             let file: BscFile | undefined;
->>>>>>> 6b7ba1fd
 
             //load the file contents by file path if not provided
             let getFileContents = async () => {
@@ -452,11 +426,7 @@
      * Get a list of files for the given pkgPath array.
      * Missing files are just ignored.
      */
-<<<<<<< HEAD
-    public getFilesByPkgPaths<T extends BrsFile | XmlFile>(pkgPaths: string[]) {
-=======
     public getFilesByPkgPaths<T extends BscFile[]>(pkgPaths: string[]) {
->>>>>>> 6b7ba1fd
         pkgPaths = pkgPaths.map(x => s`${x}`.toLowerCase());
 
         let result = [] as Array<XmlFile | BrsFile>;
@@ -466,11 +436,7 @@
                 result.push(file);
             }
         }
-<<<<<<< HEAD
-        return result as T[];
-=======
         return result as T;
->>>>>>> 6b7ba1fd
     }
 
     /**
