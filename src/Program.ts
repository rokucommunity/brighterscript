import * as assert from 'assert';
import * as fsExtra from 'fs-extra';
import * as path from 'path';
<<<<<<< HEAD
import type { CodeAction, Position, Range, SignatureInformation, Location, DocumentSymbol, CancellationToken } from 'vscode-languageserver';
import { CancellationTokenSource } from 'vscode-languageserver';
=======
import type { CodeAction, CompletionItem, Position, Range, SignatureInformation, Location, DocumentSymbol, CancellationToken } from 'vscode-languageserver';
import { CancellationTokenSource, CompletionItemKind } from 'vscode-languageserver';
>>>>>>> dbfd744b
import type { BsConfig, FinalizedBsConfig } from './BsConfig';
import { Scope } from './Scope';
import { DiagnosticMessages } from './DiagnosticMessages';
import type { FileObj, SemanticToken, FileLink, ProvideHoverEvent, ProvideCompletionsEvent, Hover, ProvideDefinitionEvent, ProvideReferencesEvent, ProvideDocumentSymbolsEvent, ProvideWorkspaceSymbolsEvent, BeforeFileAddEvent, BeforeFileRemoveEvent, PrepareFileEvent, PrepareProgramEvent, ProvideFileEvent, SerializedFile, TranspileObj, SerializeFileEvent, ScopeValidationOptions, ExtraSymbolData } from './interfaces';
import { standardizePath as s, util } from './util';
import { XmlScope } from './XmlScope';
import { DependencyGraph } from './DependencyGraph';
import type { Logger } from './logging';
import { LogLevel, createLogger } from './logging';
import chalk from 'chalk';
import { globalCallables, globalFile } from './globalCallables';
import { parseManifest, getBsConst } from './preprocessor/Manifest';
import { URI } from 'vscode-uri';
import PluginInterface from './PluginInterface';
import { isBrsFile, isXmlFile, isXmlScope, isNamespaceStatement, isReferenceType } from './astUtils/reflection';
import type { FunctionStatement, MethodStatement, NamespaceStatement } from './parser/Statement';
import { BscPlugin } from './bscPlugin/BscPlugin';
<<<<<<< HEAD
import { Editor } from './astUtils/Editor';
import { IntegerType } from './types/IntegerType';
import { StringType } from './types/StringType';
import { SymbolTypeFlag } from './SymbolTypeFlag';
import { BooleanType } from './types/BooleanType';
import { DoubleType } from './types/DoubleType';
import { DynamicType } from './types/DynamicType';
import { FloatType } from './types/FloatType';
import { LongIntegerType } from './types/LongIntegerType';
import { ObjectType } from './types/ObjectType';
import { VoidType } from './types/VoidType';
import { FunctionType } from './types/FunctionType';
import { FileFactory } from './files/Factory';
import { ActionPipeline } from './ActionPipeline';
import type { FileData } from './files/LazyFileData';
import { LazyFileData } from './files/LazyFileData';
import { rokuDeploy } from 'roku-deploy';
import type { SGNodeData, BRSComponentData, BRSEventData, BRSInterfaceData } from './roku-types';
import { nodes, components, interfaces, events } from './roku-types';
import { ComponentType } from './types/ComponentType';
import { InterfaceType } from './types/InterfaceType';
import { BuiltInInterfaceAdder } from './types/BuiltInInterfaceAdder';
import type { UnresolvedSymbol } from './AstValidationSegmenter';
import { WalkMode, createVisitor } from './astUtils/visitors';
import type { BscFile } from './files/BscFile';
import { firstBy } from 'thenby';
import { CrossScopeValidator } from './CrossScopeValidator';
import { DiagnosticManager } from './DiagnosticManager';
import { ProgramValidatorDiagnosticsTag } from './bscPlugin/validation/ProgramValidator';
import type { ProvidedSymbolInfo, BrsFile } from './files/BrsFile';
import type { XmlFile } from './files/XmlFile';
import { SymbolTable } from './SymbolTable';
import { ReferenceType, TypesCreated } from './types';
import type { Statement } from './parser/AstNode';
import { CallExpressionInfo } from './bscPlugin/CallExpressionInfo';
import { SignatureHelpUtil } from './bscPlugin/SignatureHelpUtil';
=======
import { AstEditor } from './astUtils/AstEditor';
import type { SourceMapGenerator } from 'source-map';
import type { Statement } from './parser/AstNode';
import { CallExpressionInfo } from './bscPlugin/CallExpressionInfo';
import { SignatureHelpUtil } from './bscPlugin/SignatureHelpUtil';
import { DiagnosticSeverityAdjuster } from './DiagnosticSeverityAdjuster';
>>>>>>> dbfd744b
import { Sequencer } from './common/Sequencer';
import { Deferred } from './deferred';

const bslibNonAliasedRokuModulesPkgPath = s`source/roku_modules/rokucommunity_bslib/bslib.brs`;
const bslibAliasedRokuModulesPkgPath = s`source/roku_modules/bslib/bslib.brs`;

export interface SignatureInfoObj {
    index: number;
    key: string;
    signature: SignatureInformation;
}

export class Program {
    constructor(
        /**
         * The root directory for this program
         */
        options: BsConfig,
        logger?: Logger,
        plugins?: PluginInterface,
        diagnosticsManager?: DiagnosticManager
    ) {
        this.options = util.normalizeConfig(options);
        this.logger = logger ?? createLogger(options);
        this.plugins = plugins || new PluginInterface([], { logger: this.logger });
        this.diagnostics = diagnosticsManager || new DiagnosticManager();

        // initialize the diagnostics Manager
        this.diagnostics.logger = this.logger;
        this.diagnostics.options = this.options;
        this.diagnostics.program = this;

        //inject the bsc plugin as the first plugin in the stack.
        this.plugins.addFirst(new BscPlugin());

        //normalize the root dir path
        this.options.rootDir = util.getRootDir(this.options);

        this.createGlobalScope();

        this.fileFactory = new FileFactory(this);
    }

    public options: FinalizedBsConfig;
    public logger: Logger;

    /**
     * An editor that plugins can use to modify program-level things during the build flow. Don't use this to edit files (they have their own `.editor`)
     */
    public editor = new Editor();

    /**
     * A factory that creates `File` instances
     */
    private fileFactory: FileFactory;

    private createGlobalScope() {
        //create the 'global' scope
        this.globalScope = new Scope('global', this, 'scope:global');
        this.globalScope.attachDependencyGraph(this.dependencyGraph);
        this.scopes.global = this.globalScope;

        this.populateGlobalSymbolTable();
        this.globalScope.symbolTable.addSibling(this.componentsTable);

        //hardcode the files list for global scope to only contain the global file
        this.globalScope.getAllFiles = () => [globalFile];
        globalFile.isValidated = true;
        this.globalScope.validate();

        //TODO we might need to fix this because the isValidated clears stuff now
        (this.globalScope as any).isValidated = true;
    }


    private recursivelyAddNodeToSymbolTable(nodeData: SGNodeData) {
        if (!nodeData) {
            return;
        }
        let nodeType: ComponentType;
        const nodeName = util.getSgNodeTypeName(nodeData.name);
        if (!this.globalScope.symbolTable.hasSymbol(nodeName, SymbolTypeFlag.typetime)) {
            let parentNode: ComponentType;
            if (nodeData.extends) {
                const parentNodeData = nodes[nodeData.extends.name.toLowerCase()];
                try {
                    parentNode = this.recursivelyAddNodeToSymbolTable(parentNodeData);
                } catch (error) {
                    this.logger.error(error, nodeData);
                }
            }
            nodeType = new ComponentType(nodeData.name, parentNode);
            nodeType.addBuiltInInterfaces();
            nodeType.isBuiltIn = true;
            if (nodeData.name === 'Node') {
                // Add `roSGNode` as shorthand for `roSGNodeNode`
                this.globalScope.symbolTable.addSymbol('roSGNode', { description: nodeData.description, isBuiltIn: true }, nodeType, SymbolTypeFlag.typetime);
            }
            this.globalScope.symbolTable.addSymbol(nodeName, { description: nodeData.description, isBuiltIn: true }, nodeType, SymbolTypeFlag.typetime);
        } else {
            nodeType = this.globalScope.symbolTable.getSymbolType(nodeName, { flags: SymbolTypeFlag.typetime }) as ComponentType;
        }

        return nodeType;
    }
    /**
     * Do all setup required for the global symbol table.
     */
    private populateGlobalSymbolTable() {
        //Setup primitive types in global symbolTable

        const builtInSymbolData: ExtraSymbolData = { isBuiltIn: true };

        this.globalScope.symbolTable.addSymbol('boolean', builtInSymbolData, BooleanType.instance, SymbolTypeFlag.typetime);
        this.globalScope.symbolTable.addSymbol('double', builtInSymbolData, DoubleType.instance, SymbolTypeFlag.typetime);
        this.globalScope.symbolTable.addSymbol('dynamic', builtInSymbolData, DynamicType.instance, SymbolTypeFlag.typetime);
        this.globalScope.symbolTable.addSymbol('float', builtInSymbolData, FloatType.instance, SymbolTypeFlag.typetime);
        this.globalScope.symbolTable.addSymbol('function', builtInSymbolData, FunctionType.instance, SymbolTypeFlag.typetime);
        this.globalScope.symbolTable.addSymbol('integer', builtInSymbolData, IntegerType.instance, SymbolTypeFlag.typetime);
        this.globalScope.symbolTable.addSymbol('longinteger', builtInSymbolData, LongIntegerType.instance, SymbolTypeFlag.typetime);
        this.globalScope.symbolTable.addSymbol('object', builtInSymbolData, ObjectType.instance, SymbolTypeFlag.typetime);
        this.globalScope.symbolTable.addSymbol('string', builtInSymbolData, StringType.instance, SymbolTypeFlag.typetime);
        this.globalScope.symbolTable.addSymbol('void', builtInSymbolData, VoidType.instance, SymbolTypeFlag.typetime);

        BuiltInInterfaceAdder.getLookupTable = () => this.globalScope.symbolTable;

        for (const callable of globalCallables) {
            this.globalScope.symbolTable.addSymbol(callable.name, { ...builtInSymbolData, description: callable.shortDescription }, callable.type, SymbolTypeFlag.runtime);
        }

        for (const ifaceData of Object.values(interfaces) as BRSInterfaceData[]) {
            const nodeType = new InterfaceType(ifaceData.name);
            nodeType.addBuiltInInterfaces();
            nodeType.isBuiltIn = true;
            this.globalScope.symbolTable.addSymbol(ifaceData.name, { ...builtInSymbolData, description: ifaceData.description }, nodeType, SymbolTypeFlag.typetime);
        }

        for (const componentData of Object.values(components) as BRSComponentData[]) {
            const nodeType = new InterfaceType(componentData.name);
            nodeType.addBuiltInInterfaces();
            nodeType.isBuiltIn = true;
            if (componentData.name !== 'roSGNode') {
                // we will add `roSGNode` as shorthand for `roSGNodeNode`, since all roSgNode components are SceneGraph nodes
                this.globalScope.symbolTable.addSymbol(componentData.name, { ...builtInSymbolData, description: componentData.description }, nodeType, SymbolTypeFlag.typetime);
            }
        }

        for (const nodeData of Object.values(nodes) as SGNodeData[]) {
            this.recursivelyAddNodeToSymbolTable(nodeData);
        }

        for (const eventData of Object.values(events) as BRSEventData[]) {
            const nodeType = new InterfaceType(eventData.name);
            nodeType.addBuiltInInterfaces();
            nodeType.isBuiltIn = true;
            this.globalScope.symbolTable.addSymbol(eventData.name, { ...builtInSymbolData, description: eventData.description }, nodeType, SymbolTypeFlag.typetime);
        }

    }

    /**
     * A graph of all files and their dependencies.
     * For example:
     *      File.xml -> [lib1.brs, lib2.brs]
     *      lib2.brs -> [lib3.brs] //via an import statement
     */
    private dependencyGraph = new DependencyGraph();

    public diagnostics: DiagnosticManager;

    /**
     * A scope that contains all built-in global functions.
     * All scopes should directly or indirectly inherit from this scope
     */
    public globalScope: Scope = undefined as any;

    /**
     * Plugins which can provide extra diagnostics or transform AST
     */
    public plugins: PluginInterface;

    private fileSymbolInformation = new Map<string, { provides: ProvidedSymbolInfo; requires: UnresolvedSymbol[] }>();

    private currentScopeValidationOptions: ScopeValidationOptions;

    /**
     *  Map of typetime symbols which depend upon the key symbol
     */
    private symbolDependencies = new Map<string, Set<string>>();


    /**
     * Symbol Table for storing custom component types
     * This is a sibling to the global table (as Components can be used/referenced anywhere)
     * Keeping custom components out of the global table and in a specific symbol table
     * compartmentalizes their use
     */
    private componentsTable = new SymbolTable('Custom Components');

    public addFileSymbolInfo(file: BrsFile) {
        this.fileSymbolInformation.set(file.pkgPath, {
            provides: file.providedSymbols,
            requires: file.requiredSymbols
        });
    }

    public getFileSymbolInfo(file: BrsFile) {
        return this.fileSymbolInformation.get(file.pkgPath);
    }

    /**
     * The path to bslib.brs (the BrightScript runtime for certain BrighterScript features)
     */
    public get bslibPkgPath() {
        //if there's an aliased (preferred) version of bslib from roku_modules loaded into the program, use that
        if (this.getFile(bslibAliasedRokuModulesPkgPath)) {
            return bslibAliasedRokuModulesPkgPath;

            //if there's a non-aliased version of bslib from roku_modules, use that
        } else if (this.getFile(bslibNonAliasedRokuModulesPkgPath)) {
            return bslibNonAliasedRokuModulesPkgPath;

            //default to the embedded version
        } else {
            return `${this.options.bslibDestinationDir}${path.sep}bslib.brs`;
        }
    }

    public get bslibPrefix() {
        if (this.bslibPkgPath === bslibNonAliasedRokuModulesPkgPath) {
            return 'rokucommunity_bslib';
        } else {
            return 'bslib';
        }
    }


    /**
     * A map of every file loaded into this program, indexed by its original file location
     */
    public files = {} as Record<string, BscFile>;
    /**
     * A map of every file loaded into this program, indexed by its destPath
     */
    private destMap = new Map<string, BscFile>();
    /**
     * Plugins can contribute multiple virtual files for a single physical file.
     * This collection links the virtual files back to the physical file that produced them.
     * The key is the standardized and lower-cased srcPath
     */
    private fileClusters = new Map<string, BscFile[]>();

    private scopes = {} as Record<string, Scope>;

    protected addScope(scope: Scope) {
        this.scopes[scope.name] = scope;
        delete this.sortedScopeNames;
    }

    protected removeScope(scope: Scope) {
        if (this.scopes[scope.name]) {
            delete this.scopes[scope.name];
            delete this.sortedScopeNames;
        }
    }

    /**
     * A map of every component currently loaded into the program, indexed by the component name.
     * It is a compile-time error to have multiple components with the same name. However, we store an array of components
     * by name so we can provide a better developer expreience. You shouldn't be directly accessing this array,
     * but if you do, only ever use the component at index 0.
     */
    private components = {} as Record<string, { file: XmlFile; scope: XmlScope }[]>;

    /**
     * Get the component with the specified name
     */
    public getComponent(componentName: string) {
        if (componentName) {
            //return the first compoment in the list with this name
            //(components are ordered in this list by destPath to ensure consistency)
            return this.components[componentName.toLowerCase()]?.[0];
        } else {
            return undefined;
        }
    }

    /**
     * Get the sorted names of custom components
     */
    public getSortedComponentNames() {
        const componentNames = Object.keys(this.components);
        componentNames.sort((a, b) => {
            if (a < b) {
                return -1;
            } else if (b < a) {
                return 1;
            }
            return 0;
        });
        return componentNames;
    }

    /**
     * Keeps a set of all the components that need to have their types updated during the current validation cycle
     * Map <componentKey, componentName>
     */
    private componentSymbolsToUpdate = new Map<string, string>();

    /**
     * Register (or replace) the reference to a component in the component map
     */
    private registerComponent(xmlFile: XmlFile, scope: XmlScope) {
        const key = this.getComponentKey(xmlFile);
        if (!this.components[key]) {
            this.components[key] = [];
        }
        this.components[key].push({
            file: xmlFile,
            scope: scope
        });
        this.components[key].sort((a, b) => {
            const pathA = a.file.destPath.toLowerCase();
            const pathB = b.file.destPath.toLowerCase();
            if (pathA < pathB) {
                return -1;
            } else if (pathA > pathB) {
                return 1;
            }
            return 0;
        });
        this.syncComponentDependencyGraph(this.components[key]);
        this.addDeferredComponentTypeSymbolCreation(xmlFile);
    }

    /**
     * Remove the specified component from the components map
     */
    private unregisterComponent(xmlFile: XmlFile) {
        const key = this.getComponentKey(xmlFile);
        const arr = this.components[key] || [];
        for (let i = 0; i < arr.length; i++) {
            if (arr[i].file === xmlFile) {
                arr.splice(i, 1);
                break;
            }
        }

        this.syncComponentDependencyGraph(arr);
        this.addDeferredComponentTypeSymbolCreation(xmlFile);
    }

    /**
     * Adds a component described in an XML to the set of components that needs to be updated this validation cycle.
     * @param xmlFile XML file with <component> tag
     */
    private addDeferredComponentTypeSymbolCreation(xmlFile: XmlFile) {
        const componentKey = this.getComponentKey(xmlFile);
        const componentName = xmlFile.componentName?.text;
        if (this.componentSymbolsToUpdate.has(componentKey)) {
            return;
        }
        this.componentSymbolsToUpdate.set(componentKey, componentName);
    }

    private getComponentKey(xmlFile: XmlFile) {
        return (xmlFile.componentName?.text ?? xmlFile.pkgPath).toLowerCase();
    }

    /**
     * Resolves symbol table with the first component in this.components to have the same name as the component in the file
     * @param componentKey key getting a component from `this.components`
     * @param componentName the unprefixed name of the component that will be added (e.g. 'MyLabel' NOT 'roSgNodeMyLabel')
     */
    private updateComponentSymbolInGlobalScope(componentKey: string, componentName: string) {
        const symbolName = componentName ? util.getSgNodeTypeName(componentName) : undefined;
        if (!symbolName) {
            return;
        }
        const components = this.components[componentKey] || [];
        const previousComponentType = this.componentsTable.getSymbolType(symbolName, { flags: SymbolTypeFlag.typetime });
        // Remove any existing symbols that match
        this.componentsTable.removeSymbol(symbolName);
        if (components.length > 0) {
            // There is a component that can be added - use it.
            const componentScope = components[0].scope;

            this.componentsTable.removeSymbol(symbolName);
            componentScope.linkSymbolTable();
            const componentType = componentScope.getComponentType();
            if (componentType) {
                this.componentsTable.addSymbol(symbolName, {}, componentType, SymbolTypeFlag.typetime);
            }
            const typeData = {};
            const isSameAsPrevious = previousComponentType && componentType.isEqual(previousComponentType, typeData);
            const isComponentTypeDifferent = !previousComponentType || isReferenceType(previousComponentType) || !isSameAsPrevious;
            componentScope.unlinkSymbolTable();
            return isComponentTypeDifferent;

        }
        // There was a previous component type, but no new one, so it's different
        return !!previousComponentType;
    }

    /**
     * Adds a reference type to the global symbol table with the first component in this.components to have the same name as the component in the file
     * This is so on a first validation, these types can be resolved in teh future (eg. when the actual component is created)
     * If we don't add reference types at this top level, they will be created at the file level, and will never get resolved
     * @param componentKey key getting a component from `this.components`
     * @param componentName the unprefixed name of the component that will be added (e.g. 'MyLabel' NOT 'roSgNodeMyLabel')
     */
    private addComponentReferenceType(componentKey: string, componentName: string) {
        const symbolName = componentName ? util.getSgNodeTypeName(componentName) : undefined;
        if (!symbolName) {
            return;
        }
        const components = this.components[componentKey] || [];

        if (components.length > 0) {
            // There is a component that can be added,
            if (!this.componentsTable.hasSymbol(symbolName, SymbolTypeFlag.typetime)) {
                // it doesn't already exist in the table
                const componentRefType = new ReferenceType(symbolName, symbolName, SymbolTypeFlag.typetime, () => this.componentsTable);
                if (componentRefType) {
                    this.componentsTable.addSymbol(symbolName, {}, componentRefType, SymbolTypeFlag.typetime);
                }
            }
        } else {
            // there is no component. remove from table
            this.componentsTable.removeSymbol(symbolName);
        }
    }

    /**
     * re-attach the dependency graph with a new key for any component who changed
     * their position in their own named array (only matters when there are multiple
     * components with the same name)
     */
    private syncComponentDependencyGraph(components: Array<{ file: XmlFile; scope: XmlScope }>) {
        //reattach every dependency graph
        for (let i = 0; i < components.length; i++) {
            const { file, scope } = components[i];

            //attach (or re-attach) the dependencyGraph for every component whose position changed
            if (file.dependencyGraphIndex !== i) {
                file.dependencyGraphIndex = i;
                this.dependencyGraph.addOrReplace(file.dependencyGraphKey, file.dependencies);
                file.attachDependencyGraph(this.dependencyGraph);
                scope.attachDependencyGraph(this.dependencyGraph);
            }
        }
    }

    /**
     * Get a list of all files that are included in the project but are not referenced
     * by any scope in the program.
     */
    public getUnreferencedFiles() {
        let result = [] as BscFile[];
        for (let filePath in this.files) {
            let file = this.files[filePath];
            //is this file part of a scope
            if (!this.getFirstScopeForFile(file)) {
                //no scopes reference this file. add it to the list
                result.push(file);
            }
        }
        return result;
    }

    /**
     * Get the list of errors for the entire program.
     */
    public getDiagnostics() {
        return this.diagnostics.getDiagnostics();
    }

    /**
     * Determine if the specified file is loaded in this program right now.
     * @param filePath the absolute or relative path to the file
     * @param normalizePath should the provided path be normalized before use
     */
    public hasFile(filePath: string, normalizePath = true) {
        return !!this.getFile(filePath, normalizePath);
    }

    /**
     * roku filesystem is case INsensitive, so find the scope by key case insensitive
     * @param scopeName xml scope names are their `destPath`. Source scope is stored with the key `"source"`
     */
    public getScopeByName(scopeName: string): Scope | undefined {
        if (!scopeName) {
            return undefined;
        }
        //most scopes are xml file pkg paths. however, the ones that are not are single names like "global" and "scope",
        //so it's safe to run the standardizePkgPath method
        scopeName = s`${scopeName}`;
        let key = Object.keys(this.scopes).find(x => x.toLowerCase() === scopeName.toLowerCase());
        return this.scopes[key!];
    }

    /**
     * Return all scopes
     */
    public getScopes() {
        return Object.values(this.scopes);
    }

    /**
     * Find the scope for the specified component
     */
    public getComponentScope(componentName: string) {
        return this.getComponent(componentName)?.scope;
    }

    /**
     * Update internal maps with this file reference
     */
    private assignFile<T extends BscFile = BscFile>(file: T) {
        const fileAddEvent: BeforeFileAddEvent = {
            file: file,
            program: this
        };

        this.plugins.emit('beforeFileAdd', fileAddEvent);

        this.files[file.srcPath.toLowerCase()] = file;
        this.destMap.set(file.destPath.toLowerCase(), file);

        this.plugins.emit('afterFileAdd', fileAddEvent);

        return file;
    }

    /**
     * Remove this file from internal maps
     */
    private unassignFile<T extends BscFile = BscFile>(file: T) {
        delete this.files[file.srcPath.toLowerCase()];
        this.destMap.delete(file.destPath.toLowerCase());
        return file;
    }

    /**
     * Load a file into the program. If that file already exists, it is replaced.
     * If file contents are provided, those are used, Otherwise, the file is loaded from the file system
     * @param srcDestOrPkgPath the absolute path, the pkg path (i.e. `pkg:/path/to/file.brs`), or the destPath (i.e. `path/to/file.brs` relative to `pkg:/`)
     * @param fileData the file contents. omit or pass `undefined` to prevent loading the data at this time
     */
    public setFile<T extends BscFile>(srcDestOrPkgPath: string, fileData?: FileData): T;
    /**
     * Load a file into the program. If that file already exists, it is replaced.
     * @param fileEntry an object that specifies src and dest for the file.
     * @param fileData the file contents. omit or pass `undefined` to prevent loading the data at this time
     */
    public setFile<T extends BscFile>(fileEntry: FileObj, fileData: FileData): T;
    public setFile<T extends BscFile>(fileParam: FileObj | string, fileData: FileData): T {
        //normalize the file paths
        const { srcPath, destPath } = this.getPaths(fileParam, this.options.rootDir);

        let file = this.logger.time(LogLevel.debug, ['Program.setFile()', chalk.green(srcPath)], () => {
            //if the file is already loaded, remove it
            if (this.hasFile(srcPath)) {
                this.removeFile(srcPath, true, true);
            }

            const data = new LazyFileData(fileData);

            const event = new ProvideFileEventInternal(this, srcPath, destPath, data, this.fileFactory);

            this.plugins.emit('beforeProvideFile', event);
            this.plugins.emit('provideFile', event);
            this.plugins.emit('afterProvideFile', event);

            //if no files were provided, create a AssetFile to represent it.
            if (event.files.length === 0) {
                event.files.push(
                    this.fileFactory.AssetFile({
                        srcPath: event.srcPath,
                        destPath: event.destPath,
                        pkgPath: event.destPath,
                        data: data
                    })
                );
            }

            //find the file instance for the srcPath that triggered this action.
            const primaryFile = event.files.find(x => x.srcPath === srcPath);

            if (!primaryFile) {
                throw new Error(`No file provided for srcPath '${srcPath}'. Instead, received ${JSON.stringify(event.files.map(x => ({
                    type: x.type,
                    srcPath: x.srcPath,
                    destPath: x.destPath
                })))}`);
            }

            //link the virtual files to the primary file
            this.fileClusters.set(primaryFile.srcPath?.toLowerCase(), event.files);

            for (const file of event.files) {
                file.srcPath = s(file.srcPath);
                if (file.destPath) {
                    file.destPath = s`${util.replaceCaseInsensitive(file.destPath, this.options.rootDir, '')}`;
                }
                if (file.pkgPath) {
                    file.pkgPath = s`${util.replaceCaseInsensitive(file.pkgPath, this.options.rootDir, '')}`;
                } else {
                    file.pkgPath = file.destPath;
                }
                file.excludeFromOutput = file.excludeFromOutput === true;

                //set the dependencyGraph key for every file to its destPath
                file.dependencyGraphKey = file.destPath.toLowerCase();

                this.assignFile(file);

                //register a callback anytime this file's dependencies change
                if (typeof file.onDependenciesChanged === 'function') {
                    file.disposables ??= [];
                    file.disposables.push(
                        this.dependencyGraph.onchange(file.dependencyGraphKey, file.onDependenciesChanged.bind(file))
                    );
                }

                //register this file (and its dependencies) with the dependency graph
                this.dependencyGraph.addOrReplace(file.dependencyGraphKey, file.dependencies ?? []);

                //if this is a `source` file, add it to the source scope's dependency list
                if (this.isSourceBrsFile(file)) {
                    this.createSourceScope();
                    this.dependencyGraph.addDependency('scope:source', file.dependencyGraphKey);
                }

                //if this is an xml file in the components folder, register it as a component
                if (this.isComponentsXmlFile(file)) {
                    //create a new scope for this xml file
                    let scope = new XmlScope(file, this);
                    this.addScope(scope);

                    //register this componet now that we have parsed it and know its component name
                    this.registerComponent(file, scope);

                    //notify plugins that the scope is created and the component is registered
                    this.plugins.emit('afterScopeCreate', {
                        program: this,
                        scope: scope
                    });
                }
            }

            return primaryFile;
        });
        return file as T;
    }

    /**
     * Given a srcPath, a destPath, or both, resolve whichever is missing, relative to rootDir.
     * @param fileParam an object representing file paths
     * @param rootDir must be a pre-normalized path
     */
    private getPaths(fileParam: string | FileObj | { srcPath?: string; pkgPath?: string }, rootDir: string) {
        let srcPath: string | undefined;
        let destPath: string | undefined;

        assert.ok(fileParam, 'fileParam is required');

        //lift the path vars from the incoming param
        if (typeof fileParam === 'string') {
            fileParam = this.removePkgPrefix(fileParam);
            srcPath = s`${path.resolve(rootDir, fileParam)}`;
            destPath = s`${util.replaceCaseInsensitive(srcPath, rootDir, '')}`;
        } else {
            let param: any = fileParam;

            if (param.src) {
                srcPath = s`${param.src}`;
            }
            if (param.srcPath) {
                srcPath = s`${param.srcPath}`;
            }
            if (param.dest) {
                destPath = s`${this.removePkgPrefix(param.dest)}`;
            }
            if (param.pkgPath) {
                destPath = s`${this.removePkgPrefix(param.pkgPath)}`;
            }
        }

        //if there's no srcPath, use the destPath to build an absolute srcPath
        if (!srcPath) {
            srcPath = s`${rootDir}/${destPath}`;
        }
        //coerce srcPath to an absolute path
        if (!path.isAbsolute(srcPath)) {
            srcPath = util.standardizePath(srcPath);
        }

        //if destPath isn't set, compute it from the other paths
        if (!destPath) {
            destPath = s`${util.replaceCaseInsensitive(srcPath, rootDir, '')}`;
        }

        assert.ok(srcPath, 'fileEntry.src is required');
        assert.ok(destPath, 'fileEntry.dest is required');

        return {
            srcPath: srcPath,
            //remove leading slash
            destPath: destPath.replace(/^[\/\\]+/, '')
        };
    }

    /**
     * Remove any leading `pkg:/` found in the path
     */
    private removePkgPrefix(path: string) {
        return path.replace(/^pkg:\//i, '');
    }

    /**
     * Is this file a .brs file found somewhere within the `pkg:/source/` folder?
     */
    private isSourceBrsFile(file: BscFile) {
        return !!/^(pkg:\/)?source[\/\\]/.exec(file.destPath);
    }

    /**
     * Is this file a .brs file found somewhere within the `pkg:/source/` folder?
     */
    private isComponentsXmlFile(file: BscFile): file is XmlFile {
        return isXmlFile(file) && !!/^(pkg:\/)?components[\/\\]/.exec(file.destPath);
    }

    /**
     * Ensure source scope is created.
     * Note: automatically called internally, and no-op if it exists already.
     */
    public createSourceScope() {
        if (!this.scopes.source) {
            const sourceScope = new Scope('source', this, 'scope:source');
            sourceScope.attachDependencyGraph(this.dependencyGraph);
            this.addScope(sourceScope);
            this.plugins.emit('afterScopeCreate', {
                program: this,
                scope: sourceScope
            });
        }
    }

    /**
     * Remove a set of files from the program
     * @param srcPaths can be an array of srcPath or destPath strings
     * @param normalizePath should this function repair and standardize the filePaths? Passing false should have a performance boost if you can guarantee your paths are already sanitized
     */
    public removeFiles(srcPaths: string[], normalizePath = true) {
        for (let srcPath of srcPaths) {
            this.removeFile(srcPath, normalizePath);
        }
    }

    /**
     * Remove a file from the program
     * @param filePath can be a srcPath, a destPath, or a destPath with leading `pkg:/`
     * @param normalizePath should this function repair and standardize the path? Passing false should have a performance boost if you can guarantee your path is already sanitized
     */
    public removeFile(filePath: string, normalizePath = true, keepSymbolInformation = false) {
        this.logger.debug('Program.removeFile()', filePath);
        const paths = this.getPaths(filePath, this.options.rootDir);

        //there can be one or more File entries for a single srcPath, so get all of them and remove them all
        const files = this.fileClusters.get(paths.srcPath?.toLowerCase()) ?? [this.getFile(filePath, normalizePath)];

        for (const file of files) {
            //if a file has already been removed, nothing more needs to be done here
            if (!file || !this.hasFile(file.srcPath)) {
                continue;
            }
            this.diagnostics.clearForFile(file.srcPath);

            const event: BeforeFileRemoveEvent = { file: file, program: this };
            this.plugins.emit('beforeFileRemove', event);

            //if there is a scope named the same as this file's path, remove it (i.e. xml scopes)
            let scope = this.scopes[file.destPath];
            if (scope) {
                this.logger.debug('Removing associated scope', scope.name);
                const scopeDisposeEvent = {
                    program: this,
                    scope: scope
                };
                this.plugins.emit('beforeScopeDispose', scopeDisposeEvent);
                this.plugins.emit('onScopeDispose', scopeDisposeEvent);
                scope.dispose();
                //notify dependencies of this scope that it has been removed
                this.dependencyGraph.remove(scope.dependencyGraphKey!);
                this.removeScope(this.scopes[file.destPath]);
                this.plugins.emit('afterScopeDispose', scopeDisposeEvent);
            }
            //remove the file from the program
            this.unassignFile(file);

            this.dependencyGraph.remove(file.dependencyGraphKey);

            //if this is a pkg:/source file, notify the `source` scope that it has changed
            if (this.isSourceBrsFile(file)) {
                this.dependencyGraph.removeDependency('scope:source', file.dependencyGraphKey);
            }
            if (isBrsFile(file)) {
                this.logger.debug('Removing file symbol info', file.srcPath);

                if (!keepSymbolInformation) {
                    this.fileSymbolInformation.delete(file.pkgPath);
                }
                this.crossScopeValidation.clearResolutionsForFile(file);
            }

            this.diagnostics.clearForFile(file.srcPath);

            //if this is a component, remove it from our components map
            if (isXmlFile(file)) {
                this.logger.debug('Unregistering component', file.srcPath);

                this.unregisterComponent(file);
            }
            this.logger.debug('Disposing file', file.srcPath);

            //dispose any disposable things on the file
            for (const disposable of file?.disposables ?? []) {
                disposable();
            }
            //dispose file
            file?.dispose?.();

            this.plugins.emit('afterFileRemove', event);
        }
    }

    public crossScopeValidation = new CrossScopeValidator(this);

    private isFirstValidation = true;

    /**
     * Counter used to track which validation run is being logged
     */
    private validationRunSequence = 1;

    /**
     * How many milliseconds can pass while doing synchronous operations in validate before we register a short timeout (i.e. yield to the event loop)
     */
    private validationMinSyncDuration = 75;

    private validatePromise: Promise<void> | undefined;


    private validationDetails: {
        brsFilesValidated: BrsFile[];
        xmlFilesValidated: XmlFile[];
        changedSymbols: Map<SymbolTypeFlag, Set<string>>;
        changedComponentTypes: string[];
        scopesToValidate: Scope[];
        filesToBeValidatedInScopeContext: Set<BscFile>;

    } = {
            brsFilesValidated: [],
            xmlFilesValidated: [],
            changedSymbols: new Map<SymbolTypeFlag, Set<string>>(),
            changedComponentTypes: [],
            scopesToValidate: [],
            filesToBeValidatedInScopeContext: new Set<BscFile>()
        };

    /**
     * Counter used to track which validation run is being logged
     */
    private validationRunSequence = 1;

    /**
     * How many milliseconds can pass while doing synchronous operations in validate before we register a short timeout (i.e. yield to the event loop)
     */
    private validationMinSyncDuration = 75;

    private validatePromise: Promise<void> | undefined;

    /**
     * Traverse the entire project, and validate all scopes
     */
    public validate(): void;
    public validate(options: { async: false; cancellationToken?: CancellationToken }): void;
    public validate(options: { async: true; cancellationToken?: CancellationToken }): Promise<void>;
    public validate(options?: { async?: boolean; cancellationToken?: CancellationToken }) {
        const validationRunId = this.validationRunSequence++;
<<<<<<< HEAD
=======
        const timeEnd = this.logger.timeStart(LogLevel.log, `Validating project${(this.logger.logLevel as LogLevel) > LogLevel.log ? ` (run ${validationRunId})` : ''}`);
>>>>>>> dbfd744b

        let previousValidationPromise = this.validatePromise;
        const deferred = new Deferred();

        if (options?.async) {
            //we're async, so create a new promise chain to resolve after this validation is done
            this.validatePromise = Promise.resolve(previousValidationPromise).then(() => {
                return deferred.promise;
            });

            //we are not async but there's a pending promise, then we cannot run this validation
        } else if (previousValidationPromise !== undefined) {
            throw new Error('Cannot run synchronous validation while an async validation is in progress');
        }

<<<<<<< HEAD
        let beforeProgramValidateWasEmitted = false;

        const brsFilesValidated: BrsFile[] = this.validationDetails.brsFilesValidated;
        const xmlFilesValidated: XmlFile[] = this.validationDetails.xmlFilesValidated;
        const changedSymbols = this.validationDetails.changedSymbols;
        const changedComponentTypes = this.validationDetails.changedComponentTypes;
        const scopesToValidate = this.validationDetails.scopesToValidate;
        const filesToBeValidatedInScopeContext = this.validationDetails.filesToBeValidatedInScopeContext;

        //validate every file

        let logValidateEnd = (status?: string) => { };

        //will be populated later on during the correspnding sequencer event
        let filesToProcess: BscFile[];
=======
        if (options?.async) {
            //we're async, so create a new promise chain to resolve after this validation is done
            this.validatePromise = Promise.resolve(previousValidationPromise).then(() => {
                return deferred.promise;
            });

            //we are not async but there's a pending promise, then we cannot run this validation
        } else if (previousValidationPromise !== undefined) {
            throw new Error('Cannot run synchronous validation while an async validation is in progress');
        }
>>>>>>> dbfd744b

        const sequencer = new Sequencer({
            name: 'program.validate',
            cancellationToken: options?.cancellationToken ?? new CancellationTokenSource().token,
            minSyncDuration: this.validationMinSyncDuration
        });
<<<<<<< HEAD
        //this sequencer allows us to run in both sync and async mode, depending on whether options.async is enabled.
        //We use this to prevent starving the CPU during long validate cycles when running in a language server context
        sequencer
            .once('wait for previous run', () => {
=======

        let beforeProgramValidateWasEmitted = false;

        //this sequencer allows us to run in both sync and async mode, depending on whether options.async is enabled.
        //We use this to prevent starving the CPU during long validate cycles when running in a language server context
        sequencer
            .once(() => {
>>>>>>> dbfd744b
                //if running in async mode, return the previous validation promise to ensure we're only running one at a time
                if (options?.async) {
                    return previousValidationPromise;
                }
            })
<<<<<<< HEAD
            .once('before and on programValidate', () => {
                logValidateEnd = this.logger.timeStart(LogLevel.log, `Validating project${(this.logger.logLevel as LogLevel) > LogLevel.log ? ` (run ${validationRunId})` : ''}`);
                this.diagnostics.clearForTag(ProgramValidatorDiagnosticsTag);
                this.plugins.emit('beforeProgramValidate', {
                    program: this
                });
                beforeProgramValidateWasEmitted = true;
                this.plugins.emit('onProgramValidate', {
                    program: this
                });
            })
            //handle some component symbol stuff
            .forEach('addDeferredComponentTypeSymbolCreation',
                () => {
                    filesToProcess = Object.values(this.files).sort(firstBy(x => x.srcPath)).filter(x => !x.isValidated);
                    for (const file of filesToProcess) {
                        filesToBeValidatedInScopeContext.add(file);
                    }

                    //return the list of files that need to be processed
                    return filesToProcess;
                }, (file) => {
                    // cast a wide net for potential changes in components
                    if (isXmlFile(file)) {
                        this.addDeferredComponentTypeSymbolCreation(file);
                    } else if (isBrsFile(file)) {
                        for (const scope of this.getScopesForFile(file)) {
                            if (isXmlScope(scope)) {
                                this.addDeferredComponentTypeSymbolCreation(scope.xmlFile);
                            }
                        }
                    }
                }
            )
            .once('addComponentReferenceTypes', () => {
                // Create reference component types for any component that changes
                for (let [componentKey, componentName] of this.componentSymbolsToUpdate.entries()) {
                    this.addComponentReferenceType(componentKey, componentName);
                }
            })
            .forEach('beforeFileValidate', () => filesToProcess, (file) => {
                //run the beforeFilevalidate event for every unvalidated file
                this.plugins.emit('beforeFileValidate', {
                    program: this,
                    file: file
                });
            })
            .forEach('onFileValidate', () => filesToProcess, (file) => {
                //run the onFileValidate event for every unvalidated file
                this.plugins.emit('onFileValidate', {
                    program: this,
                    file: file
                });
                file.isValidated = true;
                if (isBrsFile(file)) {
                    brsFilesValidated.push(file);
                } else if (isXmlFile(file)) {
                    xmlFilesValidated.push(file);
                }
            })
            .forEach('afterFileValidate', () => filesToProcess, (file) => {
                //run the onFileValidate event for every unvalidated file
                this.plugins.emit('afterFileValidate', {
                    program: this,
                    file: file
                });
            })
            .once('Build component types for any component that changes', () => {
                this.logger.time(LogLevel.info, ['Build component types'], () => {
                    for (let [componentKey, componentName] of this.componentSymbolsToUpdate.entries()) {
                        if (this.updateComponentSymbolInGlobalScope(componentKey, componentName)) {
                            changedComponentTypes.push(util.getSgNodeTypeName(componentName).toLowerCase());
                        }
                    }
                    this.componentSymbolsToUpdate.clear();
                });
            })
            .once('track and update type-time and runtime symbol dependencies and changes', () => {
                const changedSymbolsMapArr = [...brsFilesValidated, ...xmlFilesValidated]?.map(f => {
                    if (isBrsFile(f)) {
                        return f.providedSymbols.changes;
                    }
                    return null;
                }).filter(x => x);

                // update the map of typetime dependencies
                for (const file of brsFilesValidated) {
                    for (const [symbolName, provided] of file.providedSymbols.symbolMap.get(SymbolTypeFlag.typetime).entries()) {
                        // clear existing dependencies
                        for (const values of this.symbolDependencies.values()) {
                            values.delete(symbolName);
                        }

                        // map types to the set of types that depend upon them
                        for (const dependentSymbol of provided.requiredSymbolNames?.values() ?? []) {
                            const dependentSymbolLower = dependentSymbol.toLowerCase();
                            if (!this.symbolDependencies.has(dependentSymbolLower)) {
                                this.symbolDependencies.set(dependentSymbolLower, new Set<string>());
                            }
                            const symbolsDependentUpon = this.symbolDependencies.get(dependentSymbolLower);
                            symbolsDependentUpon.add(symbolName);
                        }
                    }
                }

                for (const flag of [SymbolTypeFlag.runtime, SymbolTypeFlag.typetime]) {
                    const changedSymbolsSetArr = changedSymbolsMapArr.map(symMap => symMap.get(flag));
                    const changedSymbolSet = new Set<string>();
                    for (const changeSet of changedSymbolsSetArr) {
                        for (const change of changeSet) {
                            changedSymbolSet.add(change);
                        }
                    }
                    if (!changedSymbols.has(flag)) {
                        changedSymbols.set(flag, changedSymbolSet);
                    } else {
                        changedSymbols.set(flag, new Set([...changedSymbols.get(flag), ...changedSymbolSet]));
                    }
                }

                // update changed symbol set with any changed component
                for (const changedComponentType of changedComponentTypes) {
                    changedSymbols.get(SymbolTypeFlag.typetime).add(changedComponentType);
                }

                // Add any additional types that depend on a changed type
                // as each iteration of the loop might add new types, need to keep checking until nothing new is added
                const dependentTypesChanged = new Set<string>();
                let foundDependentTypes = false;
                const changedTypeSymbols = changedSymbols.get(SymbolTypeFlag.typetime);
                do {
                    foundDependentTypes = false;
                    const allChangedTypesSofar = [...Array.from(changedTypeSymbols), ...Array.from(dependentTypesChanged)];
                    for (const changedSymbol of allChangedTypesSofar) {
                        const symbolsDependentUponChangedSymbol = this.symbolDependencies.get(changedSymbol) ?? [];
                        for (const symbolName of symbolsDependentUponChangedSymbol) {
                            if (!changedTypeSymbols.has(symbolName) && !dependentTypesChanged.has(symbolName)) {
                                foundDependentTypes = true;
                                dependentTypesChanged.add(symbolName);
                            }
                        }
                    }
                } while (foundDependentTypes);

                changedSymbols.set(SymbolTypeFlag.typetime, new Set([...changedSymbols.get(SymbolTypeFlag.typetime), ...changedTypeSymbols, ...dependentTypesChanged]));

                // can reset filesValidatedList, because they are no longer needed
                this.validationDetails.brsFilesValidated = [];
                this.validationDetails.xmlFilesValidated = [];
            })
            .once('tracks changed symbols and prepares files and scopes for validation.', () => {
                if (this.options.logLevel === LogLevel.debug) {
                    const changedRuntime = Array.from(changedSymbols.get(SymbolTypeFlag.runtime)).sort();
                    this.logger.debug('Changed Symbols (runTime):', changedRuntime.join(', '));
                    const changedTypetime = Array.from(changedSymbols.get(SymbolTypeFlag.typetime)).sort();
                    this.logger.debug('Changed Symbols (typeTime):', changedTypetime.join(', '));
                }

                const scopesToCheck = this.getScopesForCrossScopeValidation(changedComponentTypes.length > 0);
                this.crossScopeValidation.buildComponentsMap();
                this.crossScopeValidation.addDiagnosticsForScopes(scopesToCheck);
                const filesToRevalidate = this.crossScopeValidation.getFilesRequiringChangedSymbol(scopesToCheck, changedSymbols);
                for (const file of filesToRevalidate) {
                    filesToBeValidatedInScopeContext.add(file);
                }

                this.currentScopeValidationOptions = {
                    filesToBeValidatedInScopeContext: filesToBeValidatedInScopeContext,
                    changedSymbols: changedSymbols,
                    changedFiles: Array.from(filesToBeValidatedInScopeContext),
                    initialValidation: this.isFirstValidation
                };

                //can reset changedComponent types
                this.validationDetails.changedComponentTypes = [];
            })
            .forEach('invalidate affected scopes', () => filesToBeValidatedInScopeContext, (file) => {
                if (isBrsFile(file)) {
                    file.validationSegmenter.unValidateAllSegments();
                    for (const scope of this.getScopesForFile(file)) {
                        scope.invalidate();
                    }
                }
            })
            .forEach('validate scopes', () => this.getSortedScopeNames(), (scopeName) => {
                //sort the scope names so we get consistent results
                let scope = this.scopes[scopeName];
                if (scope.shouldValidate(this.currentScopeValidationOptions)) {
                    scopesToValidate.push(scope);
                    this.plugins.emit('beforeScopeValidate', {
=======
            .once(() => {
                this.diagnostics = [];
                this.plugins.emit('beforeProgramValidate', this);
                beforeProgramValidateWasEmitted = true;
            })
            .forEach(Object.values(this.files), (file) => {
                if (!file.isValidated) {
                    this.plugins.emit('beforeFileValidate', {
>>>>>>> dbfd744b
                        program: this,
                        scope: scope
                    });
                }
            })
            .forEach('validate scope', () => this.getSortedScopeNames(), (scopeName) => {
                //sort the scope names so we get consistent results
                let scope = this.scopes[scopeName];
                scope.validate(this.currentScopeValidationOptions);
            })
            .forEach('afterScopeValidate', () => scopesToValidate, (scope) => {
                this.plugins.emit('afterScopeValidate', {
                    program: this,
                    scope: scope
                });
            })
            .once('detect duplicate component names', () => {
                this.detectDuplicateComponentNames();
                this.isFirstValidation = false;

                // can reset other validation details
                this.validationDetails.changedSymbols = new Map<SymbolTypeFlag, Set<string>>();
                this.validationDetails.scopesToValidate = [];
                this.validationDetails.filesToBeValidatedInScopeContext = new Set<BscFile>();

            })
            .onCancel(() => {
                logValidateEnd('cancelled');
            })
            .onSuccess(() => {
                logValidateEnd();
            })
            .onComplete(() => {
                //if we emitted the beforeProgramValidate hook, emit the afterProgramValidate hook as well
                if (beforeProgramValidateWasEmitted) {
                    const wasCancelled = options?.cancellationToken?.isCancellationRequested ?? false;
                    this.plugins.emit('afterProgramValidate', {
                        program: this,
                        wasCancelled: wasCancelled
                    });
                }
<<<<<<< HEAD

                //log all the sequencer timing metrics if `info` logging is enabled
                this.logger.info(
                    sequencer.formatMetrics({
                        header: 'Program.validate metrics:',
                        //only include loop iterations if `debug` logging is enabled
                        includeLoopIterations: this.logger.isLogLevelEnabled(LogLevel.debug)
                    })
                );
=======
            })
            .forEach(Object.values(this.scopes), (scope) => {
                scope.linkSymbolTable();
                scope.validate();
                scope.unlinkSymbolTable();
            })
            .once(() => {
                this.detectDuplicateComponentNames();
            })
            .onCancel(() => {
                timeEnd('cancelled');
            })
            .onSuccess(() => {
                timeEnd();
            })
            .onComplete(() => {
                //if we emitted the beforeProgramValidate hook, emit the afterProgramValidate hook as well
                if (beforeProgramValidateWasEmitted) {
                    const wasCancelled = options?.cancellationToken?.isCancellationRequested ?? false;
                    this.plugins.emit('afterProgramValidate', this, wasCancelled);
                }
>>>>>>> dbfd744b

                //regardless of the success of the validation, mark this run as complete
                deferred.resolve();
                //clear the validatePromise which means we're no longer running a validation
                this.validatePromise = undefined;
            });

        //run the sequencer in async mode if enabled
        if (options?.async) {
            return sequencer.run();

            //run the sequencer in sync mode
        } else {
            return sequencer.runSync();
        }
<<<<<<< HEAD
    }

    protected logValidationMetrics(metrics: Record<string, number | string>) {
        let logs = [] as string[];
        for (const key in metrics) {
            logs.push(`${key}=${chalk.yellow(metrics[key].toString())}`);
        }
        this.logger.info(`Validation Metrics: ${logs.join(', ')}`);
    }

    private getScopesForCrossScopeValidation(someComponentTypeChanged = false) {
        const scopesForCrossScopeValidation = [];
        for (let scopeName of this.getSortedScopeNames()) {
            let scope = this.scopes[scopeName];
            if (this.globalScope !== scope && (someComponentTypeChanged || !scope.isValidated)) {
                scopesForCrossScopeValidation.push(scope);
            }
        }
        return scopesForCrossScopeValidation;
=======
>>>>>>> dbfd744b
    }

    /**
     * Flag all duplicate component names
     */
    private detectDuplicateComponentNames() {
        const componentsByName = Object.keys(this.files).reduce<Record<string, XmlFile[]>>((map, filePath) => {
            const file = this.files[filePath];
            //if this is an XmlFile, and it has a valid `componentName` property
            if (isXmlFile(file) && file.componentName?.text) {
                let lowerName = file.componentName.text.toLowerCase();
                if (!map[lowerName]) {
                    map[lowerName] = [];
                }
                map[lowerName].push(file);
            }
            return map;
        }, {});

        for (let name in componentsByName) {
            const xmlFiles = componentsByName[name];
            //add diagnostics for every duplicate component with this name
            if (xmlFiles.length > 1) {
                for (let xmlFile of xmlFiles) {
                    const { componentName } = xmlFile;
                    this.diagnostics.register({
                        ...DiagnosticMessages.duplicateComponentName(componentName.text),
                        location: xmlFile.componentName.location,
                        relatedInformation: xmlFiles.filter(x => x !== xmlFile).map(x => {
                            return {
                                location: x.componentName.location,
                                message: 'Also defined here'
                            };
                        })
                    }, { tags: [ProgramValidatorDiagnosticsTag] });
                }
            }
        }
    }

    /**
     * Get the files for a list of filePaths
     * @param filePaths can be an array of srcPath or a destPath strings
     * @param normalizePath should this function repair and standardize the paths? Passing false should have a performance boost if you can guarantee your paths are already sanitized
     */
    public getFiles<T extends BscFile>(filePaths: string[], normalizePath = true) {
        return filePaths
            .map(filePath => this.getFile(filePath, normalizePath))
            .filter(file => file !== undefined) as T[];
    }

    private getFilePathCache = new Map<string, { path: string; isDestMap?: boolean }>();

    /**
     * Get the file at the given path
     * @param filePath can be a srcPath or a destPath
     * @param normalizePath should this function repair and standardize the path? Passing false should have a performance boost if you can guarantee your path is already sanitized
     */
    public getFile<T extends BscFile>(filePath: string, normalizePath = true) {
        if (this.getFilePathCache.has(filePath)) {
            const cachedFilePath = this.getFilePathCache.get(filePath);
            if (cachedFilePath.isDestMap) {
                return this.destMap.get(
                    cachedFilePath.path
                ) as T;
            }
            return this.files[
                cachedFilePath.path
            ] as T;
        }
        if (typeof filePath !== 'string') {
            return undefined;
            //is the path absolute (or the `virtual:` prefix)
        } else if (/^(?:(?:virtual:[\/\\])|(?:\w:)|(?:[\/\\]))/gmi.exec(filePath)) {
            const standardizedPath = (normalizePath ? util.standardizePath(filePath) : filePath).toLowerCase();
            this.getFilePathCache.set(filePath, { path: standardizedPath });

            return this.files[
                standardizedPath
            ] as T;
        } else if (util.isUriLike(filePath)) {
            const path = URI.parse(filePath).fsPath;
            const standardizedPath = (normalizePath ? util.standardizePath(path) : path).toLowerCase();
            this.getFilePathCache.set(filePath, { path: standardizedPath });

            return this.files[
                standardizedPath
            ] as T;
        } else {
            const standardizedPath = (normalizePath ? util.standardizePath(filePath) : filePath).toLowerCase();
            this.getFilePathCache.set(filePath, { path: standardizedPath, isDestMap: true });
            return this.destMap.get(
                standardizedPath
            ) as T;
        }
    }

    private sortedScopeNames: string[] = undefined;

    /**
     * Gets a sorted list of all scopeNames, always beginning with "global", "source", then any others in alphabetical order
     */
    private getSortedScopeNames() {
        if (!this.sortedScopeNames) {
            this.sortedScopeNames = Object.keys(this.scopes).sort((a, b) => {
                if (a === 'global') {
                    return -1;
                } else if (b === 'global') {
                    return 1;
                }
                if (a === 'source') {
                    return -1;
                } else if (b === 'source') {
                    return 1;
                }
                if (a < b) {
                    return -1;
                } else if (b < a) {
                    return 1;
                }
                return 0;
            });
        }
        return this.sortedScopeNames;
    }

    /**
     * Get a list of all scopes the file is loaded into
     * @param file the file
     */
    public getScopesForFile(file: BscFile | string) {
        const resolvedFile = typeof file === 'string' ? this.getFile(file) : file;

        let result = [] as Scope[];
        if (resolvedFile) {
            const scopeKeys = this.getSortedScopeNames();
            for (let key of scopeKeys) {
                let scope = this.scopes[key];

                if (scope.hasFile(resolvedFile)) {
                    result.push(scope);
                }
            }
        }
        return result;
    }

    /**
     * Get the first found scope for a file.
     */
    public getFirstScopeForFile(file: BscFile): Scope | undefined {
        const scopeKeys = this.getSortedScopeNames();
        for (let key of scopeKeys) {
            let scope = this.scopes[key];

            if (scope.hasFile(file)) {
                return scope;
            }
        }
    }

    public getStatementsByName(name: string, originFile: BrsFile, namespaceName?: string): FileLink<Statement>[] {
        let results = new Map<Statement, FileLink<Statement>>();
        const filesSearched = new Set<BrsFile>();
        let lowerNamespaceName = namespaceName?.toLowerCase();
        let lowerName = name?.toLowerCase();

        function addToResults(statement: FunctionStatement | MethodStatement, file: BrsFile) {
            let parentNamespaceName = statement.findAncestor<NamespaceStatement>(isNamespaceStatement)?.getName(originFile.parseMode)?.toLowerCase();
            if (statement.tokens.name.text.toLowerCase() === lowerName && (!lowerNamespaceName || parentNamespaceName === lowerNamespaceName)) {
                if (!results.has(statement)) {
                    results.set(statement, { item: statement, file: file as BrsFile });
                }
            }
        }

        //look through all files in scope for matches
        for (const scope of this.getScopesForFile(originFile)) {
            for (const file of scope.getAllFiles()) {
                //skip non-brs files, or files we've already processed
                if (!isBrsFile(file) || filesSearched.has(file)) {
                    continue;
                }
                filesSearched.add(file);

                file.ast.walk(createVisitor({
                    FunctionStatement: (statement: FunctionStatement) => {
                        addToResults(statement, file);
                    },
                    MethodStatement: (statement: MethodStatement) => {
                        addToResults(statement, file);
                    }
                }), {
                    walkMode: WalkMode.visitStatements
                });
            }
        }
        return [...results.values()];
    }

    public getStatementsForXmlFile(scope: XmlScope, filterName?: string): FileLink<FunctionStatement>[] {
        let results = new Map<Statement, FileLink<FunctionStatement>>();
        const filesSearched = new Set<BrsFile>();

        //get all function names for the xml file and parents
        let funcNames = new Set<string>();
        let currentScope = scope;
        while (isXmlScope(currentScope)) {
            for (let name of currentScope.xmlFile.ast.componentElement.interfaceElement?.functions.map((f) => f.name) ?? []) {
                if (!filterName || name === filterName) {
                    funcNames.add(name);
                }
            }
            currentScope = currentScope.getParentScope() as XmlScope;
        }

        //look through all files in scope for matches
        for (const file of scope.getOwnFiles()) {
            //skip non-brs files, or files we've already processed
            if (!isBrsFile(file) || filesSearched.has(file)) {
                continue;
            }
            filesSearched.add(file);

            file.ast.walk(createVisitor({
                FunctionStatement: (statement: FunctionStatement) => {
                    if (funcNames.has(statement.tokens.name.text)) {
                        if (!results.has(statement)) {
                            results.set(statement, { item: statement, file: file });
                        }
                    }
                }
            }), {
                walkMode: WalkMode.visitStatements
            });
        }
        return [...results.values()];
    }

    /**
     * Find all available completion items at the given position
     * @param filePath can be a srcPath or a destPath
     * @param position the position (line & column) where completions should be found
     */
    public getCompletions(filePath: string, position: Position) {
        let file = this.getFile(filePath);
        if (!file) {
            return [];
        }

        const event: ProvideCompletionsEvent = {
            program: this,
            file: file,
            scopes: this.getScopesForFile(file),
            position: position,
            completions: []
        };

        this.plugins.emit('beforeProvideCompletions', event);

        this.plugins.emit('provideCompletions', event);

        this.plugins.emit('afterProvideCompletions', event);

        return event.completions;
    }

    /**
     * Goes through each file and builds a list of workspace symbols for the program. Used by LanguageServer's onWorkspaceSymbol functionality
     */
    public getWorkspaceSymbols() {
        const event: ProvideWorkspaceSymbolsEvent = {
            program: this,
            workspaceSymbols: []
        };
        this.plugins.emit('beforeProvideWorkspaceSymbols', event);
        this.plugins.emit('provideWorkspaceSymbols', event);
        this.plugins.emit('afterProvideWorkspaceSymbols', event);
        return event.workspaceSymbols;
    }

    /**
     * Given a position in a file, if the position is sitting on some type of identifier,
     * go to the definition of that identifier (where this thing was first defined)
     */
    public getDefinition(srcPath: string, position: Position): Location[] {
        let file = this.getFile(srcPath);
        if (!file) {
            return [];
        }

        const event: ProvideDefinitionEvent = {
            program: this,
            file: file,
            position: position,
            definitions: []
        };

        this.plugins.emit('beforeProvideDefinition', event);
        this.plugins.emit('provideDefinition', event);
        this.plugins.emit('afterProvideDefinition', event);
        return event.definitions;
    }

    /**
     * Get hover information for a file and position
     */
    public getHover(srcPath: string, position: Position): Hover[] {
        let file = this.getFile(srcPath);
        let result: Hover[];
        if (file) {
            const event = {
                program: this,
                file: file,
                position: position,
                scopes: this.getScopesForFile(file),
                hovers: []
            } as ProvideHoverEvent;
            this.plugins.emit('beforeProvideHover', event);
            this.plugins.emit('provideHover', event);
            this.plugins.emit('afterProvideHover', event);
            result = event.hovers;
        }

        return result ?? [];
    }

    /**
     * Get full list of document symbols for a file
     * @param srcPath path to the file
     */
    public getDocumentSymbols(srcPath: string): DocumentSymbol[] | undefined {
        let file = this.getFile(srcPath);
        if (file) {
            const event: ProvideDocumentSymbolsEvent = {
                program: this,
                file: file,
                documentSymbols: []
            };
            this.plugins.emit('beforeProvideDocumentSymbols', event);
            this.plugins.emit('provideDocumentSymbols', event);
            this.plugins.emit('afterProvideDocumentSymbols', event);
            return event.documentSymbols;
        } else {
            return undefined;
        }
    }

    /**
     * Compute code actions for the given file and range
     */
    public getCodeActions(srcPath: string, range: Range) {
        const codeActions = [] as CodeAction[];
        const file = this.getFile(srcPath);
        if (file) {
            const fileUri = util.pathToUri(file?.srcPath);
            const diagnostics = this
                //get all current diagnostics (filtered by diagnostic filters)
                .getDiagnostics()
                //only keep diagnostics related to this file
                .filter(x => x.location?.uri === fileUri)
                //only keep diagnostics that touch this range
                .filter(x => util.rangesIntersectOrTouch(x.location.range, range));

            const scopes = this.getScopesForFile(file);

            this.plugins.emit('onGetCodeActions', {
                program: this,
                file: file,
                range: range,
                diagnostics: diagnostics,
                scopes: scopes,
                codeActions: codeActions
            });
        }
        return codeActions;
    }

    /**
     * Get semantic tokens for the specified file
     */
    public getSemanticTokens(srcPath: string): SemanticToken[] | undefined {
        const file = this.getFile(srcPath);
        if (file) {
            const result = [] as SemanticToken[];
            this.plugins.emit('onGetSemanticTokens', {
                program: this,
                file: file,
                scopes: this.getScopesForFile(file),
                semanticTokens: result
            });
            return result;
        }
    }

    public getSignatureHelp(filePath: string, position: Position): SignatureInfoObj[] {
        let file: BrsFile = this.getFile(filePath);
        if (!file || !isBrsFile(file)) {
            return [];
        }
        let callExpressionInfo = new CallExpressionInfo(file, position);
        let signatureHelpUtil = new SignatureHelpUtil();
        return signatureHelpUtil.getSignatureHelpItems(callExpressionInfo);
    }

    public getReferences(srcPath: string, position: Position): Location[] {
        //find the file
        let file = this.getFile(srcPath);

        const event: ProvideReferencesEvent = {
            program: this,
            file: file,
            position: position,
            references: []
        };

        this.plugins.emit('beforeProvideReferences', event);
        this.plugins.emit('provideReferences', event);
        this.plugins.emit('afterProvideReferences', event);

        return event.references;
    }

    /**
     * Transpile a single file and get the result as a string.
     * This does not write anything to the file system.
     *
     * This should only be called by `LanguageServer`.
     * Internal usage should call `_getTranspiledFileContents` instead.
     * @param filePath can be a srcPath or a destPath
     */
<<<<<<< HEAD
    public async getTranspiledFileContents(filePath: string): Promise<FileTranspileResult> {
        const file = this.getFile(filePath);

        return this.getTranspiledFileContentsPipeline.run(async () => {

            const result = {
                destPath: file.destPath,
                pkgPath: file.pkgPath,
                srcPath: file.srcPath
            } as FileTranspileResult;

            const expectedPkgPath = file.pkgPath.toLowerCase();
            const expectedMapPath = `${expectedPkgPath}.map`;
            const expectedTypedefPkgPath = expectedPkgPath.replace(/\.brs$/i, '.d.bs');

            //add a temporary plugin to tap into the file writing process
            const plugin = this.plugins.addFirst({
                name: 'getTranspiledFileContents',
                beforeWriteFile: (event) => {
                    const pkgPath = event.file.pkgPath.toLowerCase();
                    switch (pkgPath) {
                        //this is the actual transpiled file
                        case expectedPkgPath:
                            result.code = event.file.data.toString();
                            break;
                        //this is the sourcemap
                        case expectedMapPath:
                            result.map = event.file.data.toString();
                            break;
                        //this is the typedef
                        case expectedTypedefPkgPath:
                            result.typedef = event.file.data.toString();
                            break;
                        default:
                        //no idea what this file is. just ignore it
                    }
                    //mark every file as processed so it they don't get written to the output directory
                    event.processedFiles.add(event.file);
                }
            });

            try {
                //now that the plugin has been registered, run the build with just this file
                await this.build({
                    files: [file]
                });
            } finally {
                this.plugins.remove(plugin);
            }
            return result;
        });
    }
    private getTranspiledFileContentsPipeline = new ActionPipeline();

    /**
     * Get the absolute output path for a file
     */
    private getOutputPath(file: { pkgPath?: string }, stagingDir = this.getStagingDir()) {
        return s`${stagingDir}/${file.pkgPath}`;
    }

    private getStagingDir(stagingDir?: string) {
        let result = stagingDir ?? this.options.stagingDir ?? this.options.stagingDir;
        if (!result) {
            result = rokuDeploy.getOptions(this.options as any).stagingDir;
        }
        result = s`${path.resolve(this.options.cwd ?? process.cwd(), result ?? '/')}`;
        return result;
=======
    public async getTranspiledFileContents(filePath: string) {
        const file = this.getFile(filePath);
        const fileMap: FileObj[] = [{
            src: file.srcPath,
            dest: file.pkgPath
        }];
        const { entries, astEditor } = this.beforeProgramTranspile(fileMap, this.options.stagingDir);
        const result = this._getTranspiledFileContents(
            file
        );
        this.afterProgramTranspile(entries, astEditor);
        return Promise.resolve(result);
>>>>>>> dbfd744b
    }

    /**
     * Prepare the program for building
     * @param files the list of files that should be prepared
     */
<<<<<<< HEAD
    private async prepare(files: BscFile[]) {
        const programEvent: PrepareProgramEvent = {
=======
    private _getTranspiledFileContents(file: BscFile, outputPath?: string): FileTranspileResult {
        const editor = new AstEditor();
        this.plugins.emit('beforeFileTranspile', {
>>>>>>> dbfd744b
            program: this,
            editor: this.editor,
            files: files
        };

        //assign an editor to every file
        for (const file of programEvent.files) {
            //if the file doesn't have an editor yet, assign one now
            if (!file.editor) {
                file.editor = new Editor();
            }
        }

        //sort the entries to make transpiling more deterministic
        programEvent.files.sort((a, b) => {
            if (a.pkgPath < b.pkgPath) {
                return -1;
            } else if (a.pkgPath > b.pkgPath) {
                return 1;
            } else {
                return 1;
            }
        });

        await this.plugins.emitAsync('beforePrepareProgram', programEvent);
        await this.plugins.emitAsync('prepareProgram', programEvent);

        const stagingDir = this.getStagingDir();

        const entries: TranspileObj[] = [];

        for (const file of files) {
            const scope = this.getFirstScopeForFile(file);
            //link the symbol table for all the files in this scope
            scope?.linkSymbolTable();

            //if the file doesn't have an editor yet, assign one now
            if (!file.editor) {
                file.editor = new Editor();
            }
            const event = {
                program: this,
                file: file,
                editor: file.editor,
                scope: scope,
                outputPath: this.getOutputPath(file, stagingDir)
            } as PrepareFileEvent & { outputPath: string };

            await this.plugins.emitAsync('beforePrepareFile', event);
            await this.plugins.emitAsync('prepareFile', event);
            await this.plugins.emitAsync('afterPrepareFile', event);

            //TODO remove this in v1
            entries.push(event);

            //unlink the symbolTable so the next loop iteration can link theirs
            scope?.unlinkSymbolTable();
        }

        await this.plugins.emitAsync('afterPrepareProgram', programEvent);
        return files;
    }

    /**
     * Generate the contents of every file
     */
    private async serialize(files: BscFile[]) {

        const allFiles = new Map<BscFile, SerializedFile[]>();

        //exclude prunable files if that option is enabled
        if (this.options.pruneEmptyCodeFiles === true) {
            files = files.filter(x => x.canBePruned !== true);
        }

        const serializeProgramEvent = await this.plugins.emitAsync('beforeSerializeProgram', {
            program: this,
            files: files,
            result: allFiles
        });
        await this.plugins.emitAsync('onSerializeProgram', serializeProgramEvent);

        // serialize each file
        for (const file of files) {
            let scope = this.getFirstScopeForFile(file);

            //if the file doesn't have a scope, create a temporary scope for the file so it can depend on scope-level items
            if (!scope) {
                scope = new Scope(`temporary-for-${file.pkgPath}`, this);
                scope.getAllFiles = () => [file];
                scope.getOwnFiles = scope.getAllFiles;
            }

<<<<<<< HEAD
            //link the symbol table for all the files in this scope
            scope?.linkSymbolTable();
            const event: SerializeFileEvent = {
                program: this,
                file: file,
                scope: scope,
                result: allFiles
            };
            await this.plugins.emitAsync('beforeSerializeFile', event);
            await this.plugins.emitAsync('serializeFile', event);
            await this.plugins.emitAsync('afterSerializeFile', event);
            //unlink the symbolTable so the next loop iteration can link theirs
            scope?.unlinkSymbolTable();
        }

        this.plugins.emit('afterSerializeProgram', serializeProgramEvent);

        return allFiles;
    }

    /**
     * Write the entire project to disk
     */
    private async write(stagingDir: string, files: Map<BscFile, SerializedFile[]>) {
        const programEvent = await this.plugins.emitAsync('beforeWriteProgram', {
            program: this,
            files: files,
            stagingDir: stagingDir
        });
        //empty the staging directory
        await fsExtra.emptyDir(stagingDir);

        const serializedFiles = [...files]
            .map(([, serializedFiles]) => serializedFiles)
            .flat();

        //write all the files to disk (asynchronously)
        await Promise.all(
            serializedFiles.map(async (file) => {
                const event = await this.plugins.emitAsync('beforeWriteFile', {
                    program: this,
                    file: file,
                    outputPath: this.getOutputPath(file, stagingDir),
                    processedFiles: new Set<SerializedFile>()
                });
=======
        const entries = Object.values(this.files)
            //only include the files from fileEntries
            .filter(file => !!mappedFileEntries[file.srcPath])
            .map(file => {
                return {
                    file: file,
                    outputPath: getOutputPath(file)
                };
            })
            //sort the entries to make transpiling more deterministic
            .sort((a, b) => {
                return a.file.srcPath < b.file.srcPath ? -1 : 1;
            });
>>>>>>> dbfd744b

                await this.plugins.emitAsync('writeFile', event);

                await this.plugins.emitAsync('afterWriteFile', event);
            })
        );

        await this.plugins.emitAsync('afterWriteProgram', programEvent);
    }

    private buildPipeline = new ActionPipeline();

    /**
     * Build the project. This transpiles/transforms/copies all files and moves them to the staging directory
     * @param options the list of options used to build the program
     */
    public async build(options?: ProgramBuildOptions) {
        //run a single build at a time
        await this.buildPipeline.run(async () => {
            const stagingDir = this.getStagingDir(options?.stagingDir);

            const event = await this.plugins.emitAsync('beforeBuildProgram', {
                program: this,
                editor: this.editor,
                files: options?.files ?? Object.values(this.files)
            });

            //prepare the program (and files) for building
            event.files = await this.prepare(event.files);

            //stage the entire program
            const serializedFilesByFile = await this.serialize(event.files);

            await this.write(stagingDir, serializedFilesByFile);

            await this.plugins.emitAsync('afterBuildProgram', event);

            //undo all edits for the program
            this.editor.undoAll();
            //undo all edits for each file
            for (const file of event.files) {
                file.editor.undoAll();
            }
        });

        this.logger.debug('Types Created', TypesCreated);
        let totalTypesCreated = 0;
        for (const key in TypesCreated) {
            if (TypesCreated.hasOwnProperty(key)) {
                totalTypesCreated += TypesCreated[key];

            }
        }
        this.logger.info('Total Types Created', totalTypesCreated);
    }

    /**
     * Find a list of files in the program that have a function with the given name (case INsensitive)
     */
    public findFilesForFunction(functionName: string) {
        const files = [] as BscFile[];
        const lowerFunctionName = functionName.toLowerCase();
        //find every file with this function defined
        for (const file of Object.values(this.files)) {
            if (isBrsFile(file)) {
                //TODO handle namespace-relative function calls
                //if the file has a function with this name
                // eslint-disable-next-line @typescript-eslint/dot-notation
                if (file['_cachedLookups'].functionStatementMap.get(lowerFunctionName)) {
                    files.push(file);
                }
            }
        }
        return files;
    }

    /**
     * Find a list of files in the program that have a class with the given name (case INsensitive)
     */
    public findFilesForClass(className: string) {
        const files = [] as BscFile[];
        const lowerClassName = className.toLowerCase();
        //find every file with this class defined
        for (const file of Object.values(this.files)) {
            if (isBrsFile(file)) {
                //TODO handle namespace-relative classes
                //if the file has a function with this name

                // eslint-disable-next-line @typescript-eslint/dot-notation
                if (file['_cachedLookups'].classStatementMap.get(lowerClassName) !== undefined) {
                    files.push(file);
                }
            }
        }
        return files;
    }

    public findFilesForNamespace(name: string) {
        const files = [] as BscFile[];
        const lowerName = name.toLowerCase();
        //find every file with this class defined
        for (const file of Object.values(this.files)) {
            if (isBrsFile(file)) {

                // eslint-disable-next-line @typescript-eslint/dot-notation
                if (file['_cachedLookups'].namespaceStatements.find((x) => {
                    const namespaceName = x.name.toLowerCase();
                    return (
                        //the namespace name matches exactly
                        namespaceName === lowerName ||
                        //the full namespace starts with the name (honoring the part boundary)
                        namespaceName.startsWith(lowerName + '.')
                    );
                })) {
                    files.push(file);
                }
            }
        }

        return files;
    }

    public findFilesForEnum(name: string) {
        const files = [] as BscFile[];
        const lowerName = name.toLowerCase();
        //find every file with this enum defined
        for (const file of Object.values(this.files)) {
            if (isBrsFile(file)) {
                // eslint-disable-next-line @typescript-eslint/dot-notation
                if (file['_cachedLookups'].enumStatementMap.get(lowerName)) {
                    files.push(file);
                }
            }
        }
        return files;
    }

    private _manifest: Map<string, string>;

    /**
     * Modify a parsed manifest map by reading `bs_const` and injecting values from `options.manifest.bs_const`
     * @param parsedManifest The manifest map to read from and modify
     */
    private buildBsConstsIntoParsedManifest(parsedManifest: Map<string, string>) {
        // Lift the bs_consts defined in the manifest
        let bsConsts = getBsConst(parsedManifest, false);

        // Override or delete any bs_consts defined in the bs config
        for (const key in this.options?.manifest?.bs_const) {
            const value = this.options.manifest.bs_const[key];
            if (value === null) {
                bsConsts.delete(key);
            } else {
                bsConsts.set(key, value);
            }
        }

        // convert the new list of bs consts back into a string for the rest of the down stream systems to use
        let constString = '';
        for (const [key, value] of bsConsts) {
            constString += `${constString !== '' ? ';' : ''}${key}=${value.toString()}`;
        }

        // Set the updated bs_const value
        parsedManifest.set('bs_const', constString);
    }

    /**
     * Try to find and load the manifest into memory
     * @param manifestFileObj A pointer to a potential manifest file object found during loading
     * @param replaceIfAlreadyLoaded should we overwrite the internal `_manifest` if it already exists
     */
    public loadManifest(manifestFileObj?: FileObj, replaceIfAlreadyLoaded = true) {
        //if we already have a manifest instance, and should not replace...then don't replace
        if (!replaceIfAlreadyLoaded && this._manifest) {
            return;
        }
        let manifestPath = manifestFileObj
            ? manifestFileObj.src
            : path.join(this.options.rootDir, 'manifest');

        try {
            // we only load this manifest once, so do it sync to improve speed downstream
            const contents = fsExtra.readFileSync(manifestPath, 'utf-8');
            const parsedManifest = parseManifest(contents);
            this.buildBsConstsIntoParsedManifest(parsedManifest);
            this._manifest = parsedManifest;
        } catch (e) {
            this._manifest = new Map();
        }
    }

    /**
     * Get a map of the manifest information
     */
    public getManifest() {
        if (!this._manifest) {
            this.loadManifest();
        }
        return this._manifest;
    }

    public dispose() {
        this.plugins.emit('beforeProgramDispose', { program: this });

        for (let filePath in this.files) {
            this.files[filePath]?.dispose?.();
        }
        for (let name in this.scopes) {
            this.scopes[name]?.dispose?.();
        }
        this.globalScope?.dispose?.();
        this.dependencyGraph?.dispose?.();
    }
}

export interface FileTranspileResult {
    srcPath: string;
    destPath: string;
    pkgPath: string;
    code: string;
    map: string;
    typedef: string;
}


class ProvideFileEventInternal<TFile extends BscFile = BscFile> implements ProvideFileEvent<TFile> {
    constructor(
        public program: Program,
        public srcPath: string,
        public destPath: string,
        public data: LazyFileData,
        public fileFactory: FileFactory
    ) {
        this.srcExtension = path.extname(srcPath)?.toLowerCase();
    }

    public srcExtension: string;

    public files: TFile[] = [];
}

export interface ProgramBuildOptions {
    /**
     * The directory where the final built files should be placed. This directory will be cleared before running
     */
    stagingDir?: string;
    /**
     * An array of files to build. If omitted, the entire list of files from the program will be used instead.
     * Typically you will want to leave this blank
     */
    files?: BscFile[];
}<|MERGE_RESOLUTION|>--- conflicted
+++ resolved
@@ -1,13 +1,8 @@
 import * as assert from 'assert';
 import * as fsExtra from 'fs-extra';
 import * as path from 'path';
-<<<<<<< HEAD
 import type { CodeAction, Position, Range, SignatureInformation, Location, DocumentSymbol, CancellationToken } from 'vscode-languageserver';
 import { CancellationTokenSource } from 'vscode-languageserver';
-=======
-import type { CodeAction, CompletionItem, Position, Range, SignatureInformation, Location, DocumentSymbol, CancellationToken } from 'vscode-languageserver';
-import { CancellationTokenSource, CompletionItemKind } from 'vscode-languageserver';
->>>>>>> dbfd744b
 import type { BsConfig, FinalizedBsConfig } from './BsConfig';
 import { Scope } from './Scope';
 import { DiagnosticMessages } from './DiagnosticMessages';
@@ -25,7 +20,6 @@
 import { isBrsFile, isXmlFile, isXmlScope, isNamespaceStatement, isReferenceType } from './astUtils/reflection';
 import type { FunctionStatement, MethodStatement, NamespaceStatement } from './parser/Statement';
 import { BscPlugin } from './bscPlugin/BscPlugin';
-<<<<<<< HEAD
 import { Editor } from './astUtils/Editor';
 import { IntegerType } from './types/IntegerType';
 import { StringType } from './types/StringType';
@@ -62,14 +56,6 @@
 import type { Statement } from './parser/AstNode';
 import { CallExpressionInfo } from './bscPlugin/CallExpressionInfo';
 import { SignatureHelpUtil } from './bscPlugin/SignatureHelpUtil';
-=======
-import { AstEditor } from './astUtils/AstEditor';
-import type { SourceMapGenerator } from 'source-map';
-import type { Statement } from './parser/AstNode';
-import { CallExpressionInfo } from './bscPlugin/CallExpressionInfo';
-import { SignatureHelpUtil } from './bscPlugin/SignatureHelpUtil';
-import { DiagnosticSeverityAdjuster } from './DiagnosticSeverityAdjuster';
->>>>>>> dbfd744b
 import { Sequencer } from './common/Sequencer';
 import { Deferred } from './deferred';
 
@@ -912,19 +898,6 @@
 
     private isFirstValidation = true;
 
-    /**
-     * Counter used to track which validation run is being logged
-     */
-    private validationRunSequence = 1;
-
-    /**
-     * How many milliseconds can pass while doing synchronous operations in validate before we register a short timeout (i.e. yield to the event loop)
-     */
-    private validationMinSyncDuration = 75;
-
-    private validatePromise: Promise<void> | undefined;
-
-
     private validationDetails: {
         brsFilesValidated: BrsFile[];
         xmlFilesValidated: XmlFile[];
@@ -962,10 +935,6 @@
     public validate(options: { async: true; cancellationToken?: CancellationToken }): Promise<void>;
     public validate(options?: { async?: boolean; cancellationToken?: CancellationToken }) {
         const validationRunId = this.validationRunSequence++;
-<<<<<<< HEAD
-=======
-        const timeEnd = this.logger.timeStart(LogLevel.log, `Validating project${(this.logger.logLevel as LogLevel) > LogLevel.log ? ` (run ${validationRunId})` : ''}`);
->>>>>>> dbfd744b
 
         let previousValidationPromise = this.validatePromise;
         const deferred = new Deferred();
@@ -981,7 +950,6 @@
             throw new Error('Cannot run synchronous validation while an async validation is in progress');
         }
 
-<<<<<<< HEAD
         let beforeProgramValidateWasEmitted = false;
 
         const brsFilesValidated: BrsFile[] = this.validationDetails.brsFilesValidated;
@@ -997,44 +965,21 @@
 
         //will be populated later on during the correspnding sequencer event
         let filesToProcess: BscFile[];
-=======
-        if (options?.async) {
-            //we're async, so create a new promise chain to resolve after this validation is done
-            this.validatePromise = Promise.resolve(previousValidationPromise).then(() => {
-                return deferred.promise;
-            });
-
-            //we are not async but there's a pending promise, then we cannot run this validation
-        } else if (previousValidationPromise !== undefined) {
-            throw new Error('Cannot run synchronous validation while an async validation is in progress');
-        }
->>>>>>> dbfd744b
 
         const sequencer = new Sequencer({
             name: 'program.validate',
             cancellationToken: options?.cancellationToken ?? new CancellationTokenSource().token,
             minSyncDuration: this.validationMinSyncDuration
         });
-<<<<<<< HEAD
         //this sequencer allows us to run in both sync and async mode, depending on whether options.async is enabled.
         //We use this to prevent starving the CPU during long validate cycles when running in a language server context
         sequencer
             .once('wait for previous run', () => {
-=======
-
-        let beforeProgramValidateWasEmitted = false;
-
-        //this sequencer allows us to run in both sync and async mode, depending on whether options.async is enabled.
-        //We use this to prevent starving the CPU during long validate cycles when running in a language server context
-        sequencer
-            .once(() => {
->>>>>>> dbfd744b
                 //if running in async mode, return the previous validation promise to ensure we're only running one at a time
                 if (options?.async) {
                     return previousValidationPromise;
                 }
             })
-<<<<<<< HEAD
             .once('before and on programValidate', () => {
                 logValidateEnd = this.logger.timeStart(LogLevel.log, `Validating project${(this.logger.logLevel as LogLevel) > LogLevel.log ? ` (run ${validationRunId})` : ''}`);
                 this.diagnostics.clearForTag(ProgramValidatorDiagnosticsTag);
@@ -1225,16 +1170,6 @@
                 if (scope.shouldValidate(this.currentScopeValidationOptions)) {
                     scopesToValidate.push(scope);
                     this.plugins.emit('beforeScopeValidate', {
-=======
-            .once(() => {
-                this.diagnostics = [];
-                this.plugins.emit('beforeProgramValidate', this);
-                beforeProgramValidateWasEmitted = true;
-            })
-            .forEach(Object.values(this.files), (file) => {
-                if (!file.isValidated) {
-                    this.plugins.emit('beforeFileValidate', {
->>>>>>> dbfd744b
                         program: this,
                         scope: scope
                     });
@@ -1276,7 +1211,6 @@
                         wasCancelled: wasCancelled
                     });
                 }
-<<<<<<< HEAD
 
                 //log all the sequencer timing metrics if `info` logging is enabled
                 this.logger.info(
@@ -1286,29 +1220,6 @@
                         includeLoopIterations: this.logger.isLogLevelEnabled(LogLevel.debug)
                     })
                 );
-=======
-            })
-            .forEach(Object.values(this.scopes), (scope) => {
-                scope.linkSymbolTable();
-                scope.validate();
-                scope.unlinkSymbolTable();
-            })
-            .once(() => {
-                this.detectDuplicateComponentNames();
-            })
-            .onCancel(() => {
-                timeEnd('cancelled');
-            })
-            .onSuccess(() => {
-                timeEnd();
-            })
-            .onComplete(() => {
-                //if we emitted the beforeProgramValidate hook, emit the afterProgramValidate hook as well
-                if (beforeProgramValidateWasEmitted) {
-                    const wasCancelled = options?.cancellationToken?.isCancellationRequested ?? false;
-                    this.plugins.emit('afterProgramValidate', this, wasCancelled);
-                }
->>>>>>> dbfd744b
 
                 //regardless of the success of the validation, mark this run as complete
                 deferred.resolve();
@@ -1324,7 +1235,6 @@
         } else {
             return sequencer.runSync();
         }
-<<<<<<< HEAD
     }
 
     protected logValidationMetrics(metrics: Record<string, number | string>) {
@@ -1344,8 +1254,6 @@
             }
         }
         return scopesForCrossScopeValidation;
-=======
->>>>>>> dbfd744b
     }
 
     /**
@@ -1777,7 +1685,6 @@
      * Internal usage should call `_getTranspiledFileContents` instead.
      * @param filePath can be a srcPath or a destPath
      */
-<<<<<<< HEAD
     public async getTranspiledFileContents(filePath: string): Promise<FileTranspileResult> {
         const file = this.getFile(filePath);
 
@@ -1846,34 +1753,14 @@
         }
         result = s`${path.resolve(this.options.cwd ?? process.cwd(), result ?? '/')}`;
         return result;
-=======
-    public async getTranspiledFileContents(filePath: string) {
-        const file = this.getFile(filePath);
-        const fileMap: FileObj[] = [{
-            src: file.srcPath,
-            dest: file.pkgPath
-        }];
-        const { entries, astEditor } = this.beforeProgramTranspile(fileMap, this.options.stagingDir);
-        const result = this._getTranspiledFileContents(
-            file
-        );
-        this.afterProgramTranspile(entries, astEditor);
-        return Promise.resolve(result);
->>>>>>> dbfd744b
     }
 
     /**
      * Prepare the program for building
      * @param files the list of files that should be prepared
      */
-<<<<<<< HEAD
     private async prepare(files: BscFile[]) {
         const programEvent: PrepareProgramEvent = {
-=======
-    private _getTranspiledFileContents(file: BscFile, outputPath?: string): FileTranspileResult {
-        const editor = new AstEditor();
-        this.plugins.emit('beforeFileTranspile', {
->>>>>>> dbfd744b
             program: this,
             editor: this.editor,
             files: files
@@ -1967,7 +1854,6 @@
                 scope.getOwnFiles = scope.getAllFiles;
             }
 
-<<<<<<< HEAD
             //link the symbol table for all the files in this scope
             scope?.linkSymbolTable();
             const event: SerializeFileEvent = {
@@ -2013,21 +1899,6 @@
                     outputPath: this.getOutputPath(file, stagingDir),
                     processedFiles: new Set<SerializedFile>()
                 });
-=======
-        const entries = Object.values(this.files)
-            //only include the files from fileEntries
-            .filter(file => !!mappedFileEntries[file.srcPath])
-            .map(file => {
-                return {
-                    file: file,
-                    outputPath: getOutputPath(file)
-                };
-            })
-            //sort the entries to make transpiling more deterministic
-            .sort((a, b) => {
-                return a.file.srcPath < b.file.srcPath ? -1 : 1;
-            });
->>>>>>> dbfd744b
 
                 await this.plugins.emitAsync('writeFile', event);
 
