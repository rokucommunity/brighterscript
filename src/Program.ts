--- conflicted
+++ resolved
@@ -7,11 +7,7 @@
 import { DiagnosticMessages } from './DiagnosticMessages';
 import type { BrsFile, ProvidedSymbolInfo } from './files/BrsFile';
 import type { XmlFile } from './files/XmlFile';
-<<<<<<< HEAD
-import { type BsDiagnostic, type FileObj, type SemanticToken, type FileLink, type ProvideHoverEvent, type ProvideCompletionsEvent, type Hover, type ProvideDefinitionEvent, type ProvideReferencesEvent, type BeforeFileAddEvent, type BeforeFileRemoveEvent, type PrepareFileEvent, type PrepareProgramEvent, type ProvideFileEvent, type SerializedFile, type TranspileObj, type BsDiagnosticWithOrigin, DiagnosticOrigin } from './interfaces';
-=======
 import type { FileObj, SemanticToken, FileLink, ProvideHoverEvent, ProvideCompletionsEvent, Hover, ProvideDefinitionEvent, ProvideReferencesEvent, BeforeFileAddEvent, BeforeFileRemoveEvent, PrepareFileEvent, PrepareProgramEvent, ProvideFileEvent, SerializedFile, TranspileObj } from './interfaces';
->>>>>>> bb0d81d4
 import { standardizePath as s, util } from './util';
 import { XmlScope } from './XmlScope';
 import { DependencyGraph } from './DependencyGraph';
@@ -53,13 +49,10 @@
 import { WalkMode, createVisitor } from './astUtils/visitors';
 import type { BscFile } from './files/BscFile';
 import { Stopwatch } from './Stopwatch';
-<<<<<<< HEAD
+import { firstBy } from 'thenby';
 import { CrossScopeValidator } from './CrossScopeValidator';
-import { firstBy } from 'thenby';
-=======
 import { DiagnosticManager } from './DiagnosticManager';
 import { ProgramValidatorDiagnosticsTag } from './bscPlugin/validation/ProgramValidator';
->>>>>>> bb0d81d4
 
 const bslibNonAliasedRokuModulesPkgPath = s`source/roku_modules/rokucommunity_bslib/bslib.brs`;
 const bslibAliasedRokuModulesPkgPath = s`source/roku_modules/bslib/bslib.brs`;
@@ -231,15 +224,6 @@
      */
     public plugins: PluginInterface;
 
-<<<<<<< HEAD
-    /**
-     * A set of diagnostics. This does not include any of the scope diagnostics.
-     * Should only be set from `this.validate()`
-     */
-    private diagnostics = [] as Array<BsDiagnostic | BsDiagnosticWithOrigin>;
-
-=======
->>>>>>> bb0d81d4
     private fileSymbolInformation = new Map<string, { provides: ProvidedSymbolInfo; requires: UnresolvedSymbol[] }>();
 
     public addFileSymbolInfo(file: BrsFile) {
@@ -450,49 +434,7 @@
      * Get the list of errors for the entire program.
      */
     public getDiagnostics() {
-<<<<<<< HEAD
-        return this.logger.time(LogLevel.info, ['Program.getDiagnostics()'], () => {
-
-            let diagnostics = [...this.diagnostics];
-
-            //get the diagnostics from all scopes
-            for (let scopeName in this.scopes) {
-                let scope = this.scopes[scopeName];
-                diagnostics.push(
-                    ...scope.getDiagnostics()
-                );
-            }
-
-            //get the diagnostics from all unreferenced files
-            let unreferencedFiles = this.getUnreferencedFiles();
-            for (let file of unreferencedFiles) {
-                diagnostics.push(
-                    ...file.diagnostics
-                );
-            }
-            const filteredDiagnostics = this.logger.time(LogLevel.debug, ['filter diagnostics'], () => {
-                //filter out diagnostics based on our diagnostic filters
-                let finalDiagnostics = this.diagnosticFilterer.filter({
-                    ...this.options,
-                    rootDir: this.options.rootDir
-                }, diagnostics);
-                return finalDiagnostics;
-            });
-
-            this.logger.time(LogLevel.debug, ['adjust diagnostics severity'], () => {
-                this.diagnosticAdjuster.adjust(this.options, diagnostics);
-            });
-
-            this.logger.info(`diagnostic counts: total=${chalk.yellow(diagnostics.length.toString())}, after filter=${chalk.yellow(filteredDiagnostics.length.toString())}`);
-            return filteredDiagnostics;
-        });
-    }
-
-    public addDiagnostics(diagnostics: Array<BsDiagnostic | BsDiagnosticWithOrigin>) {
-        this.diagnostics.push(...diagnostics);
-=======
         return this.diagnostics.getDiagnostics();
->>>>>>> bb0d81d4
     }
 
     /**
@@ -984,36 +926,12 @@
         this.logger.info(`Validation Metrics: ${logs.join(', ')}`);
     }
 
-    clearCrossScopeDiagnostics() {
-        this.diagnostics = this.diagnostics.filter((diag) => {
-            if ((diag as BsDiagnosticWithOrigin).origin === DiagnosticOrigin.CrossScope) {
-                return false;
-            }
-            return true;
-        });
-    }
-
-
-<<<<<<< HEAD
     private addCrossScopeDiagnostics(changedFiles: BrsFile[]) {
         const scopesForCrossScopeValidation = [];
         for (let scopeName of this.getSortedScopeNames()) {
             let scope = this.scopes[scopeName];
             if (this.globalScope !== scope && !scope.isValidated) {
                 scopesForCrossScopeValidation.push(scope);
-=======
-    private detectIncompatibleSymbolsAcrossScopes() {
-        for (const [lowerFilePath, fileInfo] of this.lastValidationInfo.entries()) {
-            const file = this.files[lowerFilePath];
-            for (const symbolAndScopes of fileInfo.symbolsNotConsistentAcrossScopes) {
-                const typeChainResult = util.processTypeChain(symbolAndScopes.symbol.typeChain);
-                const scopeListName = symbolAndScopes.scopes.map(s => s.name).join(', ');
-                this.diagnostics.register({
-                    ...DiagnosticMessages.incompatibleSymbolDefinition(typeChainResult.fullNameOfItem, scopeListName),
-                    file: file,
-                    range: typeChainResult.range
-                }, { tags: [ProgramValidatorDiagnosticsTag] });
->>>>>>> bb0d81d4
             }
         }
         this.crossScopeValidation.addDiagnosticsForScopes(scopesForCrossScopeValidation, changedFiles);
