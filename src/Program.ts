import * as assert from 'assert';
import * as fsExtra from 'fs-extra';
import * as path from 'path';
import type { CodeAction, CompletionItem, Position, Range, SignatureInformation, Location } from 'vscode-languageserver';
import { CompletionItemKind } from 'vscode-languageserver';
import type { BsConfig } from './BsConfig';
import { Scope } from './Scope';
import { DiagnosticMessages } from './DiagnosticMessages';
import { BrsFile } from './files/BrsFile';
import { XmlFile } from './files/XmlFile';
<<<<<<< HEAD
import type { BsDiagnostic, File, FileReference, FileObj, BscFile, OnGetHoverEvent } from './interfaces';
=======
import type { BsDiagnostic, File, FileReference, FileObj, BscFile, SemanticToken, AfterFileTranspileEvent, FileLink } from './interfaces';
>>>>>>> ddcb7b2c
import { standardizePath as s, util } from './util';
import { XmlScope } from './XmlScope';
import { DiagnosticFilterer } from './DiagnosticFilterer';
import { DependencyGraph } from './DependencyGraph';
import { Logger, LogLevel } from './Logger';
import chalk from 'chalk';
import { globalFile } from './globalCallables';
import { parseManifest } from './preprocessor/Manifest';
import { URI } from 'vscode-uri';
import PluginInterface from './PluginInterface';
import { isBrsFile, isXmlFile, isClassMethodStatement, isXmlScope } from './astUtils/reflection';
import type { FunctionStatement, Statement } from './parser/Statement';
import { ParseMode } from './parser/Parser';
import { TokenKind } from './lexer/TokenKind';
import { BscPlugin } from './bscPlugin/BscPlugin';
import { AstEditor } from './astUtils/AstEditor';
import type { SourceMapGenerator } from 'source-map';
import { rokuDeploy } from 'roku-deploy';

const startOfSourcePkgPath = `source${path.sep}`;
const bslibNonAliasedRokuModulesPkgPath = s`source/roku_modules/rokucommunity_bslib/bslib.brs`;
const bslibAliasedRokuModulesPkgPath = s`source/roku_modules/bslib/bslib.brs`;

export interface SourceObj {
    /**
     * @deprecated use `srcPath` instead
     */
    pathAbsolute: string;
    srcPath: string;
    source: string;
    definitions?: string;
}

export interface TranspileObj {
    file: BscFile;
    outputPath: string;
}

export interface SignatureInfoObj {
    index: number;
    key: string;
    signature: SignatureInformation;
}

interface PartialStatementInfo {
    commaCount: number;
    statementType: string;
    name: string;
    dotPart: string;
}

export class Program {
    constructor(
        /**
         * The root directory for this program
         */
        public options: BsConfig,
        logger?: Logger,
        plugins?: PluginInterface
    ) {
        this.options = util.normalizeConfig(options);
        this.logger = logger || new Logger(options.logLevel as LogLevel);
        this.plugins = plugins || new PluginInterface([], this.logger);

        //inject the bsc plugin as the first plugin in the stack.
        this.plugins.addFirst(new BscPlugin());

        //normalize the root dir path
        this.options.rootDir = util.getRootDir(this.options);

        this.createGlobalScope();
    }

    public logger: Logger;

    private createGlobalScope() {
        //create the 'global' scope
        this.globalScope = new Scope('global', this, 'scope:global');
        this.globalScope.attachDependencyGraph(this.dependencyGraph);
        this.scopes.global = this.globalScope;
        //hardcode the files list for global scope to only contain the global file
        this.globalScope.getAllFiles = () => [globalFile];
        this.globalScope.validate();
        //for now, disable validation of global scope because the global files have some duplicate method declarations
        this.globalScope.getDiagnostics = () => [];
        //TODO we might need to fix this because the isValidated clears stuff now
        (this.globalScope as any).isValidated = true;
    }

    /**
     * A graph of all files and their dependencies.
     * For example:
     *      File.xml -> [lib1.brs, lib2.brs]
     *      lib2.brs -> [lib3.brs] //via an import statement
     */
    private dependencyGraph = new DependencyGraph();

    private diagnosticFilterer = new DiagnosticFilterer();

    /**
     * A scope that contains all built-in global functions.
     * All scopes should directly or indirectly inherit from this scope
     */
    public globalScope: Scope;

    /**
     * Plugins which can provide extra diagnostics or transform AST
     */
    public plugins: PluginInterface;

    /**
     * A set of diagnostics. This does not include any of the scope diagnostics.
     * Should only be set from `this.validate()`
     */
    private diagnostics = [] as BsDiagnostic[];

    /**
     * The path to bslib.brs (the BrightScript runtime for certain BrighterScript features)
     */
    public get bslibPkgPath() {
        //if there's an aliased (preferred) version of bslib from roku_modules loaded into the program, use that
        if (this.getFile(bslibAliasedRokuModulesPkgPath)) {
            return bslibAliasedRokuModulesPkgPath;

            //if there's a non-aliased version of bslib from roku_modules, use that
        } else if (this.getFile(bslibNonAliasedRokuModulesPkgPath)) {
            return bslibNonAliasedRokuModulesPkgPath;

            //default to the embedded version
        } else {
            return `source${path.sep}bslib.brs`;
        }
    }

    public get bslibPrefix() {
        if (this.bslibPkgPath === bslibNonAliasedRokuModulesPkgPath) {
            return 'rokucommunity_bslib';
        } else {
            return 'bslib';
        }
    }


    /**
     * A map of every file loaded into this program, indexed by its original file location
     */
    public files = {} as Record<string, BscFile>;
    private pkgMap = {} as Record<string, BscFile>;

    private scopes = {} as Record<string, Scope>;

    protected addScope(scope: Scope) {
        this.scopes[scope.name] = scope;
        this.plugins.emit('afterScopeCreate', scope);
    }

    /**
     * A map of every component currently loaded into the program, indexed by the component name.
     * It is a compile-time error to have multiple components with the same name. However, we store an array of components
     * by name so we can provide a better developer expreience. You shouldn't be directly accessing this array,
     * but if you do, only ever use the component at index 0.
     */
    private components = {} as Record<string, { file: XmlFile; scope: XmlScope }[]>;

    /**
     * Get the component with the specified name
     */
    public getComponent(componentName: string) {
        if (componentName) {
            //return the first compoment in the list with this name
            //(components are ordered in this list by pkgPath to ensure consistency)
            return this.components[componentName.toLowerCase()]?.[0];
        } else {
            return undefined;
        }
    }

    /**
     * Register (or replace) the reference to a component in the component map
     */
    private registerComponent(xmlFile: XmlFile, scope: XmlScope) {
        const key = (xmlFile.componentName?.text ?? xmlFile.pkgPath).toLowerCase();
        if (!this.components[key]) {
            this.components[key] = [];
        }
        this.components[key].push({
            file: xmlFile,
            scope: scope
        });
        this.components[key].sort(
            (x, y) => x.file.pkgPath.toLowerCase().localeCompare(y.file.pkgPath.toLowerCase())
        );
        this.syncComponentDependencyGraph(this.components[key]);
    }

    /**
     * Remove the specified component from the components map
     */
    private unregisterComponent(xmlFile: XmlFile) {
        const key = (xmlFile.componentName?.text ?? xmlFile.pkgPath).toLowerCase();
        const arr = this.components[key] || [];
        for (let i = 0; i < arr.length; i++) {
            if (arr[i].file === xmlFile) {
                arr.splice(i, 1);
                break;
            }
        }
        this.syncComponentDependencyGraph(arr);
    }

    /**
     * re-attach the dependency graph with a new key for any component who changed
     * their position in their own named array (only matters when there are multiple
     * components with the same name)
     */
    private syncComponentDependencyGraph(components: Array<{ file: XmlFile; scope: XmlScope }>) {
        //reattach every dependency graph
        for (let i = 0; i < components.length; i++) {
            const { file, scope } = components[i];

            //attach (or re-attach) the dependencyGraph for every component whose position changed
            if (file.dependencyGraphIndex !== i) {
                file.dependencyGraphIndex = i;
                file.attachDependencyGraph(this.dependencyGraph);
                scope.attachDependencyGraph(this.dependencyGraph);
            }
        }
    }

    /**
     * Get a list of all files that are included in the project but are not referenced
     * by any scope in the program.
     */
    public getUnreferencedFiles() {
        let result = [] as File[];
        for (let filePath in this.files) {
            let file = this.files[filePath];
            if (!this.fileIsIncludedInAnyScope(file)) {
                //no scopes reference this file. add it to the list
                result.push(file);
            }
        }
        return result;
    }

    /**
     * Get the list of errors for the entire program. It's calculated on the fly
     * by walking through every file, so call this sparingly.
     */
    public getDiagnostics() {
        return this.logger.time(LogLevel.info, ['Program.getDiagnostics()'], () => {

            let diagnostics = [...this.diagnostics];

            //get the diagnostics from all scopes
            for (let scopeName in this.scopes) {
                let scope = this.scopes[scopeName];
                diagnostics.push(
                    ...scope.getDiagnostics()
                );
            }

            //get the diagnostics from all unreferenced files
            let unreferencedFiles = this.getUnreferencedFiles();
            for (let file of unreferencedFiles) {
                diagnostics.push(
                    ...file.getDiagnostics()
                );
            }
            const filteredDiagnostics = this.logger.time(LogLevel.debug, ['filter diagnostics'], () => {
                //filter out diagnostics based on our diagnostic filters
                let finalDiagnostics = this.diagnosticFilterer.filter({
                    ...this.options,
                    rootDir: this.options.rootDir
                }, diagnostics);
                return finalDiagnostics;
            });

            this.logger.info(`diagnostic counts: total=${chalk.yellow(diagnostics.length.toString())}, after filter=${chalk.yellow(filteredDiagnostics.length.toString())}`);
            return filteredDiagnostics;
        });
    }

    public addDiagnostics(diagnostics: BsDiagnostic[]) {
        this.diagnostics.push(...diagnostics);
    }

    /**
     * Determine if the specified file is loaded in this program right now.
     * @param filePath
     * @param normalizePath should the provided path be normalized before use
     */
    public hasFile(filePath: string, normalizePath = true) {
        return !!this.getFile(filePath, normalizePath);
    }

    public getPkgPath(...args: any[]): any { //eslint-disable-line
        throw new Error('Not implemented');
    }

    /**
     * roku filesystem is case INsensitive, so find the scope by key case insensitive
     * @param scopeName
     */
    public getScopeByName(scopeName: string) {
        if (!scopeName) {
            return undefined;
        }
        //most scopes are xml file pkg paths. however, the ones that are not are single names like "global" and "scope",
        //so it's safe to run the standardizePkgPath method
        scopeName = s`${scopeName}`;
        let key = Object.keys(this.scopes).find(x => x.toLowerCase() === scopeName.toLowerCase());
        return this.scopes[key];
    }

    /**
     * Return all scopes
     */
    public getScopes() {
        return Object.values(this.scopes);
    }

    /**
     * Find the scope for the specified component
     */
    public getComponentScope(componentName: string) {
        return this.getComponent(componentName)?.scope;
    }

    /**
     * Update internal maps with this file reference
     */
    private assignFile<T extends BscFile = BscFile>(file: T) {
        this.files[file.srcPath.toLowerCase()] = file;
        this.pkgMap[file.pkgPath.toLowerCase()] = file;
        return file;
    }

    /**
     * Remove this file from internal maps
     */
    private unassignFile<T extends BscFile = BscFile>(file: T) {
        delete this.files[file.srcPath.toLowerCase()];
        delete this.pkgMap[file.pkgPath.toLowerCase()];
        return file;
    }

    /**
     * Load a file into the program. If that file already exists, it is replaced.
     * If file contents are provided, those are used, Otherwise, the file is loaded from the file system
     * @param srcPath the file path relative to the root dir
     * @param fileContents the file contents
     * @deprecated use `setFile` instead
     */
    public addOrReplaceFile<T extends BscFile>(srcPath: string, fileContents: string): T;
    /**
     * Load a file into the program. If that file already exists, it is replaced.
     * @param fileEntry an object that specifies src and dest for the file.
     * @param fileContents the file contents. If not provided, the file will be loaded from disk
     * @deprecated use `setFile` instead
     */
    public addOrReplaceFile<T extends BscFile>(fileEntry: FileObj, fileContents: string): T;
    public addOrReplaceFile<T extends BscFile>(fileParam: FileObj | string, fileContents: string): T {
        return this.setFile<T>(fileParam as any, fileContents);
    }

    /**
     * Load a file into the program. If that file already exists, it is replaced.
     * If file contents are provided, those are used, Otherwise, the file is loaded from the file system
     * @param srcDestOrPkgPath the absolute path, the pkg path (i.e. `pkg:/path/to/file.brs`), or the destPath (i.e. `path/to/file.brs` relative to `pkg:/`)
     * @param fileContents the file contents
     */
    public setFile<T extends BscFile>(srcDestOrPkgPath: string, fileContents: string): T;
    /**
     * Load a file into the program. If that file already exists, it is replaced.
     * @param fileEntry an object that specifies src and dest for the file.
     * @param fileContents the file contents. If not provided, the file will be loaded from disk
     */
    public setFile<T extends BscFile>(fileEntry: FileObj, fileContents: string): T;
    public setFile<T extends BscFile>(fileParam: FileObj | string, fileContents: string): T {
        assert.ok(fileParam, 'fileParam is required');
        let srcPath: string;
        let pkgPath: string;
        if (typeof fileParam === 'string') {
            srcPath = s`${this.options.rootDir}/${fileParam}`;
            pkgPath = s`${fileParam}`;
        } else {
            srcPath = s`${fileParam.src}`;
            pkgPath = s`${fileParam.dest}`;
        }
        let file = this.logger.time(LogLevel.debug, ['Program.setFile()', chalk.green(srcPath)], () => {

            assert.ok(srcPath, 'fileEntry.src is required');
            assert.ok(pkgPath, 'fileEntry.dest is required');

            //if the file is already loaded, remove it
            if (this.hasFile(srcPath)) {
                this.removeFile(srcPath);
            }
            let fileExtension = path.extname(srcPath).toLowerCase();
            let file: BscFile | undefined;

            if (fileExtension === '.brs' || fileExtension === '.bs') {
                //add the file to the program
                const brsFile = this.assignFile(
                    new BrsFile(srcPath, pkgPath, this)
                );

                //add file to the `source` dependency list
                if (brsFile.pkgPath.startsWith(startOfSourcePkgPath)) {
                    this.createSourceScope();
                    this.dependencyGraph.addDependency('scope:source', brsFile.dependencyGraphKey);
                }

                let sourceObj: SourceObj = {
                    //TODO remove `pathAbsolute` in v1
                    pathAbsolute: srcPath,
                    srcPath: srcPath,
                    source: fileContents
                };
                this.plugins.emit('beforeFileParse', sourceObj);

                this.logger.time(LogLevel.debug, ['parse', chalk.green(srcPath)], () => {
                    brsFile.parse(sourceObj.source);
                });

                //notify plugins that this file has finished parsing
                this.plugins.emit('afterFileParse', brsFile);

                file = brsFile;

                brsFile.attachDependencyGraph(this.dependencyGraph);

            } else if (
                //is xml file
                fileExtension === '.xml' &&
                //resides in the components folder (Roku will only parse xml files in the components folder)
                pkgPath.toLowerCase().startsWith(util.pathSepNormalize(`components/`))
            ) {
                //add the file to the program
                const xmlFile = this.assignFile(
                    new XmlFile(srcPath, pkgPath, this)
                );

                let sourceObj: SourceObj = {
                    //TODO remove `pathAbsolute` in v1
                    pathAbsolute: srcPath,
                    srcPath: srcPath,
                    source: fileContents
                };
                this.plugins.emit('beforeFileParse', sourceObj);

                this.logger.time(LogLevel.debug, ['parse', chalk.green(srcPath)], () => {
                    xmlFile.parse(sourceObj.source);
                });

                //notify plugins that this file has finished parsing
                this.plugins.emit('afterFileParse', xmlFile);

                file = xmlFile;

                //create a new scope for this xml file
                let scope = new XmlScope(xmlFile, this);
                this.addScope(scope);

                //register this compoent now that we have parsed it and know its component name
                this.registerComponent(xmlFile, scope);

            } else {
                //TODO do we actually need to implement this? Figure out how to handle img paths
                // let genericFile = this.files[srcPath] = <any>{
                //     srcPath: srcPath,
                //     pkgPath: pkgPath,
                //     wasProcessed: true
                // } as File;
                // file = <any>genericFile;
            }
            return file;
        });
        return file as T;
    }

    /**
     * Ensure source scope is created.
     * Note: automatically called internally, and no-op if it exists already.
     */
    public createSourceScope() {
        if (!this.scopes.source) {
            const sourceScope = new Scope('source', this, 'scope:source');
            sourceScope.attachDependencyGraph(this.dependencyGraph);
            this.addScope(sourceScope);
        }
    }

    /**
     * Find the file by its absolute path. This is case INSENSITIVE, since
     * Roku is a case insensitive file system. It is an error to have multiple files
     * with the same path with only case being different.
     * @param srcPath
     * @deprecated use `getFile` instead, which auto-detects the path type
     */
    public getFileByPathAbsolute<T extends BrsFile | XmlFile>(srcPath: string) {
        srcPath = s`${srcPath}`;
        for (let filePath in this.files) {
            if (filePath.toLowerCase() === srcPath.toLowerCase()) {
                return this.files[filePath] as T;
            }
        }
    }

    /**
     * Get a list of files for the given (platform-normalized) pkgPath array.
     * Missing files are just ignored.
     * @deprecated use `getFiles` instead, which auto-detects the path types
     */
    public getFilesByPkgPaths<T extends BscFile[]>(pkgPaths: string[]) {
        return pkgPaths
            .map(pkgPath => this.getFileByPkgPath(pkgPath))
            .filter(file => file !== undefined) as T;
    }

    /**
     * Get a file with the specified (platform-normalized) pkg path.
     * If not found, return undefined
     * @deprecated use `getFile` instead, which auto-detects the path type
     */
    public getFileByPkgPath<T extends BscFile>(pkgPath: string) {
        return this.pkgMap[pkgPath.toLowerCase()] as T;
    }

    /**
     * Remove a set of files from the program
     * @param filePaths can be an array of srcPath or destPath strings
     * @param normalizePath should this function repair and standardize the filePaths? Passing false should have a performance boost if you can guarantee your paths are already sanitized
     */
    public removeFiles(srcPaths: string[], normalizePath = true) {
        for (let srcPath of srcPaths) {
            this.removeFile(srcPath, normalizePath);
        }
    }

    /**
     * Remove a file from the program
     * @param filePath can be a srcPath, a pkgPath, or a destPath (same as pkgPath but without `pkg:/`)
     * @param normalizePath should this function repair and standardize the path? Passing false should have a performance boost if you can guarantee your path is already sanitized
     */
    public removeFile(filePath: string, normalizePath = true) {
        this.logger.debug('Program.removeFile()', filePath);

        let file = this.getFile(filePath, normalizePath);
        if (file) {
            this.plugins.emit('beforeFileDispose', file);

            //if there is a scope named the same as this file's path, remove it (i.e. xml scopes)
            let scope = this.scopes[file.pkgPath];
            if (scope) {
                this.plugins.emit('beforeScopeDispose', scope);
                scope.dispose();
                //notify dependencies of this scope that it has been removed
                this.dependencyGraph.remove(scope.dependencyGraphKey);
                delete this.scopes[file.pkgPath];
                this.plugins.emit('afterScopeDispose', scope);
            }
            //remove the file from the program
            this.unassignFile(file);

            this.dependencyGraph.remove(file.dependencyGraphKey);

            //if this is a pkg:/source file, notify the `source` scope that it has changed
            if (file.pkgPath.startsWith(startOfSourcePkgPath)) {
                this.dependencyGraph.removeDependency('scope:source', file.dependencyGraphKey);
            }

            //if this is a component, remove it from our components map
            if (isXmlFile(file)) {
                this.unregisterComponent(file);
            }
            //dispose file
            file?.dispose();
            this.plugins.emit('afterFileDispose', file);
        }
    }

    /**
     * Traverse the entire project, and validate all scopes
     */
    public validate() {
        this.logger.time(LogLevel.log, ['Validating project'], () => {
            this.diagnostics = [];
            this.plugins.emit('beforeProgramValidate', this);

            //validate every file
            for (const file of Object.values(this.files)) {

                //find any files NOT loaded into a scope
                if (!this.fileIsIncludedInAnyScope(file)) {
                    this.logger.debug('Program.validate(): fileNotReferenced by any scope', () => chalk.green(file?.pkgPath));
                    //the file is not loaded in any scope
                    this.diagnostics.push({
                        ...DiagnosticMessages.fileNotReferencedByAnyOtherFile(),
                        file: file,
                        range: util.createRange(0, 0, 0, Number.MAX_VALUE)
                    });
                }

                //for every unvalidated file, validate it
                if (!file.isValidated) {
                    this.plugins.emit('beforeFileValidate', {
                        program: this,
                        file: file
                    });

                    //emit an event to allow plugins to contribute to the file validation process
                    this.plugins.emit('onFileValidate', {
                        program: this,
                        file: file
                    });
                    //call file.validate() IF the file has that function defined
                    file.validate?.();
                    file.isValidated = true;

                    this.plugins.emit('afterFileValidate', file);
                }
            }


            this.logger.time(LogLevel.info, ['Validate all scopes'], () => {
                for (let scopeName in this.scopes) {
                    let scope = this.scopes[scopeName];
                    scope.validate();
                }
            });

            this.detectDuplicateComponentNames();

            this.plugins.emit('afterProgramValidate', this);
        });
    }

    /**
     * Flag all duplicate component names
     */
    private detectDuplicateComponentNames() {
        const componentsByName = Object.keys(this.files).reduce<Record<string, XmlFile[]>>((map, filePath) => {
            const file = this.files[filePath];
            //if this is an XmlFile, and it has a valid `componentName` property
            if (isXmlFile(file) && file.componentName?.text) {
                let lowerName = file.componentName.text.toLowerCase();
                if (!map[lowerName]) {
                    map[lowerName] = [];
                }
                map[lowerName].push(file);
            }
            return map;
        }, {});

        for (let name in componentsByName) {
            const xmlFiles = componentsByName[name];
            //add diagnostics for every duplicate component with this name
            if (xmlFiles.length > 1) {
                for (let xmlFile of xmlFiles) {
                    const { componentName } = xmlFile;
                    this.diagnostics.push({
                        ...DiagnosticMessages.duplicateComponentName(componentName.text),
                        range: xmlFile.componentName.range,
                        file: xmlFile,
                        relatedInformation: xmlFiles.filter(x => x !== xmlFile).map(x => {
                            return {
                                location: util.createLocation(
                                    URI.file(xmlFile.srcPath ?? xmlFile.srcPath).toString(),
                                    x.componentName.range
                                ),
                                message: 'Also defined here'
                            };
                        })
                    });
                }
            }
        }
    }

    /**
     * Determine if the given file is included in at least one scope in this program
     */
    private fileIsIncludedInAnyScope(file: BscFile) {
        for (let scopeName in this.scopes) {
            if (this.scopes[scopeName].hasFile(file)) {
                return true;
            }
        }
        return false;
    }

    /**
     * Get the files for a list of filePaths
     * @param filePaths can be an array of srcPath or a destPath strings
     * @param normalizePath should this function repair and standardize the paths? Passing false should have a performance boost if you can guarantee your paths are already sanitized
     */
    public getFiles<T extends BscFile>(filePaths: string[], normalizePath = true) {
        return filePaths
            .map(filePath => this.getFile(filePath, normalizePath))
            .filter(file => file !== undefined) as T[];
    }

    /**
     * Get the file at the given path
     * @param filePath can be a srcPath or a destPath
     * @param normalizePath should this function repair and standardize the path? Passing false should have a performance boost if you can guarantee your path is already sanitized
     */
    public getFile<T extends BscFile>(filePath: string, normalizePath = true) {
        if (typeof filePath !== 'string') {
            return undefined;
        } else if (path.isAbsolute(filePath)) {
            return this.files[
                (normalizePath ? util.standardizePath(filePath) : filePath).toLowerCase()
            ] as T;
        } else {
            return this.pkgMap[
                (normalizePath ? util.standardizePath(filePath) : filePath).toLowerCase()
            ] as T;
        }
    }

    /**
     * Get a list of all scopes the file is loaded into
     * @param file
     */
    public getScopesForFile(file: XmlFile | BrsFile | string) {
        if (typeof file === 'string') {
            file = this.getFile(file);
        }
        let result = [] as Scope[];
        if (file) {
            for (let key in this.scopes) {
                let scope = this.scopes[key];

                if (scope.hasFile(file)) {
                    result.push(scope);
                }
            }
        }
        return result;
    }

    /**
     * Get the first found scope for a file.
     */
    public getFirstScopeForFile(file: XmlFile | BrsFile): Scope {
        for (let key in this.scopes) {
            let scope = this.scopes[key];

            if (scope.hasFile(file)) {
                return scope;
            }
        }
    }

    public getStatementsByName(name: string, originFile: BrsFile, namespaceName?: string): FileLink<Statement>[] {
        let results = new Map<Statement, FileLink<Statement>>();
        const filesSearched = new Set<BrsFile>();
        let lowerNamespaceName = namespaceName?.toLowerCase();
        let lowerName = name?.toLowerCase();
        //look through all files in scope for matches
        for (const scope of this.getScopesForFile(originFile)) {
            for (const file of scope.getAllFiles()) {
                if (isXmlFile(file) || filesSearched.has(file)) {
                    continue;
                }
                filesSearched.add(file);

                for (const statement of [...file.parser.references.functionStatements, ...file.parser.references.classStatements.flatMap((cs) => cs.methods)]) {
                    let parentNamespaceName = statement.namespaceName?.getName(originFile.parseMode)?.toLowerCase();
                    if (statement.name.text.toLowerCase() === lowerName && (!parentNamespaceName || parentNamespaceName === lowerNamespaceName)) {
                        if (!results.has(statement)) {
                            results.set(statement, { item: statement, file: file });
                        }
                    }
                }
            }
        }
        return [...results.values()];
    }

    public getStatementsForXmlFile(scope: XmlScope, filterName?: string): FileLink<FunctionStatement>[] {
        let results = new Map<Statement, FileLink<FunctionStatement>>();
        const filesSearched = new Set<BrsFile>();

        //get all function names for the xml file and parents
        let funcNames = new Set<string>();
        let currentScope = scope;
        while (isXmlScope(currentScope)) {
            for (let name of currentScope.xmlFile.ast.component.api?.functions.map((f) => f.name) ?? []) {
                if (!filterName || name === filterName) {
                    funcNames.add(name);
                }
            }
            currentScope = currentScope.getParentScope() as XmlScope;
        }

        //look through all files in scope for matches
        for (const file of scope.getOwnFiles()) {
            if (isXmlFile(file) || filesSearched.has(file)) {
                continue;
            }
            filesSearched.add(file);

            for (const statement of file.parser.references.functionStatements) {
                if (funcNames.has(statement.name.text)) {
                    if (!results.has(statement)) {
                        results.set(statement, { item: statement, file: file });
                    }
                }
            }
        }
        return [...results.values()];
    }

    /**
     * Find all available completion items at the given position
     * @param filePath can be a srcPath or a destPath
     * @param position the position (line & column) where completions should be found
     */
    public getCompletions(filePath: string, position: Position) {
        let file = this.getFile(filePath);
        if (!file) {
            return [];
        }
        let result = [] as CompletionItem[];

        if (isBrsFile(file) && file.isPositionNextToTokenKind(position, TokenKind.Callfunc)) {
            // is next to a @. callfunc invocation - must be an interface method
            for (const scope of this.getScopes().filter((s) => isXmlScope(s))) {
                let fileLinks = this.getStatementsForXmlFile(scope as XmlScope);
                for (let fileLink of fileLinks) {

                    result.push(scope.createCompletionFromFunctionStatement(fileLink.item));
                }
            }
            //no other result is possible in this case
            return result;
        }

        //find the scopes for this file
        let scopes = this.getScopesForFile(file);

        //if there are no scopes, include the global scope so we at least get the built-in functions
        scopes = scopes.length > 0 ? scopes : [this.globalScope];

        //get the completions from all scopes for this file
        let allCompletions = util.flatMap(
            scopes.map(ctx => file.getCompletions(position, ctx)),
            c => c
        );

        //only keep completions common to every scope for this file
        let keyCounts = {} as Record<string, number>;
        for (let completion of allCompletions) {
            let key = `${completion.label}-${completion.kind}`;
            keyCounts[key] = keyCounts[key] ? keyCounts[key] + 1 : 1;
            if (keyCounts[key] === scopes.length) {
                result.push(completion);
            }
        }
        return result;
    }

    /**
     * Goes through each file and builds a list of workspace symbols for the program. Used by LanguageServer's onWorkspaceSymbol functionality
     */
    public getWorkspaceSymbols() {
        const results = Object.keys(this.files).map(key => {
            const file = this.files[key];
            if (isBrsFile(file)) {
                return file.getWorkspaceSymbols();
            }
            return [];
        });
        return util.flatMap(results, c => c);
    }

    /**
     * Given a position in a file, if the position is sitting on some type of identifier,
     * go to the definition of that identifier (where this thing was first defined)
     */
    public getDefinition(srcPath: string, position: Position) {
        let file = this.getFile(srcPath);
        if (!file) {
            return [];
        }

        if (isBrsFile(file)) {
            return file.getDefinition(position);
        } else {
            let results = [] as Location[];
            const scopes = this.getScopesForFile(file);
            for (const scope of scopes) {
                results = results.concat(...scope.getDefinition(file, position));
            }
            return results;
        }
    }

<<<<<<< HEAD
    /**
     * Get hover information for a file and position
     */
    public getHover(srcPath: string, position: Position) {
        let file = this.getFile(srcPath);
        if (file) {
            const event = {
                program: this,
                file: file,
                position: position,
                scopes: this.getScopesForFile(file),
                hover: null
            } as OnGetHoverEvent;
            this.plugins.emit('onGetHover', event);
            return event.hover;
        }
=======
    public getHover(srcPath: string, position: Position) {
        //find the file
        let file = this.getFile(srcPath);
        if (!file) {
            return null;
        }
        const hover = file.getHover(position);

        return Promise.resolve(hover);
>>>>>>> ddcb7b2c
    }

    /**
     * Compute code actions for the given file and range
     */
    public getCodeActions(srcPath: string, range: Range) {
        const codeActions = [] as CodeAction[];
        const file = this.getFile(srcPath);
        if (file) {
            const diagnostics = this
                //get all current diagnostics (filtered by diagnostic filters)
                .getDiagnostics()
                //only keep diagnostics related to this file
                .filter(x => x.file === file)
                //only keep diagnostics that touch this range
                .filter(x => util.rangesIntersectOrTouch(x.range, range));

            const scopes = this.getScopesForFile(file);

            this.plugins.emit('onGetCodeActions', {
                program: this,
                file: file,
                range: range,
                diagnostics: diagnostics,
                scopes: scopes,
                codeActions: codeActions
            });
        }
        return codeActions;
    }

    /**
     * Get semantic tokens for the specified file
     */
    public getSemanticTokens(srcPath: string) {
        const file = this.getFile(srcPath);
        if (file) {
            const result = [] as SemanticToken[];
            this.plugins.emit('onGetSemanticTokens', {
                program: this,
                file: file,
                scopes: this.getScopesForFile(file),
                semanticTokens: result
            });
            return result;
        }
    }

    public getSignatureHelp(filepath: string, position: Position): SignatureInfoObj[] {
        let file: BrsFile = this.getFile(filepath);
        if (!file || !isBrsFile(file)) {
            return [];
        }

        const results = new Map<string, SignatureInfoObj>();

        let functionScope = file.getFunctionScopeAtPosition(position);
        let identifierInfo = this.getPartialStatementInfo(file, position);
        if (identifierInfo.statementType === '') {
            // just general function calls
            let statements = file.program.getStatementsByName(identifierInfo.name, file);
            for (let statement of statements) {
                //TODO better handling of collisions - if it's a namespace, then don't show any other overrides
                //if we're on m - then limit scope to the current class, if present
                let sigHelp = statement.file.getSignatureHelpForStatement(statement.item);
                if (sigHelp && !results.has[sigHelp.key]) {
                    sigHelp.index = identifierInfo.commaCount;
                    results.set(sigHelp.key, sigHelp);
                }
            }
        } else if (identifierInfo.statementType === '.') {
            //if m class reference.. then
            //only get statements from the class I am in..
            if (functionScope) {
                let myClass = file.getClassFromMReference(position, file.getTokenAt(position), functionScope);
                if (myClass) {
                    for (let scope of this.getScopesForFile(myClass.file)) {
                        let classes = scope.getClassHierarchy(myClass.item.getName(ParseMode.BrighterScript).toLowerCase());
                        //and anything from any class in scope to a non m class
                        for (let statement of [...classes].filter((i) => isClassMethodStatement(i.item))) {
                            let sigHelp = statement.file.getSignatureHelpForStatement(statement.item);
                            if (sigHelp && !results.has[sigHelp.key]) {

                                results.set(sigHelp.key, sigHelp);
                                return;
                            }
                        }
                    }
                }
            }

            if (identifierInfo.dotPart) {
                //potential namespaces
                let statements = file.program.getStatementsByName(identifierInfo.name, file, identifierInfo.dotPart);
                if (statements.length === 0) {
                    //was not a namespaced function, it could be any method on any class now
                    statements = file.program.getStatementsByName(identifierInfo.name, file);
                }
                for (let statement of statements) {
                    //TODO better handling of collisions - if it's a namespace, then don't show any other overrides
                    //if we're on m - then limit scope to the current class, if present
                    let sigHelp = statement.file.getSignatureHelpForStatement(statement.item);
                    if (sigHelp && !results.has[sigHelp.key]) {
                        sigHelp.index = identifierInfo.commaCount;
                        results.set(sigHelp.key, sigHelp);
                    }
                }
            }


        } else if (identifierInfo.statementType === '@.') {
            for (const scope of this.getScopes().filter((s) => isXmlScope(s))) {
                let fileLinks = this.getStatementsForXmlFile(scope as XmlScope, identifierInfo.name);
                for (let fileLink of fileLinks) {

                    let sigHelp = fileLink.file.getSignatureHelpForStatement(fileLink.item);
                    if (sigHelp && !results.has[sigHelp.key]) {
                        sigHelp.index = identifierInfo.commaCount;
                        results.set(sigHelp.key, sigHelp);
                    }
                }
            }
        } else if (identifierInfo.statementType === 'new') {
            let classItem = file.getClassFileLink(identifierInfo.dotPart ? `${identifierInfo.dotPart}.${identifierInfo.name}` : identifierInfo.name);
            let sigHelp = classItem?.file?.getClassSignatureHelp(classItem?.item);
            if (sigHelp && !results.has(sigHelp.key)) {
                sigHelp.index = identifierInfo.commaCount;
                results.set(sigHelp.key, sigHelp);
            }
        }

        return [...results.values()];
    }

    private getPartialStatementInfo(file: BrsFile, position: Position): PartialStatementInfo {
        let lines = util.splitIntoLines(file.fileContents);
        let line = lines[position.line];
        let index = position.character;
        let itemCounts = this.getPartialItemCounts(line, index);
        if (!itemCounts.isArgStartFound && line.charAt(index) === ')') {
            //try previous char, in case we were on a close bracket..
            index--;
            itemCounts = this.getPartialItemCounts(line, index);
        }
        let argStartIndex = itemCounts.argStartIndex;
        index = itemCounts.argStartIndex - 1;
        let statementType = '';
        let name;
        let dotPart;

        if (!itemCounts.isArgStartFound) {
            //try to get sig help based on the name
            index = position.character;
            let currentToken = file.getTokenAt(position);
            if (currentToken && currentToken.kind !== TokenKind.Comment) {
                name = file.getPartialVariableName(currentToken, [TokenKind.New]);
                if (!name) {
                    //try the previous token, incase we're on a bracket
                    currentToken = file.getPreviousToken(currentToken);
                    name = file.getPartialVariableName(currentToken, [TokenKind.New]);
                }
                if (name?.indexOf('.')) {
                    let parts = name.split('.');
                    name = parts[parts.length - 1];
                }

                index = currentToken.range.start.character;
                argStartIndex = index;
            } else {
                // invalid location
                index = 0;
                itemCounts.comma = 0;
            }
        }
        //this loop is quirky. walk to -1 (which will result in the last char being '' thus satisfying the situation where there is no leading whitespace).
        while (index >= -1) {
            if (!(/[a-z0-9_\.\@]/i).test(line.charAt(index))) {
                if (!name) {
                    name = line.substring(index + 1, argStartIndex);
                } else {
                    dotPart = line.substring(index + 1, argStartIndex);
                    if (dotPart.endsWith('.')) {
                        dotPart = dotPart.substr(0, dotPart.length - 1);
                    }
                }
                break;
            }
            if (line.substr(index - 2, 2) === '@.') {
                statementType = '@.';
                name = name || line.substring(index, argStartIndex);
                break;
            } else if (line.charAt(index - 1) === '.' && statementType === '') {
                statementType = '.';
                name = name || line.substring(index, argStartIndex);
                argStartIndex = index;
            }
            index--;
        }

        if (line.substring(0, index).trim().endsWith('new')) {
            statementType = 'new';
        }

        return {
            commaCount: itemCounts.comma,
            statementType: statementType,
            name: name,
            dotPart: dotPart
        };
    }

    private getPartialItemCounts(line: string, index: number) {
        let isArgStartFound = false;
        let itemCounts = {
            normal: 0,
            square: 0,
            curly: 0,
            comma: 0,
            endIndex: 0,
            argStartIndex: index,
            isArgStartFound: false
        };
        while (index >= 0) {
            const currentChar = line.charAt(index);

            if (currentChar === '\'') { //found comment, invalid index
                itemCounts.isArgStartFound = false;
                break;
            }

            if (isArgStartFound) {
                if (currentChar !== ' ') {
                    break;
                }
            } else {
                if (currentChar === ')') {
                    itemCounts.normal++;
                }

                if (currentChar === ']') {
                    itemCounts.square++;
                }

                if (currentChar === '}') {
                    itemCounts.curly++;
                }

                if (currentChar === ',' && itemCounts.normal <= 0 && itemCounts.curly <= 0 && itemCounts.square <= 0) {
                    itemCounts.comma++;
                }

                if (currentChar === '(') {
                    if (itemCounts.normal === 0) {
                        itemCounts.isArgStartFound = true;
                        itemCounts.argStartIndex = index;
                    } else {
                        itemCounts.normal--;
                    }
                }

                if (currentChar === '[') {
                    itemCounts.square--;
                }

                if (currentChar === '{') {
                    itemCounts.curly--;
                }
            }
            index--;
        }
        return itemCounts;

    }

    public getReferences(srcPath: string, position: Position) {
        //find the file
        let file = this.getFile(srcPath);
        if (!file) {
            return null;
        }

        return file.getReferences(position);
    }

    /**
     * Get a list of all script imports, relative to the specified pkgPath
     * @param sourcePkgPath - the pkgPath of the source that wants to resolve script imports.
     */

    public getScriptImportCompletions(sourcePkgPath: string, scriptImport: FileReference) {
        let lowerSourcePkgPath = sourcePkgPath.toLowerCase();

        let result = [] as CompletionItem[];
        /**
         * hashtable to prevent duplicate results
         */
        let resultPkgPaths = {} as Record<string, boolean>;

        //restrict to only .brs files
        for (let key in this.files) {
            let file = this.files[key];
            if (
                //is a BrightScript or BrighterScript file
                (file.extension === '.bs' || file.extension === '.brs') &&
                //this file is not the current file
                lowerSourcePkgPath !== file.pkgPath.toLowerCase()
            ) {
                //add the relative path
                let relativePath = util.getRelativePath(sourcePkgPath, file.pkgPath).replace(/\\/g, '/');
                let pkgPathStandardized = file.pkgPath.replace(/\\/g, '/');
                let filePkgPath = `pkg:/${pkgPathStandardized}`;
                let lowerFilePkgPath = filePkgPath.toLowerCase();
                if (!resultPkgPaths[lowerFilePkgPath]) {
                    resultPkgPaths[lowerFilePkgPath] = true;

                    result.push({
                        label: relativePath,
                        detail: file.srcPath,
                        kind: CompletionItemKind.File,
                        textEdit: {
                            newText: relativePath,
                            range: scriptImport.filePathRange
                        }
                    });

                    //add the absolute path
                    result.push({
                        label: filePkgPath,
                        detail: file.srcPath,
                        kind: CompletionItemKind.File,
                        textEdit: {
                            newText: filePkgPath,
                            range: scriptImport.filePathRange
                        }
                    });
                }
            }
        }
        return result;
    }

    /**
     * Transpile a single file and get the result as a string.
     * This does not write anything to the file system.
     *
     * This should only be called by `LanguageServer`.
     * Internal usage should call `_getTranspiledFileContents` instead.
     * @param filePath can be a srcPath or a destPath
     */
    public async getTranspiledFileContents(filePath: string) {
        let fileMap = await rokuDeploy.getFilePaths(this.options.files, this.options.rootDir);
        //remove files currently loaded in the program, we will transpile those instead (even if just for source maps)
        let filteredFileMap = [] as FileObj[];
        for (let fileEntry of fileMap) {
            if (this.hasFile(fileEntry.src) === false) {
                filteredFileMap.push(fileEntry);
            }
        }
        const { entries, astEditor } = this.beforeProgramTranspile(fileMap, this.options.stagingFolderPath);
        const result = this._getTranspiledFileContents(
            this.getFile(filePath)
        );
        this.afterProgramTranspile(entries, astEditor);
        return result;
    }

    /**
     * Internal function used to transpile files.
     * This does not write anything to the file system
     */
    private _getTranspiledFileContents(file: BscFile, outputPath?: string): FileTranspileResult {
        const editor = new AstEditor();

        this.plugins.emit('beforeFileTranspile', {
            program: this,
            file: file,
            outputPath: outputPath,
            editor: editor
        });

        //if we have any edits, assume the file needs to be transpiled
        if (editor.hasChanges) {
            //use the `editor` because it'll track the previous value for us and revert later on
            editor.setProperty(file, 'needsTranspiled', true);
        }

        //transpile the file
        const result = file.transpile();

        //generate the typedef if enabled
        let typedef: string;
        if (isBrsFile(file) && this.options.emitDefinitions) {
            typedef = file.getTypedef();
        }

        const event: AfterFileTranspileEvent = {
            program: this,
            file: file,
            outputPath: outputPath,
            editor: editor,
            code: result.code,
            map: result.map,
            typedef: typedef
        };
        this.plugins.emit('afterFileTranspile', event);

        //undo all `editor` edits that may have been applied to this file.
        editor.undoAll();

        return {
            srcPath: file.srcPath,
            pkgPath: file.pkgPath,
            code: event.code,
            map: event.map,
            typedef: event.typedef
        };
    }

    private beforeProgramTranspile(fileEntries: FileObj[], stagingFolderPath: string) {
        // map fileEntries using their path as key, to avoid excessive "find()" operations
        const mappedFileEntries = fileEntries.reduce<Record<string, FileObj>>((collection, entry) => {
            collection[s`${entry.src}`] = entry;
            return collection;
        }, {});

        const getOutputPath = (file: BscFile) => {
            let filePathObj = mappedFileEntries[s`${file.srcPath}`];
            if (!filePathObj) {
                //this file has been added in-memory, from a plugin, for example
                filePathObj = {
                    //add an interpolated src path (since it doesn't actually exist in memory)
                    src: `bsc:/${file.pkgPath}`,
                    dest: file.pkgPath
                };
            }
            //replace the file extension
            let outputPath = filePathObj.dest.replace(/\.bs$/gi, '.brs');
            //prepend the staging folder path
            outputPath = s`${stagingFolderPath}/${outputPath}`;
            return outputPath;
        };

        const entries = Object.values(this.files).map(file => {
            return {
                file: file,
                outputPath: getOutputPath(file)
            };
        });

        const astEditor = new AstEditor();

        this.plugins.emit('beforeProgramTranspile', this, entries, astEditor);
        return {
            entries: entries,
            getOutputPath: getOutputPath,
            astEditor: astEditor
        };
    }

    public async transpile(fileEntries: FileObj[], stagingFolderPath: string) {
        const { entries, getOutputPath, astEditor } = this.beforeProgramTranspile(fileEntries, stagingFolderPath);

        const processedFiles = new Set<File>();

        const transpileFile = async (srcPath: string, outputPath?: string) => {
            //find the file in the program
            const file = this.getFile(srcPath);
            //mark this file as processed so we don't process it more than once
            processedFiles.add(file);

            //skip transpiling typedef files
            if (isBrsFile(file) && file.isTypedef) {
                return;
            }

            const fileTranspileResult = this._getTranspiledFileContents(file, outputPath);

            //make sure the full dir path exists
            await fsExtra.ensureDir(path.dirname(outputPath));

            if (await fsExtra.pathExists(outputPath)) {
                throw new Error(`Error while transpiling "${file.srcPath}". A file already exists at "${outputPath}" and will not be overwritten.`);
            }
            const writeMapPromise = fileTranspileResult.map ? fsExtra.writeFile(`${outputPath}.map`, fileTranspileResult.map.toString()) : null;
            await Promise.all([
                fsExtra.writeFile(outputPath, fileTranspileResult.code),
                writeMapPromise
            ]);

            if (fileTranspileResult.typedef) {
                const typedefPath = outputPath.replace(/\.brs$/i, '.d.bs');
                await fsExtra.writeFile(typedefPath, fileTranspileResult.typedef);
            }
        };

        let promises = entries.map(async (entry) => {
            return transpileFile(entry?.file?.srcPath, entry.outputPath);
        });

        //if there's no bslib file already loaded into the program, copy it to the staging directory
        if (!this.getFile(bslibAliasedRokuModulesPkgPath) && !this.getFile(s`source/bslib.brs`)) {
            promises.push(util.copyBslibToStaging(stagingFolderPath));
        }
        await Promise.all(promises);

        //transpile any new files that plugins added since the start of this transpile process
        do {
            promises = [];
            for (const key in this.files) {
                const file = this.files[key];
                //this is a new file
                if (!processedFiles.has(file)) {
                    promises.push(
                        transpileFile(file?.srcPath, getOutputPath(file))
                    );
                }
            }
            if (promises.length > 0) {
                this.logger.info(`Transpiling ${promises.length} new files`);
                await Promise.all(promises);
            }
        }
        while (promises.length > 0);
        this.afterProgramTranspile(entries, astEditor);
    }

    private afterProgramTranspile(entries: TranspileObj[], astEditor: AstEditor) {
        this.plugins.emit('afterProgramTranspile', this, entries, astEditor);
        astEditor.undoAll();
    }

    /**
     * Find a list of files in the program that have a function with the given name (case INsensitive)
     */
    public findFilesForFunction(functionName: string) {
        const files = [] as BscFile[];
        const lowerFunctionName = functionName.toLowerCase();
        //find every file with this function defined
        for (const file of Object.values(this.files)) {
            if (isBrsFile(file)) {
                //TODO handle namespace-relative function calls
                //if the file has a function with this name
                if (file.parser.references.functionStatementLookup.get(lowerFunctionName) !== undefined) {
                    files.push(file);
                }
            }
        }
        return files;
    }

    /**
     * Find a list of files in the program that have a class with the given name (case INsensitive)
     */
    public findFilesForClass(className: string) {
        const files = [] as BscFile[];
        const lowerClassName = className.toLowerCase();
        //find every file with this class defined
        for (const file of Object.values(this.files)) {
            if (isBrsFile(file)) {
                //TODO handle namespace-relative classes
                //if the file has a function with this name
                if (file.parser.references.classStatementLookup.get(lowerClassName) !== undefined) {
                    files.push(file);
                }
            }
        }
        return files;
    }

    public findFilesForNamespace(name: string) {
        const files = [] as BscFile[];
        const lowerName = name.toLowerCase();
        //find every file with this class defined
        for (const file of Object.values(this.files)) {
            if (isBrsFile(file)) {
                if (file.parser.references.namespaceStatements.find((x) => {
                    const namespaceName = x.name.toLowerCase();
                    return (
                        //the namespace name matches exactly
                        namespaceName === lowerName ||
                        //the full namespace starts with the name (honoring the part boundary)
                        namespaceName.startsWith(lowerName + '.')
                    );
                })) {
                    files.push(file);
                }
            }
        }
        return files;
    }

    public findFilesForEnum(name: string) {
        const files = [] as BscFile[];
        const lowerName = name.toLowerCase();
        //find every file with this class defined
        for (const file of Object.values(this.files)) {
            if (isBrsFile(file)) {
                if (file.parser.references.enumStatementLookup.get(lowerName)) {
                    files.push(file);
                }
            }
        }
        return files;
    }

    /**
     * Get a map of the manifest information
     */
    public getManifest() {
        if (!this._manifest) {
            //load the manifest file.
            //TODO update this to get the manifest from the files array or require it in the options...we shouldn't assume the location of the manifest
            let manifestPath = path.join(this.options.rootDir, 'manifest');

            let contents: string;
            try {
                //we only load this manifest once, so do it sync to improve speed downstream
                contents = fsExtra.readFileSync(manifestPath, 'utf-8');
                this._manifest = parseManifest(contents);
            } catch (err) {
                this._manifest = new Map();
            }
        }
        return this._manifest;
    }
    private _manifest: Map<string, string>;

    public dispose() {
        for (let filePath in this.files) {
            this.files[filePath].dispose();
        }
        for (let name in this.scopes) {
            this.scopes[name].dispose();
        }
        this.globalScope.dispose();
        this.dependencyGraph.dispose();
    }
}

export interface FileTranspileResult {
    srcPath: string;
    pkgPath: string;
    code: string;
    map: SourceMapGenerator;
    typedef: string;
}<|MERGE_RESOLUTION|>--- conflicted
+++ resolved
@@ -8,11 +8,7 @@
 import { DiagnosticMessages } from './DiagnosticMessages';
 import { BrsFile } from './files/BrsFile';
 import { XmlFile } from './files/XmlFile';
-<<<<<<< HEAD
-import type { BsDiagnostic, File, FileReference, FileObj, BscFile, OnGetHoverEvent } from './interfaces';
-=======
-import type { BsDiagnostic, File, FileReference, FileObj, BscFile, SemanticToken, AfterFileTranspileEvent, FileLink } from './interfaces';
->>>>>>> ddcb7b2c
+import type { BsDiagnostic, File, FileReference, FileObj, BscFile, SemanticToken, AfterFileTranspileEvent, FileLink, OnGetHoverEvent } from './interfaces';
 import { standardizePath as s, util } from './util';
 import { XmlScope } from './XmlScope';
 import { DiagnosticFilterer } from './DiagnosticFilterer';
@@ -915,7 +911,6 @@
         }
     }
 
-<<<<<<< HEAD
     /**
      * Get hover information for a file and position
      */
@@ -932,17 +927,6 @@
             this.plugins.emit('onGetHover', event);
             return event.hover;
         }
-=======
-    public getHover(srcPath: string, position: Position) {
-        //find the file
-        let file = this.getFile(srcPath);
-        if (!file) {
-            return null;
-        }
-        const hover = file.getHover(position);
-
-        return Promise.resolve(hover);
->>>>>>> ddcb7b2c
     }
 
     /**
