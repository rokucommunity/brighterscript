import * as assert from 'assert';
import * as fsExtra from 'fs-extra';
import * as path from 'path';
<<<<<<< HEAD
import type { CodeAction, Position, Range, SignatureInformation, Location } from 'vscode-languageserver';
import type { BsConfig, FinalizedBsConfig } from './BsConfig';
import { Scope } from './Scope';
import { DiagnosticMessages } from './DiagnosticMessages';
import type { BrsFile, ProvidedSymbolInfo } from './files/BrsFile';
import type { XmlFile } from './files/XmlFile';
import type { FileObj, SemanticToken, FileLink, ProvideHoverEvent, ProvideCompletionsEvent, Hover, ProvideDefinitionEvent, ProvideReferencesEvent, BeforeFileAddEvent, BeforeFileRemoveEvent, PrepareFileEvent, PrepareProgramEvent, ProvideFileEvent, SerializedFile, TranspileObj } from './interfaces';
=======
import type { CodeAction, CompletionItem, Position, Range, SignatureInformation, Location, DocumentSymbol } from 'vscode-languageserver';
import { CompletionItemKind } from 'vscode-languageserver';
import type { BsConfig, FinalizedBsConfig } from './BsConfig';
import { Scope } from './Scope';
import { DiagnosticMessages } from './DiagnosticMessages';
import { BrsFile } from './files/BrsFile';
import { XmlFile } from './files/XmlFile';
import type { BsDiagnostic, File, FileReference, FileObj, BscFile, SemanticToken, AfterFileTranspileEvent, FileLink, ProvideHoverEvent, ProvideCompletionsEvent, Hover, ProvideDefinitionEvent, ProvideReferencesEvent, ProvideDocumentSymbolsEvent, ProvideWorkspaceSymbolsEvent } from './interfaces';
>>>>>>> 2d77dc6b
import { standardizePath as s, util } from './util';
import { XmlScope } from './XmlScope';
import { DependencyGraph } from './DependencyGraph';
import type { Logger } from './logging';
import { LogLevel, createLogger } from './logging';
import chalk from 'chalk';
import { globalCallables, globalFile } from './globalCallables';
import { parseManifest, getBsConst } from './preprocessor/Manifest';
import { URI } from 'vscode-uri';
import PluginInterface from './PluginInterface';
import { isBrsFile, isXmlFile, isXmlScope, isNamespaceStatement } from './astUtils/reflection';
import type { FunctionStatement, MethodStatement, NamespaceStatement } from './parser/Statement';
import { BscPlugin } from './bscPlugin/BscPlugin';
import { Editor } from './astUtils/Editor';
import type { Statement } from './parser/AstNode';
import { CallExpressionInfo } from './bscPlugin/CallExpressionInfo';
import { SignatureHelpUtil } from './bscPlugin/SignatureHelpUtil';
import { IntegerType } from './types/IntegerType';
import { StringType } from './types/StringType';
import { SymbolTypeFlag } from './SymbolTypeFlag';
import { BooleanType } from './types/BooleanType';
import { DoubleType } from './types/DoubleType';
import { DynamicType } from './types/DynamicType';
import { FloatType } from './types/FloatType';
import { LongIntegerType } from './types/LongIntegerType';
import { ObjectType } from './types/ObjectType';
import { VoidType } from './types/VoidType';
import { FunctionType } from './types/FunctionType';
import { FileFactory } from './files/Factory';
import { ActionPipeline } from './ActionPipeline';
import type { FileData } from './files/LazyFileData';
import { LazyFileData } from './files/LazyFileData';
import { rokuDeploy } from 'roku-deploy';
import type { SGNodeData, BRSComponentData, BRSEventData, BRSInterfaceData } from './roku-types';
import { nodes, components, interfaces, events } from './roku-types';
import { ComponentType } from './types/ComponentType';
import type { BscType } from './types/BscType';
import { InterfaceType } from './types/InterfaceType';
import { BuiltInInterfaceAdder } from './types/BuiltInInterfaceAdder';
import type { UnresolvedSymbol } from './AstValidationSegmenter';
import { WalkMode, createVisitor } from './astUtils/visitors';
import type { BscFile } from './files/BscFile';
import { Stopwatch } from './Stopwatch';
import { DiagnosticManager } from './DiagnosticManager';
import { ProgramValidatorDiagnosticsTag } from './bscPlugin/validation/ProgramValidator';

const bslibNonAliasedRokuModulesPkgPath = s`source/roku_modules/rokucommunity_bslib/bslib.brs`;
const bslibAliasedRokuModulesPkgPath = s`source/roku_modules/bslib/bslib.brs`;

export interface SignatureInfoObj {
    index: number;
    key: string;
    signature: SignatureInformation;
}

export interface ProgramValidationInfo {
    symbolsNotDefinedInEveryScope: { symbol: UnresolvedSymbol; scope: Scope }[];
    duplicateSymbolsInSameScope: { symbol: UnresolvedSymbol; scope: Scope }[];
    symbolsNotConsistentAcrossScopes: { symbol: UnresolvedSymbol; scopes: Scope[] }[];
}

export class Program {
    constructor(
        /**
         * The root directory for this program
         */
        options: BsConfig,
        logger?: Logger,
        plugins?: PluginInterface,
        diagnosticsManager?: DiagnosticManager
    ) {
        this.options = util.normalizeConfig(options);
        this.logger = logger ?? createLogger(options);
        this.plugins = plugins || new PluginInterface([], { logger: this.logger });
        this.diagnostics = diagnosticsManager || new DiagnosticManager();

        // initialize teh diagnostics Manager
        this.diagnostics.logger = this.logger;
        this.diagnostics.options = this.options;

        //inject the bsc plugin as the first plugin in the stack.
        this.plugins.addFirst(new BscPlugin());

        //normalize the root dir path
        this.options.rootDir = util.getRootDir(this.options);

        this.createGlobalScope();

        this.fileFactory = new FileFactory(this);
    }

    public options: FinalizedBsConfig;
    public logger: Logger;

    /**
     * An editor that plugins can use to modify program-level things during the build flow. Don't use this to edit files (they have their own `.editor`)
     */
    public editor = new Editor();

    /**
     * A factory that creates `File` instances
     */
    private fileFactory: FileFactory;

    private createGlobalScope() {
        //create the 'global' scope
        this.globalScope = new Scope('global', this, 'scope:global');
        this.globalScope.attachDependencyGraph(this.dependencyGraph);
        this.scopes.global = this.globalScope;

        this.populateGlobalSymbolTable();

        //hardcode the files list for global scope to only contain the global file
        this.globalScope.getAllFiles = () => [globalFile];
        globalFile.isValidated = true;
        this.globalScope.validate();

        //TODO we might need to fix this because the isValidated clears stuff now
        (this.globalScope as any).isValidated = true;
    }


    private recursivelyAddNodeToSymbolTable(nodeData: SGNodeData) {
        if (!nodeData) {
            return;
        }
        let nodeType: ComponentType;
        const nodeName = util.getSgNodeTypeName(nodeData.name);
        if (!this.globalScope.symbolTable.hasSymbol(nodeName, SymbolTypeFlag.typetime)) {
            let parentNode: ComponentType;
            if (nodeData.extends) {
                const parentNodeData = nodes[nodeData.extends.name.toLowerCase()];
                try {
                    parentNode = this.recursivelyAddNodeToSymbolTable(parentNodeData);
                } catch (error) {
                    this.logger.error(error, nodeData);
                }
            }
            nodeType = new ComponentType(nodeData.name, parentNode);
            nodeType.addBuiltInInterfaces();
            if (nodeData.name === 'Node') {
                // Add `roSGNode` as shorthand for `roSGNodeNode`
                this.globalScope.symbolTable.addSymbol('roSGNode', { description: nodeData.description }, nodeType, SymbolTypeFlag.typetime);
            }
            this.globalScope.symbolTable.addSymbol(nodeName, { description: nodeData.description }, nodeType, SymbolTypeFlag.typetime);
        } else {
            nodeType = this.globalScope.symbolTable.getSymbolType(nodeName, { flags: SymbolTypeFlag.typetime }) as ComponentType;
        }

        return nodeType;
    }
    /**
     * Do all setup required for the global symbol table.
     */
    private populateGlobalSymbolTable() {
        //Setup primitive types in global symbolTable

        this.globalScope.symbolTable.addSymbol('boolean', undefined, BooleanType.instance, SymbolTypeFlag.typetime);
        this.globalScope.symbolTable.addSymbol('double', undefined, DoubleType.instance, SymbolTypeFlag.typetime);
        this.globalScope.symbolTable.addSymbol('dynamic', undefined, DynamicType.instance, SymbolTypeFlag.typetime);
        this.globalScope.symbolTable.addSymbol('float', undefined, FloatType.instance, SymbolTypeFlag.typetime);
        this.globalScope.symbolTable.addSymbol('function', undefined, new FunctionType(), SymbolTypeFlag.typetime);
        this.globalScope.symbolTable.addSymbol('integer', undefined, IntegerType.instance, SymbolTypeFlag.typetime);
        this.globalScope.symbolTable.addSymbol('longinteger', undefined, LongIntegerType.instance, SymbolTypeFlag.typetime);
        this.globalScope.symbolTable.addSymbol('object', undefined, new ObjectType(), SymbolTypeFlag.typetime);
        this.globalScope.symbolTable.addSymbol('string', undefined, StringType.instance, SymbolTypeFlag.typetime);
        this.globalScope.symbolTable.addSymbol('void', undefined, VoidType.instance, SymbolTypeFlag.typetime);

        BuiltInInterfaceAdder.getLookupTable = () => this.globalScope.symbolTable;

        for (const callable of globalCallables) {
            this.globalScope.symbolTable.addSymbol(callable.name, { description: callable.shortDescription }, callable.type, SymbolTypeFlag.runtime);
        }

        for (const ifaceData of Object.values(interfaces) as BRSInterfaceData[]) {
            const nodeType = new InterfaceType(ifaceData.name);
            nodeType.addBuiltInInterfaces();
            this.globalScope.symbolTable.addSymbol(ifaceData.name, { description: ifaceData.description }, nodeType, SymbolTypeFlag.typetime);
        }

        for (const componentData of Object.values(components) as BRSComponentData[]) {
            const nodeType = new InterfaceType(componentData.name);
            nodeType.addBuiltInInterfaces();
            if (componentData.name !== 'roSGNode') {
                // we will add `roSGNode` as shorthand for `roSGNodeNode`, since all roSgNode components are SceneGraph nodes
                this.globalScope.symbolTable.addSymbol(componentData.name, { description: componentData.description }, nodeType, SymbolTypeFlag.typetime);
            }
        }

        for (const nodeData of Object.values(nodes) as SGNodeData[]) {
            this.recursivelyAddNodeToSymbolTable(nodeData);
        }

        for (const eventData of Object.values(events) as BRSEventData[]) {
            const nodeType = new InterfaceType(eventData.name);
            nodeType.addBuiltInInterfaces();
            this.globalScope.symbolTable.addSymbol(eventData.name, { description: eventData.description }, nodeType, SymbolTypeFlag.typetime);
        }

    }

    /**
     * A graph of all files and their dependencies.
     * For example:
     *      File.xml -> [lib1.brs, lib2.brs]
     *      lib2.brs -> [lib3.brs] //via an import statement
     */
    private dependencyGraph = new DependencyGraph();

    public diagnostics: DiagnosticManager;

    /**
     * A scope that contains all built-in global functions.
     * All scopes should directly or indirectly inherit from this scope
     */
    public globalScope: Scope = undefined as any;

    /**
     * Plugins which can provide extra diagnostics or transform AST
     */
    public plugins: PluginInterface;

    private fileSymbolInformation = new Map<string, { provides: ProvidedSymbolInfo; requires: UnresolvedSymbol[] }>();

    public addFileSymbolInfo(file: BrsFile) {
        this.fileSymbolInformation.set(file.pkgPath, {
            provides: file.providedSymbols,
            requires: file.requiredSymbols
        });
    }

    public getFileSymbolInfo(file: BrsFile) {
        return this.fileSymbolInformation.get(file.pkgPath);
    }

    /**
     * The path to bslib.brs (the BrightScript runtime for certain BrighterScript features)
     */
    public get bslibPkgPath() {
        //if there's an aliased (preferred) version of bslib from roku_modules loaded into the program, use that
        if (this.getFile(bslibAliasedRokuModulesPkgPath)) {
            return bslibAliasedRokuModulesPkgPath;

            //if there's a non-aliased version of bslib from roku_modules, use that
        } else if (this.getFile(bslibNonAliasedRokuModulesPkgPath)) {
            return bslibNonAliasedRokuModulesPkgPath;

            //default to the embedded version
        } else {
            return `${this.options.bslibDestinationDir}${path.sep}bslib.brs`;
        }
    }

    public get bslibPrefix() {
        if (this.bslibPkgPath === bslibNonAliasedRokuModulesPkgPath) {
            return 'rokucommunity_bslib';
        } else {
            return 'bslib';
        }
    }


    /**
     * A map of every file loaded into this program, indexed by its original file location
     */
    public files = {} as Record<string, BscFile>;
    /**
     * A map of every file loaded into this program, indexed by its destPath
     */
    private destMap = new Map<string, BscFile>();
    /**
     * Plugins can contribute multiple virtual files for a single physical file.
     * This collection links the virtual files back to the physical file that produced them.
     * The key is the standardized and lower-cased srcPath
     */
    private fileClusters = new Map<string, BscFile[]>();

    private scopes = {} as Record<string, Scope>;

    protected addScope(scope: Scope) {
        this.scopes[scope.name] = scope;
    }

    /**
     * A map of every component currently loaded into the program, indexed by the component name.
     * It is a compile-time error to have multiple components with the same name. However, we store an array of components
     * by name so we can provide a better developer expreience. You shouldn't be directly accessing this array,
     * but if you do, only ever use the component at index 0.
     */
    private components = {} as Record<string, { file: XmlFile; scope: XmlScope }[]>;

    /**
     * Get the component with the specified name
     */
    public getComponent(componentName: string) {
        if (componentName) {
            //return the first compoment in the list with this name
            //(components are ordered in this list by destPath to ensure consistency)
            return this.components[componentName.toLowerCase()]?.[0];
        } else {
            return undefined;
        }
    }

    /**
     * Keeps a set of all the components that need to have their types updated during the current validation cycle
     */
    private componentSymbolsToUpdate = new Set<{ componentKey: string; componentName: string }>();

    /**
     * Register (or replace) the reference to a component in the component map
     */
    private registerComponent(xmlFile: XmlFile, scope: XmlScope) {
        const key = this.getComponentKey(xmlFile);
        if (!this.components[key]) {
            this.components[key] = [];
        }
        this.components[key].push({
            file: xmlFile,
            scope: scope
        });
        this.components[key].sort((a, b) => {
            const pathA = a.file.destPath.toLowerCase();
            const pathB = b.file.destPath.toLowerCase();
            if (pathA < pathB) {
                return -1;
            } else if (pathA > pathB) {
                return 1;
            }
            return 0;
        });
        this.syncComponentDependencyGraph(this.components[key]);
        this.addDeferredComponentTypeSymbolCreation(xmlFile);
    }

    /**
     * Remove the specified component from the components map
     */
    private unregisterComponent(xmlFile: XmlFile) {
        const key = this.getComponentKey(xmlFile);
        const arr = this.components[key] || [];
        for (let i = 0; i < arr.length; i++) {
            if (arr[i].file === xmlFile) {
                arr.splice(i, 1);
                break;
            }
        }

        this.syncComponentDependencyGraph(arr);
        this.addDeferredComponentTypeSymbolCreation(xmlFile);
    }

    /**
     * Adds a component described in an XML to the set of components that needs to be updated this validation cycle.
     * @param xmlFile XML file with <component> tag
     */
    private addDeferredComponentTypeSymbolCreation(xmlFile: XmlFile) {
        this.componentSymbolsToUpdate.add({ componentKey: this.getComponentKey(xmlFile), componentName: xmlFile.componentName?.text });

    }

    private getComponentKey(xmlFile: XmlFile) {
        return (xmlFile.componentName?.text ?? xmlFile.pkgPath).toLowerCase();
    }

    /**
     * Updates the global symbol table with the first component in this.components to have the same name as the component in the file
     * @param componentKey key getting a component from `this.components`
     * @param componentName the unprefixed name of the component that will be added (e.g. 'MyLabel' NOT 'roSgNodeMyLabel')
     */
    private updateComponentSymbolInGlobalScope(componentKey: string, componentName: string) {
        const symbolName = componentName ? util.getSgNodeTypeName(componentName) : undefined;
        if (!symbolName) {
            return;
        }
        const components = this.components[componentKey] || [];
        // Remove any existing symbols that match
        this.globalScope.symbolTable.removeSymbol(symbolName);
        // There is a component that can be added - use it.
        if (components.length > 0) {
            const componentScope = components[0].scope;
            // TODO: May need to link symbol tables to get correct types for callfuncs
            // componentScope.linkSymbolTable();
            const componentType = componentScope.getComponentType();
            if (componentType) {
                this.globalScope.symbolTable.addSymbol(symbolName, {}, componentType, SymbolTypeFlag.typetime);
            }
            // TODO: Remember to unlink! componentScope.unlinkSymbolTable();
        }
    }

    /**
     * re-attach the dependency graph with a new key for any component who changed
     * their position in their own named array (only matters when there are multiple
     * components with the same name)
     */
    private syncComponentDependencyGraph(components: Array<{ file: XmlFile; scope: XmlScope }>) {
        //reattach every dependency graph
        for (let i = 0; i < components.length; i++) {
            const { file, scope } = components[i];

            //attach (or re-attach) the dependencyGraph for every component whose position changed
            if (file.dependencyGraphIndex !== i) {
                file.dependencyGraphIndex = i;
                this.dependencyGraph.addOrReplace(file.dependencyGraphKey, file.dependencies);
                file.attachDependencyGraph(this.dependencyGraph);
                scope.attachDependencyGraph(this.dependencyGraph);
            }
        }
    }

    /**
     * Get a list of all files that are included in the project but are not referenced
     * by any scope in the program.
     */
    public getUnreferencedFiles() {
        let result = [] as BscFile[];
        for (let filePath in this.files) {
            let file = this.files[filePath];
            //is this file part of a scope
            if (!this.getFirstScopeForFile(file)) {
                //no scopes reference this file. add it to the list
                result.push(file);
            }
        }
        return result;
    }

    /**
     * Get the list of errors for the entire program.
     */
    public getDiagnostics() {
        return this.diagnostics.getDiagnostics();
    }

    /**
     * Determine if the specified file is loaded in this program right now.
     * @param filePath the absolute or relative path to the file
     * @param normalizePath should the provided path be normalized before use
     */
    public hasFile(filePath: string, normalizePath = true) {
        return !!this.getFile(filePath, normalizePath);
    }

    /**
     * roku filesystem is case INsensitive, so find the scope by key case insensitive
     * @param scopeName xml scope names are their `destPath`. Source scope is stored with the key `"source"`
     */
    public getScopeByName(scopeName: string): Scope | undefined {
        if (!scopeName) {
            return undefined;
        }
        //most scopes are xml file pkg paths. however, the ones that are not are single names like "global" and "scope",
        //so it's safe to run the standardizePkgPath method
        scopeName = s`${scopeName}`;
        let key = Object.keys(this.scopes).find(x => x.toLowerCase() === scopeName.toLowerCase());
        return this.scopes[key!];
    }

    /**
     * Return all scopes
     */
    public getScopes() {
        return Object.values(this.scopes);
    }

    /**
     * Find the scope for the specified component
     */
    public getComponentScope(componentName: string) {
        return this.getComponent(componentName)?.scope;
    }

    /**
     * Update internal maps with this file reference
     */
    private assignFile<T extends BscFile = BscFile>(file: T) {
        const fileAddEvent: BeforeFileAddEvent = {
            file: file,
            program: this
        };

        this.plugins.emit('beforeFileAdd', fileAddEvent);

        this.files[file.srcPath.toLowerCase()] = file;
        this.destMap.set(file.destPath.toLowerCase(), file);

        this.plugins.emit('afterFileAdd', fileAddEvent);

        return file;
    }

    /**
     * Remove this file from internal maps
     */
    private unassignFile<T extends BscFile = BscFile>(file: T) {
        delete this.files[file.srcPath.toLowerCase()];
        this.destMap.delete(file.destPath.toLowerCase());
        return file;
    }

    /**
     * Load a file into the program. If that file already exists, it is replaced.
     * If file contents are provided, those are used, Otherwise, the file is loaded from the file system
     * @param srcDestOrPkgPath the absolute path, the pkg path (i.e. `pkg:/path/to/file.brs`), or the destPath (i.e. `path/to/file.brs` relative to `pkg:/`)
     * @param fileData the file contents. omit or pass `undefined` to prevent loading the data at this time
     */
    public setFile<T extends BscFile>(srcDestOrPkgPath: string, fileData?: FileData): T;
    /**
     * Load a file into the program. If that file already exists, it is replaced.
     * @param fileEntry an object that specifies src and dest for the file.
     * @param fileData the file contents. omit or pass `undefined` to prevent loading the data at this time
     */
    public setFile<T extends BscFile>(fileEntry: FileObj, fileData: FileData): T;
    public setFile<T extends BscFile>(fileParam: FileObj | string, fileData: FileData): T {
        //normalize the file paths
        const { srcPath, destPath } = this.getPaths(fileParam, this.options.rootDir);

        let file = this.logger.time(LogLevel.debug, ['Program.setFile()', chalk.green(srcPath)], () => {
            //if the file is already loaded, remove it
            if (this.hasFile(srcPath)) {
                this.removeFile(srcPath, true, true);
            }

            const data = new LazyFileData(fileData);

            const event = new ProvideFileEventInternal(this, srcPath, destPath, data, this.fileFactory);

            this.plugins.emit('beforeProvideFile', event);
            this.plugins.emit('provideFile', event);
            this.plugins.emit('afterProvideFile', event);

            //if no files were provided, create a AssetFile to represent it.
            if (event.files.length === 0) {
                event.files.push(
                    this.fileFactory.AssetFile({
                        srcPath: event.srcPath,
                        destPath: event.destPath,
                        pkgPath: event.destPath,
                        data: data
                    })
                );
            }

            //find the file instance for the srcPath that triggered this action.
            const primaryFile = event.files.find(x => x.srcPath === srcPath);

            if (!primaryFile) {
                throw new Error(`No file provided for srcPath '${srcPath}'. Instead, received ${JSON.stringify(event.files.map(x => ({
                    type: x.type,
                    srcPath: x.srcPath,
                    destPath: x.destPath
                })))}`);
            }

            //link the virtual files to the primary file
            this.fileClusters.set(primaryFile.srcPath?.toLowerCase(), event.files);

            for (const file of event.files) {
                file.srcPath = s(file.srcPath);
                if (file.destPath) {
                    file.destPath = s`${util.replaceCaseInsensitive(file.destPath, this.options.rootDir, '')}`;
                }
                if (file.pkgPath) {
                    file.pkgPath = s`${util.replaceCaseInsensitive(file.pkgPath, this.options.rootDir, '')}`;
                } else {
                    file.pkgPath = file.destPath;
                }
                file.excludeFromOutput = file.excludeFromOutput === true;

                //set the dependencyGraph key for every file to its destPath
                file.dependencyGraphKey = file.destPath.toLowerCase();

                this.assignFile(file);

                //register a callback anytime this file's dependencies change
                if (typeof file.onDependenciesChanged === 'function') {
                    file.disposables ??= [];
                    file.disposables.push(
                        this.dependencyGraph.onchange(file.dependencyGraphKey, file.onDependenciesChanged.bind(file))
                    );
                }

                //register this file (and its dependencies) with the dependency graph
                this.dependencyGraph.addOrReplace(file.dependencyGraphKey, file.dependencies ?? []);

                //if this is a `source` file, add it to the source scope's dependency list
                if (this.isSourceBrsFile(file)) {
                    this.createSourceScope();
                    this.dependencyGraph.addDependency('scope:source', file.dependencyGraphKey);
                }

                //if this is an xml file in the components folder, register it as a component
                if (this.isComponentsXmlFile(file)) {
                    //create a new scope for this xml file
                    let scope = new XmlScope(file, this);
                    this.addScope(scope);

                    //register this compoent now that we have parsed it and know its component name
                    this.registerComponent(file, scope);

                    //notify plugins that the scope is created and the component is registered
                    this.plugins.emit('afterScopeCreate', {
                        program: this,
                        scope: scope
                    });
                }
            }

            return primaryFile;
        });
        return file as T;
    }

    /**
     * Given a srcPath, a destPath, or both, resolve whichever is missing, relative to rootDir.
     * @param fileParam an object representing file paths
     * @param rootDir must be a pre-normalized path
     */
    private getPaths(fileParam: string | FileObj | { srcPath?: string; pkgPath?: string }, rootDir: string) {
        let srcPath: string | undefined;
        let destPath: string | undefined;

        assert.ok(fileParam, 'fileParam is required');

        //lift the path vars from the incoming param
        if (typeof fileParam === 'string') {
            fileParam = this.removePkgPrefix(fileParam);
            srcPath = s`${path.resolve(rootDir, fileParam)}`;
            destPath = s`${util.replaceCaseInsensitive(srcPath, rootDir, '')}`;
        } else {
            let param: any = fileParam;

            if (param.src) {
                srcPath = s`${param.src}`;
            }
            if (param.srcPath) {
                srcPath = s`${param.srcPath}`;
            }
            if (param.dest) {
                destPath = s`${this.removePkgPrefix(param.dest)}`;
            }
            if (param.pkgPath) {
                destPath = s`${this.removePkgPrefix(param.pkgPath)}`;
            }
        }

        //if there's no srcPath, use the destPath to build an absolute srcPath
        if (!srcPath) {
            srcPath = s`${rootDir}/${destPath}`;
        }
        //coerce srcPath to an absolute path
        if (!path.isAbsolute(srcPath)) {
            srcPath = util.standardizePath(srcPath);
        }

        //if destPath isn't set, compute it from the other paths
        if (!destPath) {
            destPath = s`${util.replaceCaseInsensitive(srcPath, rootDir, '')}`;
        }

        assert.ok(srcPath, 'fileEntry.src is required');
        assert.ok(destPath, 'fileEntry.dest is required');

        return {
            srcPath: srcPath,
            //remove leading slash
            destPath: destPath.replace(/^[\/\\]+/, '')
        };
    }

    /**
     * Remove any leading `pkg:/` found in the path
     */
    private removePkgPrefix(path: string) {
        return path.replace(/^pkg:\//i, '');
    }

    /**
     * Is this file a .brs file found somewhere within the `pkg:/source/` folder?
     */
    private isSourceBrsFile(file: BscFile) {
        return !!/^(pkg:\/)?source[\/\\]/.exec(file.destPath);
    }

    /**
     * Is this file a .brs file found somewhere within the `pkg:/source/` folder?
     */
    private isComponentsXmlFile(file: BscFile): file is XmlFile {
        return isXmlFile(file) && !!/^(pkg:\/)?components[\/\\]/.exec(file.destPath);
    }

    /**
     * Ensure source scope is created.
     * Note: automatically called internally, and no-op if it exists already.
     */
    public createSourceScope() {
        if (!this.scopes.source) {
            const sourceScope = new Scope('source', this, 'scope:source');
            sourceScope.attachDependencyGraph(this.dependencyGraph);
            this.addScope(sourceScope);
            this.plugins.emit('afterScopeCreate', {
                program: this,
                scope: sourceScope
            });
        }
    }

    /**
     * Remove a set of files from the program
     * @param srcPaths can be an array of srcPath or destPath strings
     * @param normalizePath should this function repair and standardize the filePaths? Passing false should have a performance boost if you can guarantee your paths are already sanitized
     */
    public removeFiles(srcPaths: string[], normalizePath = true) {
        for (let srcPath of srcPaths) {
            this.removeFile(srcPath, normalizePath);
        }
    }

    /**
     * Remove a file from the program
     * @param filePath can be a srcPath, a destPath, or a destPath with leading `pkg:/`
     * @param normalizePath should this function repair and standardize the path? Passing false should have a performance boost if you can guarantee your path is already sanitized
     */
    public removeFile(filePath: string, normalizePath = true, keepSymbolInformation = false) {
        this.logger.debug('Program.removeFile()', filePath);
        const paths = this.getPaths(filePath, this.options.rootDir);

        //there can be one or more File entries for a single srcPath, so get all of them and remove them all
        const files = this.fileClusters.get(paths.srcPath?.toLowerCase()) ?? [this.getFile(filePath, normalizePath)];

        for (const file of files) {
            //if a file has already been removed, nothing more needs to be done here
            if (!file || !this.hasFile(file.srcPath)) {
                continue;
            }
            this.diagnostics.clearForFile(file.srcPath);

            const event: BeforeFileRemoveEvent = { file: file, program: this };
            this.plugins.emit('beforeFileRemove', event);

            //if there is a scope named the same as this file's path, remove it (i.e. xml scopes)
            let scope = this.scopes[file.destPath];
            if (scope) {
                const scopeDisposeEvent = {
                    program: this,
                    scope: scope
                };
                this.plugins.emit('beforeScopeDispose', scopeDisposeEvent);
                this.plugins.emit('onScopeDispose', scopeDisposeEvent);
                scope.dispose();
                //notify dependencies of this scope that it has been removed
                this.dependencyGraph.remove(scope.dependencyGraphKey!);
                delete this.scopes[file.destPath];
                this.plugins.emit('afterScopeDispose', scopeDisposeEvent);
            }
            //remove the file from the program
            this.unassignFile(file);

            this.dependencyGraph.remove(file.dependencyGraphKey);

            //if this is a pkg:/source file, notify the `source` scope that it has changed
            if (this.isSourceBrsFile(file)) {
                this.dependencyGraph.removeDependency('scope:source', file.dependencyGraphKey);
                if (!keepSymbolInformation) {
                    this.fileSymbolInformation.delete(file.pkgPath);
                }
            }

            //if this is a component, remove it from our components map
            if (isXmlFile(file)) {
                this.unregisterComponent(file);
            }
            //dispose any disposable things on the file
            for (const disposable of file?.disposables ?? []) {
                disposable();
            }
            //dispose file
            file?.dispose?.();

            this.plugins.emit('afterFileRemove', event);
        }
    }

    public lastValidationInfo = new Map<string, ProgramValidationInfo>();

    private isFirstValidation = true;

    /**
     * Traverse the entire project, and validate all scopes
     */
    public validate() {
        this.logger.time(LogLevel.log, ['Validating project'], () => {
            this.diagnostics.clearForTag(ProgramValidatorDiagnosticsTag);
            const programValidateEvent = {
                program: this
            };
            this.plugins.emit('beforeProgramValidate', programValidateEvent);
            this.plugins.emit('onProgramValidate', programValidateEvent);

            const metrics = {
                filesValidated: 0,
                fileValidationTime: '',
                fileInfoGenerationTime: '',
                programValidationTime: '',
                scopesValidated: 0,
                totalLinkTime: '',
                totalScopeValidationTime: '',
                componentValidationTime: ''
            };

            const validationStopwatch = new Stopwatch();
            //validate every file
            const brsFilesValidated: BrsFile[] = [];
            const afterValidateFiles = [];

            metrics.fileValidationTime = validationStopwatch.getDurationTextFor(() => {
                for (const file of Object.values(this.files)) {
                    //for every unvalidated file, validate it
                    if (!file.isValidated) {
                        const validateFileEvent = {
                            program: this,
                            file: file
                        };
                        this.plugins.emit('beforeFileValidate', validateFileEvent);
                        //emit an event to allow plugins to contribute to the file validation process
                        this.plugins.emit('onFileValidate', validateFileEvent);
                        file.isValidated = true;
                        if (isBrsFile(file)) {
                            brsFilesValidated.push(file);
                        }
                        afterValidateFiles.push(file);
                    }
                }
                // AfterFileValidate is after all files have been validated
                for (const file of afterValidateFiles) {
                    const validateFileEvent = {
                        program: this,
                        file: file
                    };
                    this.plugins.emit('afterFileValidate', validateFileEvent);
                }
            }).durationText;

            metrics.filesValidated = afterValidateFiles.length;

            metrics.fileInfoGenerationTime = validationStopwatch.getDurationTextFor(() => {
                // build list of all changed symbols in each file that changed
                this.updateLastValidationFileInfo(brsFilesValidated);
            }).durationText;

            validationStopwatch.stop();
            metrics.fileInfoGenerationTime = validationStopwatch.getDurationText();
            validationStopwatch.reset();
            validationStopwatch.start();

            metrics.programValidationTime = validationStopwatch.getDurationTextFor(() => {
                this.detectIncompatibleSymbolsAcrossScopes();
            }).durationText;


            // Build component types for any component that changes
            this.logger.time(LogLevel.info, ['Build component types'], () => {
                for (let { componentKey, componentName } of this.componentSymbolsToUpdate) {
                    this.updateComponentSymbolInGlobalScope(componentKey, componentName);
                }
                this.componentSymbolsToUpdate.clear();
            });


            const changedSymbolsMapArr = brsFilesValidated?.map(f => {
                if (isBrsFile(f)) {
                    return f.providedSymbols.changes;
                }
                return null;
            }).filter(x => x);

            const changedSymbols = new Map<SymbolTypeFlag, Set<string>>();
            for (const flag of [SymbolTypeFlag.runtime, SymbolTypeFlag.typetime]) {
                const changedSymbolsSetArr = changedSymbolsMapArr.map(symMap => symMap.get(flag));
                changedSymbols.set(flag, new Set(...changedSymbolsSetArr));
            }
            let linkTime = 0;
            let validationTime = 0;
            let scopesValidated = 0;
            this.logger.time(LogLevel.info, ['Validate all scopes'], () => {

                for (let scopeName in this.scopes) {
                    let scope = this.scopes[scopeName];
                    const scopeValidated = scope.validate({ changedFiles: afterValidateFiles, changedSymbols: changedSymbols, initialValidation: this.isFirstValidation });
                    if (scopeValidated) {
                        scopesValidated++;
                    }
                    linkTime += scope.validationMetrics.linkTime;
                    validationTime += scope.validationMetrics.validationTime;
                }
            });
            metrics.scopesValidated = scopesValidated;
            validationStopwatch.totalMilliseconds = linkTime;
            metrics.totalLinkTime = validationStopwatch.getDurationText();

            validationStopwatch.totalMilliseconds = validationTime;
            metrics.totalScopeValidationTime = validationStopwatch.getDurationText();

            metrics.componentValidationTime = validationStopwatch.getDurationTextFor(() => {
                this.detectDuplicateComponentNames();
            }).durationText;

            this.logValidationMetrics(metrics);

            this.isFirstValidation = false;

            this.plugins.emit('afterProgramValidate', programValidateEvent);
        });
    }

    private updateLastValidationFileInfo(brsFilesValidated: BrsFile[]) {
        this.lastValidationInfo.clear();
        for (const file of brsFilesValidated) {

            const fileInfo: {
                symbolsNotDefinedInEveryScope: { symbol: UnresolvedSymbol; scope: Scope }[];
                duplicateSymbolsInSameScope: { symbol: UnresolvedSymbol; scope: Scope }[];
                symbolsNotConsistentAcrossScopes: { symbol: UnresolvedSymbol; scopes: Scope[] }[];
            } = {
                symbolsNotDefinedInEveryScope: [],
                duplicateSymbolsInSameScope: [],
                symbolsNotConsistentAcrossScopes: []
            };
            const scopesToCheckForConsistency = this.getScopesForFile(file);
            for (const symbol of file.requiredSymbols) {
                let providedSymbolType: BscType;
                let scopesDefiningSymbol: Scope[] = [];
                let scopesAreInconsistent = false;

                for (const scope of scopesToCheckForConsistency) {
                    let symbolFoundInScope = false;
                    for (const scopeFile of scope.getAllFiles()) {
                        if (!isBrsFile(scopeFile) || scopeFile.isTypedef || scopeFile.hasTypedef) {
                            continue;
                        }
                        const lowerFirstSymbolName = symbol.typeChain?.[0]?.name.toLowerCase();
                        let symbolInThisScope = scopeFile.providedSymbols.symbolMap?.get(symbol.flags)?.get(lowerFirstSymbolName);
                        if (!symbolInThisScope && symbol.containingNamespaces?.length > 0) {
                            const fullNameWithNamespaces = (symbol.containingNamespaces.join('.') + '.' + lowerFirstSymbolName).toLowerCase();
                            symbolInThisScope = scopeFile.providedSymbols.symbolMap?.get(symbol.flags)?.get(fullNameWithNamespaces);
                        }
                        if (symbolInThisScope) {
                            if (symbolFoundInScope) {
                                // this is duplicately defined!
                                fileInfo.duplicateSymbolsInSameScope.push({ symbol: symbol, scope: scope });
                            } else {
                                symbolFoundInScope = true;
                                scopesDefiningSymbol.push(scope);
                                //check for consistency across scopes
                                if (!providedSymbolType) {
                                    providedSymbolType = symbolInThisScope.type;
                                } else {
                                    //get more general type
                                    if (providedSymbolType.isEqual(symbolInThisScope.type)) {
                                        //type in this scope is the same as one we're already checking
                                    } else if (providedSymbolType.isTypeCompatible(symbolInThisScope.type)) {
                                        //type in this scope is compatible with one we're storing. use most generic
                                        providedSymbolType = symbolInThisScope.type;
                                    } else if (symbolInThisScope.type.isTypeCompatible(providedSymbolType)) {
                                        // type we're storing is more generic that the type in this scope
                                    } else {
                                        // type in this scope is not compatible with other types for this symbol
                                        scopesAreInconsistent = true;
                                    }
                                }
                            }
                        }
                    }
                    if (!symbolFoundInScope) {
                        fileInfo.symbolsNotDefinedInEveryScope.push({ symbol: symbol, scope: scope });
                    }
                }
                if (scopesAreInconsistent) {
                    fileInfo.symbolsNotConsistentAcrossScopes.push({ symbol: symbol, scopes: scopesDefiningSymbol });
                }
            }
            this.lastValidationInfo.set(file.srcPath.toLowerCase(), fileInfo);
        }
    }

    // eslint-disable-next-line @typescript-eslint/consistent-indexed-object-style
    private logValidationMetrics(metrics: { [key: string]: number | string }) {
        let logs = [] as string[];
        for (const key in metrics) {
            logs.push(`${key}=${chalk.yellow(metrics[key].toString())}`);
        }
        this.logger.info(`Validation Metrics: ${logs.join(', ')}`);
    }


    private detectIncompatibleSymbolsAcrossScopes() {
        for (const [lowerFilePath, fileInfo] of this.lastValidationInfo.entries()) {
            const file = this.files[lowerFilePath];
            for (const symbolAndScopes of fileInfo.symbolsNotConsistentAcrossScopes) {
                const typeChainResult = util.processTypeChain(symbolAndScopes.symbol.typeChain);
                const scopeListName = symbolAndScopes.scopes.map(s => s.name).join(', ');
                this.diagnostics.register({
                    ...DiagnosticMessages.incompatibleSymbolDefinition(typeChainResult.fullNameOfItem, scopeListName),
                    file: file,
                    range: typeChainResult.range
                }, { tags: [ProgramValidatorDiagnosticsTag] });
            }
        }
    }

    /**
     * Flag all duplicate component names
     */
    private detectDuplicateComponentNames() {
        const componentsByName = Object.keys(this.files).reduce<Record<string, XmlFile[]>>((map, filePath) => {
            const file = this.files[filePath];
            //if this is an XmlFile, and it has a valid `componentName` property
            if (isXmlFile(file) && file.componentName?.text) {
                let lowerName = file.componentName.text.toLowerCase();
                if (!map[lowerName]) {
                    map[lowerName] = [];
                }
                map[lowerName].push(file);
            }
            return map;
        }, {});

        for (let name in componentsByName) {
            const xmlFiles = componentsByName[name];
            //add diagnostics for every duplicate component with this name
            if (xmlFiles.length > 1) {
                for (let xmlFile of xmlFiles) {
                    const { componentName } = xmlFile;
                    this.diagnostics.register({
                        ...DiagnosticMessages.duplicateComponentName(componentName.text),
                        range: xmlFile.componentName.range,
                        file: xmlFile,
                        relatedInformation: xmlFiles.filter(x => x !== xmlFile).map(x => {
                            return {
                                location: util.createLocation(
                                    URI.file(xmlFile.srcPath ?? xmlFile.srcPath).toString(),
                                    x.componentName.range
                                ),
                                message: 'Also defined here'
                            };
                        })
                    }, { tags: [ProgramValidatorDiagnosticsTag] });
                }
            }
        }
    }

    /**
     * Get the files for a list of filePaths
     * @param filePaths can be an array of srcPath or a destPath strings
     * @param normalizePath should this function repair and standardize the paths? Passing false should have a performance boost if you can guarantee your paths are already sanitized
     */
    public getFiles<T extends BscFile>(filePaths: string[], normalizePath = true) {
        return filePaths
            .map(filePath => this.getFile(filePath, normalizePath))
            .filter(file => file !== undefined) as T[];
    }

    /**
     * Get the file at the given path
     * @param filePath can be a srcPath or a destPath
     * @param normalizePath should this function repair and standardize the path? Passing false should have a performance boost if you can guarantee your path is already sanitized
     */
    public getFile<T extends BscFile>(filePath: string, normalizePath = true) {
        if (typeof filePath !== 'string') {
            return undefined;
            //is the path absolute (or the `virtual:` prefix)
        } else if (/^(?:(?:virtual:[\/\\])|(?:\w:)|(?:[\/\\]))/gmi.exec(filePath)) {
            return this.files[
                (normalizePath ? util.standardizePath(filePath) : filePath).toLowerCase()
            ] as T;
        } else {
            return this.destMap.get(
                (normalizePath ? util.standardizePath(filePath) : filePath).toLowerCase()
            ) as T;
        }
    }

    /**
     * Get a list of all scopes the file is loaded into
     * @param file the file
     */
    public getScopesForFile(file: BscFile | string) {
        const resolvedFile = typeof file === 'string' ? this.getFile(file) : file;

        let result = [] as Scope[];
        if (resolvedFile) {
            for (let key in this.scopes) {
                let scope = this.scopes[key];

                if (scope.hasFile(resolvedFile)) {
                    result.push(scope);
                }
            }
        }
        return result;
    }

    /**
     * Get the first found scope for a file.
     */
    public getFirstScopeForFile(file: BscFile): Scope | undefined {
        for (let key in this.scopes) {
            let scope = this.scopes[key];

            if (scope.hasFile(file)) {
                return scope;
            }
        }
    }

    public getStatementsByName(name: string, originFile: BrsFile, namespaceName?: string): FileLink<Statement>[] {
        let results = new Map<Statement, FileLink<Statement>>();
        const filesSearched = new Set<BrsFile>();
        let lowerNamespaceName = namespaceName?.toLowerCase();
        let lowerName = name?.toLowerCase();

        function addToResults(statement: FunctionStatement | MethodStatement, file: BrsFile) {
            let parentNamespaceName = statement.findAncestor<NamespaceStatement>(isNamespaceStatement)?.getName(originFile.parseMode)?.toLowerCase();
            if (statement.tokens.name.text.toLowerCase() === lowerName && (!lowerNamespaceName || parentNamespaceName === lowerNamespaceName)) {
                if (!results.has(statement)) {
                    results.set(statement, { item: statement, file: file as BrsFile });
                }
            }
        }

        //look through all files in scope for matches
        for (const scope of this.getScopesForFile(originFile)) {
            for (const file of scope.getAllFiles()) {
                //skip non-brs files, or files we've already processed
                if (!isBrsFile(file) || filesSearched.has(file)) {
                    continue;
                }
                filesSearched.add(file);

                file.ast.walk(createVisitor({
                    FunctionStatement: (statement: FunctionStatement) => {
                        addToResults(statement, file);
                    },
                    MethodStatement: (statement: MethodStatement) => {
                        addToResults(statement, file);
                    }
                }), {
                    walkMode: WalkMode.visitStatements
                });
            }
        }
        return [...results.values()];
    }

    public getStatementsForXmlFile(scope: XmlScope, filterName?: string): FileLink<FunctionStatement>[] {
        let results = new Map<Statement, FileLink<FunctionStatement>>();
        const filesSearched = new Set<BrsFile>();

        //get all function names for the xml file and parents
        let funcNames = new Set<string>();
        let currentScope = scope;
        while (isXmlScope(currentScope)) {
            for (let name of currentScope.xmlFile.ast.componentElement.interfaceElement?.functions.map((f) => f.name) ?? []) {
                if (!filterName || name === filterName) {
                    funcNames.add(name);
                }
            }
            currentScope = currentScope.getParentScope() as XmlScope;
        }

        //look through all files in scope for matches
        for (const file of scope.getOwnFiles()) {
            //skip non-brs files, or files we've already processed
            if (!isBrsFile(file) || filesSearched.has(file)) {
                continue;
            }
            filesSearched.add(file);

            file.ast.walk(createVisitor({
                FunctionStatement: (statement: FunctionStatement) => {
                    if (funcNames.has(statement.tokens.name.text)) {
                        if (!results.has(statement)) {
                            results.set(statement, { item: statement, file: file });
                        }
                    }
                }
            }), {
                walkMode: WalkMode.visitStatements
            });
        }
        return [...results.values()];
    }

    /**
     * Find all available completion items at the given position
     * @param filePath can be a srcPath or a destPath
     * @param position the position (line & column) where completions should be found
     */
    public getCompletions(filePath: string, position: Position) {
        let file = this.getFile(filePath);
        if (!file) {
            return [];
        }

        //find the scopes for this file
        let scopes = this.getScopesForFile(file);

        //if there are no scopes, include the global scope so we at least get the built-in functions
        scopes = scopes.length > 0 ? scopes : [this.globalScope];

        const event: ProvideCompletionsEvent = {
            program: this,
            file: file,
            scopes: scopes,
            position: position,
            completions: []
        };

        this.plugins.emit('beforeProvideCompletions', event);

        this.plugins.emit('provideCompletions', event);

        this.plugins.emit('afterProvideCompletions', event);

        return event.completions;
    }

    /**
     * Goes through each file and builds a list of workspace symbols for the program. Used by LanguageServer's onWorkspaceSymbol functionality
     */
    public getWorkspaceSymbols() {
        const event: ProvideWorkspaceSymbolsEvent = {
            program: this,
            workspaceSymbols: []
        };
        this.plugins.emit('beforeProvideWorkspaceSymbols', event);
        this.plugins.emit('provideWorkspaceSymbols', event);
        this.plugins.emit('afterProvideWorkspaceSymbols', event);
        return event.workspaceSymbols;
    }

    /**
     * Given a position in a file, if the position is sitting on some type of identifier,
     * go to the definition of that identifier (where this thing was first defined)
     */
    public getDefinition(srcPath: string, position: Position): Location[] {
        let file = this.getFile(srcPath);
        if (!file) {
            return [];
        }

        const event: ProvideDefinitionEvent = {
            program: this,
            file: file,
            position: position,
            definitions: []
        };

        this.plugins.emit('beforeProvideDefinition', event);
        this.plugins.emit('provideDefinition', event);
        this.plugins.emit('afterProvideDefinition', event);
        return event.definitions;
    }

    /**
     * Get hover information for a file and position
     */
    public getHover(srcPath: string, position: Position): Hover[] {
        let file = this.getFile(srcPath);
        let result: Hover[];
        if (file) {
            const event = {
                program: this,
                file: file,
                position: position,
                scopes: this.getScopesForFile(file),
                hovers: []
            } as ProvideHoverEvent;
            this.plugins.emit('beforeProvideHover', event);
            this.plugins.emit('provideHover', event);
            this.plugins.emit('afterProvideHover', event);
            result = event.hovers;
        }

        return result ?? [];
    }

    /**
     * Get full list of document symbols for a file
     * @param srcPath path to the file
     */
    public getDocumentSymbols(srcPath: string): DocumentSymbol[] | undefined {
        let file = this.getFile(srcPath);
        if (file) {
            const event: ProvideDocumentSymbolsEvent = {
                program: this,
                file: file,
                documentSymbols: []
            };
            this.plugins.emit('beforeProvideDocumentSymbols', event);
            this.plugins.emit('provideDocumentSymbols', event);
            this.plugins.emit('afterProvideDocumentSymbols', event);
            return event.documentSymbols;
        } else {
            return undefined;
        }
    }

    /**
     * Compute code actions for the given file and range
     */
    public getCodeActions(srcPath: string, range: Range) {
        const codeActions = [] as CodeAction[];
        const file = this.getFile(srcPath);
        if (file) {
            const diagnostics = this
                //get all current diagnostics (filtered by diagnostic filters)
                .getDiagnostics()
                //only keep diagnostics related to this file
                .filter(x => x.file === file)
                //only keep diagnostics that touch this range
                .filter(x => util.rangesIntersectOrTouch(x.range, range));

            const scopes = this.getScopesForFile(file);

            this.plugins.emit('onGetCodeActions', {
                program: this,
                file: file,
                range: range,
                diagnostics: diagnostics,
                scopes: scopes,
                codeActions: codeActions
            });
        }
        return codeActions;
    }

    /**
     * Get semantic tokens for the specified file
     */
    public getSemanticTokens(srcPath: string): SemanticToken[] | undefined {
        const file = this.getFile(srcPath);
        if (file) {
            const result = [] as SemanticToken[];
            this.plugins.emit('onGetSemanticTokens', {
                program: this,
                file: file,
                scopes: this.getScopesForFile(file),
                semanticTokens: result
            });
            return result;
        }
    }

    public getSignatureHelp(filepath: string, position: Position): SignatureInfoObj[] {
        let file: BrsFile = this.getFile(filepath);
        if (!file || !isBrsFile(file)) {
            return [];
        }
        let callExpressionInfo = new CallExpressionInfo(file, position);
        let signatureHelpUtil = new SignatureHelpUtil();
        return signatureHelpUtil.getSignatureHelpItems(callExpressionInfo);
    }

    public getReferences(srcPath: string, position: Position): Location[] {
        //find the file
        let file = this.getFile(srcPath);

        const event: ProvideReferencesEvent = {
            program: this,
            file: file,
            position: position,
            references: []
        };

        this.plugins.emit('beforeProvideReferences', event);
        this.plugins.emit('provideReferences', event);
        this.plugins.emit('afterProvideReferences', event);

        return event.references;
    }

    /**
     * Transpile a single file and get the result as a string.
     * This does not write anything to the file system.
     *
     * This should only be called by `LanguageServer`.
     * Internal usage should call `_getTranspiledFileContents` instead.
     * @param filePath can be a srcPath or a destPath
     */
    public async getTranspiledFileContents(filePath: string): Promise<FileTranspileResult> {
        const file = this.getFile(filePath);

        return this.getTranspiledFileContentsPipeline.run(async () => {

            const result = {
                destPath: file.destPath,
                pkgPath: file.pkgPath,
                srcPath: file.srcPath
            } as FileTranspileResult;

            const expectedPkgPath = file.pkgPath.toLowerCase();
            const expectedMapPath = `${expectedPkgPath}.map`;
            const expectedTypedefPkgPath = expectedPkgPath.replace(/\.brs$/i, '.d.bs');

            //add a temporary plugin to tap into the file writing process
            const plugin = this.plugins.addFirst({
                name: 'getTranspiledFileContents',
                beforeWriteFile: (event) => {
                    const pkgPath = event.file.pkgPath.toLowerCase();
                    switch (pkgPath) {
                        //this is the actual transpiled file
                        case expectedPkgPath:
                            result.code = event.file.data.toString();
                            break;
                        //this is the sourcemap
                        case expectedMapPath:
                            result.map = event.file.data.toString();
                            break;
                        //this is the typedef
                        case expectedTypedefPkgPath:
                            result.typedef = event.file.data.toString();
                            break;
                        default:
                        //no idea what this file is. just ignore it
                    }
                    //mark every file as processed so it they don't get written to the output directory
                    event.processedFiles.add(event.file);
                }
            });

            try {
                //now that the plugin has been registered, run the build with just this file
                await this.build({
                    files: [file]
                });
            } finally {
                this.plugins.remove(plugin);
            }
            return result;
        });
    }
    private getTranspiledFileContentsPipeline = new ActionPipeline();

    /**
     * Get the absolute output path for a file
     */
    private getOutputPath(file: { pkgPath?: string }, stagingDir = this.getStagingDir()) {
        return s`${stagingDir}/${file.pkgPath}`;
    }

    private getStagingDir(stagingDir?: string) {
        let result = stagingDir ?? this.options.stagingDir ?? this.options.stagingDir;
        if (!result) {
            result = rokuDeploy.getOptions(this.options as any).stagingDir;
        }
        result = s`${path.resolve(this.options.cwd ?? process.cwd(), result ?? '/')}`;
        return result;
    }

    /**
     * Prepare the program for building
     * @param files the list of files that should be prepared
     */
    private async prepare(files: BscFile[]) {
        const programEvent = {
            program: this,
            editor: this.editor,
            files: files
        } as PrepareProgramEvent;

        //assign an editor to every file
        for (const file of files) {
            //if the file doesn't have an editor yet, assign one now
            if (!file.editor) {
                file.editor = new Editor();
            }
        }

        files.sort((a, b) => {
            if (a.pkgPath < b.pkgPath) {
                return -1;
            } else if (a.pkgPath > b.pkgPath) {
                return 1;
            } else {
                return 1;
            }
        });

        await this.plugins.emitAsync('beforePrepareProgram', programEvent);
        await this.plugins.emitAsync('prepareProgram', programEvent);

        const stagingDir = this.getStagingDir();

        const entries: TranspileObj[] = [];

        for (const file of files) {
            //if the file doesn't have an editor yet, assign one now
            if (!file.editor) {
                file.editor = new Editor();
            }
            const event = {
                program: this,
                file: file,
                editor: file.editor,
                outputPath: this.getOutputPath(file, stagingDir)
            } as PrepareFileEvent & { outputPath: string };

            await this.plugins.emitAsync('beforePrepareFile', event);
            await this.plugins.emitAsync('prepareFile', event);
            await this.plugins.emitAsync('afterPrepareFile', event);

            //TODO remove this in v1
            entries.push(event);
        }

        await this.plugins.emitAsync('afterPrepareProgram', programEvent);
        return files;
    }

    /**
     * Generate the contents of every file
     */
    private async serialize(files: BscFile[]) {

        const allFiles = new Map<BscFile, SerializedFile[]>();

        //exclude prunable files if that option is enabled
        if (this.options.pruneEmptyCodeFiles === true) {
            files = files.filter(x => x.canBePruned !== true);
        }

        const serializeProgramEvent = await this.plugins.emitAsync('beforeSerializeProgram', {
            program: this,
            files: files,
            result: allFiles
        });
        await this.plugins.emitAsync('onSerializeProgram', {
            program: this,
            files: files,
            result: allFiles
        });

        //sort the entries to make transpiling more deterministic
        files = serializeProgramEvent.files.sort((a, b) => {
            return a.srcPath < b.srcPath ? -1 : 1;
        });

        // serialize each file
        for (const file of files) {
            const event = {
                program: this,
                file: file,
                result: allFiles
            };
            await this.plugins.emitAsync('beforeSerializeFile', event);
            await this.plugins.emitAsync('serializeFile', event);
            await this.plugins.emitAsync('afterSerializeFile', event);
        }

        this.plugins.emit('afterSerializeProgram', {
            program: this,
            files: files,
            result: allFiles
        });

        return allFiles;
    }

    /**
     * Write the entire project to disk
     */
    private async write(stagingDir: string, files: Map<BscFile, SerializedFile[]>) {
        const programEvent = await this.plugins.emitAsync('beforeWriteProgram', {
            program: this,
            files: files,
            stagingDir: stagingDir
        });
        //empty the staging directory
        await fsExtra.emptyDir(stagingDir);

        const serializedFiles = [...files]
            .map(([, serializedFiles]) => serializedFiles)
            .flat();

        //write all the files to disk (asynchronously)
        await Promise.all(
            serializedFiles.map(async (file) => {
                const event = await this.plugins.emitAsync('beforeWriteFile', {
                    program: this,
                    file: file,
                    outputPath: this.getOutputPath(file, stagingDir),
                    processedFiles: new Set<SerializedFile>()
                });

                await this.plugins.emitAsync('writeFile', event);

                await this.plugins.emitAsync('afterWriteFile', event);
            })
        );

        await this.plugins.emitAsync('afterWriteProgram', programEvent);
    }

    private buildPipeline = new ActionPipeline();

    /**
     * Build the project. This transpiles/transforms/copies all files and moves them to the staging directory
     * @param options the list of options used to build the program
     */
    public async build(options?: ProgramBuildOptions) {
        //run a single build at a time
        await this.buildPipeline.run(async () => {
            const stagingDir = this.getStagingDir(options?.stagingDir);

            const event = await this.plugins.emitAsync('beforeBuildProgram', {
                program: this,
                editor: this.editor,
                files: options?.files ?? Object.values(this.files)
            });

            //prepare the program (and files) for building
            event.files = await this.prepare(event.files);

            //stage the entire program
            const serializedFilesByFile = await this.serialize(event.files);

            await this.write(stagingDir, serializedFilesByFile);

            await this.plugins.emitAsync('afterBuildProgram', event);

            //undo all edits for the program
            this.editor.undoAll();
            //undo all edits for each file
            for (const file of event.files) {
                file.editor.undoAll();
            }
        });
    }

    /**
     * Find a list of files in the program that have a function with the given name (case INsensitive)
     */
    public findFilesForFunction(functionName: string) {
        const files = [] as BscFile[];
        const lowerFunctionName = functionName.toLowerCase();
        //find every file with this function defined
        for (const file of Object.values(this.files)) {
            if (isBrsFile(file)) {
                //TODO handle namespace-relative function calls
                //if the file has a function with this name
                // eslint-disable-next-line @typescript-eslint/dot-notation
                if (file['_cachedLookups'].functionStatementMap.get(lowerFunctionName)) {
                    files.push(file);
                }
            }
        }
        return files;
    }

    /**
     * Find a list of files in the program that have a class with the given name (case INsensitive)
     */
    public findFilesForClass(className: string) {
        const files = [] as BscFile[];
        const lowerClassName = className.toLowerCase();
        //find every file with this class defined
        for (const file of Object.values(this.files)) {
            if (isBrsFile(file)) {
                //TODO handle namespace-relative classes
                //if the file has a function with this name

                // eslint-disable-next-line @typescript-eslint/dot-notation
                if (file['_cachedLookups'].classStatementMap.get(lowerClassName) !== undefined) {
                    files.push(file);
                }
            }
        }
        return files;
    }

    public findFilesForNamespace(name: string) {
        const files = [] as BscFile[];
        const lowerName = name.toLowerCase();
        //find every file with this class defined
        for (const file of Object.values(this.files)) {
            if (isBrsFile(file)) {

                // eslint-disable-next-line @typescript-eslint/dot-notation
                if (file['_cachedLookups'].namespaceStatements.find((x) => {
                    const namespaceName = x.name.toLowerCase();
                    return (
                        //the namespace name matches exactly
                        namespaceName === lowerName ||
                        //the full namespace starts with the name (honoring the part boundary)
                        namespaceName.startsWith(lowerName + '.')
                    );
                })) {
                    files.push(file);
                }
            }
        }

        return files;
    }

    public findFilesForEnum(name: string) {
        const files = [] as BscFile[];
        const lowerName = name.toLowerCase();
        //find every file with this enum defined
        for (const file of Object.values(this.files)) {
            if (isBrsFile(file)) {
                // eslint-disable-next-line @typescript-eslint/dot-notation
                if (file['_cachedLookups'].enumStatementMap.get(lowerName)) {
                    files.push(file);
                }
            }
        }
        return files;
    }

    private _manifest: Map<string, string>;

    /**
     * Modify a parsed manifest map by reading `bs_const` and injecting values from `options.manifest.bs_const`
     * @param parsedManifest The manifest map to read from and modify
     */
    private buildBsConstsIntoParsedManifest(parsedManifest: Map<string, string>) {
        // Lift the bs_consts defined in the manifest
        let bsConsts = getBsConst(parsedManifest, false);

        // Override or delete any bs_consts defined in the bs config
        for (const key in this.options?.manifest?.bs_const) {
            const value = this.options.manifest.bs_const[key];
            if (value === null) {
                bsConsts.delete(key);
            } else {
                bsConsts.set(key, value);
            }
        }

        // convert the new list of bs consts back into a string for the rest of the down stream systems to use
        let constString = '';
        for (const [key, value] of bsConsts) {
            constString += `${constString !== '' ? ';' : ''}${key}=${value.toString()}`;
        }

        // Set the updated bs_const value
        parsedManifest.set('bs_const', constString);
    }

    /**
     * Try to find and load the manifest into memory
     * @param manifestFileObj A pointer to a potential manifest file object found during loading
     * @param replaceIfAlreadyLoaded should we overwrite the internal `_manifest` if it already exists
     */
    public loadManifest(manifestFileObj?: FileObj, replaceIfAlreadyLoaded = true) {
        //if we already have a manifest instance, and should not replace...then don't replace
        if (!replaceIfAlreadyLoaded && this._manifest) {
            return;
        }
        let manifestPath = manifestFileObj
            ? manifestFileObj.src
            : path.join(this.options.rootDir, 'manifest');

        try {
            // we only load this manifest once, so do it sync to improve speed downstream
            const contents = fsExtra.readFileSync(manifestPath, 'utf-8');
            const parsedManifest = parseManifest(contents);
            this.buildBsConstsIntoParsedManifest(parsedManifest);
            this._manifest = parsedManifest;
        } catch (e) {
            this._manifest = new Map();
        }
    }

    /**
     * Get a map of the manifest information
     */
    public getManifest() {
        if (!this._manifest) {
            this.loadManifest();
        }
        return this._manifest;
    }

    public dispose() {
        this.plugins.emit('beforeProgramDispose', { program: this });

        for (let filePath in this.files) {
            this.files[filePath]?.dispose?.();
        }
        for (let name in this.scopes) {
            this.scopes[name]?.dispose?.();
        }
        this.globalScope?.dispose?.();
        this.dependencyGraph?.dispose?.();
    }
}

export interface FileTranspileResult {
    srcPath: string;
    destPath: string;
    pkgPath: string;
    code: string;
    map: string;
    typedef: string;
}


class ProvideFileEventInternal<TFile extends BscFile = BscFile> implements ProvideFileEvent<TFile> {
    constructor(
        public program: Program,
        public srcPath: string,
        public destPath: string,
        public data: LazyFileData,
        public fileFactory: FileFactory
    ) {
        this.srcExtension = path.extname(srcPath)?.toLowerCase();
    }

    public srcExtension: string;

    public files: TFile[] = [];
}

export interface ProgramBuildOptions {
    /**
     * The directory where the final built files should be placed. This directory will be cleared before running
     */
    stagingDir?: string;
    /**
     * An array of files to build. If omitted, the entire list of files from the program will be used instead.
     * Typically you will want to leave this blank
     */
    files?: BscFile[];
}<|MERGE_RESOLUTION|>--- conflicted
+++ resolved
@@ -1,24 +1,13 @@
 import * as assert from 'assert';
 import * as fsExtra from 'fs-extra';
 import * as path from 'path';
-<<<<<<< HEAD
-import type { CodeAction, Position, Range, SignatureInformation, Location } from 'vscode-languageserver';
+import type { CodeAction, Position, Range, SignatureInformation, Location, DocumentSymbol } from 'vscode-languageserver';
 import type { BsConfig, FinalizedBsConfig } from './BsConfig';
 import { Scope } from './Scope';
 import { DiagnosticMessages } from './DiagnosticMessages';
-import type { BrsFile, ProvidedSymbolInfo } from './files/BrsFile';
-import type { XmlFile } from './files/XmlFile';
-import type { FileObj, SemanticToken, FileLink, ProvideHoverEvent, ProvideCompletionsEvent, Hover, ProvideDefinitionEvent, ProvideReferencesEvent, BeforeFileAddEvent, BeforeFileRemoveEvent, PrepareFileEvent, PrepareProgramEvent, ProvideFileEvent, SerializedFile, TranspileObj } from './interfaces';
-=======
-import type { CodeAction, CompletionItem, Position, Range, SignatureInformation, Location, DocumentSymbol } from 'vscode-languageserver';
-import { CompletionItemKind } from 'vscode-languageserver';
-import type { BsConfig, FinalizedBsConfig } from './BsConfig';
-import { Scope } from './Scope';
-import { DiagnosticMessages } from './DiagnosticMessages';
-import { BrsFile } from './files/BrsFile';
+import { BrsFile, ProvidedSymbolInfo } from './files/BrsFile';
 import { XmlFile } from './files/XmlFile';
-import type { BsDiagnostic, File, FileReference, FileObj, BscFile, SemanticToken, AfterFileTranspileEvent, FileLink, ProvideHoverEvent, ProvideCompletionsEvent, Hover, ProvideDefinitionEvent, ProvideReferencesEvent, ProvideDocumentSymbolsEvent, ProvideWorkspaceSymbolsEvent } from './interfaces';
->>>>>>> 2d77dc6b
+import type { FileObj, SemanticToken, FileLink, ProvideHoverEvent, ProvideCompletionsEvent, Hover, ProvideDefinitionEvent, ProvideReferencesEvent, ProvideDocumentSymbolsEvent, ProvideWorkspaceSymbolsEvent, BeforeFileAddEvent, BeforeFileRemoveEvent, PrepareFileEvent, PrepareProgramEvent, ProvideFileEvent, SerializedFile, TranspileObj } from './interfaces';
 import { standardizePath as s, util } from './util';
 import { XmlScope } from './XmlScope';
 import { DependencyGraph } from './DependencyGraph';
