--- conflicted
+++ resolved
@@ -15,13 +15,8 @@
 import { DependencyGraph } from './DependencyGraph';
 import { Logger, LogLevel } from './Logger';
 import chalk from 'chalk';
-<<<<<<< HEAD
 import { globalCallables, globalFile } from './globalCallables';
-import { parseManifest } from './preprocessor/Manifest';
-=======
-import { globalFile } from './globalCallables';
 import { parseManifest, getBsConst } from './preprocessor/Manifest';
->>>>>>> 157fc2ee
 import { URI } from 'vscode-uri';
 import PluginInterface from './PluginInterface';
 import { isBrsFile, isXmlFile, isXmlScope, isNamespaceStatement } from './astUtils/reflection';
@@ -1417,42 +1412,12 @@
             //prepare the program (and files) for building
             event.files = await this.prepare(event.files);
 
-<<<<<<< HEAD
             //stage the entire program
             const serializedFilesByFile = await this.serialize(event.files);
 
             await this.write(stagingDir, serializedFilesByFile);
 
             await this.plugins.emitAsync('afterBuildProgram', event);
-=======
-        //if there's no bslib file already loaded into the program, copy it to the staging directory
-        if (!this.getFile(bslibAliasedRokuModulesPkgPath) && !this.getFile(s`source/bslib.brs`)) {
-            promises.push(util.copyBslibToStaging(stagingDir, this.options.bslibDestinationDir));
-        }
-        await Promise.all(promises);
-
-        //transpile any new files that plugins added since the start of this transpile process
-        do {
-            promises = [];
-            for (const key in this.files) {
-                const file = this.files[key];
-                //this is a new file
-                const outputPath = getOutputPath(file);
-                if (!processedFiles.has(outputPath?.toLowerCase())) {
-                    promises.push(
-                        transpileFile(file?.srcPath, outputPath)
-                    );
-                }
-            }
-            if (promises.length > 0) {
-                this.logger.info(`Transpiling ${promises.length} new files`);
-                await Promise.all(promises);
-            }
-        }
-        while (promises.length > 0);
-        this.afterProgramTranspile(entries, astEditor);
-    }
->>>>>>> 157fc2ee
 
             //undo all edits for the program
             this.editor.undoAll();
