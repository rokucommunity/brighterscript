--- conflicted
+++ resolved
@@ -38,19 +38,16 @@
 import { ObjectType } from './types/ObjectType';
 import { VoidType } from './types/VoidType';
 import { FunctionType } from './types/FunctionType';
-<<<<<<< HEAD
 import { FileFactory } from './files/Factory';
 import { ActionPipeline } from './ActionPipeline';
 import type { FileData } from './files/LazyFileData';
 import { LazyFileData } from './files/LazyFileData';
 import { rokuDeploy } from 'roku-deploy';
-=======
 import type { SGNodeData, BRSComponentData, BRSEventData, BRSInterfaceData } from './roku-types';
 import { nodes, components, interfaces, events } from './roku-types';
 import { ComponentType } from './types/ComponentType';
 import { InterfaceType } from './types';
 import { BuiltInInterfaceAdder } from './types/BuiltInInterfaceAdder';
->>>>>>> 725c3c66
 
 const bslibNonAliasedRokuModulesPkgPath = s`source/roku_modules/rokucommunity_bslib/bslib.brs`;
 const bslibAliasedRokuModulesPkgPath = s`source/roku_modules/bslib/bslib.brs`;
@@ -293,11 +290,7 @@
      * Register (or replace) the reference to a component in the component map
      */
     private registerComponent(xmlFile: XmlFile, scope: XmlScope) {
-<<<<<<< HEAD
-        const key = (xmlFile.componentName?.text ?? xmlFile.destPath).toLowerCase();
-=======
         const key = this.getComponentKey(xmlFile);
->>>>>>> 725c3c66
         if (!this.components[key]) {
             this.components[key] = [];
         }
@@ -323,11 +316,7 @@
      * Remove the specified component from the components map
      */
     private unregisterComponent(xmlFile: XmlFile) {
-<<<<<<< HEAD
-        const key = (xmlFile.componentName?.text ?? xmlFile.destPath).toLowerCase();
-=======
         const key = this.getComponentKey(xmlFile);
->>>>>>> 725c3c66
         const arr = this.components[key] || [];
         for (let i = 0; i < arr.length; i++) {
             if (arr[i].file === xmlFile) {
@@ -619,16 +608,11 @@
                     this.dependencyGraph.addDependency('scope:source', file.dependencyGraphKey);
                 }
 
-<<<<<<< HEAD
                 //if this is an xml file in the components folder, register it as a component
                 if (this.isComponentsXmlFile(file)) {
                     //create a new scope for this xml file
                     let scope = new XmlScope(file, this);
                     this.addScope(scope);
-=======
-                //register this component now that we have parsed it and know its component name
-                this.registerComponent(xmlFile, scope);
->>>>>>> 725c3c66
 
                     //register this compoent now that we have parsed it and know its component name
                     this.registerComponent(file, scope);
