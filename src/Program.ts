import * as assert from 'assert';
import * as fsExtra from 'fs-extra';
import * as path from 'path';
<<<<<<< HEAD
import type { CodeAction, CompletionItem, Position, Range, SignatureInformation, Location, Hover } from 'vscode-languageserver';
import { CompletionItemKind } from 'vscode-languageserver';
import type { BsConfig } from './BsConfig';
import { Scope } from './Scope';
import { DiagnosticMessages } from './DiagnosticMessages';
import type { BrsFile } from './files/BrsFile';
import type { XmlFile } from './files/XmlFile';
import type { BsDiagnostic, FileReference, FileObj, SemanticToken, FileLink, ProvideCompletionsEvent, ProvideHoverEvent, ProvideFileEvent, BeforeFileAddEvent, BeforeFileRemoveEvent, PrepareFileEvent, PrepareProgramEvent, SerializedFile, TranspileObj } from './interfaces';
=======
import type { CodeAction, Position, Range, SignatureInformation, Location } from 'vscode-languageserver';
import type { BsConfig } from './BsConfig';
import { Scope } from './Scope';
import { DiagnosticMessages } from './DiagnosticMessages';
import { BrsFile } from './files/BrsFile';
import { XmlFile } from './files/XmlFile';
import type { BsDiagnostic, File, FileObj, BscFile, SemanticToken, AfterFileTranspileEvent, FileLink, ProvideHoverEvent, ProvideCompletionsEvent, Hover, BeforeFileParseEvent } from './interfaces';
>>>>>>> 69d3037e
import { standardizePath as s, util } from './util';
import { XmlScope } from './XmlScope';
import { DiagnosticFilterer } from './DiagnosticFilterer';
import { DependencyGraph } from './DependencyGraph';
import { Logger, LogLevel } from './Logger';
import chalk from 'chalk';
import { globalCallableMap, globalFile } from './globalCallables';
import { parseManifest } from './preprocessor/Manifest';
import { URI } from 'vscode-uri';
import PluginInterface from './PluginInterface';
import { isBrsFile, isXmlFile, isXmlScope, isNamespaceStatement } from './astUtils/reflection';
import type { FunctionStatement, NamespaceStatement } from './parser/Statement';
import { BscPlugin } from './bscPlugin/BscPlugin';
import { Editor } from './astUtils/Editor';
import type { Statement } from './parser/AstNode';
import { CallExpressionInfo } from './bscPlugin/CallExpressionInfo';
import { SignatureHelpUtil } from './bscPlugin/SignatureHelpUtil';
<<<<<<< HEAD
import { rokuDeploy } from 'roku-deploy';
import { FileFactory } from './files/Factory';
import type { File } from './files/File';
import { ActionPipeline } from './ActionPipeline';
import type { FileData } from './files/LazyFileData';
import { LazyFileData } from './files/LazyFileData';
=======
import { DiagnosticSeverityAdjuster } from './DiagnosticSeverityAdjuster';
import { IntegerType } from './types/IntegerType';
import { StringType } from './types/StringType';
import { SymbolTypeFlag } from './SymbolTable';
import { BooleanType } from './types/BooleanType';
import { DoubleType } from './types/DoubleType';
import { DynamicType } from './types/DynamicType';
import { FloatType } from './types/FloatType';
import { LongIntegerType } from './types/LongIntegerType';
import { ObjectType } from './types/ObjectType';
import { VoidType } from './types/VoidType';
import { FunctionType } from './types/FunctionType';
>>>>>>> 69d3037e

const bslibNonAliasedRokuModulesPkgPath = s`source/roku_modules/rokucommunity_bslib/bslib.brs`;
const bslibAliasedRokuModulesPkgPath = s`source/roku_modules/bslib/bslib.brs`;

<<<<<<< HEAD
=======
export interface SourceObj {
    srcPath: string;
    source: string;
    definitions?: string;
}

export interface TranspileObj {
    file: BscFile;
    outputPath: string;
}

>>>>>>> 69d3037e
export interface SignatureInfoObj {
    index: number;
    key: string;
    signature: SignatureInformation;
}

export class Program {
    constructor(
        /**
         * The root directory for this program
         */
        public options: BsConfig,
        logger?: Logger,
        plugins?: PluginInterface
    ) {
        this.options = util.normalizeConfig(options);
        this.logger = logger || new Logger(options.logLevel as LogLevel);
        this.plugins = plugins || new PluginInterface([], { logger: this.logger });

        //inject the bsc plugin as the first plugin in the stack.
        this.plugins.addFirst(new BscPlugin());

        //normalize the root dir path
        this.options.rootDir = util.getRootDir(this.options);

        this.createGlobalScope();

        this.fileFactory = new FileFactory(this);
    }

    public logger: Logger;

    /**
     * An editor that plugins can use to modify program-level things during the build flow. Don't use this to edit files (they have their own `.editor`)
     */
    public editor = new Editor();

    /**
     * A factory that creates `File` instances
     */
    private fileFactory: FileFactory;

    private createGlobalScope() {
        //create the 'global' scope
        this.globalScope = new Scope('global', this, 'scope:global');
        this.globalScope.attachDependencyGraph(this.dependencyGraph);
        this.scopes.global = this.globalScope;

        this.populateGlobalSymbolTable();

        //hardcode the files list for global scope to only contain the global file
        this.globalScope.getAllFiles = () => [globalFile];
        this.globalScope.validate();
        //for now, disable validation of global scope because the global files have some duplicate method declarations
        this.globalScope.getDiagnostics = () => [];
        //TODO we might need to fix this because the isValidated clears stuff now
        (this.globalScope as any).isValidated = true;
    }

    /**
     * Do all setup required for the global symbol table.
     */
    private populateGlobalSymbolTable() {
        //Setup primitive types in global symbolTable
        //TODO: Need to handle Array types

        this.globalScope.symbolTable.addSymbol('boolean', undefined, BooleanType.instance, SymbolTypeFlag.typetime);
        this.globalScope.symbolTable.addSymbol('double', undefined, DoubleType.instance, SymbolTypeFlag.typetime);
        this.globalScope.symbolTable.addSymbol('dynamic', undefined, DynamicType.instance, SymbolTypeFlag.typetime);
        this.globalScope.symbolTable.addSymbol('float', undefined, FloatType.instance, SymbolTypeFlag.typetime);
        this.globalScope.symbolTable.addSymbol('function', undefined, new FunctionType(), SymbolTypeFlag.typetime);
        this.globalScope.symbolTable.addSymbol('integer', undefined, IntegerType.instance, SymbolTypeFlag.typetime);
        this.globalScope.symbolTable.addSymbol('longinteger', undefined, LongIntegerType.instance, SymbolTypeFlag.typetime);
        this.globalScope.symbolTable.addSymbol('object', undefined, new ObjectType(), SymbolTypeFlag.typetime);
        this.globalScope.symbolTable.addSymbol('string', undefined, StringType.instance, SymbolTypeFlag.typetime);
        this.globalScope.symbolTable.addSymbol('void', undefined, VoidType.instance, SymbolTypeFlag.typetime);

        for (let pair of globalCallableMap) {
            let [key, callable] = pair;
            this.globalScope.symbolTable.addSymbol(key, undefined, callable.type, SymbolTypeFlag.runtime);
        }
    }

    /**
     * A graph of all files and their dependencies.
     * For example:
     *      File.xml -> [lib1.brs, lib2.brs]
     *      lib2.brs -> [lib3.brs] //via an import statement
     */
    private dependencyGraph = new DependencyGraph();

    private diagnosticFilterer = new DiagnosticFilterer();

    private diagnosticAdjuster = new DiagnosticSeverityAdjuster();

    /**
     * A scope that contains all built-in global functions.
     * All scopes should directly or indirectly inherit from this scope
     */
    public globalScope: Scope;

    /**
     * Plugins which can provide extra diagnostics or transform AST
     */
    public plugins: PluginInterface;

    /**
     * A set of diagnostics. This does not include any of the scope diagnostics.
     * Should only be set from `this.validate()`
     */
    private diagnostics = [] as BsDiagnostic[];

    /**
     * The path to bslib.brs (the BrightScript runtime for certain BrighterScript features)
     */
    public get bslibPkgPath() {
        //if there's an aliased (preferred) version of bslib from roku_modules loaded into the program, use that
        if (this.getFile(bslibAliasedRokuModulesPkgPath)) {
            return bslibAliasedRokuModulesPkgPath;

            //if there's a non-aliased version of bslib from roku_modules, use that
        } else if (this.getFile(bslibNonAliasedRokuModulesPkgPath)) {
            return bslibNonAliasedRokuModulesPkgPath;

            //default to the embedded version
        } else {
            return `source${path.sep}bslib.brs`;
        }
    }

    public get bslibPrefix() {
        if (this.bslibPkgPath === bslibNonAliasedRokuModulesPkgPath) {
            return 'rokucommunity_bslib';
        } else {
            return 'bslib';
        }
    }


    /**
     * A map of every file loaded into this program, indexed by its original file location
     */
    public files = {} as Record<string, File>;
    /**
     * A map of every file loaded into this program, indexed by its destPath
     */
    private destMap = new Map<string, File>();
    /**
     * Plugins can contribute multiple virtual files for a single physical file.
     * This collection links the virtual files back to the physical file that produced them.
     * The key is the standardized and lower-cased srcPath
     */
    private fileClusters = new Map<string, File[]>();

    private scopes = {} as Record<string, Scope>;

    protected addScope(scope: Scope) {
        this.scopes[scope.name] = scope;
    }

    /**
     * A map of every component currently loaded into the program, indexed by the component name.
     * It is a compile-time error to have multiple components with the same name. However, we store an array of components
     * by name so we can provide a better developer expreience. You shouldn't be directly accessing this array,
     * but if you do, only ever use the component at index 0.
     */
    private components = {} as Record<string, { file: XmlFile; scope: XmlScope }[]>;

    /**
     * Get the component with the specified name
     */
    public getComponent(componentName: string) {
        if (componentName) {
            //return the first compoment in the list with this name
            //(components are ordered in this list by destPath to ensure consistency)
            return this.components[componentName.toLowerCase()]?.[0];
        } else {
            return undefined;
        }
    }

    /**
     * Register (or replace) the reference to a component in the component map
     */
    private registerComponent(xmlFile: XmlFile, scope: XmlScope) {
        const key = (xmlFile.componentName?.text ?? xmlFile.destPath).toLowerCase();
        if (!this.components[key]) {
            this.components[key] = [];
        }
        this.components[key].push({
            file: xmlFile,
            scope: scope
        });
        this.components[key].sort((a, b) => {
            const pathA = a.file.destPath.toLowerCase();
            const pathB = b.file.destPath.toLowerCase();
            if (pathA < pathB) {
                return -1;
            } else if (pathA > pathB) {
                return 1;
            }
            return 0;
        });
        this.syncComponentDependencyGraph(this.components[key]);
    }

    /**
     * Remove the specified component from the components map
     */
    private unregisterComponent(xmlFile: XmlFile) {
        const key = (xmlFile.componentName?.text ?? xmlFile.destPath).toLowerCase();
        const arr = this.components[key] || [];
        for (let i = 0; i < arr.length; i++) {
            if (arr[i].file === xmlFile) {
                arr.splice(i, 1);
                break;
            }
        }
        this.syncComponentDependencyGraph(arr);
    }

    /**
     * re-attach the dependency graph with a new key for any component who changed
     * their position in their own named array (only matters when there are multiple
     * components with the same name)
     */
    private syncComponentDependencyGraph(components: Array<{ file: XmlFile; scope: XmlScope }>) {
        //reattach every dependency graph
        for (let i = 0; i < components.length; i++) {
            const { file, scope } = components[i];

            //attach (or re-attach) the dependencyGraph for every component whose position changed
            if (file.dependencyGraphIndex !== i) {
                file.dependencyGraphIndex = i;
                this.dependencyGraph.addOrReplace(file.dependencyGraphKey, file.dependencies);
                file.attachDependencyGraph(this.dependencyGraph);
                scope.attachDependencyGraph(this.dependencyGraph);
            }
        }
    }

    /**
     * Get a list of all files that are included in the project but are not referenced
     * by any scope in the program.
     */
    public getUnreferencedFiles() {
        let result = [] as File[];
        for (let filePath in this.files) {
            let file = this.files[filePath];
            //is this file part of a scope
            if (!this.getFirstScopeForFile(file)) {
                //no scopes reference this file. add it to the list
                result.push(file);
            }
        }
        return result;
    }

    /**
     * Get the list of errors for the entire program. It's calculated on the fly
     * by walking through every file, so call this sparingly.
     */
    public getDiagnostics() {
        return this.logger.time(LogLevel.info, ['Program.getDiagnostics()'], () => {

            let diagnostics = [...this.diagnostics];

            //get the diagnostics from all scopes
            for (let scopeName in this.scopes) {
                let scope = this.scopes[scopeName];
                diagnostics.push(
                    ...scope.getDiagnostics()
                );
            }

            //get the diagnostics from all unreferenced files
            let unreferencedFiles = this.getUnreferencedFiles();
            for (let file of unreferencedFiles) {
                diagnostics.push(
                    ...file.diagnostics
                );
            }
            const filteredDiagnostics = this.logger.time(LogLevel.debug, ['filter diagnostics'], () => {
                //filter out diagnostics based on our diagnostic filters
                let finalDiagnostics = this.diagnosticFilterer.filter({
                    ...this.options,
                    rootDir: this.options.rootDir
                }, diagnostics);
                return finalDiagnostics;
            });

            this.logger.time(LogLevel.debug, ['adjust diagnostics severity'], () => {
                this.diagnosticAdjuster.adjust(this.options, diagnostics);
            });

            this.logger.info(`diagnostic counts: total=${chalk.yellow(diagnostics.length.toString())}, after filter=${chalk.yellow(filteredDiagnostics.length.toString())}`);
            return filteredDiagnostics;
        });
    }

    public addDiagnostics(diagnostics: BsDiagnostic[]) {
        this.diagnostics.push(...diagnostics);
    }

    /**
     * Determine if the specified file is loaded in this program right now.
     * @param filePath the absolute or relative path to the file
     * @param normalizePath should the provided path be normalized before use
     */
    public hasFile(filePath: string, normalizePath = true) {
        return !!this.getFile(filePath, normalizePath);
    }

    /**
     * roku filesystem is case INsensitive, so find the scope by key case insensitive
     * @param scopeName xml scope names are their `destPath`. Source scope is stored with the key `"source"`
     */
    public getScopeByName(scopeName: string): Scope {
        if (!scopeName) {
            return undefined;
        }
        //most scopes are xml file pkg paths. however, the ones that are not are single names like "global" and "scope",
        //so it's safe to run the standardizePkgPath method
        scopeName = s`${scopeName.toLowerCase()}`;
        let key = Object.keys(this.scopes).find(x => x.toLowerCase() === scopeName);
        return this.scopes[key];
    }

    /**
     * Return all scopes
     */
    public getScopes() {
        return Object.values(this.scopes);
    }

    /**
     * Find the scope for the specified component
     */
    public getComponentScope(componentName: string) {
        return this.getComponent(componentName)?.scope;
    }

    /**
     * Update internal maps with this file reference
     */
    private assignFile<T extends File = File>(file: T) {
        const fileAddEvent: BeforeFileAddEvent = {
            file: file,
            program: this
        };

        this.plugins.emit('beforeFileAdd', fileAddEvent);

        this.files[file.srcPath.toLowerCase()] = file;
        this.destMap.set(file.destPath.toLowerCase(), file);

        this.plugins.emit('afterFileAdd', fileAddEvent);

        return file;
    }

    /**
     * Remove this file from internal maps
     */
    private unassignFile<T extends File = File>(file: T) {
        delete this.files[file.srcPath.toLowerCase()];
        this.destMap.delete(file.destPath.toLowerCase());
        return file;
    }

    /**
     * Load a file into the program. If that file already exists, it is replaced.
     * If file contents are provided, those are used, Otherwise, the file is loaded from the file system
<<<<<<< HEAD
     * @param srcPath the file path relative to the root dir
     * @param fileContents the file contents
     * @deprecated use `setFile` instead
     */
    public addOrReplaceFile<T extends File>(srcPath: string, fileContents: string): T;
    /**
     * Load a file into the program. If that file already exists, it is replaced.
     * @param fileEntry an object that specifies src and dest for the file.
     * @param fileContents the file contents
     * @deprecated use `setFile` instead
     */
    public addOrReplaceFile<T extends File>(fileEntry: FileObj, fileContents: string): T;
    public addOrReplaceFile<T extends File>(fileParam: FileObj | string, fileContents: string): T {
        return this.setFile<T>(fileParam as any, fileContents);
    }

    /**
     * Load a file into the program. If that file already exists, it is replaced.
     * If file contents are provided, those are used, Otherwise, the file is loaded from the file system
=======
>>>>>>> 69d3037e
     * @param srcDestOrPkgPath the absolute path, the pkg path (i.e. `pkg:/path/to/file.brs`), or the destPath (i.e. `path/to/file.brs` relative to `pkg:/`)
     * @param fileData the file contents. omit or pass `undefined` to prevent loading the data at this time
     */
    public setFile<T extends File>(srcDestOrPkgPath: string, fileData?: FileData): T;
    /**
     * Load a file into the program. If that file already exists, it is replaced.
     * @param fileEntry an object that specifies src and dest for the file.
     * @param fileData the file contents. omit or pass `undefined` to prevent loading the data at this time
     */
    public setFile<T extends File>(fileEntry: FileObj, fileData: FileData): T;
    public setFile<T extends File>(fileParam: FileObj | string, fileData: FileData): T {
        //normalize the file paths
        const { srcPath, destPath } = this.getPaths(fileParam, this.options.rootDir);

        let file = this.logger.time(LogLevel.debug, ['Program.setFile()', chalk.green(srcPath)], () => {
            //if the file is already loaded, remove it
            if (this.hasFile(srcPath)) {
                this.removeFile(srcPath);
            }

            const data = new LazyFileData(fileData);

            const event = new ProvideFileEventInternal(this, srcPath, destPath, data, this.fileFactory);

<<<<<<< HEAD
            this.plugins.emit('beforeProvideFile', event);
            this.plugins.emit('provideFile', event);
            this.plugins.emit('afterProvideFile', event);

            //if no files were provided, create a AssetFile to represent it.
            if (event.files.length === 0) {
                event.files.push(
                    this.fileFactory.AssetFile({
                        srcPath: event.srcPath,
                        destPath: event.destPath,
                        pkgPath: event.destPath,
                        data: data
                    })
                );
            }

            //find the file instance for the srcPath that triggered this action.
            const primaryFile = event.files.find(x => x.srcPath === srcPath);
=======
                let beforeFileParseEvent: BeforeFileParseEvent = {
                    program: this,
                    srcPath: srcPath,
                    source: fileContents
                };
                this.plugins.emit('beforeFileParse', beforeFileParseEvent);

                this.logger.time(LogLevel.debug, ['parse', chalk.green(srcPath)], () => {
                    brsFile.parse(beforeFileParseEvent.source);
                });

                //notify plugins that this file has finished parsing
                this.plugins.emit('afterFileParse', {
                    program: this,
                    file: brsFile
                });
>>>>>>> 69d3037e

            if (!primaryFile) {
                throw new Error(`No file provided for srcPath '${srcPath}'. Instead, received ${JSON.stringify(event.files.map(x => ({
                    type: x.type,
                    srcPath: x.srcPath,
                    destPath: x.destPath
                })))}`);
            }

            //link the virtual files to the primary file
            this.fileClusters.set(primaryFile.srcPath?.toLowerCase(), event.files);

            for (const file of event.files) {
                file.srcPath = s(file.srcPath);
                if (file.destPath) {
                    file.destPath = s`${util.replaceCaseInsensitive(file.destPath, this.options.rootDir, '')}`;
                }
                if (file.pkgPath) {
                    file.pkgPath = s`${util.replaceCaseInsensitive(file.pkgPath, this.options.rootDir, '')}`;
                } else {
                    file.pkgPath = file.destPath;
                }
                file.excludeFromOutput = file.excludeFromOutput === true;

<<<<<<< HEAD
                //set the dependencyGraph key for every file to its destPath
                file.dependencyGraphKey = file.destPath.toLowerCase();

                this.assignFile(file);

                //register a callback anytime this file's dependencies change
                if (typeof file.onDependenciesChanged === 'function') {
                    file.disposables ??= [];
                    file.disposables.push(
                        this.dependencyGraph.onchange(file.dependencyGraphKey, file.onDependenciesChanged.bind(file))
                    );
                }
=======
                let event: BeforeFileParseEvent = {
                    program: this,
                    srcPath: srcPath,
                    source: fileContents
                };
                this.plugins.emit('beforeFileParse', event);

                this.logger.time(LogLevel.debug, ['parse', chalk.green(srcPath)], () => {
                    xmlFile.parse(event.source);
                });

                //notify plugins that this file has finished parsing
                this.plugins.emit('afterFileParse', {
                    program: this,
                    file: xmlFile
                });
>>>>>>> 69d3037e

                //register this file (and its dependencies) with the dependency graph
                this.dependencyGraph.addOrReplace(file.dependencyGraphKey, file.dependencies ?? []);

                //if this is a `source` file, add it to the source scope's dependency list
                if (this.isSourceBrsFile(file)) {
                    this.createSourceScope();
                    this.dependencyGraph.addDependency('scope:source', file.dependencyGraphKey);
                }

                //if this is an xml file in the components folder, register it as a component
                if (this.isComponentsXmlFile(file)) {
                    //create a new scope for this xml file
                    let scope = new XmlScope(file, this);
                    this.addScope(scope);

<<<<<<< HEAD
                    //register this compoent now that we have parsed it and know its component name
                    this.registerComponent(file, scope);
                }
=======
                //notify plugins that the scope is created and the component is registered
                this.plugins.emit('afterScopeCreate', {
                    program: this,
                    scope: scope
                });
            } else {
                //TODO do we actually need to implement this? Figure out how to handle img paths
                // let genericFile = this.files[srcPath] = <any>{
                //     srcPath: srcPath,
                //     pkgPath: pkgPath,
                //     wasProcessed: true
                // } as File;
                // file = <any>genericFile;
>>>>>>> 69d3037e
            }

            return primaryFile;
        });
        return file as T;
    }

    /**
     * Given a srcPath, a destPath, or both, resolve whichever is missing, relative to rootDir.
     * @param fileParam an object representing file paths
     * @param rootDir must be a pre-normalized path
     */
    private getPaths(fileParam: string | FileObj, rootDir: string) {
        let srcPath: string;
        let destPath: string;

        assert.ok(fileParam, 'fileParam is required');

        //lift the path vars from the incoming param
        if (typeof fileParam === 'string') {
            fileParam = this.removePkgPrefix(fileParam);
            srcPath = s`${path.resolve(rootDir, fileParam)}`;
            destPath = s`${util.replaceCaseInsensitive(srcPath, rootDir, '')}`;
        } else {
            let param: any = fileParam;

            if (param.src) {
                srcPath = s`${param.src}`;
            }
            if (param.srcPath) {
                srcPath = s`${param.srcPath}`;
            }
            if (param.dest) {
                destPath = s`${this.removePkgPrefix(param.dest)}`;
            }
            if (param.pkgPath) {
                destPath = s`${this.removePkgPrefix(param.pkgPath)}`;
            }
        }

        //if there's no srcPath, use the destPath to build an absolute srcPath
        if (!srcPath) {
            srcPath = s`${rootDir}/${destPath}`;
        }
        //coerce srcPath to an absolute path
        if (!path.isAbsolute(srcPath)) {
            srcPath = util.standardizePath(srcPath);
        }

        //if destPath isn't set, compute it from the other paths
        if (!destPath) {
            destPath = s`${util.replaceCaseInsensitive(srcPath, rootDir, '')}`;
        }

        assert.ok(srcPath, 'fileEntry.src is required');
        assert.ok(destPath, 'fileEntry.dest is required');

        return {
            srcPath: srcPath,
            //remove leading slash
            destPath: destPath.replace(/^[\/\\]+/, '')
        };
    }

    /**
     * Remove any leading `pkg:/` found in the path
     */
    private removePkgPrefix(path: string) {
        return path.replace(/^pkg:\//i, '');
    }

    /**
     * Is this file a .brs file found somewhere within the `pkg:/source/` folder?
     */
    private isSourceBrsFile(file: File) {
        return !!/^(pkg:\/)?source[\/\\]/.exec(file.destPath);
    }

    /**
     * Is this file a .brs file found somewhere within the `pkg:/source/` folder?
     */
    private isComponentsXmlFile(file: File): file is XmlFile {
        return isXmlFile(file) && !!/^(pkg:\/)?components[\/\\]/.exec(file.destPath);
    }

    /**
     * Ensure source scope is created.
     * Note: automatically called internally, and no-op if it exists already.
     */
    public createSourceScope() {
        if (!this.scopes.source) {
            const sourceScope = new Scope('source', this, 'scope:source');
            sourceScope.attachDependencyGraph(this.dependencyGraph);
            this.addScope(sourceScope);
            this.plugins.emit('afterScopeCreate', {
                program: this,
                scope: sourceScope
            });
        }
    }

    /**
<<<<<<< HEAD
     * Find the file by its absolute path. This is case INSENSITIVE, since
     * Roku is a case insensitive file system. It is an error to have multiple files
     * with the same path with only case being different.
     * @param srcPath the absolute path to the file
     * @deprecated use `getFile` instead, which auto-detects the path type
     */
    public getFileByPathAbsolute<T extends File>(srcPath: string) {
        srcPath = s`${srcPath}`;
        for (let filePath in this.files) {
            if (filePath.toLowerCase() === srcPath.toLowerCase()) {
                return this.files[filePath] as T;
            }
        }
    }

    /**
     * Get a list of files for the given (platform-normalized) destPath array.
     * Missing files are just ignored.
     * @deprecated use `getFiles` instead, which auto-detects the path types
     */
    public getFilesByPkgPaths<T extends File[]>(destPaths: string[]) {
        return destPaths
            .map(destpath => this.getFileByPkgPath(destpath))
            .filter(file => file !== undefined) as T;
    }

    /**
     * Get a file with the specified (platform-normalized) destPath.
     * If not found, return undefined
     * @deprecated use `getFile` instead, which auto-detects the path type
     */
    public getFileByPkgPath<T extends File>(destPath: string) {
        return this.destMap.get(destPath.toLowerCase()) as T;
    }

    /**
=======
>>>>>>> 69d3037e
     * Remove a set of files from the program
     * @param srcPaths can be an array of srcPath or destPath strings
     * @param normalizePath should this function repair and standardize the filePaths? Passing false should have a performance boost if you can guarantee your paths are already sanitized
     */
    public removeFiles(srcPaths: string[], normalizePath = true) {
        for (let srcPath of srcPaths) {
            this.removeFile(srcPath, normalizePath);
        }
    }

    /**
     * Remove a file from the program
     * @param filePath can be a srcPath, a destPath, or a destPath with leading `pkg:/`
     * @param normalizePath should this function repair and standardize the path? Passing false should have a performance boost if you can guarantee your path is already sanitized
     */
    public removeFile(filePath: string, normalizePath = true) {
        this.logger.debug('Program.removeFile()', filePath);
        const paths = this.getPaths(filePath, this.options.rootDir);

<<<<<<< HEAD
        //there can be one or more File entries for a single srcPath, so get all of them and remove them all
        const files = this.fileClusters.get(paths.srcPath?.toLowerCase()) ?? [this.getFile(filePath, normalizePath)];

        for (const file of files) {
            //if a file has already been removed, nothing more needs to be done here
            if (!file || !this.hasFile(file.srcPath)) {
                continue;
            }
            //deprecated. remove in v1
            this.plugins.emit('beforeFileDispose', file);
=======
        let file = this.getFile(filePath, normalizePath);
        if (file) {
            const fileDisposeEvent = {
                program: this,
                file: file
            };
            this.plugins.emit('beforeFileDispose', fileDisposeEvent);
>>>>>>> 69d3037e

            const event: BeforeFileRemoveEvent = { file: file, program: this };
            this.plugins.emit('beforeFileRemove', event);

            //if there is a scope named the same as this file's path, remove it (i.e. xml scopes)
            let scope = this.scopes[file.destPath];
            if (scope) {
                const scopeDisposeEvent = {
                    program: this,
                    scope: scope
                };
                this.plugins.emit('beforeScopeDispose', scopeDisposeEvent);
                scope.dispose();
                //notify dependencies of this scope that it has been removed
                this.dependencyGraph.remove(scope.dependencyGraphKey);
<<<<<<< HEAD
                delete this.scopes[file.destPath];
                this.plugins.emit('afterScopeDispose', scope);
=======
                delete this.scopes[file.pkgPath];
                this.plugins.emit('afterScopeDispose', scopeDisposeEvent);
>>>>>>> 69d3037e
            }
            //remove the file from the program
            this.unassignFile(file);

            this.dependencyGraph.remove(file.dependencyGraphKey);

            //if this is a pkg:/source file, notify the `source` scope that it has changed
            if (this.isSourceBrsFile(file)) {
                this.dependencyGraph.removeDependency('scope:source', file.dependencyGraphKey);
            }

            //if this is a component, remove it from our components map
            if (isXmlFile(file)) {
                this.unregisterComponent(file);
            }
            //dispose any disposable things on the file
            for (const disposable of file?.disposables ?? []) {
                disposable();
            }
            //dispose file
<<<<<<< HEAD
            file?.dispose?.();

            this.plugins.emit('afterFileRemove', event);

            //deprecated. remove in v1
            this.plugins.emit('afterFileDispose', file);
=======
            file?.dispose();
            this.plugins.emit('afterFileDispose', fileDisposeEvent);
>>>>>>> 69d3037e
        }
    }

    /**
     * Traverse the entire project, and validate all scopes
     */
    public validate() {
        this.logger.time(LogLevel.log, ['Validating project'], () => {
            this.diagnostics = [];
            const programValidateEvent = {
                program: this
            };
            this.plugins.emit('beforeProgramValidate', programValidateEvent);

            //validate every file
            for (const file of Object.values(this.files)) {
                //for every unvalidated file, validate it
                if (!file.isValidated) {
                    const validateFileEvent = {
                        program: this,
                        file: file
                    };
                    this.plugins.emit('beforeFileValidate', validateFileEvent);

                    //emit an event to allow plugins to contribute to the file validation process
                    this.plugins.emit('onFileValidate', validateFileEvent);
                    file.isValidated = true;

                    this.plugins.emit('afterFileValidate', validateFileEvent);
                }
            }

            this.logger.time(LogLevel.info, ['Validate all scopes'], () => {
                for (let scopeName in this.scopes) {
                    let scope = this.scopes[scopeName];
                    scope.validate();
                }
            });

            this.detectDuplicateComponentNames();

            this.plugins.emit('afterProgramValidate', programValidateEvent);
        });
    }

    /**
     * Flag all duplicate component names
     */
    private detectDuplicateComponentNames() {
        const componentsByName = Object.keys(this.files).reduce<Record<string, XmlFile[]>>((map, filePath) => {
            const file = this.files[filePath];
            //if this is an XmlFile, and it has a valid `componentName` property
            if (isXmlFile(file) && file.componentName?.text) {
                let lowerName = file.componentName.text.toLowerCase();
                if (!map[lowerName]) {
                    map[lowerName] = [];
                }
                map[lowerName].push(file);
            }
            return map;
        }, {});

        for (let name in componentsByName) {
            const xmlFiles = componentsByName[name];
            //add diagnostics for every duplicate component with this name
            if (xmlFiles.length > 1) {
                for (let xmlFile of xmlFiles) {
                    const { componentName } = xmlFile;
                    this.diagnostics.push({
                        ...DiagnosticMessages.duplicateComponentName(componentName.text),
                        range: xmlFile.componentName.range,
                        file: xmlFile,
                        relatedInformation: xmlFiles.filter(x => x !== xmlFile).map(x => {
                            return {
                                location: util.createLocation(
                                    URI.file(xmlFile.srcPath ?? xmlFile.srcPath).toString(),
                                    x.componentName.range
                                ),
                                message: 'Also defined here'
                            };
                        })
                    });
                }
            }
        }
    }

    /**
     * Get the files for a list of filePaths
     * @param filePaths can be an array of srcPath or a destPath strings
     * @param normalizePath should this function repair and standardize the paths? Passing false should have a performance boost if you can guarantee your paths are already sanitized
     */
    public getFiles<T extends File>(filePaths: string[], normalizePath = true) {
        return filePaths
            .map(filePath => this.getFile(filePath, normalizePath))
            .filter(file => file !== undefined) as T[];
    }

    /**
     * Get the file at the given path
     * @param filePath can be a srcPath or a destPath
     * @param normalizePath should this function repair and standardize the path? Passing false should have a performance boost if you can guarantee your path is already sanitized
     */
    public getFile<T extends File>(filePath: string, normalizePath = true) {
        if (typeof filePath !== 'string') {
            return undefined;
            //is the path absolute (or the `virtual:` prefix)
        } else if (/^(?:(?:virtual:[\/\\])|(?:\w:)|(?:[\/\\]))/gmi.exec(filePath)) {
            return this.files[
                (normalizePath ? util.standardizePath(filePath) : filePath).toLowerCase()
            ] as T;
        } else {
            return this.destMap.get(
                (normalizePath ? util.standardizePath(filePath) : filePath).toLowerCase()
            ) as T;
        }
    }

    /**
     * Get a list of all scopes the file is loaded into
     * @param file the file
     */
    public getScopesForFile(file: File | string) {
        if (typeof file === 'string') {
            file = this.getFile(file);
        }
        let result = [] as Scope[];
        if (file) {
            for (let key in this.scopes) {
                let scope = this.scopes[key];

                if (scope.hasFile(file)) {
                    result.push(scope);
                }
            }
        }
        return result;
    }

    /**
     * Get the first found scope for a file.
     */
    public getFirstScopeForFile(file: File): Scope {
        for (let key in this.scopes) {
            let scope = this.scopes[key];

            if (scope.hasFile(file)) {
                return scope;
            }
        }
    }

    public getStatementsByName(name: string, originFile: BrsFile, namespaceName?: string): FileLink<Statement>[] {
        let results = new Map<Statement, FileLink<Statement>>();
        const filesSearched = new Set<BrsFile>();
        let lowerNamespaceName = namespaceName?.toLowerCase();
        let lowerName = name?.toLowerCase();
        //look through all files in scope for matches
        for (const scope of this.getScopesForFile(originFile)) {
            for (const file of scope.getAllFiles()) {
                //skip non-brs files, or files we've already processed
                if (!isBrsFile(file) || filesSearched.has(file)) {
                    continue;
                }
                filesSearched.add(file);

                for (const statement of [...file.parser.references.functionStatements, ...file.parser.references.classStatements.flatMap((cs) => cs.methods)]) {
                    let parentNamespaceName = statement.findAncestor<NamespaceStatement>(isNamespaceStatement)?.getName(originFile.parseMode)?.toLowerCase();
                    if (statement.name.text.toLowerCase() === lowerName && (!lowerNamespaceName || parentNamespaceName === lowerNamespaceName)) {
                        if (!results.has(statement)) {
                            results.set(statement, { item: statement, file: file });
                        }
                    }
                }
            }
        }
        return [...results.values()];
    }

    public getStatementsForXmlFile(scope: XmlScope, filterName?: string): FileLink<FunctionStatement>[] {
        let results = new Map<Statement, FileLink<FunctionStatement>>();
        const filesSearched = new Set<BrsFile>();

        //get all function names for the xml file and parents
        let funcNames = new Set<string>();
        let currentScope = scope;
        while (isXmlScope(currentScope)) {
            for (let name of currentScope.xmlFile.ast.componentElement.interfaceElement?.functions.map((f) => f.name) ?? []) {
                if (!filterName || name === filterName) {
                    funcNames.add(name);
                }
            }
            currentScope = currentScope.getParentScope() as XmlScope;
        }

        //look through all files in scope for matches
        for (const file of scope.getOwnFiles()) {
            //skip non-brs files, or files we've already processed
            if (!isBrsFile(file) || filesSearched.has(file)) {
                continue;
            }
            filesSearched.add(file);

            for (const statement of file.parser.references.functionStatements) {
                if (funcNames.has(statement.name.text)) {
                    if (!results.has(statement)) {
                        results.set(statement, { item: statement, file: file });
                    }
                }
            }
        }
        return [...results.values()];
    }

    /**
     * Find all available completion items at the given position
     * @param filePath can be a srcPath or a destPath
     * @param position the position (line & column) where completions should be found
     */
    public getCompletions(filePath: string, position: Position) {
        let file = this.getFile(filePath);
        if (!file) {
            return [];
        }

        //find the scopes for this file
        let scopes = this.getScopesForFile(file);

        //if there are no scopes, include the global scope so we at least get the built-in functions
        scopes = scopes.length > 0 ? scopes : [this.globalScope];

        const event: ProvideCompletionsEvent = {
            program: this,
            file: file,
            scopes: scopes,
            position: position,
            completions: []
        };

        this.plugins.emit('beforeProvideCompletions', event);

        this.plugins.emit('provideCompletions', event);

        this.plugins.emit('afterProvideCompletions', event);

        return event.completions;
    }

    /**
     * Goes through each file and builds a list of workspace symbols for the program. Used by LanguageServer's onWorkspaceSymbol functionality
     */
    public getWorkspaceSymbols() {
        const results = Object.keys(this.files).map(key => {
            const file = this.files[key];
            if (isBrsFile(file)) {
                return file.getWorkspaceSymbols();
            }
            return [];
        });
        return util.flatMap(results, c => c);
    }

    /**
     * Given a position in a file, if the position is sitting on some type of identifier,
     * go to the definition of that identifier (where this thing was first defined)
     */
    public getDefinition(srcPath: string, position: Position) {
        let file = this.getFile(srcPath);
        if (!file) {
            return [];
        }

        if (isBrsFile(file)) {
            return file.getDefinition(position);
        } else {
            let results = [] as Location[];
            const scopes = this.getScopesForFile(file);
            for (const scope of scopes) {
                results = results.concat(...scope.getDefinition(file, position));
            }
            return results;
        }
    }

    /**
     * Get hover information for a file and position
     */
    public getHover(srcPath: string, position: Position): Hover[] {
        let file = this.getFile(srcPath);
        let result: Hover[];
        if (file) {
            const event = {
                program: this,
                file: file,
                position: position,
                scopes: this.getScopesForFile(file),
                hovers: []
            } as ProvideHoverEvent;
            this.plugins.emit('beforeProvideHover', event);
            this.plugins.emit('provideHover', event);
            this.plugins.emit('afterProvideHover', event);
            result = event.hovers;
        }

        return result ?? [];
    }

    /**
     * Compute code actions for the given file and range
     */
    public getCodeActions(srcPath: string, range: Range) {
        const codeActions = [] as CodeAction[];
        const file = this.getFile(srcPath);
        if (file) {
            const diagnostics = this
                //get all current diagnostics (filtered by diagnostic filters)
                .getDiagnostics()
                //only keep diagnostics related to this file
                .filter(x => x.file === file)
                //only keep diagnostics that touch this range
                .filter(x => util.rangesIntersectOrTouch(x.range, range));

            const scopes = this.getScopesForFile(file);

            this.plugins.emit('onGetCodeActions', {
                program: this,
                file: file,
                range: range,
                diagnostics: diagnostics,
                scopes: scopes,
                codeActions: codeActions
            });
        }
        return codeActions;
    }

    /**
     * Get semantic tokens for the specified file
     */
    public getSemanticTokens(srcPath: string) {
        const file = this.getFile(srcPath);
        if (file) {
            const result = [] as SemanticToken[];
            this.plugins.emit('onGetSemanticTokens', {
                program: this,
                file: file,
                scopes: this.getScopesForFile(file),
                semanticTokens: result
            });
            return result;
        }
    }

    public getSignatureHelp(filepath: string, position: Position): SignatureInfoObj[] {
        let file: BrsFile = this.getFile(filepath);
        if (!file || !isBrsFile(file)) {
            return [];
        }
        let callExpressionInfo = new CallExpressionInfo(file, position);
        let signatureHelpUtil = new SignatureHelpUtil();
        return signatureHelpUtil.getSignatureHelpItems(callExpressionInfo);
    }

    public getReferences(srcPath: string, position: Position) {
        //find the file
        let file = this.getFile(srcPath);
        if (isBrsFile(file) || isXmlFile(file)) {
            return file.getReferences(position);
        } else {
            return null;
        }
    }

    /**
<<<<<<< HEAD
     * Get a list of all script imports, relative to the specified destPath
     * @param sourceDestPath - the destPath of the source that wants to resolve script imports.
     */

    public getScriptImportCompletions(sourceDestPath: string, scriptImport: FileReference) {
        let lowerSourceDestPath = sourceDestPath.toLowerCase();

        let result = [] as CompletionItem[];
        /**
         * hashtable to prevent duplicate results
         */
        let resultDestPaths = {} as Record<string, boolean>;

        //restrict to only .brs files
        for (let key in this.files) {
            let file = this.files[key];
            const fileExtension = path.extname(file.destPath);
            if (
                //is a BrightScript or BrighterScript file
                (fileExtension === '.bs' || fileExtension === '.brs') &&
                //this file is not the current file
                lowerSourceDestPath !== file.destPath.toLowerCase()
            ) {
                //add the relative path
                const relativePath = util.getRelativePath(sourceDestPath, file.destPath).replace(/\\/g, '/');
                let fileDestPath = util.sanitizePkgPath(file.destPath);
                let fileDestPathLower = fileDestPath.toLowerCase();
                if (!resultDestPaths[fileDestPathLower]) {
                    resultDestPaths[fileDestPathLower] = true;

                    result.push({
                        label: relativePath,
                        detail: file.srcPath,
                        kind: CompletionItemKind.File,
                        textEdit: {
                            newText: relativePath,
                            range: scriptImport.filePathRange
                        }
                    });

                    //add the absolute path
                    result.push({
                        label: fileDestPath,
                        detail: file.srcPath,
                        kind: CompletionItemKind.File,
                        textEdit: {
                            newText: fileDestPath,
                            range: scriptImport.filePathRange
                        }
                    });
                }
            }
        }
        return result;
    }


    /**
=======
>>>>>>> 69d3037e
     * Transpile a single file and get the result as a string.
     * This does not write anything to the file system.
     *
     * This should only be called by `LanguageServer`.
     * Internal usage should call `_getTranspiledFileContents` instead.
     * @param filePath can be a srcPath or a destPath
     */
    public async getTranspiledFileContents(filePath: string): Promise<FileTranspileResult> {
        const file = this.getFile(filePath);

        return this.getTranspiledFileContentsPipeline.run(async () => {

            const result = {
                destPath: file.destPath,
                pkgPath: file.pkgPath,
                srcPath: file.srcPath
            } as FileTranspileResult;

            const expectedPkgPath = file.pkgPath.toLowerCase();
            const expectedMapPath = `${expectedPkgPath}.map`;
            const expectedTypedefPkgPath = expectedPkgPath.replace(/\.brs$/i, '.d.bs');

            //add a temporary plugin to tap into the file writing process
            const plugin = this.plugins.addFirst({
                name: 'getTranspiledFileContents',
                beforeWriteFile: (event) => {
                    const pkgPath = event.file.pkgPath.toLowerCase();
                    switch (pkgPath) {
                        //this is the actual transpiled file
                        case expectedPkgPath:
                            result.code = event.file.data.toString();
                            break;
                        //this is the sourcemap
                        case expectedMapPath:
                            result.map = event.file.data.toString();
                            break;
                        //this is the typedef
                        case expectedTypedefPkgPath:
                            result.typedef = event.file.data.toString();
                            break;
                        default:
                        //no idea what this file is. just ignore it
                    }
                    //mark every file as processed so it they don't get written to the output directory
                    event.processedFiles.add(event.file);
                }
            });

            try {
                //now that the plugin has been registered, run the build with just this file
                await this.build({
                    files: [file]
                });
            } finally {
                this.plugins.remove(plugin);
            }
            return result;
        });
    }
    private getTranspiledFileContentsPipeline = new ActionPipeline();

    /**
     * Get the absolute output path for a file
     */
    private getOutputPath(file: { pkgPath?: string }, stagingDir = this.getStagingDir()) {
        return s`${stagingDir}/${file.pkgPath}`;
    }

    private getStagingDir(stagingDir?: string) {
        let result = stagingDir ?? this.options.stagingDir ?? this.options.stagingFolderPath;
        if (!result) {
            result = rokuDeploy.getOptions(this.options as any).stagingDir;
        }
        result = s`${path.resolve(this.options.cwd ?? process.cwd(), result ?? '/')}`;
        return result;
    }

    /**
     * Prepare the program for building
     * @param files the list of files that should be prepared
     */
    private async prepare(files: File[]) {
        const programEvent = {
            program: this,
            editor: this.editor,
            files: files
        } as PrepareProgramEvent;

        //assign an editor to every file
        for (const file of files) {
            //if the file doesn't have an editor yet, assign one now
            if (!file.editor) {
                file.editor = new Editor();
            }
        }

        await this.plugins.emitAsync('beforePrepareProgram', programEvent);
        await this.plugins.emitAsync('prepareProgram', programEvent);

        const stagingDir = this.getStagingDir();

        const entries: TranspileObj[] = [];

        for (const file of files) {
            //if the file doesn't have an editor yet, assign one now
            if (!file.editor) {
                file.editor = new Editor();
            }
            const event = {
                program: this,
                file: file,
                editor: file.editor,
                outputPath: this.getOutputPath(file, stagingDir)
            } as PrepareFileEvent & { outputPath: string };

            await this.plugins.emitAsync('beforePrepareFile', event);
            await this.plugins.emitAsync('prepareFile', event);
            await this.plugins.emitAsync('afterPrepareFile', event);

            //TODO remove `beforeFileTranspile` in v1
            await this.plugins.emitAsync('beforeFileTranspile', event);

            //TODO remove this in v1
            entries.push(event);
        }

        await this.plugins.emitAsync('afterPrepareProgram', programEvent);

        //TODO remove the beforeProgramTranspile event in v1
        await this.plugins.emitAsync('beforeProgramTranspile', this, entries, programEvent.editor);
        return files;
    }

    /**
     * Generate the contents of every file
     */
    private async serialize(files: File[]) {

        const allFiles = new Map<File, SerializedFile[]>();

        await this.plugins.emitAsync('beforeSerializeProgram', {
            program: this,
            files: files,
            result: allFiles
        });

        // serialize each file
        for (const file of files) {
            const event = {
                program: this,
                file: file,
                result: allFiles
            };
<<<<<<< HEAD
            await this.plugins.emitAsync('beforeSerializeFile', event);
            await this.plugins.emitAsync('serializeFile', event);
            await this.plugins.emitAsync('afterSerializeFile', event);
        }
=======
            //sort the entries to make transpiling more deterministic
        }).sort((a, b) => {
            return a.file.srcPath < b.file.srcPath ? -1 : 1;
        });
>>>>>>> 69d3037e

        this.plugins.emit('afterSerializeProgram', {
            program: this,
            files: files,
            result: allFiles
        });

<<<<<<< HEAD
        //TODO remove the beforeProgramTranspile event in v1. This event has been nerfed anyway, we're not including any files and the editor does nothing
        await this.plugins.emitAsync('afterProgramTranspile', this, [], new Editor());
        return allFiles;
=======
        this.plugins.emit('beforeProgramTranspile', {
            program: this,
            entries: entries,
            editor: astEditor
        });
        return {
            entries: entries,
            getOutputPath: getOutputPath,
            astEditor: astEditor
        };
>>>>>>> 69d3037e
    }

    /**
     * Write the entire project to disk
     */
    private async write(stagingDir: string, files: Map<File, SerializedFile[]>) {
        const programEvent = await this.plugins.emitAsync('beforeWriteProgram', {
            program: this,
            files: files,
            stagingDir: stagingDir
        });
        //empty the staging directory
        await fsExtra.emptyDir(stagingDir);

        const serializedFiles = [...files]
            .map(([, serializedFiles]) => serializedFiles)
            .flat();

        //write all the files to disk (asynchronously)
        await Promise.all(
            serializedFiles.map(async (file) => {
                const event = await this.plugins.emitAsync('beforeWriteFile', {
                    program: this,
                    file: file,
                    outputPath: this.getOutputPath(file, stagingDir),
                    processedFiles: new Set<SerializedFile>()
                });

                await this.plugins.emitAsync('writeFile', event);

                await this.plugins.emitAsync('afterWriteFile', event);
            })
        );

        await this.plugins.emitAsync('afterWriteProgram', programEvent);
    }

    private buildPipeline = new ActionPipeline();

    /**
     * Build the project. This transpiles/transforms/copies all files and moves them to the staging directory
     * @param options the list of options used to build the program
     */
    public async build(options?: ProgramBuildOptions) {
        //run a single build at a time
        await this.buildPipeline.run(async () => {
            const stagingDir = this.getStagingDir(options?.stagingDir);

            const event = await this.plugins.emitAsync('beforeBuildProgram', {
                program: this,
                editor: this.editor,
                files: options?.files ?? Object.values(this.files)
            });

            //prepare the program (and files) for building
            event.files = await this.prepare(event.files);

            //stage the entire program
            const serializedFilesByFile = await this.serialize(event.files);

            await this.write(stagingDir, serializedFilesByFile);

            await this.plugins.emitAsync('afterBuildProgram', event);

            //undo all edits for the program
            this.editor.undoAll();
            //undo all edits for each file
            for (const file of event.files) {
                file.editor.undoAll();
            }
        });
    }

<<<<<<< HEAD
    /**
     * @deprecated use `.build()` instead
     */
    public async transpile(fileEntries: FileObj[], stagingDir: string) {
        return this.build({ stagingDir: stagingDir });
=======
    private afterProgramTranspile(entries: TranspileObj[], astEditor: AstEditor) {
        this.plugins.emit('afterProgramTranspile', {
            program: this,
            entries: entries,
            editor: astEditor
        });
        astEditor.undoAll();
>>>>>>> 69d3037e
    }

    /**
     * Find a list of files in the program that have a function with the given name (case INsensitive)
     */
    public findFilesForFunction(functionName: string) {
        const files = [] as File[];
        const lowerFunctionName = functionName.toLowerCase();
        //find every file with this function defined
        for (const file of Object.values(this.files)) {
            if (isBrsFile(file)) {
                //TODO handle namespace-relative function calls
                //if the file has a function with this name
                if (file.parser.references.functionStatementLookup.get(lowerFunctionName) !== undefined) {
                    files.push(file);
                }
            }
        }
        return files;
    }

    /**
     * Find a list of files in the program that have a class with the given name (case INsensitive)
     */
    public findFilesForClass(className: string) {
        const files = [] as File[];
        const lowerClassName = className.toLowerCase();
        //find every file with this class defined
        for (const file of Object.values(this.files)) {
            if (isBrsFile(file)) {
                //TODO handle namespace-relative classes
                //if the file has a function with this name
                if (file.parser.references.classStatementLookup.get(lowerClassName) !== undefined) {
                    files.push(file);
                }
            }
        }
        return files;
    }

    public findFilesForNamespace(name: string) {
        const files = [] as File[];
        const lowerName = name.toLowerCase();
        //find every file with this class defined
        for (const file of Object.values(this.files)) {
            if (isBrsFile(file)) {
                if (file.parser.references.namespaceStatements.find((x) => {
                    const namespaceName = x.name.toLowerCase();
                    return (
                        //the namespace name matches exactly
                        namespaceName === lowerName ||
                        //the full namespace starts with the name (honoring the part boundary)
                        namespaceName.startsWith(lowerName + '.')
                    );
                })) {
                    files.push(file);
                }
            }
        }
        return files;
    }

    public findFilesForEnum(name: string) {
        const files = [] as File[];
        const lowerName = name.toLowerCase();
        //find every file with this class defined
        for (const file of Object.values(this.files)) {
            if (isBrsFile(file)) {
                if (file.parser.references.enumStatementLookup.get(lowerName)) {
                    files.push(file);
                }
            }
        }
        return files;
    }

    /**
     * Get a map of the manifest information
     */
    public getManifest() {
        if (!this._manifest) {
            //load the manifest file.
            //TODO update this to get the manifest from the files array or require it in the options...we shouldn't assume the location of the manifest
            let manifestPath = path.join(this.options.rootDir, 'manifest');

            let contents: string;
            try {
                //we only load this manifest once, so do it sync to improve speed downstream
                contents = fsExtra.readFileSync(manifestPath, 'utf-8');
                this._manifest = parseManifest(contents);
            } catch (err) {
                this._manifest = new Map();
            }
        }
        return this._manifest;
    }
    private _manifest: Map<string, string>;

    public dispose() {
        this.plugins.emit('beforeProgramDispose', { program: this });

        for (let filePath in this.files) {
            this.files[filePath]?.dispose?.();
        }
        for (let name in this.scopes) {
            this.scopes[name]?.dispose?.();
        }
        this.globalScope?.dispose?.();
        this.dependencyGraph?.dispose?.();
    }
}

export interface FileTranspileResult {
    srcPath: string;
    destPath: string;
    pkgPath: string;
    code: string;
    map: string;
    typedef: string;
}


class ProvideFileEventInternal<TFile extends File = File> implements ProvideFileEvent<TFile> {
    constructor(
        public program: Program,
        public srcPath: string,
        public destPath: string,
        public data: LazyFileData,
        public fileFactory: FileFactory
    ) {
        this.srcExtension = path.extname(srcPath)?.toLowerCase();
    }

    public srcExtension: string;

    public files: TFile[] = [];
}

export interface ProgramBuildOptions {
    /**
     * The directory where the final built files should be placed. This directory will be cleared before running
     */
    stagingDir?: string;
    /**
     * An array of files to build. If omitted, the entire list of files from the program will be used instead.
     * Typically you will want to leave this blank
     */
    files?: File[];
}<|MERGE_RESOLUTION|>--- conflicted
+++ resolved
@@ -1,24 +1,14 @@
 import * as assert from 'assert';
 import * as fsExtra from 'fs-extra';
 import * as path from 'path';
-<<<<<<< HEAD
-import type { CodeAction, CompletionItem, Position, Range, SignatureInformation, Location, Hover } from 'vscode-languageserver';
-import { CompletionItemKind } from 'vscode-languageserver';
+import type { CodeAction, Position, Range, SignatureInformation, Location } from 'vscode-languageserver';
 import type { BsConfig } from './BsConfig';
 import { Scope } from './Scope';
 import { DiagnosticMessages } from './DiagnosticMessages';
 import type { BrsFile } from './files/BrsFile';
 import type { XmlFile } from './files/XmlFile';
-import type { BsDiagnostic, FileReference, FileObj, SemanticToken, FileLink, ProvideCompletionsEvent, ProvideHoverEvent, ProvideFileEvent, BeforeFileAddEvent, BeforeFileRemoveEvent, PrepareFileEvent, PrepareProgramEvent, SerializedFile, TranspileObj } from './interfaces';
-=======
-import type { CodeAction, Position, Range, SignatureInformation, Location } from 'vscode-languageserver';
-import type { BsConfig } from './BsConfig';
-import { Scope } from './Scope';
-import { DiagnosticMessages } from './DiagnosticMessages';
-import { BrsFile } from './files/BrsFile';
-import { XmlFile } from './files/XmlFile';
-import type { BsDiagnostic, File, FileObj, BscFile, SemanticToken, AfterFileTranspileEvent, FileLink, ProvideHoverEvent, ProvideCompletionsEvent, Hover, BeforeFileParseEvent } from './interfaces';
->>>>>>> 69d3037e
+import type { BsDiagnostic, FileObj, SemanticToken, FileLink, ProvideHoverEvent, ProvideCompletionsEvent, Hover, BeforeFileAddEvent, BeforeFileRemoveEvent, PrepareFileEvent, PrepareProgramEvent, ProvideFileEvent, SerializedFile, TranspileObj } from './interfaces';
+import type { File } from './files/File';
 import { standardizePath as s, util } from './util';
 import { XmlScope } from './XmlScope';
 import { DiagnosticFilterer } from './DiagnosticFilterer';
@@ -36,14 +26,6 @@
 import type { Statement } from './parser/AstNode';
 import { CallExpressionInfo } from './bscPlugin/CallExpressionInfo';
 import { SignatureHelpUtil } from './bscPlugin/SignatureHelpUtil';
-<<<<<<< HEAD
-import { rokuDeploy } from 'roku-deploy';
-import { FileFactory } from './files/Factory';
-import type { File } from './files/File';
-import { ActionPipeline } from './ActionPipeline';
-import type { FileData } from './files/LazyFileData';
-import { LazyFileData } from './files/LazyFileData';
-=======
 import { DiagnosticSeverityAdjuster } from './DiagnosticSeverityAdjuster';
 import { IntegerType } from './types/IntegerType';
 import { StringType } from './types/StringType';
@@ -56,25 +38,15 @@
 import { ObjectType } from './types/ObjectType';
 import { VoidType } from './types/VoidType';
 import { FunctionType } from './types/FunctionType';
->>>>>>> 69d3037e
+import { FileFactory } from './files/Factory';
+import { ActionPipeline } from './ActionPipeline';
+import type { FileData } from './files/LazyFileData';
+import { LazyFileData } from './files/LazyFileData';
+import { rokuDeploy } from 'roku-deploy';
 
 const bslibNonAliasedRokuModulesPkgPath = s`source/roku_modules/rokucommunity_bslib/bslib.brs`;
 const bslibAliasedRokuModulesPkgPath = s`source/roku_modules/bslib/bslib.brs`;
 
-<<<<<<< HEAD
-=======
-export interface SourceObj {
-    srcPath: string;
-    source: string;
-    definitions?: string;
-}
-
-export interface TranspileObj {
-    file: BscFile;
-    outputPath: string;
-}
-
->>>>>>> 69d3037e
 export interface SignatureInfoObj {
     index: number;
     key: string;
@@ -448,28 +420,6 @@
     /**
      * Load a file into the program. If that file already exists, it is replaced.
      * If file contents are provided, those are used, Otherwise, the file is loaded from the file system
-<<<<<<< HEAD
-     * @param srcPath the file path relative to the root dir
-     * @param fileContents the file contents
-     * @deprecated use `setFile` instead
-     */
-    public addOrReplaceFile<T extends File>(srcPath: string, fileContents: string): T;
-    /**
-     * Load a file into the program. If that file already exists, it is replaced.
-     * @param fileEntry an object that specifies src and dest for the file.
-     * @param fileContents the file contents
-     * @deprecated use `setFile` instead
-     */
-    public addOrReplaceFile<T extends File>(fileEntry: FileObj, fileContents: string): T;
-    public addOrReplaceFile<T extends File>(fileParam: FileObj | string, fileContents: string): T {
-        return this.setFile<T>(fileParam as any, fileContents);
-    }
-
-    /**
-     * Load a file into the program. If that file already exists, it is replaced.
-     * If file contents are provided, those are used, Otherwise, the file is loaded from the file system
-=======
->>>>>>> 69d3037e
      * @param srcDestOrPkgPath the absolute path, the pkg path (i.e. `pkg:/path/to/file.brs`), or the destPath (i.e. `path/to/file.brs` relative to `pkg:/`)
      * @param fileData the file contents. omit or pass `undefined` to prevent loading the data at this time
      */
@@ -494,7 +444,6 @@
 
             const event = new ProvideFileEventInternal(this, srcPath, destPath, data, this.fileFactory);
 
-<<<<<<< HEAD
             this.plugins.emit('beforeProvideFile', event);
             this.plugins.emit('provideFile', event);
             this.plugins.emit('afterProvideFile', event);
@@ -513,24 +462,6 @@
 
             //find the file instance for the srcPath that triggered this action.
             const primaryFile = event.files.find(x => x.srcPath === srcPath);
-=======
-                let beforeFileParseEvent: BeforeFileParseEvent = {
-                    program: this,
-                    srcPath: srcPath,
-                    source: fileContents
-                };
-                this.plugins.emit('beforeFileParse', beforeFileParseEvent);
-
-                this.logger.time(LogLevel.debug, ['parse', chalk.green(srcPath)], () => {
-                    brsFile.parse(beforeFileParseEvent.source);
-                });
-
-                //notify plugins that this file has finished parsing
-                this.plugins.emit('afterFileParse', {
-                    program: this,
-                    file: brsFile
-                });
->>>>>>> 69d3037e
 
             if (!primaryFile) {
                 throw new Error(`No file provided for srcPath '${srcPath}'. Instead, received ${JSON.stringify(event.files.map(x => ({
@@ -555,7 +486,6 @@
                 }
                 file.excludeFromOutput = file.excludeFromOutput === true;
 
-<<<<<<< HEAD
                 //set the dependencyGraph key for every file to its destPath
                 file.dependencyGraphKey = file.destPath.toLowerCase();
 
@@ -568,24 +498,6 @@
                         this.dependencyGraph.onchange(file.dependencyGraphKey, file.onDependenciesChanged.bind(file))
                     );
                 }
-=======
-                let event: BeforeFileParseEvent = {
-                    program: this,
-                    srcPath: srcPath,
-                    source: fileContents
-                };
-                this.plugins.emit('beforeFileParse', event);
-
-                this.logger.time(LogLevel.debug, ['parse', chalk.green(srcPath)], () => {
-                    xmlFile.parse(event.source);
-                });
-
-                //notify plugins that this file has finished parsing
-                this.plugins.emit('afterFileParse', {
-                    program: this,
-                    file: xmlFile
-                });
->>>>>>> 69d3037e
 
                 //register this file (and its dependencies) with the dependency graph
                 this.dependencyGraph.addOrReplace(file.dependencyGraphKey, file.dependencies ?? []);
@@ -602,25 +514,15 @@
                     let scope = new XmlScope(file, this);
                     this.addScope(scope);
 
-<<<<<<< HEAD
                     //register this compoent now that we have parsed it and know its component name
                     this.registerComponent(file, scope);
-                }
-=======
-                //notify plugins that the scope is created and the component is registered
-                this.plugins.emit('afterScopeCreate', {
-                    program: this,
-                    scope: scope
-                });
-            } else {
-                //TODO do we actually need to implement this? Figure out how to handle img paths
-                // let genericFile = this.files[srcPath] = <any>{
-                //     srcPath: srcPath,
-                //     pkgPath: pkgPath,
-                //     wasProcessed: true
-                // } as File;
-                // file = <any>genericFile;
->>>>>>> 69d3037e
+
+                    //notify plugins that the scope is created and the component is registered
+                    this.plugins.emit('afterScopeCreate', {
+                        program: this,
+                        scope: scope
+                    });
+                }
             }
 
             return primaryFile;
@@ -723,45 +625,6 @@
     }
 
     /**
-<<<<<<< HEAD
-     * Find the file by its absolute path. This is case INSENSITIVE, since
-     * Roku is a case insensitive file system. It is an error to have multiple files
-     * with the same path with only case being different.
-     * @param srcPath the absolute path to the file
-     * @deprecated use `getFile` instead, which auto-detects the path type
-     */
-    public getFileByPathAbsolute<T extends File>(srcPath: string) {
-        srcPath = s`${srcPath}`;
-        for (let filePath in this.files) {
-            if (filePath.toLowerCase() === srcPath.toLowerCase()) {
-                return this.files[filePath] as T;
-            }
-        }
-    }
-
-    /**
-     * Get a list of files for the given (platform-normalized) destPath array.
-     * Missing files are just ignored.
-     * @deprecated use `getFiles` instead, which auto-detects the path types
-     */
-    public getFilesByPkgPaths<T extends File[]>(destPaths: string[]) {
-        return destPaths
-            .map(destpath => this.getFileByPkgPath(destpath))
-            .filter(file => file !== undefined) as T;
-    }
-
-    /**
-     * Get a file with the specified (platform-normalized) destPath.
-     * If not found, return undefined
-     * @deprecated use `getFile` instead, which auto-detects the path type
-     */
-    public getFileByPkgPath<T extends File>(destPath: string) {
-        return this.destMap.get(destPath.toLowerCase()) as T;
-    }
-
-    /**
-=======
->>>>>>> 69d3037e
      * Remove a set of files from the program
      * @param srcPaths can be an array of srcPath or destPath strings
      * @param normalizePath should this function repair and standardize the filePaths? Passing false should have a performance boost if you can guarantee your paths are already sanitized
@@ -781,7 +644,6 @@
         this.logger.debug('Program.removeFile()', filePath);
         const paths = this.getPaths(filePath, this.options.rootDir);
 
-<<<<<<< HEAD
         //there can be one or more File entries for a single srcPath, so get all of them and remove them all
         const files = this.fileClusters.get(paths.srcPath?.toLowerCase()) ?? [this.getFile(filePath, normalizePath)];
 
@@ -790,17 +652,6 @@
             if (!file || !this.hasFile(file.srcPath)) {
                 continue;
             }
-            //deprecated. remove in v1
-            this.plugins.emit('beforeFileDispose', file);
-=======
-        let file = this.getFile(filePath, normalizePath);
-        if (file) {
-            const fileDisposeEvent = {
-                program: this,
-                file: file
-            };
-            this.plugins.emit('beforeFileDispose', fileDisposeEvent);
->>>>>>> 69d3037e
 
             const event: BeforeFileRemoveEvent = { file: file, program: this };
             this.plugins.emit('beforeFileRemove', event);
@@ -813,16 +664,12 @@
                     scope: scope
                 };
                 this.plugins.emit('beforeScopeDispose', scopeDisposeEvent);
+                this.plugins.emit('onScopeDispose', scopeDisposeEvent);
                 scope.dispose();
                 //notify dependencies of this scope that it has been removed
                 this.dependencyGraph.remove(scope.dependencyGraphKey);
-<<<<<<< HEAD
                 delete this.scopes[file.destPath];
-                this.plugins.emit('afterScopeDispose', scope);
-=======
-                delete this.scopes[file.pkgPath];
                 this.plugins.emit('afterScopeDispose', scopeDisposeEvent);
->>>>>>> 69d3037e
             }
             //remove the file from the program
             this.unassignFile(file);
@@ -843,17 +690,9 @@
                 disposable();
             }
             //dispose file
-<<<<<<< HEAD
             file?.dispose?.();
 
             this.plugins.emit('afterFileRemove', event);
-
-            //deprecated. remove in v1
-            this.plugins.emit('afterFileDispose', file);
-=======
-            file?.dispose();
-            this.plugins.emit('afterFileDispose', fileDisposeEvent);
->>>>>>> 69d3037e
         }
     }
 
@@ -867,6 +706,7 @@
                 program: this
             };
             this.plugins.emit('beforeProgramValidate', programValidateEvent);
+            this.plugins.emit('onProgramValidate', programValidateEvent);
 
             //validate every file
             for (const file of Object.values(this.files)) {
@@ -1228,67 +1068,6 @@
     }
 
     /**
-<<<<<<< HEAD
-     * Get a list of all script imports, relative to the specified destPath
-     * @param sourceDestPath - the destPath of the source that wants to resolve script imports.
-     */
-
-    public getScriptImportCompletions(sourceDestPath: string, scriptImport: FileReference) {
-        let lowerSourceDestPath = sourceDestPath.toLowerCase();
-
-        let result = [] as CompletionItem[];
-        /**
-         * hashtable to prevent duplicate results
-         */
-        let resultDestPaths = {} as Record<string, boolean>;
-
-        //restrict to only .brs files
-        for (let key in this.files) {
-            let file = this.files[key];
-            const fileExtension = path.extname(file.destPath);
-            if (
-                //is a BrightScript or BrighterScript file
-                (fileExtension === '.bs' || fileExtension === '.brs') &&
-                //this file is not the current file
-                lowerSourceDestPath !== file.destPath.toLowerCase()
-            ) {
-                //add the relative path
-                const relativePath = util.getRelativePath(sourceDestPath, file.destPath).replace(/\\/g, '/');
-                let fileDestPath = util.sanitizePkgPath(file.destPath);
-                let fileDestPathLower = fileDestPath.toLowerCase();
-                if (!resultDestPaths[fileDestPathLower]) {
-                    resultDestPaths[fileDestPathLower] = true;
-
-                    result.push({
-                        label: relativePath,
-                        detail: file.srcPath,
-                        kind: CompletionItemKind.File,
-                        textEdit: {
-                            newText: relativePath,
-                            range: scriptImport.filePathRange
-                        }
-                    });
-
-                    //add the absolute path
-                    result.push({
-                        label: fileDestPath,
-                        detail: file.srcPath,
-                        kind: CompletionItemKind.File,
-                        textEdit: {
-                            newText: fileDestPath,
-                            range: scriptImport.filePathRange
-                        }
-                    });
-                }
-            }
-        }
-        return result;
-    }
-
-
-    /**
-=======
->>>>>>> 69d3037e
      * Transpile a single file and get the result as a string.
      * This does not write anything to the file system.
      *
@@ -1358,7 +1137,7 @@
     }
 
     private getStagingDir(stagingDir?: string) {
-        let result = stagingDir ?? this.options.stagingDir ?? this.options.stagingFolderPath;
+        let result = stagingDir ?? this.options.stagingDir ?? this.options.stagingDir;
         if (!result) {
             result = rokuDeploy.getOptions(this.options as any).stagingDir;
         }
@@ -1408,17 +1187,11 @@
             await this.plugins.emitAsync('prepareFile', event);
             await this.plugins.emitAsync('afterPrepareFile', event);
 
-            //TODO remove `beforeFileTranspile` in v1
-            await this.plugins.emitAsync('beforeFileTranspile', event);
-
             //TODO remove this in v1
             entries.push(event);
         }
 
         await this.plugins.emitAsync('afterPrepareProgram', programEvent);
-
-        //TODO remove the beforeProgramTranspile event in v1
-        await this.plugins.emitAsync('beforeProgramTranspile', this, entries, programEvent.editor);
         return files;
     }
 
@@ -1429,10 +1202,20 @@
 
         const allFiles = new Map<File, SerializedFile[]>();
 
-        await this.plugins.emitAsync('beforeSerializeProgram', {
+        const serializeProgramEvent = await this.plugins.emitAsync('beforeSerializeProgram', {
             program: this,
             files: files,
             result: allFiles
+        });
+        await this.plugins.emitAsync('onSerializeProgram', {
+            program: this,
+            files: files,
+            result: allFiles
+        });
+
+        //sort the entries to make transpiling more deterministic
+        files = serializeProgramEvent.files.sort((a, b) => {
+            return a.srcPath < b.srcPath ? -1 : 1;
         });
 
         // serialize each file
@@ -1442,17 +1225,10 @@
                 file: file,
                 result: allFiles
             };
-<<<<<<< HEAD
             await this.plugins.emitAsync('beforeSerializeFile', event);
             await this.plugins.emitAsync('serializeFile', event);
             await this.plugins.emitAsync('afterSerializeFile', event);
         }
-=======
-            //sort the entries to make transpiling more deterministic
-        }).sort((a, b) => {
-            return a.file.srcPath < b.file.srcPath ? -1 : 1;
-        });
->>>>>>> 69d3037e
 
         this.plugins.emit('afterSerializeProgram', {
             program: this,
@@ -1460,22 +1236,7 @@
             result: allFiles
         });
 
-<<<<<<< HEAD
-        //TODO remove the beforeProgramTranspile event in v1. This event has been nerfed anyway, we're not including any files and the editor does nothing
-        await this.plugins.emitAsync('afterProgramTranspile', this, [], new Editor());
         return allFiles;
-=======
-        this.plugins.emit('beforeProgramTranspile', {
-            program: this,
-            entries: entries,
-            editor: astEditor
-        });
-        return {
-            entries: entries,
-            getOutputPath: getOutputPath,
-            astEditor: astEditor
-        };
->>>>>>> 69d3037e
     }
 
     /**
@@ -1547,23 +1308,6 @@
                 file.editor.undoAll();
             }
         });
-    }
-
-<<<<<<< HEAD
-    /**
-     * @deprecated use `.build()` instead
-     */
-    public async transpile(fileEntries: FileObj[], stagingDir: string) {
-        return this.build({ stagingDir: stagingDir });
-=======
-    private afterProgramTranspile(entries: TranspileObj[], astEditor: AstEditor) {
-        this.plugins.emit('afterProgramTranspile', {
-            program: this,
-            entries: entries,
-            editor: astEditor
-        });
-        astEditor.undoAll();
->>>>>>> 69d3037e
     }
 
     /**
