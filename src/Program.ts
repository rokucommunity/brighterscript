--- conflicted
+++ resolved
@@ -361,45 +361,15 @@
     /**
      * Load a file into the program. If that file already exists, it is replaced.
      * If file contents are provided, those are used, Otherwise, the file is loaded from the file system
-<<<<<<< HEAD
      * @param srcDestOrPkgPath the absolute path, or the pkg path (i.e. `pkg:/path/to/file.brs`) or the destPath (i.e. `path/to/file.brs` relative to `pkg:/`)
-=======
-     * @param srcPath the file path relative to the root dir
->>>>>>> b222bce3
      * @param fileContents the file contents
-     * @deprecated use `setFile` instead
-     */
-<<<<<<< HEAD
+     */
     public setFile<T extends BscFile>(srcDestOrPkgPath: string, fileContents: string): T;
-=======
-    public addOrReplaceFile<T extends BscFile>(srcPath: string, fileContents: string): T;
->>>>>>> b222bce3
     /**
      * Load a file into the program. If that file already exists, it is replaced.
      * @param fileEntry an object that specifies src and dest for the file.
      * @param fileContents the file contents. If not provided, the file will be loaded from disk
-     * @deprecated use `setFile` instead
-     */
-<<<<<<< HEAD
-=======
-    public addOrReplaceFile<T extends BscFile>(fileEntry: FileObj, fileContents: string): T;
-    public addOrReplaceFile<T extends BscFile>(fileParam: FileObj | string, fileContents: string): T {
-        return this.setFile<T>(fileParam as any, fileContents);
-    }
-
-    /**
-     * Load a file into the program. If that file already exists, it is replaced.
-     * If file contents are provided, those are used, Otherwise, the file is loaded from the file system
-     * @param srcDestOrPkgPath the absolute path, the pkg path (i.e. `pkg:/path/to/file.brs`), or the destPath (i.e. `path/to/file.brs` relative to `pkg:/`)
-     * @param fileContents the file contents
-     */
-    public setFile<T extends BscFile>(srcDestOrPkgPath: string, fileContents: string): T;
-    /**
-     * Load a file into the program. If that file already exists, it is replaced.
-     * @param fileEntry an object that specifies src and dest for the file.
-     * @param fileContents the file contents. If not provided, the file will be loaded from disk
-     */
->>>>>>> b222bce3
+     */
     public setFile<T extends BscFile>(fileEntry: FileObj, fileContents: string): T;
     public setFile<T extends BscFile>(fileParam: FileObj | string, fileContents: string): T {
         assert.ok(fileParam, 'fileParam is required');
@@ -435,12 +405,8 @@
             srcPath = s`${fileParam.src}`;
             pkgPath = util.sanitizePkgPath(fileParam.dest);
         }
-<<<<<<< HEAD
         const lowerPkgPath = pkgPath.toLowerCase();
-        return this.logger.time(LogLevel.debug, ['program.setFile()', chalk.green(srcPath)], () => {
-=======
-        let file = this.logger.time(LogLevel.debug, ['Program.setFile()', chalk.green(srcPath)], () => {
->>>>>>> b222bce3
+        return this.logger.time(LogLevel.debug, ['Program.setFile()', chalk.green(srcPath)], () => {
 
             assert.ok(srcPath, 'srcPath is required');
             assert.ok(pkgPath, 'pkgPath is required');
@@ -885,20 +851,12 @@
 
     /**
      * Find all available completion items at the given position
-<<<<<<< HEAD
      * @param srcPath The absolute path to the source file on disk
      * @param lineIndex
      * @param columnIndex
      */
     public getCompletions(srcPath: string, position: Position) {
         let file = this.getFile(srcPath);
-=======
-     * @param filePath can be a srcPath or a destPath
-     * @param position the position (line & column) where completions should be found
-     */
-    public getCompletions(filePath: string, position: Position) {
-        let file = this.getFile(filePath);
->>>>>>> b222bce3
         if (!file) {
             return [];
         }
