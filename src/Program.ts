import * as assert from 'assert';
import * as fsExtra from 'fs-extra';
import * as path from 'path';
import type { CodeAction, CompletionItem, Position, Range, SignatureInformation, SymbolInformation } from 'vscode-languageserver';
import { Location, CompletionItemKind } from 'vscode-languageserver';
import type { BsConfig } from './BsConfig';
import { Scope } from './Scope';
import { DiagnosticMessages } from './DiagnosticMessages';
import { BrsFile } from './files/BrsFile';
import { XmlFile } from './files/XmlFile';
import type { BsDiagnostic, FileReference, FileObj, BscFile, SemanticToken, AfterFileTranspileEvent, FileLink, BeforeFileParseEvent, BeforeFileTranspileEvent } from './interfaces';
import { standardizePath as s, util } from './util';
import { XmlScope } from './XmlScope';
import { DiagnosticFilterer } from './DiagnosticFilterer';
import { DependencyGraph } from './DependencyGraph';
import { Logger, LogLevel } from './Logger';
import chalk from 'chalk';
import { globalFile } from './globalCallables';
import { parseManifest } from './preprocessor/Manifest';
import { URI } from 'vscode-uri';
import PluginInterface from './PluginInterface';
import { isBrsFile, isXmlFile, isClassMethodStatement, isXmlScope, isSGInterfaceFunction } from './astUtils/reflection';
import type { FunctionStatement, Statement } from './parser/Statement';
import { ParseMode } from './parser/Parser';
import { TokenKind } from './lexer/TokenKind';
import { BscPlugin } from './bscPlugin/BscPlugin';
import { util as rokuDeployUtil } from 'roku-deploy';
import { AstEditor } from './astUtils/AstEditor';
import type { SourceMapGenerator } from 'source-map';

const bslibNonAliasedRokuModulesPkgPath = `pkg:/source/roku_modules/rokucommunity_bslib/bslib.brs`;
const bslibAliasedRokuModulesPkgPath = `pkg:/source/roku_modules/bslib/bslib.brs`;

export interface SourceObj {
    srcPath: string;
    source: string;
    definitions?: string;
}

export interface TranspileObj {
    file: BscFile;
    outputPath: string;
}

export interface SignatureInfoObj {
    index: number;
    key: string;
    signature: SignatureInformation;
}

interface PartialStatementInfo {
    commaCount: number;
    statementType: string;
    name: string;
    dotPart: string;
}

export class Program {
    constructor(
        /**
         * The root directory for this program
         */
        public options: BsConfig,
        logger?: Logger,
        plugins?: PluginInterface
    ) {
        this.options = util.normalizeConfig(options);
        this.logger = logger || new Logger(options.logLevel as LogLevel);
        this.plugins = plugins || new PluginInterface([], this.logger);

        //inject the bsc plugin as the first plugin in the stack.
        this.plugins.addFirst(new BscPlugin());

        //normalize the root dir path
        this.options.rootDir = util.getRootDir(this.options);

        this.createGlobalScope();
    }

    public logger: Logger;

    private createGlobalScope() {
        //create the 'global' scope
        this.globalScope = new Scope('global', this, 'scope:global');
        this.globalScope.attachDependencyGraph(this.dependencyGraph);
        this.scopes.global = this.globalScope;
        //hardcode the files list for global scope to only contain the global file
        this.globalScope.getAllFiles = () => [globalFile];
        this.globalScope.validate();
        //for now, disable validation of global scope because the global files have some duplicate method declarations
        this.globalScope.getDiagnostics = () => [];
        //TODO we might need to fix this because the isValidated clears stuff now
        (this.globalScope as any).isValidated = true;
    }

    /**
     * A graph of all files and their dependencies.
     * For example:
     *      File.xml -> [lib1.brs, lib2.brs]
     *      lib2.brs -> [lib3.brs] //via an import statement
     */
    private dependencyGraph = new DependencyGraph();

    private diagnosticFilterer = new DiagnosticFilterer();

    /**
     * A scope that contains all built-in global functions.
     * All scopes should directly or indirectly inherit from this scope
     */
    public globalScope: Scope;

    /**
     * Plugins which can provide extra diagnostics or transform AST
     */
    public plugins: PluginInterface;

    /**
     * A set of diagnostics. This does not include any of the scope diagnostics.
     * Should only be set from `this.validate()`
     */
    private diagnostics = [] as BsDiagnostic[];

    /**
     * The path to bslib.brs (the BrightScript runtime for certain BrighterScript features)
     */
    public get bslibPkgPath() {
        //if there's an aliased (preferred) version of bslib from roku_modules loaded into the program, use that
        if (this.getFile(bslibAliasedRokuModulesPkgPath)) {
            return bslibAliasedRokuModulesPkgPath;

            //if there's a non-aliased version of bslib from roku_modules, use that
        } else if (this.getFile(bslibNonAliasedRokuModulesPkgPath)) {
            return bslibNonAliasedRokuModulesPkgPath;

            //default to the embedded version
        } else {
            return `pkg:/source/bslib.brs`;
        }
    }

    public get bslibPrefix() {
        if (this.bslibPkgPath === bslibNonAliasedRokuModulesPkgPath) {
            return 'rokucommunity_bslib';
        } else {
            return 'bslib';
        }
    }

    /**
     * A map of every file loaded ino this program, indexed by its lower-case pkgPath
     */
    private pkgMap = {} as Record<string, BscFile>;

    /**
     * A map of every file loaded into this program, indexed by its lower-case srcPath
     */
    private files = {} as Record<string, BscFile>;

    /**
     * Get a copy of the list of files currently loaded in the program
     */
    public getAllFiles() {
        return Object.values(this.files);
    }

    private scopes = {} as Record<string, Scope>;

    protected addScope(scope: Scope) {
        this.scopes[scope.name] = scope;
        this.plugins.emit('afterScopeCreate', {
            program: this,
            scope: scope
        });
    }

    /**
     * A map of every component currently loaded into the program, indexed by the component name.
     * It is a compile-time error to have multiple components with the same name. However, we store an array of components
     * by name so we can provide a better developer expreience. You shouldn't be directly accessing this array,
     * but if you do, only ever use the component at index 0.
     */
    private components = {} as Record<string, { file: XmlFile; scope: XmlScope }[]>;

    /**
     * Get the component with the specified name
     */
    public getComponent(componentName: string) {
        if (componentName) {
            //return the first compoment in the list with this name
            //(components are ordered in this list by pkgPath to ensure consistency)
            return this.components[componentName.toLowerCase()]?.[0];
        } else {
            return undefined;
        }
    }

    /**
     * Register (or replace) the reference to a component in the component map
     */
    private registerComponent(xmlFile: XmlFile, scope: XmlScope) {
        const key = (xmlFile.componentName?.text ?? xmlFile.pkgPath).toLowerCase();
        if (!this.components[key]) {
            this.components[key] = [];
        }
        this.components[key].push({
            file: xmlFile,
            scope: scope
        });
        this.components[key].sort(
            (x, y) => x.file.pkgPath.toLowerCase().localeCompare(y.file.pkgPath.toLowerCase())
        );
        this.syncComponentDependencyGraph(this.components[key]);
    }

    /**
     * Remove the specified component from the components map
     */
    private unregisterComponent(xmlFile: XmlFile) {
        const key = (xmlFile.componentName?.text ?? xmlFile.pkgPath).toLowerCase();
        const arr = this.components[key] || [];
        for (let i = 0; i < arr.length; i++) {
            if (arr[i].file === xmlFile) {
                arr.splice(i, 1);
                break;
            }
        }
        this.syncComponentDependencyGraph(arr);
    }

    /**
     * re-attach the dependency graph with a new key for any component who changed
     * their position in their own named array (only matters when there are multiple
     * components with the same name)
     */
    private syncComponentDependencyGraph(components: Array<{ file: XmlFile; scope: XmlScope }>) {
        //reattach every dependency graph
        for (let i = 0; i < components.length; i++) {
            const { file, scope } = components[i];

            //attach (or re-attach) the dependencyGraph for every component whose position changed
            if (file.dependencyGraphIndex !== i) {
                file.dependencyGraphIndex = i;
                file.attachDependencyGraph(this.dependencyGraph);
                scope.attachDependencyGraph(this.dependencyGraph);
            }
        }
    }

    /**
     * Get a list of all files that are included in the project but are not referenced
     * by any scope in the program.
     */
    public getUnreferencedFiles() {
        let result = [] as BscFile[];
        for (let key in this.files) {
            const file = this.files[key];
            if (!this.fileIsIncludedInAnyScope(file)) {
                //no scopes reference this file. add it to the list
                result.push(file);
            }
        }
        return result;
    }

    /**
     * Get the list of errors for the entire program. It's calculated on the fly
     * by walking through every file, so call this sparingly.
     */
    public getDiagnostics() {
        return this.logger.time(LogLevel.info, ['Program.getDiagnostics()'], () => {

            let diagnostics = [...this.diagnostics];

            //get the diagnostics from all scopes
            for (let scopeName in this.scopes) {
                let scope = this.scopes[scopeName];
                diagnostics.push(
                    ...scope.getDiagnostics()
                );
            }

            //get the diagnostics from all unreferenced files
            let unreferencedFiles = this.getUnreferencedFiles();
            for (let file of unreferencedFiles) {
                diagnostics.push(
                    ...file.getDiagnostics()
                );
            }
            const filteredDiagnostics = this.logger.time(LogLevel.debug, ['filter diagnostics'], () => {
                //filter out diagnostics based on our diagnostic filters
                let finalDiagnostics = this.diagnosticFilterer.filter({
                    ...this.options,
                    rootDir: this.options.rootDir
                }, diagnostics);
                return finalDiagnostics;
            });

            this.logger.info(`diagnostic counts: total=${chalk.yellow(diagnostics.length.toString())}, after filter=${chalk.yellow(filteredDiagnostics.length.toString())}`);
            return filteredDiagnostics;
        });
    }

    public addDiagnostics(diagnostics: BsDiagnostic[]) {
        this.diagnostics.push(...diagnostics);
    }

    /**
     * Determine if the specified file is loaded in this program right now.
     * @param filePath
     * @param normalizePath should the provided path be normalized before use
     */
    public hasFile(filePath: string, normalizePath = true) {
        return !!this.getFile(filePath, normalizePath);
    }

    /**
     * roku filesystem is case INsensitive, so find the scope by key case insensitive
     * @param scopeName
     */
    public getScopeByName(scopeName: string) {
        if (!scopeName) {
            return undefined;
        }
        let key = Object.keys(this.scopes).find(x => x.toLowerCase() === scopeName.toLowerCase());
        return this.scopes[key];
    }

    /**
     * Return all scopes
     */
    public getScopes() {
        return Object.values(this.scopes);
    }

    /**
     * Find the scope for the specified component
     */
    public getComponentScope(componentName: string) {
        return this.getComponent(componentName)?.scope;
    }

    /**
     * Update internal maps with this file reference
     */
    private assignFile<T extends BscFile>(file: T) {
        this.files[file.srcPath.toLowerCase()] = file;
        this.pkgMap[file.pkgPath.toLowerCase()] = file;
        return file;
    }

    /**
     * Remove this file from internal maps
     */
    private unassignFile<T extends BscFile>(file: T) {
        delete this.files[file.srcPath.toLowerCase()];
        delete this.pkgMap[file.pkgPath.toLowerCase()];
        return file;
    }

    /**
     * Load a file into the program. If that file already exists, it is replaced.
     * If file contents are provided, those are used, Otherwise, the file is loaded from the file system
     * @param srcDestOrPkgPath the absolute path, or the pkg path (i.e. `pkg:/path/to/file.brs`) or the destPath (i.e. `path/to/file.brs` relative to `pkg:/`)
     * @param fileContents the file contents
     */
    public setFile<T extends BscFile>(srcDestOrPkgPath: string, fileContents: string): T;
    /**
     * Load a file into the program. If that file already exists, it is replaced.
     * @param fileEntry an object that specifies src and dest for the file.
     * @param fileContents the file contents. If not provided, the file will be loaded from disk
     */
    public setFile<T extends BscFile>(fileEntry: FileObj, fileContents: string): T;
    public setFile<T extends BscFile>(fileParam: FileObj | string, fileContents: string): T {
        assert.ok(fileParam, 'fileParam is required');
        let srcPath: string;
        let pkgPath: string;
        if (typeof fileParam === 'string') {
            //is a pkg path
            if (fileParam.startsWith('pkg:/')) {
                //srcPath is the pkgPath relative to the rootDir
                srcPath = s`${this.options.rootDir}/${fileParam.substring(5)}`;
                pkgPath = fileParam;

                //is a srcPath (absolute path to src file location)
            } else if (path.isAbsolute(fileParam)) {
                srcPath = util.standardizePath(fileParam);
                //assume the file path is a sub path of rootDir
                pkgPath = util.sanitizePkgPath(
                    rokuDeployUtil.stringReplaceInsensitive(
                        srcPath,
                        this.options.rootDir,
                        ''
                    )
                );

                //is destPath (path relative to rootDir and `pkg:/`)
            } else {
                srcPath = s`${this.options.rootDir}/${fileParam}`;
                pkgPath = util.sanitizePkgPath(fileParam);
            }

            //is a FileObj
        } else {
            srcPath = s`${fileParam.src}`;
            pkgPath = util.sanitizePkgPath(fileParam.dest);
        }
        const lowerPkgPath = pkgPath.toLowerCase();
        return this.logger.time(LogLevel.debug, ['Program.setFile()', chalk.green(srcPath)], () => {

            assert.ok(srcPath, 'srcPath is required');
            assert.ok(pkgPath, 'pkgPath is required');

            //if the file is already loaded, remove it
            if (this.hasFile(srcPath)) {
                this.removeFile(srcPath);
            }
            let fileExtension = path.extname(srcPath).toLowerCase();
            let file: BscFile | undefined;

            const beforeFileParseEvent = {
                program: this,
                srcPath: srcPath,
                source: fileContents
            } as BeforeFileParseEvent;

            if (fileExtension === '.brs' || fileExtension === '.bs') {
                //add the file to the program
                const brsFile = this.assignFile(
                    new BrsFile(srcPath, pkgPath, this)
                );

                //add file to the `source` dependency list
                if (brsFile.pkgPath.startsWith('pkg:/source/')) {
                    this.createSourceScope();
                    this.dependencyGraph.addDependency('scope:source', brsFile.dependencyGraphKey);
                }

                //add the file to the program
                this.assignFile(brsFile);

                this.plugins.emit('beforeFileParse', beforeFileParseEvent);

                this.logger.time(LogLevel.debug, ['parse', chalk.green(srcPath)], () => {
                    brsFile.parse(beforeFileParseEvent.source);
                });

                //notify plugins that this file has finished parsing
                this.plugins.emit('afterFileParse', {
                    program: this,
                    file: brsFile
                });

                file = brsFile;

                brsFile.attachDependencyGraph(this.dependencyGraph);

            } else if (
                //is xml file
                fileExtension === '.xml' &&
                //resides in the components folder (Roku will only parse xml files in the components folder)
                lowerPkgPath.startsWith('pkg:/components/')
            ) {
                //add the file to the program
                const xmlFile = this.assignFile(
                    new XmlFile(srcPath, pkgPath, this)
                );

                this.plugins.emit('beforeFileParse', beforeFileParseEvent);

                this.logger.time(LogLevel.debug, ['parse', chalk.green(srcPath)], () => {
                    xmlFile.parse(beforeFileParseEvent.source);
                });

                //notify plugins that this file has finished parsing
                this.plugins.emit('afterFileParse', {
                    program: this,
                    file: xmlFile
                });

                file = xmlFile;

                //create a new scope for this xml file
                let scope = new XmlScope(xmlFile, this);
                this.addScope(scope);

                //register this compoent now that we have parsed it and know its component name
                this.registerComponent(xmlFile, scope);

            } else {
                //TODO do we actually need to implement this? Figure out how to handle img paths
                // let genericFile = this.files[srcPath] = <any>{
                //     srcPath: srcPath,
                //     pkgPath: pkgPath,
                //     wasProcessed: true
                // } as File;
                // file = <any>genericFile;
            }
            return file;
        }) as T;
    }

    /**
     * Ensure source scope is created.
     * Note: automatically called internally, and no-op if it exists already.
     */
    public createSourceScope() {
        if (!this.scopes.source) {
            const sourceScope = new Scope('source', this, 'scope:source');
            sourceScope.attachDependencyGraph(this.dependencyGraph);
            this.addScope(sourceScope);
        }
    }

    /**
     * Remove a set of files from the program
     * @param filePaths can be an array of srcPath or destPath strings
     * @param normalizePath should this function repair and standardize the filePaths? Passing false should have a performance boost if you can guarantee your paths are already sanitized
     */
    public removeFiles(srcPaths: string[], normalizePath = true) {
        for (let srcPath of srcPaths) {
            this.removeFile(srcPath, normalizePath);
        }
    }

    /**
     * Remove a file from the program
     * @param filePath can be a srcPath, a pkgPath, or a destPath (same as pkgPath but without `pkg:/`)
     * @param normalizePath should this function repair and standardize the path? Passing false should have a performance boost if you can guarantee your path is already sanitized
     */
    public removeFile(filePath: string, normalizePath = true) {
        this.logger.debug('Program.removeFile()', filePath);

        let file = this.getFile(filePath, normalizePath);
        if (file) {
            this.plugins.emit('beforeFileDispose', {
                program: this,
                file: file
            });

            //if there is a scope named the same as this file's path, remove it (i.e. xml scopes)
            let scope = this.scopes[file.pkgPath];
            if (scope) {
                this.plugins.emit('beforeScopeDispose', {
                    program: this,
                    scope: scope
                });
                scope.dispose();
                //notify dependencies of this scope that it has been removed
                this.dependencyGraph.remove(scope.dependencyGraphKey);
                delete this.scopes[file.pkgPath];
                this.plugins.emit('afterScopeDispose', {
                    program: this,
                    scope: scope
                });
            }
            //remove the file from the program
            this.unassignFile(file);

            this.dependencyGraph.remove(file.dependencyGraphKey);

            //if this is a pkg:/source file, notify the `source` scope that it has changed
            if (file.pkgPath.startsWith('pkg:/source/')) {
                this.dependencyGraph.removeDependency('scope:source', file.dependencyGraphKey);
            }

            //if this is a component, remove it from our components map
            if (isXmlFile(file)) {
                this.unregisterComponent(file);
            }
            //dispose file
            file?.dispose();
            this.plugins.emit('afterFileDispose', {
                program: this,
                file: file
            });
        }
    }

    /**
     * Remove all files from the program that are in the specified folder path (recursive)
     * @param folderSrcPath The absolute path to the folder on disk
     * @param normalizePath should the provided path be normalized before use?
     */
    public removeFilesInFolder(folderSrcPath: string, normalizePath = true) {
        if (normalizePath) {
            folderSrcPath = util.standardizePath(folderSrcPath);
        }
        const lowerFolderSrcPath = folderSrcPath.toLowerCase();
        for (const key in this.files) {
            const file = this.files[key];
            const lowerSrcPath = file.srcPath.toLowerCase();
            //if the file path starts with the parent path and the file path does not exactly match the folder path
            if (lowerSrcPath.toLowerCase().startsWith(lowerFolderSrcPath) && lowerSrcPath !== lowerFolderSrcPath) {
                this.removeFile(file.srcPath, false);
            }
        }
    }

    /**
     * Traverse the entire project, and validate all scopes
     * @param force - if true, then all scopes are force to validate, even if they aren't marked as dirty
     */
    public validate() {
        this.logger.time(LogLevel.log, ['Validating project'], () => {
            this.diagnostics = [];
            this.plugins.emit('beforeProgramValidate', {
                program: this
            });

            //validate every file
            for (const file of Object.values(this.files)) {

                //find any files NOT loaded into a scope
                if (!this.fileIsIncludedInAnyScope(file)) {
                    this.logger.debug('Program.validate(): fileNotReferenced by any scope', () => chalk.green(file?.pkgPath));
                    //the file is not loaded in any scope
                    this.diagnostics.push({
                        ...DiagnosticMessages.fileNotReferencedByAnyOtherFile(),
                        file: file,
                        range: util.createRange(0, 0, 0, Number.MAX_VALUE)
                    });
                }

                //for every unvalidated file, validate it
                if (!file.isValidated) {
                    this.plugins.emit('beforeFileValidate', {
                        program: this,
                        file: file
                    });

                    //emit an event to allow plugins to contribute to the file validation process
                    this.plugins.emit('onFileValidate', {
                        program: this,
                        file: file
                    });
                    //call file.validate() IF the file has that function defined
                    file.validate?.();
                    file.isValidated = true;

                    this.plugins.emit('afterFileValidate', {
                        program: this,
                        file: file
                    });
                }
            }

            this.logger.time(LogLevel.info, ['Validate all scopes'], () => {
                for (let scope of Object.values(this.scopes)) {
                    //only validate unvalidated scopes
                    if (!scope.isValidated) {
                        this.plugins.emit('beforeScopeValidate', {
                            program: this,
                            scope: scope
                        });

                        scope.validate();
                        scope.isValidated = true;

                        this.plugins.emit('afterScopeValidate', {
                            program: this,
                            scope: scope
                        });
                    }
                }
            });

            this.detectDuplicateComponentNames();

            this.plugins.emit('afterProgramValidate', {
                program: this
            });
        });
    }

    /**
     * Flag all duplicate component names
     */
    private detectDuplicateComponentNames() {
        const componentsByName = new Map<string, XmlFile[]>();
        for (const key in this.files) {
            const file = this.files[key];
            //if this is an XmlFile, and it has a valid `componentName` property
            if (isXmlFile(file)) {
                const componentNameLower = file.componentName?.text.toLowerCase();
                if (componentNameLower) {
                    if (!componentsByName.has(componentNameLower)) {
                        componentsByName.set(componentNameLower, [file]);
                    } else {
                        componentsByName.get(componentNameLower).push(file);
                    }
                }
            }
        }

        for (const xmlFiles of componentsByName.values()) {
            //add diagnostics for every duplicate component with this name
            if (xmlFiles.length > 1) {
                for (let xmlFile of xmlFiles) {
                    const { componentName } = xmlFile;
                    this.diagnostics.push({
                        ...DiagnosticMessages.duplicateComponentName(componentName.text),
                        range: xmlFile.componentName.range,
                        file: xmlFile,
                        relatedInformation: xmlFiles.filter(x => x !== xmlFile).map(x => {
                            return {
                                location: Location.create(
                                    URI.file(xmlFile.srcPath).toString(),
                                    x.componentName.range
                                ),
                                message: 'Also defined here'
                            };
                        })
                    });
                }
            }
        }
    }

    /**
     * Determine at least one scope has the file
     */
    private fileIsIncludedInAnyScope(file: BscFile) {
        for (let scope of Object.values(this.scopes)) {
            if (scope.hasFile(file)) {
                return true;
            }
        }
        return false;
    }

    /**
     * Get the files for a list of filePaths
     * @param filePaths can be an array of srcPath or a destPath strings
     * @param normalizePath should this function repair and standardize the paths? Passing false should have a performance boost if you can guarantee your paths are already sanitized
     */
    public getFiles<T extends BscFile>(filePaths: string[], normalizePath = true) {
        return filePaths
            .map(filePath => this.getFile(filePath, normalizePath))
            .filter(file => file !== undefined) as T[];
    }

    /**
     * Get the file at the given path
     * @param filePath can be a srcPath, a pkgPath, or a destPath (same as pkgPath but without `pkg:/`)
     * @param normalizePath should this function repair and standardize the path? Passing false should have a performance boost if you can guarantee your path is already sanitized
     */
    public getFile<T extends BscFile>(filePath: string, normalizePath = true) {
        if (typeof filePath !== 'string') {
            return undefined;
        } else if (path.isAbsolute(filePath)) {
            return this.files[
                (normalizePath ? util.standardizePath(filePath) : filePath).toLowerCase()
            ] as T;
        } else {
            return this.pkgMap[
                (normalizePath ? util.sanitizePkgPath(filePath) : filePath).toLowerCase()
            ] as T;
        }
    }

    /**
     * Get a list of all scopes the file is loaded into
     * @param file
     */
    public getScopesForFile(file: XmlFile | BrsFile) {
        let result = [] as Scope[];
        for (let key in this.scopes) {
            let scope = this.scopes[key];

            if (scope.hasFile(file)) {
                result.push(scope);
            }
        }
        return result;
    }

    /**
     * Get the first found scope for a file.
     */
    public getFirstScopeForFile(file: XmlFile | BrsFile): Scope {
        for (let key in this.scopes) {
            let scope = this.scopes[key];

            if (scope.hasFile(file)) {
                return scope;
            }
        }
    }

    public getStatementsByName(name: string, originFile: BrsFile, namespaceName?: string): FileLink<Statement>[] {
        let results = new Map<Statement, FileLink<Statement>>();
        const filesSearched = new Set<BrsFile>();
        let lowerNamespaceName = namespaceName?.toLowerCase();
        let lowerName = name?.toLowerCase();
        //look through all files in scope for matches
        for (const scope of this.getScopesForFile(originFile)) {
            for (const file of scope.getAllFiles()) {
                if (isXmlFile(file) || filesSearched.has(file)) {
                    continue;
                }
                filesSearched.add(file);

                for (const statement of [...file.parser.references.functionStatements, ...file.parser.references.classStatements.flatMap((cs) => cs.methods)]) {
                    let parentNamespaceName = statement.namespaceName?.getName(originFile.parseMode)?.toLowerCase();
                    if (statement.name.text.toLowerCase() === lowerName && (!parentNamespaceName || parentNamespaceName === lowerNamespaceName)) {
                        if (!results.has(statement)) {
                            results.set(statement, { item: statement, file: file });
                        }
                    }
                }
            }
        }
        return [...results.values()];
    }

    public getStatementsForXmlFile(scope: XmlScope, filterName?: string): FileLink<FunctionStatement>[] {
        let results = new Map<Statement, FileLink<FunctionStatement>>();
        const filesSearched = new Set<BrsFile>();

        //get all function names for the xml file and parents
        let funcNames = new Set<string>();
        let currentScope = scope;
        while (isXmlScope(currentScope)) {
            for (let member of currentScope.xmlFile.ast.component?.interfaceMembers ?? []) {
                if (isSGInterfaceFunction(member)) {
                    const name = member.name;
                    if (!filterName || name === filterName) {
                        funcNames.add(name);
                    }
                }
            }
            currentScope = currentScope.getParentScope() as XmlScope;
        }

        //look through all files in scope for matches
        for (const file of scope.getOwnFiles()) {
            if (isXmlFile(file) || filesSearched.has(file)) {
                continue;
            }
            filesSearched.add(file);

            for (const statement of file.parser.references.functionStatements) {
                if (funcNames.has(statement.name.text)) {
                    if (!results.has(statement)) {
                        results.set(statement, { item: statement, file: file });
                    }
                }
            }
        }
        return [...results.values()];
    }

    /**
     * Find all available completion items at the given position
     * @param srcPath The absolute path to the source file on disk
     * @param lineIndex
     * @param columnIndex
     */
    public getCompletions(srcPath: string, position: Position) {
        let file = this.getFile(srcPath);
        if (!file) {
            return [];
        }
        let result = [] as CompletionItem[];

        if (isBrsFile(file) && file.parser.isPositionNextToTokenKind(position, TokenKind.Callfunc)) {
            // is next to a @. callfunc invocation - must be an interface method
            for (const scope of this.getScopes().filter((s) => isXmlScope(s))) {
                let fileLinks = this.getStatementsForXmlFile(scope as XmlScope);
                for (let fileLink of fileLinks) {

                    result.push(scope.createCompletionFromFunctionStatement(fileLink.item));
                }
            }
            //no other result is possible in this case
            return result;

        }
        //find the scopes for this file
        let scopes = this.getScopesForFile(file);

        //if there are no scopes, include the global scope so we at least get the built-in functions
        scopes = scopes.length > 0 ? scopes : [this.globalScope];

        //get the completions from all scopes for this file
        let allCompletions = util.flatMap(
            scopes.map(ctx => {
                ctx.linkSymbolTable();
                const completions = file.getCompletions(position, ctx);
                ctx.unlinkSymbolTable();
                return completions;
            }),
            c => c
        );

        //only keep completions common to every scope for this file
        let keyCounts = {} as Record<string, number>;
        for (let completion of allCompletions) {
            let key = `${completion.label}-${completion.kind}`;
            keyCounts[key] = keyCounts[key] ? keyCounts[key] + 1 : 1;
            if (keyCounts[key] === scopes.length) {
                result.push(completion);
            }
        }
        return result;
    }

    /**
     * Goes through each file and builds a list of workspace symbols for the program. Used by LanguageServer's onWorkspaceSymbol functionality
     */
    public getWorkspaceSymbols() {
        const result = [] as SymbolInformation[];
        for (const key in this.files) {
            const file = this.files[key];
            if (isBrsFile(file)) {
                result.push(
                    ...file.getWorkspaceSymbols()
                );
            }
        }
        return result;
    }

    /**
     * Given a position in a file, if the position is sitting on some type of identifier,
     * go to the definition of that identifier (where this thing was first defined)
     * @param srcPath The absolute path to the source file on disk
     */
    public getDefinition(srcPath: string, position: Position) {
        let file = this.getFile(srcPath);
        if (!file) {
            return [];
        }

        if (isBrsFile(file)) {
            return file.getDefinition(position);
        } else {
            let results = [] as Location[];
            const scopes = this.getScopesForFile(file);
            for (const scope of scopes) {
                results = results.concat(...scope.getDefinition(file, position));
            }
            return results;
        }
    }

    /**
     * @param srcPath The absolute path to the source file on disk
     */
    public getHover(srcPath: string, position: Position) {
        //find the file
        let file = this.getFile(srcPath);
        if (!file) {
            return null;
        }
        const hover = file.getHover(position);

        return Promise.resolve(hover);
    }

    /**
     * Compute code actions for the given file and range
     * @param srcPath The absolute path to the source file on disk
     */
    public getCodeActions(srcPath: string, range: Range) {
        const codeActions = [] as CodeAction[];
        const file = this.getFile(srcPath);
        if (file) {
            const diagnostics = this
                //get all current diagnostics (filtered by diagnostic filters)
                .getDiagnostics()
                //only keep diagnostics related to this file
                .filter(x => x.file === file)
                //only keep diagnostics that touch this range
                .filter(x => util.rangesIntersect(x.range, range));

            const scopes = this.getScopesForFile(file);

            this.plugins.emit('onGetCodeActions', {
                program: this,
                file: file,
                range: range,
                diagnostics: diagnostics,
                scopes: scopes,
                codeActions: codeActions
            });
        }
        return codeActions;
    }

    /**
     * Get semantic tokens for the specified file
     */
    public getSemanticTokens(srcPath: string) {
        const file = this.getFile(srcPath);
        if (file) {
            const result = [] as SemanticToken[];
            this.plugins.emit('onGetSemanticTokens', {
                program: this,
                file: file,
                scopes: this.getScopesForFile(file),
                semanticTokens: result
            });
            return result;
        }
    }

    public getSignatureHelp(filepath: string, position: Position): SignatureInfoObj[] {
        let file = this.getFile(filepath);
        if (!file || !isBrsFile(file)) {
            return [];
        }

        const results = new Map<string, SignatureInfoObj>();

        let functionExpression = file.getFunctionExpressionAtPosition(position);
        let identifierInfo = this.getPartialStatementInfo(file, position);
        if (identifierInfo.statementType === '') {
            // just general function calls
            let statements = file.program.getStatementsByName(identifierInfo.name, file);
            for (let statement of statements) {
                //TODO better handling of collisions - if it's a namespace, then don't show any other overrides
                //if we're on m - then limit scope to the current class, if present
                let sigHelp = statement.file.getSignatureHelpForStatement(statement.item);
                if (sigHelp && !results.has[sigHelp.key]) {
                    sigHelp.index = identifierInfo.commaCount;
                    results.set(sigHelp.key, sigHelp);
                }
            }
        } else if (identifierInfo.statementType === '.') {
            //if m class reference.. then
            //only get statements from the class I am in..
            if (functionExpression) {
                const currentToken = file.parser.getTokenAt(position);
                for (let scope of this.getScopesForFile(file)) {
                    scope.linkSymbolTable();
                    let myClass = file.getClassFromToken(currentToken, functionExpression, scope);
                    if (myClass) {
                        let classes = scope.getClassHierarchy(myClass.item.getName(ParseMode.BrighterScript).toLowerCase());
                        //and anything from any class in scope to a non m class
                        for (let statement of [...classes].filter((i) => isClassMethodStatement(i.item))) {
                            let sigHelp = statement.file.getSignatureHelpForStatement(statement.item);
                            if (sigHelp && !results.has[sigHelp.key]) {

                                results.set(sigHelp.key, sigHelp);
                                return;
                            }
                        }
                    }
                    scope.unlinkSymbolTable();
                }

            }

            if (identifierInfo.dotPart) {
                //potential namespaces
                let statements = file.program.getStatementsByName(identifierInfo.name, file, identifierInfo.dotPart);
                if (statements.length === 0) {
                    //was not a namespaced function, it could be any method on any class now
                    statements = file.program.getStatementsByName(identifierInfo.name, file);
                }
                for (let statement of statements) {
                    //TODO better handling of collisions - if it's a namespace, then don't show any other overrides
                    //if we're on m - then limit scope to the current class, if present
                    let sigHelp = statement.file.getSignatureHelpForStatement(statement.item);
                    if (sigHelp && !results.has[sigHelp.key]) {
                        sigHelp.index = identifierInfo.commaCount;
                        results.set(sigHelp.key, sigHelp);
                    }
                }
            }


        } else if (identifierInfo.statementType === '@.') {
            for (const scope of this.getScopes().filter((s) => isXmlScope(s))) {
                let fileLinks = this.getStatementsForXmlFile(scope as XmlScope, identifierInfo.name);
                for (let fileLink of fileLinks) {

                    let sigHelp = fileLink.file.getSignatureHelpForStatement(fileLink.item);
                    if (sigHelp && !results.has[sigHelp.key]) {
                        sigHelp.index = identifierInfo.commaCount;
                        results.set(sigHelp.key, sigHelp);
                    }
                }
            }
        } else if (identifierInfo.statementType === 'new') {
            let classItem = file.getClassFileLink(identifierInfo.dotPart ? `${identifierInfo.dotPart}.${identifierInfo.name}` : identifierInfo.name);
            let sigHelp = classItem?.file?.getClassSignatureHelp(classItem?.item);
            if (sigHelp && !results.has(sigHelp.key)) {
                sigHelp.index = identifierInfo.commaCount;
                results.set(sigHelp.key, sigHelp);
            }
        }

        return [...results.values()];
    }

    private getPartialStatementInfo(file: BrsFile, position: Position): PartialStatementInfo {
        let lines = util.splitIntoLines(file.fileContents);
        let line = lines[position.line];
        let index = position.character;
        let itemCounts = this.getPartialItemCounts(line, index);
        if (!itemCounts.isArgStartFound && line.charAt(index) === ')') {
            //try previous char, in case we were on a close bracket..
            index--;
            itemCounts = this.getPartialItemCounts(line, index);
        }
        let argStartIndex = itemCounts.argStartIndex;
        index = itemCounts.argStartIndex - 1;
        let statementType = '';
        let name;
        let dotPart;

        if (!itemCounts.isArgStartFound) {
            //try to get sig help based on the name
            index = position.character;
            let currentToken = file.parser.getTokenAt(position);
            if (currentToken && currentToken.kind !== TokenKind.Comment) {
                name = file.getPartialVariableName(currentToken, [TokenKind.New]);
                if (!name) {
                    //try the previous token, incase we're on a bracket
                    currentToken = file.parser.getPreviousToken(currentToken);
                    name = file.getPartialVariableName(currentToken, [TokenKind.New]);
                }
                if (name?.indexOf('.')) {
                    let parts = name.split('.');
                    name = parts[parts.length - 1];
                }

                index = currentToken.range.start.character;
                argStartIndex = index;
            } else {
                // invalid location
                index = 0;
                itemCounts.comma = 0;
            }
        }
        //this loop is quirky. walk to -1 (which will result in the last char being '' thus satisfying the situation where there is no leading whitespace).
        while (index >= -1) {
            if (!(/[a-z0-9_\.\@]/i).test(line.charAt(index))) {
                if (!name) {
                    name = line.substring(index + 1, argStartIndex);
                } else {
                    dotPart = line.substring(index + 1, argStartIndex);
                    if (dotPart.endsWith('.')) {
                        dotPart = dotPart.substr(0, dotPart.length - 1);
                    }
                }
                break;
            }
            if (line.substr(index - 2, 2) === '@.') {
                statementType = '@.';
                name = name || line.substring(index, argStartIndex);
                break;
            } else if (line.charAt(index - 1) === '.' && statementType === '') {
                statementType = '.';
                name = name || line.substring(index, argStartIndex);
                argStartIndex = index;
            }
            index--;
        }

        if (line.substring(0, index).trim().endsWith('new')) {
            statementType = 'new';
        }

        return {
            commaCount: itemCounts.comma,
            statementType: statementType,
            name: name,
            dotPart: dotPart
        };
    }

    private getPartialItemCounts(line: string, index: number) {
        let isArgStartFound = false;
        let itemCounts = {
            normal: 0,
            square: 0,
            curly: 0,
            comma: 0,
            endIndex: 0,
            argStartIndex: index,
            isArgStartFound: false
        };
        while (index >= 0) {
            const currentChar = line.charAt(index);

            if (currentChar === '\'') { //found comment, invalid index
                itemCounts.isArgStartFound = false;
                break;
            }

            if (isArgStartFound) {
                if (currentChar !== ' ') {
                    break;
                }
            } else {
                if (currentChar === ')') {
                    itemCounts.normal++;
                }

                if (currentChar === ']') {
                    itemCounts.square++;
                }

                if (currentChar === '}') {
                    itemCounts.curly++;
                }

                if (currentChar === ',' && itemCounts.normal <= 0 && itemCounts.curly <= 0 && itemCounts.square <= 0) {
                    itemCounts.comma++;
                }

                if (currentChar === '(') {
                    if (itemCounts.normal === 0) {
                        itemCounts.isArgStartFound = true;
                        itemCounts.argStartIndex = index;
                    } else {
                        itemCounts.normal--;
                    }
                }

                if (currentChar === '[') {
                    itemCounts.square--;
                }

                if (currentChar === '{') {
                    itemCounts.curly--;
                }
            }
            index--;
        }
        return itemCounts;

    }

    /**
     * @param srcPath The absolute path to the source file on disk
     */
    public getReferences(srcPath: string, position: Position) {
        //find the file
        let file = this.getFile(srcPath);
        if (!file) {
            return null;
        }

        return file.getReferences(position);
    }

    /**
     * Get a list of all script imports, relative to the specified pkgPath
     * @param sourcePkgPath - the pkgPath of the source that wants to resolve script imports.
     */

    public getScriptImportCompletions(sourcePkgPath: string, scriptImport: FileReference) {
        let lowerSourcePkgPath = sourcePkgPath.toLowerCase();

        let result = [] as CompletionItem[];
        /**
         * hashtable to prevent duplicate results
         */
        let resultPkgPaths = {} as Record<string, boolean>;

        //restrict to only .brs files
        for (const key in this.files) {
            const file = this.files[key];
            if (
                //is a BrightScript or BrighterScript file
                (file.extension === '.bs' || file.extension === '.brs') &&
                //this file is not the current file
                lowerSourcePkgPath !== file.pkgPath.toLowerCase()
            ) {
                //add the relative path
                let relativePath = util.getRelativePath(sourcePkgPath, file.pkgPath).replace(/\\/g, '/');
                const lowerPkgPath = file.pkgPath.toLowerCase();
                if (!resultPkgPaths[lowerPkgPath]) {
                    resultPkgPaths[lowerPkgPath] = true;

                    result.push({
                        label: relativePath,
                        detail: file.srcPath,
                        kind: CompletionItemKind.File,
                        textEdit: {
                            newText: relativePath,
                            range: scriptImport.filePathRange
                        }
                    });

                    //add the absolute path
                    result.push({
                        label: file.pkgPath,
                        detail: file.srcPath,
                        kind: CompletionItemKind.File,
                        textEdit: {
                            newText: file.pkgPath,
                            range: scriptImport.filePathRange
                        }
                    });
                }
            }
        }
        return result;
    }

    /**
     * Transpile a single file and get the result as a string.
     * This does not write anything to the file system.
     * @param srcPath can be a srcPath or a destPath
     */
    public getTranspiledFileContents(srcPath: string) {
        return this._getTranspiledFileContents(
            this.getFile(srcPath)
        );
    }

    /**
     * Internal function used to transpile files.
     * This does not write anything to the file system
     */
    private _getTranspiledFileContents(file: BscFile, outputPath?: string): FileTranspileResult {
        const editor = new AstEditor();

        this.plugins.emit('beforeFileTranspile', {
            file: file,
            program: this,
            outputPath: outputPath,
            editor: editor
        });

        //if we have any edits, assume the file needs to be transpiled
        if (editor.hasChanges) {
            //use the `editor` because it'll track the previous value for us and revert later on
            editor.setProperty(file, 'needsTranspiled', true);
        }

        //transpile the file
        const result = file.transpile();

        //generate the typedef if enabled
        let typedef: string;
        if (isBrsFile(file) && this.options.emitDefinitions) {
            typedef = file.getTypedef();
        }

        const event: AfterFileTranspileEvent = {
            file: file,
            program: this,
            outputPath: outputPath,
            editor: editor,
            code: result.code,
            map: result.map,
            typedef: typedef
        };
        this.plugins.emit('afterFileTranspile', event);

        //undo all `editor` edits that may have been applied to this file.
        editor.undoAll();

        return {
            srcPath: file.srcPath,
            pkgPath: file.pkgPath,
            code: event.code,
            map: event.map,
            typedef: event.typedef
        };
    }

    public async transpile(fileEntries: FileObj[], stagingFolderPath: string) {
        // map fileEntries using their path as key to avoid excessive "find()" operations
        const mappedFileEntries = fileEntries.reduce<Record<string, FileObj>>((collection, entry) => {
            collection[s`${entry.src}`] = entry;
            return collection;
        }, {});

        const entries: BeforeFileTranspileEvent[] = [];
        for (const key in this.files) {
            const file = this.files[key];
            let filePathObj = mappedFileEntries[s`${file.srcPath}`];
            if (!filePathObj) {
                //this file has been added in-memory, from a plugin, for example
                filePathObj = {
                    //add an interpolated src path (since it doesn't actually exist in memory)
                    src: `bsc-in-memory:/${util.removeProtocol(file.pkgPath)}`,
                    dest: file.pkgPath
                };
            }

            //prep the output path
            let outputPath = filePathObj.dest
                //replace any leading protocol
                .replace(/^[-a-z_]+:\//, '')
                //change any .bs file extension to .brs
                .replace(/\.bs$/gi, '.brs');

            //prepend the staging folder path
            outputPath = s`${stagingFolderPath}/${outputPath}`;
            entries.push({
                file: file,
                program: this,
                outputPath: outputPath,
                editor: new AstEditor()
            });
        }

<<<<<<< HEAD
        this.plugins.emit('beforeProgramTranspile', {
            program: this,
            entries: entries
        });
=======
        const astEditor = new AstEditor();

        this.plugins.emit('beforeProgramTranspile', this, entries, astEditor);
>>>>>>> 1715af22

        const promises = entries.map(async (entry) => {
            //skip transpiling typedef files
            if (isBrsFile(entry.file) && entry.file.isTypedef) {
                return;
            }

            const { file, outputPath } = entry;

            const fileTranspileResult = this._getTranspiledFileContents(file, outputPath);

            //make sure the full dir path exists
            await fsExtra.ensureDir(path.dirname(outputPath));

            if (await fsExtra.pathExists(outputPath)) {
                throw new Error(`Error while transpiling "${file.srcPath}". A file already exists at "${outputPath}" and will not be overwritten.`);
            }
            const writeMapPromise = fileTranspileResult.map ? fsExtra.writeFile(`${outputPath}.map`, fileTranspileResult.map.toString()) : null;
            await Promise.all([
                fsExtra.writeFile(outputPath, fileTranspileResult.code),
                writeMapPromise
            ]);

            if (fileTranspileResult.typedef) {
                const typedefPath = outputPath.replace(/\.brs$/i, '.d.bs');
                await fsExtra.writeFile(typedefPath, fileTranspileResult.typedef);
            }
        });

        //if there's no bslib file already loaded into the program, copy it to the staging directory
        if (!this.getFile(bslibAliasedRokuModulesPkgPath) && !this.getFile(`pkg:/source/bslib.brs`)) {
            promises.push(util.copyBslibToStaging(stagingFolderPath));
        }
        await Promise.all(promises);

<<<<<<< HEAD
        this.plugins.emit('afterProgramTranspile', {
            program: this,
            entries: entries
        });
=======
        this.plugins.emit('afterProgramTranspile', this, entries, astEditor);
        astEditor.undoAll();
>>>>>>> 1715af22
    }

    /**
     * Find a list of files in the program that have a function with the given name (case INsensitive)
     */
    public findFilesForFunction(functionName: string) {
        const files = [] as BscFile[];
        const lowerFunctionName = functionName.toLowerCase();
        //find every file with this function defined
        for (const file of Object.values(this.files)) {
            if (isBrsFile(file)) {
                //TODO handle namespace-relative function calls
                //if the file has a function with this name
                if (file.parser.references.functionStatementLookup.get(lowerFunctionName) !== undefined) {
                    files.push(file);
                }
            }
        }
        return files;
    }

    /**
     * Find a list of files in the program that have a class with the given name (case INsensitive)
     */
    public findFilesForClass(className: string) {
        const files = [] as BscFile[];
        const lowerClassName = className.toLowerCase();
        //find every file with this class defined
        for (const file of Object.values(this.files)) {
            if (isBrsFile(file)) {
                //TODO handle namespace-relative classes
                //if the file has a function with this name
                if (file.parser.references.classStatementLookup.get(lowerClassName) !== undefined) {
                    files.push(file);
                }
            }
        }
        return files;
    }

    /**
     * Get a map of the manifest information
     */
    public getManifest() {
        if (!this._manifest) {
            //load the manifest file.
            //TODO update this to get the manifest from the files array or require it in the options...we shouldn't assume the location of the manifest
            let manifestPath = path.join(this.options.rootDir, 'manifest');

            let contents: string;
            try {
                //we only load this manifest once, so do it sync to improve speed downstream
                contents = fsExtra.readFileSync(manifestPath, 'utf-8');
                this._manifest = parseManifest(contents);
            } catch (err) {
                this._manifest = new Map();
            }
        }
        return this._manifest;
    }
    private _manifest: Map<string, string>;

    public dispose() {
        for (const key in this.files) {
            const file = this.files[key];
            file.dispose?.();
        }
        for (let name in this.scopes) {
            this.scopes[name]?.dispose();
        }
        this.globalScope.dispose();
        this.dependencyGraph.dispose();
    }
}

export interface FileTranspileResult {
    srcPath: string;
    pkgPath: string;
    code: string;
    map: SourceMapGenerator;
    typedef: string;
}<|MERGE_RESOLUTION|>--- conflicted
+++ resolved
@@ -1402,17 +1402,13 @@
                 editor: new AstEditor()
             });
         }
-
-<<<<<<< HEAD
+        const astEditor = new AstEditor();
+
         this.plugins.emit('beforeProgramTranspile', {
             program: this,
-            entries: entries
+            entries: entries,
+            editor: astEditor
         });
-=======
-        const astEditor = new AstEditor();
-
-        this.plugins.emit('beforeProgramTranspile', this, entries, astEditor);
->>>>>>> 1715af22
 
         const promises = entries.map(async (entry) => {
             //skip transpiling typedef files
@@ -1448,15 +1444,12 @@
         }
         await Promise.all(promises);
 
-<<<<<<< HEAD
         this.plugins.emit('afterProgramTranspile', {
             program: this,
-            entries: entries
+            entries: entries,
+            editor: astEditor
         });
-=======
-        this.plugins.emit('afterProgramTranspile', this, entries, astEditor);
         astEditor.undoAll();
->>>>>>> 1715af22
     }
 
     /**
