--- conflicted
+++ resolved
@@ -1,15 +1,9 @@
 import * as assert from 'assert';
 import * as fsExtra from 'fs-extra';
 import * as path from 'path';
-<<<<<<< HEAD
-import type { CodeAction, CompletionItem, Position, Range, SignatureInformation, Location, CancellationToken } from 'vscode-languageserver';
+import type { CodeAction, CompletionItem, Position, Range, SignatureInformation, CancellationToken, Location } from 'vscode-languageserver';
 import { CancellationTokenSource, CompletionItemKind } from 'vscode-languageserver';
-import type { BsConfig } from './BsConfig';
-=======
-import type { CodeAction, CompletionItem, Position, Range, SignatureInformation, Location } from 'vscode-languageserver';
-import { CompletionItemKind } from 'vscode-languageserver';
 import type { BsConfig, FinalizedBsConfig } from './BsConfig';
->>>>>>> b9cc5549
 import { Scope } from './Scope';
 import { DiagnosticMessages } from './DiagnosticMessages';
 import { BrsFile } from './files/BrsFile';
