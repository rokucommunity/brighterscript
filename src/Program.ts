import * as assert from 'assert';
import * as fsExtra from 'fs-extra';
import * as path from 'path';
import type { CodeAction, CompletionItem, Position, Range, SignatureInformation, Location, Hover } from 'vscode-languageserver';
import { CompletionItemKind } from 'vscode-languageserver';
import type { BsConfig } from './BsConfig';
import { Scope } from './Scope';
import { DiagnosticMessages } from './DiagnosticMessages';
import type { BrsFile } from './files/BrsFile';
import type { XmlFile } from './files/XmlFile';
import type { BsDiagnostic, FileReference, FileObj, SemanticToken, AfterFileTranspileEvent, FileLink, ProvideCompletionsEvent, ProvideHoverEvent, ProvideFileEvent } from './interfaces';
import { standardizePath as s, util } from './util';
import { XmlScope } from './XmlScope';
import { DiagnosticFilterer } from './DiagnosticFilterer';
import { DependencyGraph } from './DependencyGraph';
import { Logger, LogLevel } from './Logger';
import chalk from 'chalk';
import { globalFile } from './globalCallables';
import { parseManifest } from './preprocessor/Manifest';
import { URI } from 'vscode-uri';
import PluginInterface from './PluginInterface';
import { isBrsFile, isXmlFile, isMethodStatement, isXmlScope, isNamespaceStatement } from './astUtils/reflection';
import type { FunctionStatement, NamespaceStatement } from './parser/Statement';
import { ParseMode } from './parser/Parser';
import { TokenKind } from './lexer/TokenKind';
import { BscPlugin } from './bscPlugin/BscPlugin';
import { AstEditor } from './astUtils/AstEditor';
import type { SourceMapGenerator } from 'source-map';
import { rokuDeploy } from 'roku-deploy';
<<<<<<< HEAD
import type { BscFile } from './files/BscFile';
=======
import type { Statement } from './parser/AstNode';
>>>>>>> 4ce448f4

const startOfSourcePkgPath = `source${path.sep}`;
const startOfComponentsPkgPath = `components${path.sep}`;
const bslibNonAliasedRokuModulesPkgPath = s`source/roku_modules/rokucommunity_bslib/bslib.brs`;
const bslibAliasedRokuModulesPkgPath = s`source/roku_modules/bslib/bslib.brs`;

export interface TranspileObj {
    file: BscFile;
    outputPath: string;
}

export interface SignatureInfoObj {
    index: number;
    key: string;
    signature: SignatureInformation;
}

interface PartialStatementInfo {
    commaCount: number;
    statementType: string;
    name: string;
    dotPart: string;
}

export class Program {
    constructor(
        /**
         * The root directory for this program
         */
        public options: BsConfig,
        logger?: Logger,
        plugins?: PluginInterface
    ) {
        this.options = util.normalizeConfig(options);
        this.logger = logger || new Logger(options.logLevel as LogLevel);
        this.plugins = plugins || new PluginInterface([], this.logger);

        //inject the bsc plugin as the first plugin in the stack.
        this.plugins.addFirst(new BscPlugin());

        //normalize the root dir path
        this.options.rootDir = util.getRootDir(this.options);

        this.createGlobalScope();
    }

    public logger: Logger;

    private createGlobalScope() {
        //create the 'global' scope
        this.globalScope = new Scope('global', this, 'scope:global');
        this.globalScope.attachDependencyGraph(this.dependencyGraph);
        this.scopes.global = this.globalScope;
        //hardcode the files list for global scope to only contain the global file
        this.globalScope.getAllFiles = () => [globalFile];
        this.globalScope.validate();
        //for now, disable validation of global scope because the global files have some duplicate method declarations
        this.globalScope.getDiagnostics = () => [];
        //TODO we might need to fix this because the isValidated clears stuff now
        (this.globalScope as any).isValidated = true;
    }

    /**
     * A graph of all files and their dependencies.
     * For example:
     *      File.xml -> [lib1.brs, lib2.brs]
     *      lib2.brs -> [lib3.brs] //via an import statement
     */
    private dependencyGraph = new DependencyGraph();

    private diagnosticFilterer = new DiagnosticFilterer();

    /**
     * A scope that contains all built-in global functions.
     * All scopes should directly or indirectly inherit from this scope
     */
    public globalScope: Scope;

    /**
     * Plugins which can provide extra diagnostics or transform AST
     */
    public plugins: PluginInterface;

    /**
     * A set of diagnostics. This does not include any of the scope diagnostics.
     * Should only be set from `this.validate()`
     */
    private diagnostics = [] as BsDiagnostic[];

    /**
     * The path to bslib.brs (the BrightScript runtime for certain BrighterScript features)
     */
    public get bslibPkgPath() {
        //if there's an aliased (preferred) version of bslib from roku_modules loaded into the program, use that
        if (this.getFile(bslibAliasedRokuModulesPkgPath)) {
            return bslibAliasedRokuModulesPkgPath;

            //if there's a non-aliased version of bslib from roku_modules, use that
        } else if (this.getFile(bslibNonAliasedRokuModulesPkgPath)) {
            return bslibNonAliasedRokuModulesPkgPath;

            //default to the embedded version
        } else {
            return `source${path.sep}bslib.brs`;
        }
    }

    public get bslibPrefix() {
        if (this.bslibPkgPath === bslibNonAliasedRokuModulesPkgPath) {
            return 'rokucommunity_bslib';
        } else {
            return 'bslib';
        }
    }


    /**
     * A map of every file loaded into this program, indexed by its original file location
     */
    public files = {} as Record<string, BscFile>;
    private pkgMap = {} as Record<string, BscFile>;
    /**
     * Plugins can contribute multiple virtual files for a single physical file.
     * This collection links the virtual files back to the physical file that produced them.
     * The key is the standardized and lower-cased srcPath
     */
    private fileClusters = new Map<string, BscFile[]>();

    private scopes = {} as Record<string, Scope>;

    protected addScope(scope: Scope) {
        this.scopes[scope.name] = scope;
        this.plugins.emit('afterScopeCreate', scope);
    }

    /**
     * A map of every component currently loaded into the program, indexed by the component name.
     * It is a compile-time error to have multiple components with the same name. However, we store an array of components
     * by name so we can provide a better developer expreience. You shouldn't be directly accessing this array,
     * but if you do, only ever use the component at index 0.
     */
    private components = {} as Record<string, { file: XmlFile; scope: XmlScope }[]>;

    /**
     * Get the component with the specified name
     */
    public getComponent(componentName: string) {
        if (componentName) {
            //return the first compoment in the list with this name
            //(components are ordered in this list by pkgPath to ensure consistency)
            return this.components[componentName.toLowerCase()]?.[0];
        } else {
            return undefined;
        }
    }

    /**
     * Register (or replace) the reference to a component in the component map
     */
    private registerComponent(xmlFile: XmlFile, scope: XmlScope) {
        const key = (xmlFile.componentName?.text ?? xmlFile.pkgPath).toLowerCase();
        if (!this.components[key]) {
            this.components[key] = [];
        }
        this.components[key].push({
            file: xmlFile,
            scope: scope
        });
        this.components[key].sort((a, b) => {
            const pathA = a.file.pkgPath.toLowerCase();
            const pathB = b.file.pkgPath.toLowerCase();
            if (pathA < pathB) {
                return -1;
            } else if (pathA > pathB) {
                return 1;
            }
            return 0;
        });
        this.syncComponentDependencyGraph(this.components[key]);
    }

    /**
     * Remove the specified component from the components map
     */
    private unregisterComponent(xmlFile: XmlFile) {
        const key = (xmlFile.componentName?.text ?? xmlFile.pkgPath).toLowerCase();
        const arr = this.components[key] || [];
        for (let i = 0; i < arr.length; i++) {
            if (arr[i].file === xmlFile) {
                arr.splice(i, 1);
                break;
            }
        }
        this.syncComponentDependencyGraph(arr);
    }

    /**
     * re-attach the dependency graph with a new key for any component who changed
     * their position in their own named array (only matters when there are multiple
     * components with the same name)
     */
    private syncComponentDependencyGraph(components: Array<{ file: XmlFile; scope: XmlScope }>) {
        //reattach every dependency graph
        for (let i = 0; i < components.length; i++) {
            const { file, scope } = components[i];

            //attach (or re-attach) the dependencyGraph for every component whose position changed
            if (file.dependencyGraphIndex !== i) {
                file.dependencyGraphIndex = i;
                this.dependencyGraph.addOrReplace(file.dependencyGraphKey, file.dependencies);
                file.attachDependencyGraph(this.dependencyGraph);
                scope.attachDependencyGraph(this.dependencyGraph);
            }
        }
    }

    /**
     * Get a list of all files that are included in the project but are not referenced
     * by any scope in the program.
     */
    public getUnreferencedFiles() {
        let result = [] as BscFile[];
        for (let filePath in this.files) {
            let file = this.files[filePath];
            if (!this.fileIsIncludedInAnyScope(file)) {
                //no scopes reference this file. add it to the list
                result.push(file);
            }
        }
        return result;
    }

    /**
     * Get the list of errors for the entire program. It's calculated on the fly
     * by walking through every file, so call this sparingly.
     */
    public getDiagnostics() {
        return this.logger.time(LogLevel.info, ['Program.getDiagnostics()'], () => {

            let diagnostics = [...this.diagnostics];

            //get the diagnostics from all scopes
            for (let scopeName in this.scopes) {
                let scope = this.scopes[scopeName];
                diagnostics.push(
                    ...scope.getDiagnostics()
                );
            }

            //get the diagnostics from all unreferenced files
            let unreferencedFiles = this.getUnreferencedFiles();
            for (let file of unreferencedFiles) {
                diagnostics.push(
                    ...file.diagnostics
                );
            }
            const filteredDiagnostics = this.logger.time(LogLevel.debug, ['filter diagnostics'], () => {
                //filter out diagnostics based on our diagnostic filters
                let finalDiagnostics = this.diagnosticFilterer.filter({
                    ...this.options,
                    rootDir: this.options.rootDir
                }, diagnostics);
                return finalDiagnostics;
            });

            this.logger.info(`diagnostic counts: total=${chalk.yellow(diagnostics.length.toString())}, after filter=${chalk.yellow(filteredDiagnostics.length.toString())}`);
            return filteredDiagnostics;
        });
    }

    public addDiagnostics(diagnostics: BsDiagnostic[]) {
        this.diagnostics.push(...diagnostics);
    }

    /**
     * Determine if the specified file is loaded in this program right now.
     * @param filePath
     * @param normalizePath should the provided path be normalized before use
     */
    public hasFile(filePath: string, normalizePath = true) {
        return !!this.getFile(filePath, normalizePath);
    }

    public getPkgPath(...args: any[]): any { //eslint-disable-line
        throw new Error('Not implemented');
    }

    /**
     * roku filesystem is case INsensitive, so find the scope by key case insensitive
     * @param scopeName
     */
    public getScopeByName(scopeName: string) {
        if (!scopeName) {
            return undefined;
        }
        //most scopes are xml file pkg paths. however, the ones that are not are single names like "global" and "scope",
        //so it's safe to run the standardizePkgPath method
        scopeName = s`${scopeName}`;
        let key = Object.keys(this.scopes).find(x => x.toLowerCase() === scopeName.toLowerCase());
        return this.scopes[key];
    }

    /**
     * Return all scopes
     */
    public getScopes() {
        return Object.values(this.scopes);
    }

    /**
     * Find the scope for the specified component
     */
    public getComponentScope(componentName: string) {
        return this.getComponent(componentName)?.scope;
    }

    /**
     * Update internal maps with this file reference
     */
    private assignFile<T extends BscFile = BscFile>(file: T) {
        this.files[file.srcPath.toLowerCase()] = file;
        this.pkgMap[file.pkgPath.toLowerCase()] = file;
        return file;
    }

    /**
     * Remove this file from internal maps
     */
    private unassignFile<T extends BscFile = BscFile>(file: T) {
        delete this.files[file.srcPath.toLowerCase()];
        delete this.pkgMap[file.pkgPath.toLowerCase()];
        return file;
    }

    /**
     * Load a file into the program. If that file already exists, it is replaced.
     * If file contents are provided, those are used, Otherwise, the file is loaded from the file system
     * @param srcPath the file path relative to the root dir
     * @param fileContents the file contents
     * @deprecated use `setFile` instead
     */
    public addOrReplaceFile<T extends BscFile>(srcPath: string, fileContents: string): T;
    /**
     * Load a file into the program. If that file already exists, it is replaced.
     * @param fileEntry an object that specifies src and dest for the file.
     * @param fileContents the file contents
     * @deprecated use `setFile` instead
     */
    public addOrReplaceFile<T extends BscFile>(fileEntry: FileObj, fileContents: string): T;
    public addOrReplaceFile<T extends BscFile>(fileParam: FileObj | string, fileContents: string): T {
        return this.setFile<T>(fileParam as any, fileContents);
    }

    /**
     * Load a file into the program. If that file already exists, it is replaced.
     * If file contents are provided, those are used, Otherwise, the file is loaded from the file system
     * @param srcDestOrPkgPath the absolute path, the pkg path (i.e. `pkg:/path/to/file.brs`), or the destPath (i.e. `path/to/file.brs` relative to `pkg:/`)
     * @param fileData the file contents
     */
    public setFile<T extends BscFile>(srcDestOrPkgPath: string, fileData: FileData): T;
    /**
     * Load a file into the program. If that file already exists, it is replaced.
     * @param fileEntry an object that specifies src and dest for the file.
     * @param fileData the file contents
     */
    public setFile<T extends BscFile>(fileEntry: FileObj, fileData: FileData): T;
    public setFile<T extends BscFile>(fileParam: FileObj | string, fileData: FileData): T {
        //normalize the file paths
        const { src: srcPath, dest: destPath } = this.getPaths(fileParam, this.options.rootDir);

        let file = this.logger.time(LogLevel.debug, ['Program.setFile()', chalk.green(srcPath)], () => {
            //if the file is already loaded, remove it
            if (this.hasFile(srcPath)) {
                this.removeFile(srcPath);
            }

            const event = {
                srcPath: srcPath,
                destPath: destPath,
                program: this,
                getFileData: this.createFileDataFetcher(fileData),
                files: []
            } as ProvideFileEvent;

            this.plugins.emit('beforeProvideFile', event);
            this.plugins.emit('provideFile', event);
            this.plugins.emit('afterProvideFile', event);

            //find the file instance for the srcPath that triggered this action.
            const primaryFile = event.files.find(x => x.srcPath === srcPath);
            //
            if (!primaryFile) {
                throw new Error(`No file provided for srcPath '${srcPath}'. Instead, received ${JSON.stringify(event.files.map(x => ({
                    type: x.type,
                    srcPath: x.srcPath,
                    pkgPath: x.pkgPath
                })))}`);
            }

            //link the virtual files to the primary file
            this.fileClusters.set(primaryFile.srcPath?.toLowerCase(), event.files);

            for (const file of event.files) {
                //sanitize the file paths
                const paths = this.getPaths({ src: file.srcPath, dest: file.pkgPath }, this.options.rootDir);
                file.srcPath = paths.src;
                file.pkgPath = paths.dest;

                //add a dependency graph key if missing
                file.dependencyGraphKey ??= file.pkgPath.toLowerCase();

                //register this file (and its dependencies) with the dependency graph
                this.dependencyGraph.addOrReplace(file.dependencyGraphKey, file.dependencies ?? []);

                //register a callback anytime this file's dependencies change
                if (typeof file.onDependenciesChanged === 'function') {
                    file.disposables ??= [];
                    file.disposables.push(
                        this.dependencyGraph.onchange(file.dependencyGraphKey, file.onDependenciesChanged.bind(file))
                    );
                }

                //if this is a `source` file, add it to the source scope's dependency list
                if (file.pkgPath.startsWith(startOfSourcePkgPath)) {
                    this.createSourceScope();
                    this.dependencyGraph.addDependency('scope:source', file.dependencyGraphKey);
                }

                //if this is an xml file in the components folder, register it as a component
                if (isXmlFile(file) && file.pkgPath.startsWith(startOfComponentsPkgPath)) {
                    //create a new scope for this xml file
                    let scope = new XmlScope(file, this);
                    this.addScope(scope);

                    //register this compoent now that we have parsed it and know its component name
                    this.registerComponent(file, scope);
                }

                this.assignFile(file);
            }


            return primaryFile;
        });
        return file as T;
    }

    /**
     * Creates a function that returns a buffer. Inputs can be a string, a buffer, or a function that returns a string or buffer
     */
    private createFileDataFetcher(data: FileData) {
        let result;
        return () => {
            if (!result) {
                if (typeof data === 'string') {
                    result = Buffer.from(data);
                } else if (typeof data === 'function') {
                    result = data();
                    if (typeof result === 'string') {
                        result = Buffer.from(result);
                    }
                }
            }
            return result;
        };
    }

    /**
     * Given a srcPath, a pkgPath, or both, resolve whichever is missing, relative to rootDir.
     * @param rootDir must be a pre-normalized path
     */
    private getPaths(fileParam: string | FileObj, rootDir: string) {
        let src: string;
        let dest: string;

        assert.ok(fileParam, 'fileParam is required');
        //lift the srcPath and pkgPath vars from the incoming param
        if (typeof fileParam === 'string') {
            src = s`${path.resolve(rootDir, fileParam)}`;
            dest = s`${util.replaceCaseInsensitive(src, rootDir, '')}`;
        } else {
            if (fileParam.src) {
                src = s`${fileParam.src}`;
            }
            if (fileParam.dest) {
                dest = s`${fileParam.dest}`;
            }
        }

        //if there's no srcPath, use the pkgPath to build an absolute srcPath
        if (!src) {
            src = s`${rootDir}/${dest}`;
        }
        //coerce srcPath to an absolute path
        if (!path.isAbsolute(src)) {
            src = util.standardizePath(src);
        }

        //if there's no pkgPath, compute relative path from rootDir
        if (!dest) {
            dest = s`${util.replaceCaseInsensitive(src, rootDir, '')}`;
        }

        assert.ok(src, 'fileEntry.src is required');
        assert.ok(dest, 'fileEntry.dest is required');

        return {
            src: src,
            //remove leading slash from pkgPath
            dest: dest.replace(/^[\/\\]+/, '')
        };
    }

    /**
     * Ensure source scope is created.
     * Note: automatically called internally, and no-op if it exists already.
     */
    public createSourceScope() {
        if (!this.scopes.source) {
            const sourceScope = new Scope('source', this, 'scope:source');
            sourceScope.attachDependencyGraph(this.dependencyGraph);
            this.addScope(sourceScope);
        }
    }

    /**
     * Find the file by its absolute path. This is case INSENSITIVE, since
     * Roku is a case insensitive file system. It is an error to have multiple files
     * with the same path with only case being different.
     * @param srcPath
     * @deprecated use `getFile` instead, which auto-detects the path type
     */
    public getFileByPathAbsolute<T extends BscFile>(srcPath: string) {
        srcPath = s`${srcPath}`;
        for (let filePath in this.files) {
            if (filePath.toLowerCase() === srcPath.toLowerCase()) {
                return this.files[filePath] as T;
            }
        }
    }

    /**
     * Get a list of files for the given (platform-normalized) pkgPath array.
     * Missing files are just ignored.
     * @deprecated use `getFiles` instead, which auto-detects the path types
     */
    public getFilesByPkgPaths<T extends BscFile[]>(pkgPaths: string[]) {
        return pkgPaths
            .map(pkgPath => this.getFileByPkgPath(pkgPath))
            .filter(file => file !== undefined) as T;
    }

    /**
     * Get a file with the specified (platform-normalized) pkg path.
     * If not found, return undefined
     * @deprecated use `getFile` instead, which auto-detects the path type
     */
    public getFileByPkgPath<T extends BscFile>(pkgPath: string) {
        return this.pkgMap[pkgPath.toLowerCase()] as T;
    }

    /**
     * Remove a set of files from the program
     * @param filePaths can be an array of srcPath or destPath strings
     * @param normalizePath should this function repair and standardize the filePaths? Passing false should have a performance boost if you can guarantee your paths are already sanitized
     */
    public removeFiles(srcPaths: string[], normalizePath = true) {
        for (let srcPath of srcPaths) {
            this.removeFile(srcPath, normalizePath);
        }
    }

    /**
     * Remove a file from the program
     * @param filePath can be a srcPath, a pkgPath, or a destPath (same as pkgPath but without `pkg:/`)
     * @param normalizePath should this function repair and standardize the path? Passing false should have a performance boost if you can guarantee your path is already sanitized
     */
    public removeFile(filePath: string, normalizePath = true) {
        this.logger.debug('Program.removeFile()', filePath);
        const paths = this.getPaths(filePath, this.options.rootDir);
        //there can be one or more BscFile entries for a single srcPath, so get all of them and remove them all
        const files = this.fileClusters.get(paths.src?.toLowerCase()) ?? [];
        for (const file of files) {
            this.plugins.emit('beforeFileDispose', file);

            //if there is a scope named the same as this file's path, remove it (i.e. xml scopes)
            let scope = this.scopes[file.pkgPath];
            if (scope) {
                this.plugins.emit('beforeScopeDispose', scope);
                scope.dispose();
                //notify dependencies of this scope that it has been removed
                this.dependencyGraph.remove(scope.dependencyGraphKey);
                delete this.scopes[file.pkgPath];
                this.plugins.emit('afterScopeDispose', scope);
            }
            //remove the file from the program
            this.unassignFile(file);

            this.dependencyGraph.remove(file.dependencyGraphKey);

            //if this is a pkg:/source file, notify the `source` scope that it has changed
            if (file.pkgPath.startsWith(startOfSourcePkgPath)) {
                this.dependencyGraph.removeDependency('scope:source', file.dependencyGraphKey);
            }

            //if this is a component, remove it from our components map
            if (isXmlFile(file)) {
                this.unregisterComponent(file);
            }
            //dispose any disposable things on the file
            for (const disposable of file?.disposables ?? []) {
                disposable();
            }
            //dispose file
            file?.dispose?.();
            this.plugins.emit('afterFileDispose', file);
        }
    }

    /**
     * Traverse the entire project, and validate all scopes
     */
    public validate() {
        this.logger.time(LogLevel.log, ['Validating project'], () => {
            this.diagnostics = [];
            this.plugins.emit('beforeProgramValidate', this);

            //validate every file
            for (const file of Object.values(this.files)) {

                //find any files NOT loaded into a scope
                if (!this.fileIsIncludedInAnyScope(file)) {
                    this.logger.debug('Program.validate(): fileNotReferenced by any scope', () => chalk.green(file?.pkgPath));
                    //the file is not loaded in any scope
                    this.diagnostics.push({
                        ...DiagnosticMessages.fileNotReferencedByAnyOtherFile(),
                        file: file,
                        range: util.createRange(0, 0, 0, Number.MAX_VALUE)
                    });
                }

                //for every unvalidated file, validate it
                if (!file.isValidated) {
                    this.plugins.emit('beforeFileValidate', {
                        program: this,
                        file: file
                    });

                    //emit an event to allow plugins to contribute to the file validation process
                    this.plugins.emit('onFileValidate', {
                        program: this,
                        file: file
                    });
                    //call file.validate() IF the file has that function defined
                    file.validate?.();
                    file.isValidated = true;

                    this.plugins.emit('afterFileValidate', file);
                }
            }


            this.logger.time(LogLevel.info, ['Validate all scopes'], () => {
                for (let scopeName in this.scopes) {
                    let scope = this.scopes[scopeName];
                    scope.linkSymbolTable();
                    scope.validate();
                    scope.unlinkSymbolTable();
                }
            });

            this.detectDuplicateComponentNames();

            this.plugins.emit('afterProgramValidate', this);
        });
    }

    /**
     * Flag all duplicate component names
     */
    private detectDuplicateComponentNames() {
        const componentsByName = Object.keys(this.files).reduce<Record<string, XmlFile[]>>((map, filePath) => {
            const file = this.files[filePath];
            //if this is an XmlFile, and it has a valid `componentName` property
            if (isXmlFile(file) && file.componentName?.text) {
                let lowerName = file.componentName.text.toLowerCase();
                if (!map[lowerName]) {
                    map[lowerName] = [];
                }
                map[lowerName].push(file);
            }
            return map;
        }, {});

        for (let name in componentsByName) {
            const xmlFiles = componentsByName[name];
            //add diagnostics for every duplicate component with this name
            if (xmlFiles.length > 1) {
                for (let xmlFile of xmlFiles) {
                    const { componentName } = xmlFile;
                    this.diagnostics.push({
                        ...DiagnosticMessages.duplicateComponentName(componentName.text),
                        range: xmlFile.componentName.range,
                        file: xmlFile,
                        relatedInformation: xmlFiles.filter(x => x !== xmlFile).map(x => {
                            return {
                                location: util.createLocation(
                                    URI.file(xmlFile.srcPath ?? xmlFile.srcPath).toString(),
                                    x.componentName.range
                                ),
                                message: 'Also defined here'
                            };
                        })
                    });
                }
            }
        }
    }

    /**
     * Determine if the given file is included in at least one scope in this program
     */
    private fileIsIncludedInAnyScope(file: BscFile) {
        for (let scopeName in this.scopes) {
            if (this.scopes[scopeName].hasFile(file)) {
                return true;
            }
        }
        return false;
    }

    /**
     * Get the files for a list of filePaths
     * @param filePaths can be an array of srcPath or a destPath strings
     * @param normalizePath should this function repair and standardize the paths? Passing false should have a performance boost if you can guarantee your paths are already sanitized
     */
    public getFiles<T extends BscFile>(filePaths: string[], normalizePath = true) {
        return filePaths
            .map(filePath => this.getFile(filePath, normalizePath))
            .filter(file => file !== undefined) as T[];
    }

    /**
     * Get the file at the given path
     * @param filePath can be a srcPath or a destPath
     * @param normalizePath should this function repair and standardize the path? Passing false should have a performance boost if you can guarantee your path is already sanitized
     */
    public getFile<T extends BscFile>(filePath: string, normalizePath = true) {
        if (typeof filePath !== 'string') {
            return undefined;
        } else if (path.isAbsolute(filePath)) {
            return this.files[
                (normalizePath ? util.standardizePath(filePath) : filePath).toLowerCase()
            ] as T;
        } else {
            return this.pkgMap[
                (normalizePath ? util.standardizePath(filePath) : filePath).toLowerCase()
            ] as T;
        }
    }

    /**
     * Get a list of all scopes the file is loaded into
     * @param file
     */
    public getScopesForFile(file: BscFile | string) {
        if (typeof file === 'string') {
            file = this.getFile(file);
        }
        let result = [] as Scope[];
        if (file) {
            for (let key in this.scopes) {
                let scope = this.scopes[key];

                if (scope.hasFile(file)) {
                    result.push(scope);
                }
            }
        }
        return result;
    }

    /**
     * Get the first found scope for a file.
     */
    public getFirstScopeForFile(file: XmlFile | BrsFile): Scope {
        for (let key in this.scopes) {
            let scope = this.scopes[key];

            if (scope.hasFile(file)) {
                return scope;
            }
        }
    }

    public getStatementsByName(name: string, originFile: BrsFile, namespaceName?: string): FileLink<Statement>[] {
        let results = new Map<Statement, FileLink<Statement>>();
        const filesSearched = new Set<BrsFile>();
        let lowerNamespaceName = namespaceName?.toLowerCase();
        let lowerName = name?.toLowerCase();
        //look through all files in scope for matches
        for (const scope of this.getScopesForFile(originFile)) {
            for (const file of scope.getAllFiles()) {
                //skip non-brs files, or files we've already processed
                if (!isBrsFile(file) || filesSearched.has(file)) {
                    continue;
                }
                filesSearched.add(file);

                for (const statement of [...file.parser.references.functionStatements, ...file.parser.references.classStatements.flatMap((cs) => cs.methods)]) {
                    let parentNamespaceName = statement.findAncestor<NamespaceStatement>(isNamespaceStatement)?.getName(originFile.parseMode)?.toLowerCase();
                    if (statement.name.text.toLowerCase() === lowerName && (!parentNamespaceName || parentNamespaceName === lowerNamespaceName)) {
                        if (!results.has(statement)) {
                            results.set(statement, { item: statement, file: file });
                        }
                    }
                }
            }
        }
        return [...results.values()];
    }

    public getStatementsForXmlFile(scope: XmlScope, filterName?: string): FileLink<FunctionStatement>[] {
        let results = new Map<Statement, FileLink<FunctionStatement>>();
        const filesSearched = new Set<BrsFile>();

        //get all function names for the xml file and parents
        let funcNames = new Set<string>();
        let currentScope = scope;
        while (isXmlScope(currentScope)) {
            for (let name of currentScope.xmlFile.ast.component.api?.functions.map((f) => f.name) ?? []) {
                if (!filterName || name === filterName) {
                    funcNames.add(name);
                }
            }
            currentScope = currentScope.getParentScope() as XmlScope;
        }

        //look through all files in scope for matches
        for (const file of scope.getOwnFiles()) {
            //skip non-brs files, or files we've already processed
            if (!isBrsFile(file) || filesSearched.has(file)) {
                continue;
            }
            filesSearched.add(file);

            for (const statement of file.parser.references.functionStatements) {
                if (funcNames.has(statement.name.text)) {
                    if (!results.has(statement)) {
                        results.set(statement, { item: statement, file: file });
                    }
                }
            }
        }
        return [...results.values()];
    }

    /**
     * Find all available completion items at the given position
     * @param filePath can be a srcPath or a destPath
     * @param position the position (line & column) where completions should be found
     */
    public getCompletions(filePath: string, position: Position) {
        let file = this.getFile(filePath);
        if (!file) {
            return [];
        }

        //find the scopes for this file
        let scopes = this.getScopesForFile(file);

        //if there are no scopes, include the global scope so we at least get the built-in functions
        scopes = scopes.length > 0 ? scopes : [this.globalScope];

        const event: ProvideCompletionsEvent = {
            program: this,
            file: file,
            scopes: scopes,
            position: position,
            completions: []
        };

        this.plugins.emit('beforeProvideCompletions', event);

        this.plugins.emit('provideCompletions', event);

        this.plugins.emit('afterProvideCompletions', event);

        return event.completions;
    }

    /**
     * Goes through each file and builds a list of workspace symbols for the program. Used by LanguageServer's onWorkspaceSymbol functionality
     */
    public getWorkspaceSymbols() {
        const results = Object.keys(this.files).map(key => {
            const file = this.files[key];
            if (isBrsFile(file)) {
                return file.getWorkspaceSymbols();
            }
            return [];
        });
        return util.flatMap(results, c => c);
    }

    /**
     * Given a position in a file, if the position is sitting on some type of identifier,
     * go to the definition of that identifier (where this thing was first defined)
     */
    public getDefinition(srcPath: string, position: Position) {
        let file = this.getFile(srcPath);
        if (!file) {
            return [];
        }

        if (isBrsFile(file)) {
            return file.getDefinition(position);
        } else {
            let results = [] as Location[];
            const scopes = this.getScopesForFile(file);
            for (const scope of scopes) {
                results = results.concat(...scope.getDefinition(file, position));
            }
            return results;
        }
    }

    /**
     * Get hover information for a file and position
     */
    public getHover(srcPath: string, position: Position): Hover[] {
        let file = this.getFile(srcPath);
        let result: Hover[];
        if (file) {
            const event = {
                program: this,
                file: file,
                position: position,
                scopes: this.getScopesForFile(file),
                hovers: []
            } as ProvideHoverEvent;
            this.plugins.emit('beforeProvideHover', event);
            this.plugins.emit('provideHover', event);
            this.plugins.emit('afterProvideHover', event);
            result = event.hovers;
        }

        return result ?? [];
    }

    /**
     * Compute code actions for the given file and range
     */
    public getCodeActions(srcPath: string, range: Range) {
        const codeActions = [] as CodeAction[];
        const file = this.getFile(srcPath);
        if (file) {
            const diagnostics = this
                //get all current diagnostics (filtered by diagnostic filters)
                .getDiagnostics()
                //only keep diagnostics related to this file
                .filter(x => x.file === file)
                //only keep diagnostics that touch this range
                .filter(x => util.rangesIntersectOrTouch(x.range, range));

            const scopes = this.getScopesForFile(file);

            this.plugins.emit('onGetCodeActions', {
                program: this,
                file: file,
                range: range,
                diagnostics: diagnostics,
                scopes: scopes,
                codeActions: codeActions
            });
        }
        return codeActions;
    }

    /**
     * Get semantic tokens for the specified file
     */
    public getSemanticTokens(srcPath: string) {
        const file = this.getFile(srcPath);
        if (file) {
            const result = [] as SemanticToken[];
            this.plugins.emit('onGetSemanticTokens', {
                program: this,
                file: file,
                scopes: this.getScopesForFile(file),
                semanticTokens: result
            });
            return result;
        }
    }

    public getSignatureHelp(filepath: string, position: Position): SignatureInfoObj[] {
        let file: BrsFile = this.getFile(filepath);
        if (!file || !isBrsFile(file)) {
            return [];
        }

        const results = new Map<string, SignatureInfoObj>();

        let functionScope = file.getFunctionScopeAtPosition(position);
        let identifierInfo = this.getPartialStatementInfo(file, position);
        if (identifierInfo.statementType === '') {
            // just general function calls
            let statements = file.program.getStatementsByName(identifierInfo.name, file);
            for (let statement of statements) {
                //TODO better handling of collisions - if it's a namespace, then don't show any other overrides
                //if we're on m - then limit scope to the current class, if present
                let sigHelp = statement.file.getSignatureHelpForStatement(statement.item);
                if (sigHelp && !results.has[sigHelp.key]) {
                    sigHelp.index = identifierInfo.commaCount;
                    results.set(sigHelp.key, sigHelp);
                }
            }
        } else if (identifierInfo.statementType === '.') {
            //if m class reference.. then
            //only get statements from the class I am in..
            if (functionScope) {
                let myClass = file.getClassFromMReference(position, file.getTokenAt(position), functionScope);
                if (myClass) {
                    for (let scope of this.getScopesForFile(myClass.file)) {
                        let classes = scope.getClassHierarchy(myClass.item.getName(ParseMode.BrighterScript).toLowerCase());
                        //and anything from any class in scope to a non m class
                        for (let statement of [...classes].filter((i) => isMethodStatement(i.item))) {
                            let sigHelp = statement.file.getSignatureHelpForStatement(statement.item);
                            if (sigHelp && !results.has[sigHelp.key]) {

                                results.set(sigHelp.key, sigHelp);
                                return;
                            }
                        }
                    }
                }
            }

            if (identifierInfo.dotPart) {
                //potential namespaces
                let statements = file.program.getStatementsByName(identifierInfo.name, file, identifierInfo.dotPart);
                if (statements.length === 0) {
                    //was not a namespaced function, it could be any method on any class now
                    statements = file.program.getStatementsByName(identifierInfo.name, file);
                }
                for (let statement of statements) {
                    //TODO better handling of collisions - if it's a namespace, then don't show any other overrides
                    //if we're on m - then limit scope to the current class, if present
                    let sigHelp = statement.file.getSignatureHelpForStatement(statement.item);
                    if (sigHelp && !results.has[sigHelp.key]) {
                        sigHelp.index = identifierInfo.commaCount;
                        results.set(sigHelp.key, sigHelp);
                    }
                }
            }


        } else if (identifierInfo.statementType === '@.') {
            for (const scope of this.getScopes().filter((s) => isXmlScope(s))) {
                let fileLinks = this.getStatementsForXmlFile(scope as XmlScope, identifierInfo.name);
                for (let fileLink of fileLinks) {

                    let sigHelp = fileLink.file.getSignatureHelpForStatement(fileLink.item);
                    if (sigHelp && !results.has[sigHelp.key]) {
                        sigHelp.index = identifierInfo.commaCount;
                        results.set(sigHelp.key, sigHelp);
                    }
                }
            }
        } else if (identifierInfo.statementType === 'new') {
            let classItem = file.getClassFileLink(identifierInfo.dotPart ? `${identifierInfo.dotPart}.${identifierInfo.name}` : identifierInfo.name);
            let sigHelp = classItem?.file?.getClassSignatureHelp(classItem?.item);
            if (sigHelp && !results.has(sigHelp.key)) {
                sigHelp.index = identifierInfo.commaCount;
                results.set(sigHelp.key, sigHelp);
            }
        }

        return [...results.values()];
    }

    private getPartialStatementInfo(file: BrsFile, position: Position): PartialStatementInfo {
        let lines = util.splitIntoLines(file.fileContents);
        let line = lines[position.line];
        let index = position.character;
        let itemCounts = this.getPartialItemCounts(line, index);
        if (!itemCounts.isArgStartFound && line.charAt(index) === ')') {
            //try previous char, in case we were on a close bracket..
            index--;
            itemCounts = this.getPartialItemCounts(line, index);
        }
        let argStartIndex = itemCounts.argStartIndex;
        index = itemCounts.argStartIndex - 1;
        let statementType = '';
        let name;
        let dotPart;

        if (!itemCounts.isArgStartFound) {
            //try to get sig help based on the name
            index = position.character;
            let currentToken = file.getTokenAt(position);
            if (currentToken && currentToken.kind !== TokenKind.Comment) {
                name = file.getPartialVariableName(currentToken, [TokenKind.New]);
                if (!name) {
                    //try the previous token, incase we're on a bracket
                    currentToken = file.getPreviousToken(currentToken);
                    name = file.getPartialVariableName(currentToken, [TokenKind.New]);
                }
                if (name?.indexOf('.')) {
                    let parts = name.split('.');
                    name = parts[parts.length - 1];
                }

                index = currentToken.range.start.character;
                argStartIndex = index;
            } else {
                // invalid location
                index = 0;
                itemCounts.comma = 0;
            }
        }
        //this loop is quirky. walk to -1 (which will result in the last char being '' thus satisfying the situation where there is no leading whitespace).
        while (index >= -1) {
            if (!(/[a-z0-9_\.\@]/i).test(line.charAt(index))) {
                if (!name) {
                    name = line.substring(index + 1, argStartIndex);
                } else {
                    dotPart = line.substring(index + 1, argStartIndex);
                    if (dotPart.endsWith('.')) {
                        dotPart = dotPart.substr(0, dotPart.length - 1);
                    }
                }
                break;
            }
            if (line.substr(index - 2, 2) === '@.') {
                statementType = '@.';
                name = name || line.substring(index, argStartIndex);
                break;
            } else if (line.charAt(index - 1) === '.' && statementType === '') {
                statementType = '.';
                name = name || line.substring(index, argStartIndex);
                argStartIndex = index;
            }
            index--;
        }

        if (line.substring(0, index).trim().endsWith('new')) {
            statementType = 'new';
        }

        return {
            commaCount: itemCounts.comma,
            statementType: statementType,
            name: name,
            dotPart: dotPart
        };
    }

    private getPartialItemCounts(line: string, index: number) {
        let isArgStartFound = false;
        let itemCounts = {
            normal: 0,
            square: 0,
            curly: 0,
            comma: 0,
            endIndex: 0,
            argStartIndex: index,
            isArgStartFound: false
        };
        while (index >= 0) {
            const currentChar = line.charAt(index);

            if (currentChar === '\'') { //found comment, invalid index
                itemCounts.isArgStartFound = false;
                break;
            }

            if (isArgStartFound) {
                if (currentChar !== ' ') {
                    break;
                }
            } else {
                if (currentChar === ')') {
                    itemCounts.normal++;
                }

                if (currentChar === ']') {
                    itemCounts.square++;
                }

                if (currentChar === '}') {
                    itemCounts.curly++;
                }

                if (currentChar === ',' && itemCounts.normal <= 0 && itemCounts.curly <= 0 && itemCounts.square <= 0) {
                    itemCounts.comma++;
                }

                if (currentChar === '(') {
                    if (itemCounts.normal === 0) {
                        itemCounts.isArgStartFound = true;
                        itemCounts.argStartIndex = index;
                    } else {
                        itemCounts.normal--;
                    }
                }

                if (currentChar === '[') {
                    itemCounts.square--;
                }

                if (currentChar === '{') {
                    itemCounts.curly--;
                }
            }
            index--;
        }
        return itemCounts;

    }

    public getReferences(srcPath: string, position: Position) {
        //find the file
        let file = this.getFile(srcPath);
        if (isBrsFile(file) || isXmlFile(file)) {
            return file.getReferences(position);
        } else {
            return null;
        }
    }

    /**
     * Get a list of all script imports, relative to the specified pkgPath
     * @param sourcePkgPath - the pkgPath of the source that wants to resolve script imports.
     */

    public getScriptImportCompletions(sourcePkgPath: string, scriptImport: FileReference) {
        let lowerSourcePkgPath = sourcePkgPath.toLowerCase();

        let result = [] as CompletionItem[];
        /**
         * hashtable to prevent duplicate results
         */
        let resultPkgPaths = {} as Record<string, boolean>;

        //restrict to only .brs files
        for (let key in this.files) {
            let file = this.files[key];
            const fileExtension = path.extname(file.srcPath);
            if (
                //is a BrightScript or BrighterScript file
                (fileExtension === '.bs' || fileExtension === '.brs') &&
                //this file is not the current file
                lowerSourcePkgPath !== file.pkgPath.toLowerCase()
            ) {
                //add the relative path
                let relativePath = util.getRelativePath(sourcePkgPath, file.pkgPath).replace(/\\/g, '/');
                let pkgPathStandardized = file.pkgPath.replace(/\\/g, '/');
                let filePkgPath = `pkg:/${pkgPathStandardized}`;
                let lowerFilePkgPath = filePkgPath.toLowerCase();
                if (!resultPkgPaths[lowerFilePkgPath]) {
                    resultPkgPaths[lowerFilePkgPath] = true;

                    result.push({
                        label: relativePath,
                        detail: file.srcPath,
                        kind: CompletionItemKind.File,
                        textEdit: {
                            newText: relativePath,
                            range: scriptImport.filePathRange
                        }
                    });

                    //add the absolute path
                    result.push({
                        label: filePkgPath,
                        detail: file.srcPath,
                        kind: CompletionItemKind.File,
                        textEdit: {
                            newText: filePkgPath,
                            range: scriptImport.filePathRange
                        }
                    });
                }
            }
        }
        return result;
    }

    /**
     * Transpile a single file and get the result as a string.
     * This does not write anything to the file system.
     *
     * This should only be called by `LanguageServer`.
     * Internal usage should call `_getTranspiledFileContents` instead.
     * @param filePath can be a srcPath or a destPath
     */
    public async getTranspiledFileContents(filePath: string) {
        let fileMap = await rokuDeploy.getFilePaths(this.options.files, this.options.rootDir);
        //remove files currently loaded in the program, we will transpile those instead (even if just for source maps)
        let filteredFileMap = [] as FileObj[];
        for (let fileEntry of fileMap) {
            if (this.hasFile(fileEntry.src) === false) {
                filteredFileMap.push(fileEntry);
            }
        }
        const { entries, astEditor } = this.beforeProgramTranspile(fileMap, this.options.stagingFolderPath);
        const result = this._getTranspiledFileContents(
            this.getFile(filePath)
        );
        this.afterProgramTranspile(entries, astEditor);
        return result;
    }

    /**
     * Internal function used to transpile files.
     * This does not write anything to the file system
     */
    private _getTranspiledFileContents(file: BscFile, outputPath?: string): FileTranspileResult {
        const editor = new AstEditor();

        this.plugins.emit('beforeFileTranspile', {
            program: this,
            file: file,
            outputPath: outputPath,
            editor: editor
        });

        //if we have any edits, assume the file needs to be transpiled
        if (editor.hasChanges) {
            //use the `editor` because it'll track the previous value for us and revert later on
            editor.setProperty(file, 'needsTranspiled', true);
        }

        //transpile the file
        const result = (file as BrsFile)?.transpile?.();

        //generate the typedef if enabled
        let typedef: string;
        if (isBrsFile(file) && this.options.emitDefinitions) {
            typedef = file.getTypedef();
        }

        const event: AfterFileTranspileEvent = {
            program: this,
            file: file,
            outputPath: outputPath,
            editor: editor,
            code: result.code,
            map: result.map,
            typedef: typedef
        };
        this.plugins.emit('afterFileTranspile', event);

        //undo all `editor` edits that may have been applied to this file.
        editor.undoAll();

        return {
            srcPath: file.srcPath,
            pkgPath: file.pkgPath,
            code: event.code,
            map: event.map,
            typedef: event.typedef
        };
    }

    private beforeProgramTranspile(fileEntries: FileObj[], stagingFolderPath: string) {
        // map fileEntries using their path as key, to avoid excessive "find()" operations
        const mappedFileEntries = fileEntries.reduce<Record<string, FileObj>>((collection, entry) => {
            collection[s`${entry.src}`] = entry;
            return collection;
        }, {});

        const getOutputPath = (file: BscFile) => {
            let filePathObj = mappedFileEntries[s`${file.srcPath}`];
            if (!filePathObj) {
                //this file has been added in-memory, from a plugin, for example
                filePathObj = {
                    //add an interpolated src path (since it doesn't actually exist in memory)
                    src: `bsc:/${file.pkgPath}`,
                    dest: file.pkgPath
                };
            }
            //replace the file extension
            let outputPath = filePathObj.dest.replace(/\.bs$/gi, '.brs');
            //prepend the staging folder path
            outputPath = s`${stagingFolderPath}/${outputPath}`;
            return outputPath;
        };

        const entries = Object.values(this.files).map(file => {
            return {
                file: file,
                outputPath: getOutputPath(file)
            };
        });

        const astEditor = new AstEditor();

        this.plugins.emit('beforeProgramTranspile', this, entries, astEditor);
        return {
            entries: entries,
            getOutputPath: getOutputPath,
            astEditor: astEditor
        };
    }

    public async transpile(fileEntries: FileObj[], stagingFolderPath: string) {
        const { entries, getOutputPath, astEditor } = this.beforeProgramTranspile(fileEntries, stagingFolderPath);

        const processedFiles = new Set<string>();

        const transpileFile = async (srcPath: string, outputPath?: string) => {
            //find the file in the program
            const file = this.getFile(srcPath);
            //mark this file as processed so we don't process it more than once
            processedFiles.add(outputPath?.toLowerCase());

            //skip transpiling typedef files
            if (isBrsFile(file) && file.isTypedef) {
                return;
            }

            const fileTranspileResult = this._getTranspiledFileContents(file, outputPath);

            //make sure the full dir path exists
            await fsExtra.ensureDir(path.dirname(outputPath));

            if (await fsExtra.pathExists(outputPath)) {
                throw new Error(`Error while transpiling "${file.srcPath}". A file already exists at "${outputPath}" and will not be overwritten.`);
            }
            const writeMapPromise = fileTranspileResult.map ? fsExtra.writeFile(`${outputPath}.map`, fileTranspileResult.map.toString()) : null;
            await Promise.all([
                fsExtra.writeFile(outputPath, fileTranspileResult.code),
                writeMapPromise
            ]);

            if (fileTranspileResult.typedef) {
                const typedefPath = outputPath.replace(/\.brs$/i, '.d.bs');
                await fsExtra.writeFile(typedefPath, fileTranspileResult.typedef);
            }
        };

        let promises = entries.map(async (entry) => {
            return transpileFile(entry?.file?.srcPath, entry.outputPath);
        });

        //if there's no bslib file already loaded into the program, copy it to the staging directory
        if (!this.getFile(bslibAliasedRokuModulesPkgPath) && !this.getFile(s`source/bslib.brs`)) {
            promises.push(util.copyBslibToStaging(stagingFolderPath));
        }
        await Promise.all(promises);

        //transpile any new files that plugins added since the start of this transpile process
        do {
            promises = [];
            for (const key in this.files) {
                const file = this.files[key];
                //this is a new file
                const outputPath = getOutputPath(file);
                if (!processedFiles.has(outputPath?.toLowerCase())) {
                    promises.push(
                        transpileFile(file?.srcPath, outputPath)
                    );
                }
            }
            if (promises.length > 0) {
                this.logger.info(`Transpiling ${promises.length} new files`);
                await Promise.all(promises);
            }
        }
        while (promises.length > 0);
        this.afterProgramTranspile(entries, astEditor);
    }

    private afterProgramTranspile(entries: TranspileObj[], astEditor: AstEditor) {
        this.plugins.emit('afterProgramTranspile', this, entries, astEditor);
        astEditor.undoAll();
    }

    /**
     * Find a list of files in the program that have a function with the given name (case INsensitive)
     */
    public findFilesForFunction(functionName: string) {
        const files = [] as BscFile[];
        const lowerFunctionName = functionName.toLowerCase();
        //find every file with this function defined
        for (const file of Object.values(this.files)) {
            if (isBrsFile(file)) {
                //TODO handle namespace-relative function calls
                //if the file has a function with this name
                if (file.parser.references.functionStatementLookup.get(lowerFunctionName) !== undefined) {
                    files.push(file);
                }
            }
        }
        return files;
    }

    /**
     * Find a list of files in the program that have a class with the given name (case INsensitive)
     */
    public findFilesForClass(className: string) {
        const files = [] as BscFile[];
        const lowerClassName = className.toLowerCase();
        //find every file with this class defined
        for (const file of Object.values(this.files)) {
            if (isBrsFile(file)) {
                //TODO handle namespace-relative classes
                //if the file has a function with this name
                if (file.parser.references.classStatementLookup.get(lowerClassName) !== undefined) {
                    files.push(file);
                }
            }
        }
        return files;
    }

    public findFilesForNamespace(name: string) {
        const files = [] as BscFile[];
        const lowerName = name.toLowerCase();
        //find every file with this class defined
        for (const file of Object.values(this.files)) {
            if (isBrsFile(file)) {
                if (file.parser.references.namespaceStatements.find((x) => {
                    const namespaceName = x.name.toLowerCase();
                    return (
                        //the namespace name matches exactly
                        namespaceName === lowerName ||
                        //the full namespace starts with the name (honoring the part boundary)
                        namespaceName.startsWith(lowerName + '.')
                    );
                })) {
                    files.push(file);
                }
            }
        }
        return files;
    }

    public findFilesForEnum(name: string) {
        const files = [] as BscFile[];
        const lowerName = name.toLowerCase();
        //find every file with this class defined
        for (const file of Object.values(this.files)) {
            if (isBrsFile(file)) {
                if (file.parser.references.enumStatementLookup.get(lowerName)) {
                    files.push(file);
                }
            }
        }
        return files;
    }

    /**
     * Get a map of the manifest information
     */
    public getManifest() {
        if (!this._manifest) {
            //load the manifest file.
            //TODO update this to get the manifest from the files array or require it in the options...we shouldn't assume the location of the manifest
            let manifestPath = path.join(this.options.rootDir, 'manifest');

            let contents: string;
            try {
                //we only load this manifest once, so do it sync to improve speed downstream
                contents = fsExtra.readFileSync(manifestPath, 'utf-8');
                this._manifest = parseManifest(contents);
            } catch (err) {
                this._manifest = new Map();
            }
        }
        return this._manifest;
    }
    private _manifest: Map<string, string>;

    public dispose() {
        for (let filePath in this.files) {
            this.files[filePath]?.dispose?.();
        }
        for (let name in this.scopes) {
            this.scopes[name]?.dispose?.();
        }
        this.globalScope?.dispose?.();
        this.dependencyGraph?.dispose?.();
    }
}

export interface FileTranspileResult {
    srcPath: string;
    pkgPath: string;
    code: string;
    map: SourceMapGenerator;
    typedef: string;
}

export type FileData = string | Buffer | (() => Buffer | string);<|MERGE_RESOLUTION|>--- conflicted
+++ resolved
@@ -27,11 +27,8 @@
 import { AstEditor } from './astUtils/AstEditor';
 import type { SourceMapGenerator } from 'source-map';
 import { rokuDeploy } from 'roku-deploy';
-<<<<<<< HEAD
+import type { Statement } from './parser/AstNode';
 import type { BscFile } from './files/BscFile';
-=======
-import type { Statement } from './parser/AstNode';
->>>>>>> 4ce448f4
 
 const startOfSourcePkgPath = `source${path.sep}`;
 const startOfComponentsPkgPath = `components${path.sep}`;
