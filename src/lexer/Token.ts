--- conflicted
+++ resolved
@@ -45,11 +45,7 @@
  * @returns `true` is `obj` is a `Token`, otherwise `false`
  */
 export function isToken(obj: Record<string, any>): obj is Token {
-<<<<<<< HEAD
-    return !!(obj?.kind && (obj.kind === TokenKind.Eof || obj.text) && obj?.range);
-=======
-    return !!(obj.kind && obj.text);
->>>>>>> e155a452
+    return !!(obj?.kind && (obj.text || obj.kind === TokenKind.Eof));
 }
 
 /**
