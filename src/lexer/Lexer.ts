/* eslint-disable func-names */
import { TokenKind, ReservedWords, Keywords, PreceedingRegexTypes } from './TokenKind';
import type { Token } from './Token';
import { isAlpha, isDecimalDigit, isAlphaNumeric, isHexDigit } from './Characters';
import type { Range, Diagnostic } from 'vscode-languageserver';
import { DiagnosticMessages } from '../DiagnosticMessages';
import util from '../util';

<<<<<<< HEAD
export const triviaKinds: ReadonlyArray<TokenKind> = [
    TokenKind.Newline,
    TokenKind.Whitespace,
    TokenKind.Comment,
    TokenKind.Colon
];
=======
/**
 * Numeric type designators can only be one of these characters
 */
const numericTypeDesignatorCharsRegexp = /[#d!e&%]/;
>>>>>>> 8d6a4dbf

export class Lexer {
    /**
     * The zero-indexed position at which the token under consideration begins.
     */
    private start: number;

    /**
     * The zero-indexed position being examined for the token under consideration.
     */
    private current: number;

    /**
     * The zero-indexed begin line number being parsed.
     */
    private lineBegin: number;

    /**
     * The zero-indexed end line number being parsed
     */
    private lineEnd: number;

    /**
     * The zero-indexed begin column number being parsed.
     */
    private columnBegin: number;

    /**
     * The zero-indexed end column number being parsed
     */
    private columnEnd: number;

    /**
     * The BrightScript code being converted to an array of `Token`s.
     */
    public source: string;

    /**
     * The tokens produced from `source`.
     */
    public tokens: Token[];

    /**
     * The errors produced from `source.`
     */
    public diagnostics: Diagnostic[];

    /**
     * The options used to scan this file
     */
    public options: ScanOptions;

    /**
     * Contains all of the leading whitespace that has not yet been consumed by a token
     */
    private leadingWhitespace = '';

    /**
     * A convenience function, equivalent to `new Lexer().scan(toScan)`, that converts a string
     * containing BrightScript code to an array of `Token` objects that will later be used to build
     * an abstract syntax tree.
     *
     * @param toScan the BrightScript code to convert into tokens
     * @param options options used to customize the scan process
     * @returns an object containing an array of `errors` and an array of `tokens` to be passed to a parser.
     */
    static scan(toScan: string, options?: ScanOptions): Lexer {
        return new Lexer().scan(toScan, options);
    }

    /**
     * Converts a string containing BrightScript code to an array of `Token` objects that will
     * later be used to build an abstract syntax tree.
     *
     * @param toScan the BrightScript code to convert into tokens
     * @param options options used to customize the scan process
     * @returns an object containing an array of `errors` and an array of `tokens` to be passed to a parser.
     */
    public scan(toScan: string, options?: ScanOptions): this {
        this.source = toScan;
        this.options = this.sanitizeOptions(options);
        this.start = 0;
        this.current = 0;
        this.lineBegin = 0;
        this.lineEnd = 0;
        this.columnBegin = 0;
        this.columnEnd = 0;
        this.tokens = [];
        this.diagnostics = [];
        while (!this.isAtEnd()) {
            this.scanToken();
        }

        this.tokens.push({
            kind: TokenKind.Eof,
            isReserved: false,
            text: '',
<<<<<<< HEAD
            range: util.createRange(this.lineBegin, this.columnBegin, this.lineEnd, this.columnEnd + 1),
            leadingWhitespace: this.leadingWhitespace,
            leadingTrivia: this.leadingTrivia
=======
            range: this.options.trackLocations
                ? util.createRange(this.lineBegin, this.columnBegin, this.lineEnd, this.columnEnd + 1)
                : undefined,
            leadingWhitespace: this.leadingWhitespace
>>>>>>> 8d6a4dbf
        });
        this.leadingWhitespace = '';
        return this;
    }

    private leadingTrivia: Token[] = [];

    /**
     * Pushes a token into the leadingTrivia list
     */
    private pushTrivia(token: Token) {
        this.leadingTrivia.push(token);
    }

    /**
     * Fill in missing/invalid options with defaults
     */
    private sanitizeOptions(options: ScanOptions) {
        options ??= {};
        options.includeWhitespace ??= false;
        options.trackLocations ??= true;
        return options;
    }

    /**
     * Determines whether or not the lexer as reached the end of its input.
     * @returns `true` if the lexer has read to (or past) the end of its input, otherwise `false`.
     */
    private isAtEnd() {
        return !this.source || this.current >= this.source.length;
    }

    /**
     * Map for looking up token functions based solely upon a single character
     * Should be used in conjunction with `tokenKindMap`
     */
    private static tokenFunctionMap = {
        '\r': Lexer.prototype.newline,
        '\n': Lexer.prototype.newline,
        ' ': Lexer.prototype.whitespace,
        '\t': Lexer.prototype.whitespace,
        '#': Lexer.prototype.preProcessedConditional,
        '"': Lexer.prototype.string,
        '\'': Lexer.prototype.comment,
        '`': Lexer.prototype.templateString,
        '.': function (this: Lexer) {
            // this might be a float/double literal, because decimals without a leading 0
            // are allowed
            if (isDecimalDigit(this.peek())) {
                this.decimalNumber(true);
            } else {
                this.addToken(TokenKind.Dot);
            }
        },
        '@': function (this: Lexer) {
            if (this.peek() === '.') {
                this.advance();
                this.addToken(TokenKind.Callfunc);
            } else {
                this.addToken(TokenKind.At);
            }
        },
        '+': function (this: Lexer) {
            switch (this.peek()) {
                case '=':
                    this.advance();
                    this.addToken(TokenKind.PlusEqual);
                    break;
                case '+':
                    this.advance();
                    this.addToken(TokenKind.PlusPlus);
                    break;
                default:
                    this.addToken(TokenKind.Plus);
                    break;
            }
        },
        '-': function (this: Lexer) {
            switch (this.peek()) {
                case '=':
                    this.advance();
                    this.addToken(TokenKind.MinusEqual);
                    break;
                case '-':
                    this.advance();
                    this.addToken(TokenKind.MinusMinus);
                    break;
                default:
                    this.addToken(TokenKind.Minus);
                    break;
            }
        },
        '*': function (this: Lexer) {
            switch (this.peek()) {
                case '=':
                    this.advance();
                    this.addToken(TokenKind.StarEqual);
                    break;
                default:
                    this.addToken(TokenKind.Star);
                    break;
            }
        },
        '/': function (this: Lexer) {
            //try capturing a regex literal. If that doesn't work, fall back to normal handling
            if (!this.regexLiteral()) {
                switch (this.peek()) {
                    case '=':
                        this.advance();
                        this.addToken(TokenKind.ForwardslashEqual);
                        break;
                    default:
                        this.addToken(TokenKind.Forwardslash);
                        break;
                }
            }
        },
        '\\': function (this: Lexer) {
            switch (this.peek()) {
                case '=':
                    this.advance();
                    this.addToken(TokenKind.BackslashEqual);
                    break;
                default:
                    this.addToken(TokenKind.Backslash);
                    break;
            }
        },
        '<': function (this: Lexer) {
            switch (this.peek()) {
                case '=':
                    this.advance();
                    this.addToken(TokenKind.LessEqual);
                    break;
                case '<':
                    this.advance();
                    switch (this.peek()) {
                        case '=':
                            this.advance();
                            this.addToken(TokenKind.LeftShiftEqual);
                            break;
                        default:
                            this.addToken(TokenKind.LeftShift);
                            break;
                    }
                    break;
                case '>':
                    this.advance();
                    this.addToken(TokenKind.LessGreater);
                    break;
                default:
                    this.addToken(TokenKind.Less);
                    break;
            }
        },
        '>': function (this: Lexer) {
            switch (this.peek()) {
                case '=':
                    this.advance();
                    this.addToken(TokenKind.GreaterEqual);
                    break;
                case '>':
                    this.advance();
                    switch (this.peek()) {
                        case '=':
                            this.advance();
                            this.addToken(TokenKind.RightShiftEqual);
                            break;
                        default:
                            this.addToken(TokenKind.RightShift);
                            break;
                    }
                    break;
                default:
                    this.addToken(TokenKind.Greater);
                    break;
            }
        },
        '?': function (this: Lexer) {
            if (this.peek() === '?') {
                this.advance();
                this.addToken(TokenKind.QuestionQuestion);
            } else if (this.peek() === '.') {
                this.advance();
                this.addToken(TokenKind.QuestionDot);
            } else if (this.peek() === '[' && !this.isStartOfStatement()) {
                this.advance();
                this.addToken(TokenKind.QuestionLeftSquare);
            } else if (this.peek() === '(' && !this.isStartOfStatement()) {
                this.advance();
                this.addToken(TokenKind.QuestionLeftParen);
            } else if (this.peek() === '@') {
                this.advance();
                this.addToken(TokenKind.QuestionAt);
            } else {
                this.addToken(TokenKind.Question);
            }
        }
    };

    /**
     * Determine if the current position is at the beginning of a statement.
     * This means the token to the left, excluding whitespace, is either a newline or a colon
     */
    private isStartOfStatement() {
        for (let i = this.tokens.length - 1; i >= 0; i--) {
            const token = this.tokens[i];
            //skip whitespace
            if (token.kind === TokenKind.Whitespace) {
                continue;
            }
            if (token.kind === TokenKind.Newline || token.kind === TokenKind.Colon) {
                return true;
            } else {
                return false;
            }
        }
        //if we got here, there were no tokens or only whitespace, so it's the start of the file
        return true;
    }

    /**
     * Map for looking up token kinds based solely on a single character.
     * Should be used in conjunction with `tokenFunctionMap`
     */
    private static tokenKindMap = {
        '(': TokenKind.LeftParen,
        ')': TokenKind.RightParen,
        '=': TokenKind.Equal,
        ',': TokenKind.Comma,
        '{': TokenKind.LeftCurlyBrace,
        '}': TokenKind.RightCurlyBrace,
        '[': TokenKind.LeftSquareBracket,
        ']': TokenKind.RightSquareBracket,
        '^': TokenKind.Caret,
        ':': TokenKind.Colon,
        ';': TokenKind.Semicolon
    };

    /**
     * Reads a non-deterministic number of characters from `source`, produces a `Token`, and adds it to
     * the `tokens` array.
     *
     * Accepts and returns nothing, because it's side-effect driven.
     */
    public scanToken(): void {
        this.advance();
        let c = this.source.charAt(this.current - 1);

        let tokenKind: TokenKind | undefined;
        let tokenFunction: (lexer: Lexer) => void | undefined;

        if (isAlpha(c)) {
            this.identifier();

            // eslint-disable-next-line no-cond-assign
        } else if (tokenFunction = Lexer.tokenFunctionMap[c]) {
            tokenFunction.call(this, undefined);

            // eslint-disable-next-line no-cond-assign
        } else if (tokenKind = Lexer.tokenKindMap[c]) {
            this.addToken(tokenKind);

        } else if (isDecimalDigit(c)) {
            this.decimalNumber(false);

        } else if (c === '&' && this.peek().toLowerCase() === 'h') {
            this.advance(); // move past 'h'
            this.hexadecimalNumber();

        } else {
            this.diagnostics.push({
                ...DiagnosticMessages.unexpectedCharacter(c),
                range: this.rangeOf()
            });
        }
    }

    private comment() {
        // BrightScript doesn't have block comments; only line
        while (this.peek() !== '\r' && this.peek() !== '\n' && !this.isAtEnd()) {
            this.advance();
        }
        this.addToken(TokenKind.Comment);
    }

    private whitespace() {
        while (this.peek() === ' ' || this.peek() === '\t') {
            this.advance();
        }
        const whitespaceToken = this.addToken(TokenKind.Whitespace);
        this.leadingWhitespace = whitespaceToken.text;
        //if we aren't keeping the whitespace tokens, then remove this one
        if (this.options.includeWhitespace === false) {
            this.tokens.pop();
        }
        this.start = this.current;
    }

    private newline() {
        //if this is a windows \r\n, we have already consumed the \r, so now consume the \n
        if (this.checkPrevious('\r')) {
            //consume the \n
            this.advance();
        }

        this.addToken(TokenKind.Newline);
        this.start = this.current;
        // advance the line counter
        this.lineBegin++;
        this.lineEnd = this.lineBegin;
        // and always reset the column counter
        this.columnBegin = 0;
        this.columnEnd = 0;
    }

    /**
     * Reads and returns the next character from `string` while **moving the current position forward**.
     */
    private advance(): void {
        this.current++;
        this.columnEnd++;
    }

    private lookaheadStack = [] as Array<{ current: number; columnEnd: number }>;
    private pushLookahead() {
        this.lookaheadStack.push({
            current: this.current,
            columnEnd: this.columnEnd
        });
    }
    private popLookahead() {
        const { current, columnEnd } = this.lookaheadStack.pop();
        this.current = current;
        this.columnEnd = columnEnd;
    }

    /**
     * Returns the character at position `current` or a null character if we've reached the end of
     * input.
     *
     * @returns the current character if we haven't reached the end of input, otherwise a null
     *          character.
     */
    private peek() {
        if (this.isAtEnd()) {
            return '\0';
        }
        return this.source.charAt(this.current);
    }

    /**
     * Returns the character after position `current`, or a null character if we've reached the end of
     * input.
     *
     * @returns the character after the current one if we haven't reached the end of input, otherwise a
     *          null character.
     */
    private peekNext() {
        if (this.current + 1 > this.source.length) {
            return '\0';
        }
        return this.source.charAt(this.current + 1);
    }

    /**
     * Reads characters within a string literal, advancing through escaped characters to the
     * terminating `"`, and adds the produced token to the `tokens` array. Creates a `BrsError` if the
     * string is terminated by a newline or the end of input.
     */
    private string() {
        let isUnterminated = false;
        while (!this.isAtEnd()) {
            if (this.peek() === '"') {
                if (this.peekNext() === '"') {
                    // skip over two consecutive `"` characters to handle escaped `"` literals
                    this.advance();
                } else {
                    // otherwise the string has ended
                    break;
                }
            }

            if (this.peekNext() === '\n' || this.peekNext() === '\r') {
                // BrightScript doesn't support multi-line strings
                this.diagnostics.push({
                    ...DiagnosticMessages.unterminatedStringAtEndOfLine(),
                    range: this.rangeOf()
                });
                isUnterminated = true;
                break;
            }

            this.advance();
        }

        if (this.isAtEnd()) {
            // terminating a string with EOF is also not allowed
            this.diagnostics.push({
                ...DiagnosticMessages.unterminatedStringAtEndOfFile(),
                range: this.rangeOf()
            });
            isUnterminated = true;
        }

        // move past the closing `"`
        this.advance();

        let endIndex = isUnterminated ? this.current : this.current - 1;

        //get the string text (and trim the leading and trailing quote)
        let value = this.source.slice(this.start + 1, endIndex);

        //replace escaped quotemarks "" with a single quote
        value = value.replace(/""/g, '"');
        this.addToken(TokenKind.StringLiteral);
    }
    /**
     * Reads characters within a string literal, advancing through escaped characters to the
     * terminating `"`, and adds the produced token to the `tokens` array. Creates a `BrsError` if the
     * string is terminated by a newline or the end of input.
     */
    private templateString() {
        this.addToken(TokenKind.BackTick);
        while (!this.isAtEnd() && !this.check('`')) {
            //handle line/column tracking when capturing newlines
            if (this.check('\n')) {
                this.templateQuasiString();

                this.advance();
                let token = this.addToken(TokenKind.EscapedCharCodeLiteral) as Token & { charCode: number };
                //store the char code
                token.charCode = 10;

                //move the location tracking to the next line
                this.lineEnd++;
                this.lineBegin = this.lineEnd;
                this.columnEnd = 0;
                this.columnBegin = this.columnEnd;
                continue;
            } else if (this.check('\r') && this.peekNext() === '\n') {
                this.templateQuasiString();

                this.advance();
                let token = this.addToken(TokenKind.EscapedCharCodeLiteral) as Token & { charCode: number };
                token.charCode = 13;

                this.advance();
                token = this.addToken(TokenKind.EscapedCharCodeLiteral) as Token & { charCode: number };
                token.charCode = 10;

                //move the location tracking to the next line
                this.lineEnd++;
                this.lineBegin = this.lineEnd;
                this.columnEnd = 0;
                this.columnBegin = this.columnEnd;
                continue;

                //escaped chars
            } else if (this.check('\\')) {
                this.templateQuasiString();

                //step past the escape character
                this.advance();
                let charCode: number;
                //a few common cases
                if (this.check('n')) {
                    charCode = '\n'.charCodeAt(0);
                } else if (this.check('r')) {
                    charCode = '\r'.charCodeAt(0);
                } else if (this.check('\\')) {
                    charCode = '\\'.charCodeAt(0);

                    //support escaped unicode codes
                } else if (this.check('c')) {
                    let numText = '';
                    //read tokens until we find a non-numeric one
                    while (
                        !isNaN(
                            parseInt(
                                this.peekNext()
                            )
                        )
                    ) {
                        this.advance();
                        numText += this.peek();
                    }
                    charCode = parseInt(numText);
                } else {
                    charCode = this.peek().charCodeAt(0);
                }
                this.advance();
                let token = this.addToken(TokenKind.EscapedCharCodeLiteral) as Token & { charCode: number };
                token.charCode = charCode;
                continue;
            } else if (this.check('"')) {
                this.templateQuasiString();

                this.advance();
                let token = this.addToken(TokenKind.EscapedCharCodeLiteral) as Token & { charCode: number };
                //store the char code
                token.charCode = '"'.charCodeAt(0);
                continue;
            }

            if (this.check('$') && this.peekNext() === '{') {
                this.templateQuasiString();
                this.advance();
                this.advance();
                this.addToken(TokenKind.TemplateStringExpressionBegin);
                while (!this.isAtEnd() && !this.check('}')) {
                    this.start = this.current;
                    this.scanToken();
                }
                if (this.check('}')) {
                    this.advance();
                    this.addToken(TokenKind.TemplateStringExpressionEnd);
                } else {

                    this.diagnostics.push({
                        ...DiagnosticMessages.unexpectedConditionalCompilationString(),
                        range: this.rangeOf()
                    });
                }

                this.start = this.current;
            } else {
                this.advance();
            }
        }

        //get last quasi
        this.templateQuasiString();

        if (this.check('`')) {
            // move past the closing ```
            this.advance();
            this.addToken(TokenKind.BackTick);
        }
    }

    private templateQuasiString() {
        let value = this.source.slice(this.start, this.current);
        if (value !== '`') { // if this is an empty string straight after an expression, then we'll accidentally consume the backtick
            this.addToken(TokenKind.TemplateStringQuasi);
        }
    }

    /**
     * Reads characters within a base-10 number literal, advancing through fractional and
     * exponential portions as well as trailing type identifiers, and adds the produced token
     * to the `tokens` array. Also responsible for BrightScript's integer literal vs. float
     * literal rules.
     * @param hasSeenDecimal `true` if decimal point has already been found, otherwise `false`
     * @see https://sdkdocs.roku.com/display/sdkdoc/Expressions%2C+Variables%2C+and+Types#Expressions,Variables,andTypes-NumericLiterals
     */
    private decimalNumber(hasSeenDecimal: boolean) {
        let containsDecimal = hasSeenDecimal;
        while (isDecimalDigit(this.peek())) {
            this.advance();
        }

        // look for a fractional portion
        if (!hasSeenDecimal && this.peek() === '.') {
            containsDecimal = true;

            // consume the "." parse the fractional part
            this.advance();

            // read the remaining digits
            while (isDecimalDigit(this.peek())) {
                this.advance();
            }
        }

        let asString = this.source.slice(this.start, this.current);
        let numberOfDigits = containsDecimal ? asString.length - 1 : asString.length;
        let designator = this.peek().toLowerCase();
        //set to undefined if it's not one of the supported designator chars
        if (!numericTypeDesignatorCharsRegexp.test(designator)) {
            designator = undefined;
        }

        if (numberOfDigits >= 10 && !designator) {
            // numeric literals over 10 digits with no type designator are implicitly Doubles
            this.addToken(TokenKind.DoubleLiteral);
        } else if (designator === '#') {
            // numeric literals ending with "#" are forced to Doubles
            this.advance();
            this.addToken(TokenKind.DoubleLiteral);
        } else if (designator === 'd') {
            // literals that use "D" as the exponent are also automatic Doubles

            // consume the "D"
            this.advance();

            // exponents are optionally signed
            if (this.peek() === '+' || this.peek() === '-') {
                this.advance();
            }

            // consume the exponent
            while (isDecimalDigit(this.peek())) {
                this.advance();
            }

            // replace the exponential marker with a JavaScript-friendly "e"
            asString = this.source.slice(this.start, this.current).replace(/[dD]/, 'e');
            this.addToken(TokenKind.DoubleLiteral);
        } else if (designator === '!') {
            // numeric literals ending with "!" are forced to Floats
            this.advance();
            this.addToken(TokenKind.FloatLiteral);
        } else if (designator === 'e') {
            // literals that use "e" as the exponent are also automatic Floats

            // consume the "e"
            this.advance();

            // exponents are optionally signed
            if (this.peek() === '+' || this.peek() === '-') {
                this.advance();
            }

            // consume the exponent
            while (isDecimalDigit(this.peek())) {
                this.advance();
            }

            //optionally consume a trailing type designator
            if (numericTypeDesignatorCharsRegexp.test(this.peek())) {
                this.advance();
            }

            this.addToken(TokenKind.FloatLiteral);
        } else if (containsDecimal) {
            // anything with a decimal but without matching Double rules is a Float
            this.addToken(TokenKind.FloatLiteral);
        } else if (designator === '&') {
            // numeric literals ending with "&" are forced to LongIntegers
            this.advance();
            this.addToken(TokenKind.LongIntegerLiteral);
        } else if (designator === '%') {
            //numeric literals ending with "%" are forced to Integer
            this.advance();
            this.addToken(TokenKind.IntegerLiteral);
        } else {
            // otherwise, it's a regular integer
            this.addToken(TokenKind.IntegerLiteral);
        }
    }

    /**
     * Reads characters within a base-16 number literal, advancing through trailing type
     * identifiers, and adds the produced token to the `tokens` array. Also responsible for
     * BrightScript's integer literal vs. long-integer literal rules _for hex literals only_.
     *
     * @see https://sdkdocs.roku.com/display/sdkdoc/Expressions%2C+Variables%2C+and+Types#Expressions,Variables,andTypes-NumericLiterals
     */
    private hexadecimalNumber() {
        while (isHexDigit(this.peek())) {
            this.advance();
        }

        // fractional hex literals aren't valid
        if (this.peek() === '.' && isHexDigit(this.peekNext())) {
            this.advance(); // consume the "."
            this.diagnostics.push({
                ...DiagnosticMessages.fractionalHexLiteralsAreNotSupported(),
                range: this.rangeOf()
            });
            return;
        }

        if (this.peek() === '&') {
            // literals ending with "&" are forced to LongIntegers
            this.advance();
            this.addToken(TokenKind.LongIntegerLiteral);
        } else {
            this.addToken(TokenKind.IntegerLiteral);
        }
    }

    /**
     * Reads characters within an identifier, advancing through alphanumeric characters. Adds the
     * produced token to the `tokens` array.
     */
    private identifier() {
        while (isAlphaNumeric(this.peek())) {
            this.advance();
        }

        let text = this.source.slice(this.start, this.current);
        let lowerText = text.toLowerCase();

        // some identifiers can be split into two words, so check the "next" word and see what we get
        if (
            (lowerText === 'end' || lowerText === 'exit' || lowerText === 'for') &&
            (this.peek() === ' ' || this.peek() === '\t')
        ) {
            let savedCurrent = this.current;
            let savedColumnEnd = this.columnEnd;

            // skip past any whitespace
            let whitespace = '';
            while (this.peek() === ' ' || this.peek() === '\t') {
                //keep the whitespace so we can replace it later
                whitespace += this.peek();
                this.advance();
            }
            while (isAlphaNumeric(this.peek())) {
                this.advance();
            } // read the next word

            let twoWords = this.source.slice(this.start, this.current);
            // replace all of the whitespace with a single space character so we can properly match keyword token types
            twoWords = twoWords.replace(whitespace, ' ');
            let maybeTokenType = Keywords[twoWords.toLowerCase()];
            if (maybeTokenType) {
                this.addToken(maybeTokenType);
                return;
            } else {
                // reset if the last word and the current word didn't form a multi-word TokenKind
                this.current = savedCurrent;
                this.columnEnd = savedColumnEnd;
            }
        }

        // split `elseif` into `else` and `if` tokens
        if (lowerText === 'elseif' && !this.checkPreviousToken(TokenKind.Dot)) {
            let savedCurrent = this.current;
            let savedColumnEnd = this.columnEnd;
            this.current -= 2;
            this.columnEnd -= 2;
            this.addToken(TokenKind.Else);

            this.start = savedCurrent - 2;
            this.current = savedCurrent;
            this.columnBegin = savedColumnEnd - 2;
            this.columnEnd = savedColumnEnd;
            this.addToken(TokenKind.If);
            return;
        }

        // look for a type designator character ($ % ! # &). vars may have them, but functions
        // may not. Let the parser figure that part out.
        let nextChar = this.peek();
        if (['$', '%', '!', '#', '&'].includes(nextChar)) {
            lowerText += nextChar;
            this.advance();
        }

        let tokenType = Keywords[lowerText] || TokenKind.Identifier;
        if (tokenType === Keywords.rem) {
            //the rem keyword can be used as an identifier on objects,
            //so do a quick look-behind to see if there's a preceeding dot
            if (this.checkPreviousToken(TokenKind.Dot)) {
                this.addToken(TokenKind.Identifier);
            } else {
                this.comment();
            }
        } else {
            this.addToken(tokenType);
        }
    }

    /**
     * Check that the previous token was of the specified type
     */
    private checkPreviousToken(kind: TokenKind) {
        let previous = this.tokens[this.tokens.length - 1];
        if (previous && previous.kind === kind) {
            return true;
        } else {
            return false;
        }
    }

    /**
     * Looks at the current char and returns true if at least one of the candidates is a match
     */
    private check(...candidates: string[]) {
        if (this.isAtEnd()) {
            return false;
        }
        return candidates.includes(this.source.charAt(this.current));
    }

    /**
     * Check the previous character
     */
    private checkPrevious(...candidates: string[]) {
        this.current--;
        let result = this.check(...candidates);
        this.current++;
        return result;
    }


    /**
     * Reads characters within an identifier with a leading '#', typically reserved for conditional
     * compilation. Adds the produced token to the `tokens` array.
     */
    private preProcessedConditional() {
        this.advance(); // advance past the leading #

        //consume whitespace
        while (this.check(' ', '\t')) {
            this.advance();
        }

        while (isAlphaNumeric(this.peek())) {
            this.advance();
        }

        let text = this.source.slice(this.start, this.current).toLowerCase();

        // some identifiers can be split into two words (`#end if`, `#else if`), so check the "next" word and see what we get
        if ((text.endsWith('end') || text.endsWith('else')) && this.check(' ', '\t')) {
            let endOfFirstWord = this.current;

            //skip past whitespace
            while (this.check(' ', '\t')) {
                this.advance();
            }

            while (isAlphaNumeric(this.peek())) {
                this.advance();
            } // read the next word

            let twoWords = this.source.slice(this.start, this.current).toLowerCase();
            switch (twoWords.replace(/\s+/g, '')) {
                case '#elseif':
                    this.addToken(TokenKind.HashElseIf);
                    return;
                case '#endif':
                    this.addToken(TokenKind.HashEndIf);
                    return;
            }

            // reset if the last word and the current word didn't form a multi-word TokenKind
            this.current = endOfFirstWord;
        }

        switch (text.replace(/\s+/g, '')) {
            case '#if':
                this.addToken(TokenKind.HashIf);
                return;
            case '#else':
                this.addToken(TokenKind.HashElse);
                return;
            case '#elseif':
                this.addToken(TokenKind.HashElseIf);
                return;
            case '#endif':
                this.addToken(TokenKind.HashEndIf);
                return;
            case '#const':
                this.addToken(TokenKind.HashConst);
                return;
            case '#error':
                this.addToken(TokenKind.HashError);
                this.start = this.current;

                //create a token from whitespace after the #error token
                if (this.check(' ', '\t')) {
                    this.whitespace();
                }

                let hasErrorMessage = false;
                while (!this.isAtEnd() && !this.check('\r') && !this.check('\n')) {
                    hasErrorMessage = true;
                    this.advance();
                }

                if (hasErrorMessage) {
                    // grab all text since we found #error as one token
                    this.addToken(TokenKind.HashErrorMessage);
                }

                this.start = this.current;
                return;
            default:
                this.diagnostics.push({
                    ...DiagnosticMessages.unexpectedConditionalCompilationString(),
                    range: this.rangeOf()
                });
        }
    }

    /**
     * Find the closest previous non-whtespace token
     */
    private getPreviousNonWhitespaceToken() {
        for (let i = this.tokens.length - 1; i >= 0; i--) {
            let token = this.tokens[i];
            if (token && token.kind !== TokenKind.Whitespace) {
                return this.tokens[i];
            }
        }
    }

    /**
     * Capture a regex literal token. Returns false if not found.
     * This is lookahead lexing which might techincally belong in the parser,
     * but it's easy enough to do here in the lexer
     */
    private regexLiteral() {
        this.pushLookahead();

        let nextCharNeedsEscaped = false;

        //regexps can only occur when preceeded by exactly one of these tokens:
        const previousKind = this.getPreviousNonWhitespaceToken()?.kind;

        //preceeded by an allowed token, or if there are no previous tokens (i.e. this is the first token in the file).
        if (PreceedingRegexTypes.has(previousKind) || !previousKind) {

            //finite loop to prevent infinite loop if something went wrong
            for (let i = this.current; i < this.source.length; i++) {

                //if we reached the end of the regex, consume any flags
                if (this.check('/') && !nextCharNeedsEscaped) {
                    this.advance();
                    //consume all flag-like chars (let the parser validate the actual values)
                    while (/[a-z]/i.exec(this.peek())) {
                        this.advance();
                    }
                    //finalize the regex literal and EXIT
                    this.addToken(TokenKind.RegexLiteral);
                    return true;

                    //if we found a non-escaped newline, there's a syntax error with this regex (or it's not a regex), so quit
                } else if (this.check('\n') || this.isAtEnd()) {
                    break;
                } else if (this.check('\\')) {
                    this.advance();
                    nextCharNeedsEscaped = true;
                } else {
                    this.advance();
                    nextCharNeedsEscaped = false;
                }
            }
        }
        this.popLookahead();
        return false;
    }

    /**
     * Determine if this token is a trivia token
     */
    private isTrivia(token: Token) {
        return triviaKinds.includes(token.kind);
    }

    /**
     * Creates a `Token` and adds it to the `tokens` array.
     * @param kind the type of token to produce.
     */
    private addToken(kind: TokenKind) {
        let text = this.source.slice(this.start, this.current);
        let token: Token = {
            kind: kind,
            text: text,
            isReserved: ReservedWords.has(text.toLowerCase()),
            range: this.rangeOf(),
            leadingWhitespace: this.leadingWhitespace,
            leadingTrivia: []
        };
        if (this.isTrivia(token)) {
            this.pushTrivia(token);
        } else {
            token.leadingTrivia.push(...this.leadingTrivia);
            this.leadingTrivia = [];
        }
        this.leadingWhitespace = '';
        this.tokens.push(token);
        this.sync();
        return token;
    }

    /**
     * Move all location and char pointers to current position. Normally called after adding a token.
     */
    private sync() {
        this.start = this.current;
        this.lineBegin = this.lineEnd;
        this.columnBegin = this.columnEnd;
    }

    /**
     * Creates a `Range` at the lexer's current position
     * @returns the range of `text`
     */
    private rangeOf(): Range {
        if (this.options.trackLocations) {
            return util.createRange(this.lineBegin, this.columnBegin, this.lineEnd, this.columnEnd);
        } else {
            return undefined;
        }
    }
}

export interface ScanOptions {
    /**
     * If true, the whitespace tokens are included. If false, they are discarded
     * @default false
     */
    includeWhitespace?: boolean;
    /**
     * Should locations be tracked. If false, the `range` property will be omitted
     * @default true
     */
    trackLocations?: boolean;
}<|MERGE_RESOLUTION|>--- conflicted
+++ resolved
@@ -6,19 +6,17 @@
 import { DiagnosticMessages } from '../DiagnosticMessages';
 import util from '../util';
 
-<<<<<<< HEAD
 export const triviaKinds: ReadonlyArray<TokenKind> = [
     TokenKind.Newline,
     TokenKind.Whitespace,
     TokenKind.Comment,
     TokenKind.Colon
 ];
-=======
+
 /**
  * Numeric type designators can only be one of these characters
  */
 const numericTypeDesignatorCharsRegexp = /[#d!e&%]/;
->>>>>>> 8d6a4dbf
 
 export class Lexer {
     /**
@@ -116,16 +114,11 @@
             kind: TokenKind.Eof,
             isReserved: false,
             text: '',
-<<<<<<< HEAD
-            range: util.createRange(this.lineBegin, this.columnBegin, this.lineEnd, this.columnEnd + 1),
-            leadingWhitespace: this.leadingWhitespace,
-            leadingTrivia: this.leadingTrivia
-=======
             range: this.options.trackLocations
                 ? util.createRange(this.lineBegin, this.columnBegin, this.lineEnd, this.columnEnd + 1)
                 : undefined,
-            leadingWhitespace: this.leadingWhitespace
->>>>>>> 8d6a4dbf
+            leadingWhitespace: this.leadingWhitespace,
+            leadingTrivia: this.leadingTrivia
         });
         this.leadingWhitespace = '';
         return this;
