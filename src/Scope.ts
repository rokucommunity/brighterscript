import type { CompletionItem, Position, Range } from 'vscode-languageserver';
import { CompletionItemKind, Location } from 'vscode-languageserver';
import chalk from 'chalk';
import type { DiagnosticInfo } from './DiagnosticMessages';
import { DiagnosticMessages } from './DiagnosticMessages';
import type { CallableContainer, BsDiagnostic, FileReference, BscFile } from './interfaces';
import type { Program } from './Program';
import { BsClassValidator } from './validators/ClassValidator';
import type { NamespaceStatement, Statement, NewExpression, FunctionStatement, ClassStatement } from './parser';
import { ParseMode } from './parser';
import { standardizePath as s, util } from './util';
import { globalCallableMap } from './globalCallables';
import { Cache } from './Cache';
import { URI } from 'vscode-uri';
import { LogLevel } from './Logger';
import { isBrsFile, isClassStatement, isFunctionStatement, isFunctionType, isXmlFile } from './astUtils/reflection';
import { BrsFile } from './files/BrsFile';

/**
 * A class to keep track of all declarations within a given scope (like source scope, component scope)
 */
export class Scope {
    constructor(
        public name: string,
        public dependencyGraphKey: string,
        public program: Program
    ) {
        this.isValidated = false;
        //used for improved logging performance
        this._debugLogComponentName = `Scope '${chalk.redBright(this.name)}'`;

        //anytime a dependency for this scope changes, we need to be revalidated
        this.programHandles.push(
            this.program.dependencyGraph.onchange(this.dependencyGraphKey, this.onDependenciesChanged.bind(this), true)
        );
    }

    /**
     * Indicates whether this scope needs to be validated.
     * Will be true when first constructed, or anytime one of its dependencies changes
     */
    public readonly isValidated: boolean;

    protected programHandles = [] as Array<() => void>;

    protected cache = new Cache();

    /**
     * A dictionary of namespaces, indexed by the lower case full name of each namespace.
     * If a namespace is declared as "NameA.NameB.NameC", there will be 3 entries in this dictionary,
     * "namea", "namea.nameb", "namea.nameb.namec"
     */
    public get namespaceLookup() {
        return this.cache.getOrAdd('namespaceLookup', () => this.buildNamespaceLookup());
    }

    /**
     * A dictionary of all classes in this scope. This includes namespaced classes always with their full name.
     * The key is stored in lower case
     */
    public get classLookup() {
        return this.cache.getOrAdd('classLookup', () => this.buildClassLookup());
    }

    /**
     * The list of diagnostics found specifically for this scope. Individual file diagnostics are stored on the files themselves.
     */
    protected diagnostics = [] as BsDiagnostic[];

    protected onDependenciesChanged(key: string) {
        this.logDebug('invalidated because dependency graph said [', key, '] changed');
        this.invalidate();
    }

    /**
     * Clean up all event handles
     */
    public dispose() {
        for (let disconnect of this.programHandles) {
            disconnect();
        }
    }

    /**
     * Does this scope know about the given namespace name?
     * @param namespaceName - the name of the namespace (i.e. "NameA", or "NameA.NameB", etc...)
     */
    public isKnownNamespace(namespaceName: string) {
        let namespaceNameLower = namespaceName.toLowerCase();
        this.enumerateFiles((file) => {
            for (let namespace of file.parser.references.namespaceStatements) {
                let loopNamespaceNameLower = namespace.name.toLowerCase();
                if (loopNamespaceNameLower === namespaceNameLower || loopNamespaceNameLower.startsWith(namespaceNameLower + '.')) {
                    return true;
                }
            }
        });
        return false;
    }

    /**
     * Get the parent scope for this scope (for source scope this will always be the globalScope).
     * XmlScope overrides this to return the parent xml scope if available.
     * For globalScope this will return null.
     */
    public getParentScope() {
        let scope: Scope;
        //use the global scope if we didn't find a sope and this is not the global scope
        if (this.program.globalScope !== this) {
            scope = this.program.globalScope;
        }
        if (scope) {
            return scope;
        } else {
            //passing null to the cache allows it to skip the factory function in the future
            return null;
        }
    }

    /**
     * Get the file with the specified pkgPath
     */
    public getFile(pathAbsolute: string) {
        pathAbsolute = s`${pathAbsolute}`;
        let files = this.getFiles();
        for (let file of files) {
            if (file.pathAbsolute === pathAbsolute) {
                return file;
            }
        }
    }

    public getFiles() {
        return this.cache.getOrAdd('files', () => {
            let result = [] as BscFile[];
            let dependencies = this.program.dependencyGraph.getAllDependencies(this.dependencyGraphKey);
            for (let dependency of dependencies) {
                //skip scopes and components
                if (dependency.startsWith('component:')) {
                    continue;
                }
                let file = this.program.getFileByPkgPath(dependency);
                if (file) {
                    result.push(file);
                }
            }
            this.logDebug('getFiles', () => result.map(x => x.pkgPath));
            return result;
        });
    }

    public get fileCount() {
        return Object.keys(this.getFiles()).length;
    }

    /**
     * Get the list of errors for this scope. It's calculated on the fly, so
     * call this sparingly.
     */
    public getDiagnostics() {
        let diagnosticLists = [this.diagnostics] as BsDiagnostic[][];

        //add diagnostics from every referenced file
        this.enumerateFiles((file) => {
            diagnosticLists.push(file.getDiagnostics());
        });
        let allDiagnostics = Array.prototype.concat.apply([], diagnosticLists) as BsDiagnostic[];

        let filteredDiagnostics = allDiagnostics.filter((x) => {
            return !util.diagnosticIsSuppressed(x);
        });

        //filter out diangostics that match any of the comment flags

        return filteredDiagnostics;
    }

    public addDiagnostics(diagnostics: BsDiagnostic[]) {
        this.diagnostics.push(...diagnostics);
    }

    /**
     * Get the list of callables available in this scope (either declared in this scope or in a parent scope)
     */
    public getAllCallables(): CallableContainer[] {
        //get callables from parent scopes
        let parentScope = this.getParentScope();
        if (parentScope) {
            return [...this.getOwnCallables(), ...parentScope.getAllCallables()];
        } else {
            return [...this.getOwnCallables()];
        }
    }

    /**
     * Get the callable with the specified name.
     * If there are overridden callables with the same name, the closest callable to this scope is returned
     * @param name
     */
    public getCallableByName(name: string) {
        let lowerName = name.toLowerCase();
        let callables = this.getAllCallables();
        for (let callable of callables) {
            if (callable.callable.getName(ParseMode.BrighterScript).toLowerCase() === lowerName) {
                return callable.callable;
            }
        }
    }

    public enumerateFiles(callback: (file: BscFile) => void) {
        const files = this.getFiles();
        for (const file of files) {
            //skip files that have a typedef
            if (file.extension === '.brs' && (file as BrsFile).hasTypedef) {
                continue;
            }
            callback(file);
        }
    }

    /**
     * Get the list of callables explicitly defined in files in this scope.
     * This excludes ancestor callables
     */
    public getOwnCallables(): CallableContainer[] {
        let result = [] as CallableContainer[];
        this.logDebug('getOwnCallables() files: ', () => this.getFiles().map(x => x.pkgPath));

        //get callables from own files
        this.enumerateFiles((file) => {
            for (let callable of file.callables) {
                result.push({
                    callable: callable,
                    scope: this
                });
            }
        });
        return result;
    }

    /**
     * Builds a tree of namespace objects
     */
    public buildNamespaceLookup() {
<<<<<<< HEAD
        let namespaceLookup = {} as { [namespaceName: string]: NamespaceContainer };
        this.enumerateFiles((file) => {
=======
        let namespaceLookup = {} as Record<string, NamespaceContainer>;
        let files = this.getFiles();
        for (let file of files) {
>>>>>>> 5367b57c
            for (let namespace of file.parser.references.namespaceStatements) {
                //TODO should we handle non-brighterscript?
                let name = namespace.nameExpression.getName(ParseMode.BrighterScript);
                let nameParts = name.split('.');

                let loopName = null;
                //ensure each namespace section is represented in the results
                //(so if the namespace name is A.B.C, this will make an entry for "A", an entry for "A.B", and an entry for "A.B.C"
                for (let part of nameParts) {
                    loopName = loopName === null ? part : `${loopName}.${part}`;
                    let lowerLoopName = loopName.toLowerCase();
                    namespaceLookup[lowerLoopName] = namespaceLookup[lowerLoopName] ?? {
                        file: file,
                        fullName: loopName,
                        nameRange: namespace.nameExpression.range,
                        lastPartName: part,
                        namespaces: {},
                        classStatements: {},
                        functionStatements: {},
                        statements: []
                    };
                }
                let ns = namespaceLookup[name.toLowerCase()];
                ns.statements.push(...namespace.body.statements);
                for (let statement of namespace.body.statements) {
                    if (isClassStatement(statement)) {
                        ns.classStatements[statement.name.text.toLowerCase()] = statement;
                    } else if (isFunctionStatement(statement)) {
                        ns.functionStatements[statement.name.text.toLowerCase()] = statement;
                    }
                }
            }

            //associate child namespaces with their parents
            for (let key in namespaceLookup) {
                let ns = namespaceLookup[key];
                let parts = ns.fullName.split('.');

                if (parts.length > 1) {
                    //remove the last part
                    parts.pop();
                    let parentName = parts.join('.');
                    namespaceLookup[parentName.toLowerCase()].namespaces[ns.lastPartName.toLowerCase()] = ns;
                }
            }
        });
        return namespaceLookup;
    }

    private buildClassLookup() {
<<<<<<< HEAD
        let lookup = {} as { [lowerName: string]: ClassStatement };
        this.enumerateFiles((file) => {
=======
        let lookup = {} as Record<string, ClassStatement>;
        let files = this.getFiles();
        for (let file of files) {
>>>>>>> 5367b57c
            for (let cls of file.parser.references.classStatements) {
                lookup[cls.getName(ParseMode.BrighterScript).toLowerCase()] = cls;
            }
        });
        return lookup;
    }

    public getNamespaceStatements() {
        let result = [] as NamespaceStatement[];
        this.enumerateFiles((file) => {
            result.push(...file.parser.references.namespaceStatements);
        });
        return result;
    }

    protected logDebug(...args: any[]) {
        this.program.logger.debug(this._debugLogComponentName, ...args);
    }
    private _debugLogComponentName: string;

    public validate(force = false) {
        //if this scope is already validated, no need to revalidate
        if (this.isValidated === true && !force) {
            this.logDebug('validate(): already validated');
            return;
        }

        this.program.logger.time(LogLevel.info, [this._debugLogComponentName, 'validate()'], () => {

            let parentScope = this.getParentScope();

            //validate our parent before we validate ourself
            if (parentScope && parentScope.isValidated === false) {
                this.logDebug('validate(): validating parent first');
                parentScope.validate(force);
            }
            //clear the scope's errors list (we will populate them from this method)
            this.diagnostics = [];

            let callables = this.getAllCallables();

            //sort the callables by filepath and then method name, so the errors will be consistent
            callables = callables.sort((a, b) => {
                return (
                    //sort by path
                    a.callable.file.pathAbsolute.localeCompare(b.callable.file.pathAbsolute) ||
                    //then sort by method name
                    a.callable.name.localeCompare(b.callable.name)
                );
            });

            //get a list of all callables, indexed by their lower case names
            let callableContainerMap = util.getCallableContainersByLowerName(callables);
            let files = this.getFiles();

            this.program.plugins.emit('beforeScopeValidate', this, files, callableContainerMap);

            //find all duplicate function declarations
            this.diagnosticFindDuplicateFunctionDeclarations(callableContainerMap);

            //detect missing and incorrect-case script imports
            this.diagnosticValidateScriptImportPaths();

            //enforce a series of checks on the bodies of class methods
            this.validateClasses();

            //do many per-file checks
            this.enumerateFiles((file) => {
                this.diagnosticDetectCallsToUnknownFunctions(file, callableContainerMap);
                this.diagnosticDetectFunctionCallsWithWrongParamCount(file, callableContainerMap);
                this.diagnosticDetectShadowedLocalVars(file, callableContainerMap);
                this.diagnosticDetectFunctionCollisions(file);
                this.detectVariableNamespaceCollisions(file);
            });

            this.program.plugins.emit('afterScopeValidate', this, files, callableContainerMap);

            (this as any).isValidated = true;
        });
    }

    /**
     * Mark this scope as invalid, which means its `validate()` function needs to be called again before use.
     */
    public invalidate() {
        (this as any).isValidated = false;
        //clear out various lookups (they'll get regenerated on demand the next time they're requested)
        this.cache.clear();
    }

    private detectVariableNamespaceCollisions(file: BscFile) {
        //find all function parameters
        for (let func of file.parser.references.functionExpressions) {
            for (let param of func.parameters) {
                let lowerParamName = param.name.text.toLowerCase();
                let namespace = this.namespaceLookup[lowerParamName];
                //see if the param matches any starting namespace part
                if (namespace) {
                    this.diagnostics.push({
                        file: file,
                        ...DiagnosticMessages.parameterMayNotHaveSameNameAsNamespace(param.name.text),
                        range: param.name.range,
                        relatedInformation: [{
                            message: 'Namespace declared here',
                            location: Location.create(
                                URI.file(namespace.file.pathAbsolute).toString(),
                                namespace.nameRange
                            )
                        }]
                    });
                }
            }
        }

        for (let assignment of file.parser.references.assignmentStatements) {
            let lowerAssignmentName = assignment.name.text.toLowerCase();
            let namespace = this.namespaceLookup[lowerAssignmentName];
            //see if the param matches any starting namespace part
            if (namespace) {
                this.diagnostics.push({
                    file: file,
                    ...DiagnosticMessages.variableMayNotHaveSameNameAsNamespace(assignment.name.text),
                    range: assignment.name.range,
                    relatedInformation: [{
                        message: 'Namespace declared here',
                        location: Location.create(
                            URI.file(namespace.file.pathAbsolute).toString(),
                            namespace.nameRange
                        )
                    }]
                });
            }
        }
    }

    /**
     * Find function declarations with the same name as a stdlib function
     */
    private diagnosticDetectFunctionCollisions(file: BscFile) {
        for (let func of file.callables) {
            if (globalCallableMap[func.getName(ParseMode.BrighterScript).toLowerCase()]) {
                this.diagnostics.push({
                    ...DiagnosticMessages.scopeFunctionShadowedByBuiltInFunction(),
                    range: func.nameRange,
                    file: file
                });
            }
        }
    }

    public getNewExpressions() {
        let result = [] as AugmentedNewExpression[];
        this.enumerateFiles((file) => {
            let expressions = file.parser.references.newExpressions as AugmentedNewExpression[];
            for (let expression of expressions) {
                expression.file = file;
                result.push(expression);
            }
        });
        return result;
    }

    private validateClasses() {
        let validator = new BsClassValidator();
        validator.validate(this);
        this.diagnostics.push(...validator.diagnostics);
    }

    /**
     * Detect calls to functions with the incorrect number of parameters
     * @param file
     * @param callableContainersByLowerName
     */
    private diagnosticDetectFunctionCallsWithWrongParamCount(file: BscFile, callableContainersByLowerName: Record<string, CallableContainer[]>) {
        //validate all function calls
        for (let expCall of file.functionCalls) {
            let callableContainersWithThisName = callableContainersByLowerName[expCall.name.toLowerCase()];

            //use the first item from callablesByLowerName, because if there are more, that's a separate error
            let knownCallableContainer = callableContainersWithThisName ? callableContainersWithThisName[0] : undefined;

            if (knownCallableContainer) {
                //get min/max parameter count for callable
                let minParams = 0;
                let maxParams = 0;
                for (let param of knownCallableContainer.callable.params) {
                    maxParams++;
                    //optional parameters must come last, so we can assume that minParams won't increase once we hit
                    //the first isOptional
                    if (param.isOptional === false) {
                        minParams++;
                    }
                }
                let expCallArgCount = expCall.args.length;
                if (expCall.args.length > maxParams || expCall.args.length < minParams) {
                    let minMaxParamsText = minParams === maxParams ? maxParams : `${minParams}-${maxParams}`;
                    this.diagnostics.push({
                        ...DiagnosticMessages.mismatchArgumentCount(minMaxParamsText, expCallArgCount),
                        range: expCall.nameRange,
                        //TODO detect end of expression call
                        file: file
                    });
                }
            }
        }
    }

    /**
     * Detect local variables (function scope) that have the same name as scope calls
     * @param file
     * @param callableContainerMap
     */
    private diagnosticDetectShadowedLocalVars(file: BscFile, callableContainerMap: Record<string, CallableContainer[]>) {
        //loop through every function scope
        for (let scope of file.functionScopes) {
            //every var declaration in this scope
            for (let varDeclaration of scope.variableDeclarations) {
                let lowerVarName = varDeclaration.name.toLowerCase();

                //if the var is a function
                if (isFunctionType(varDeclaration.type)) {
                    //local var function with same name as stdlib function
                    if (
                        //has same name as stdlib
                        globalCallableMap[lowerVarName]
                    ) {
                        this.diagnostics.push({
                            ...DiagnosticMessages.localVarFunctionShadowsParentFunction('stdlib'),
                            range: varDeclaration.nameRange,
                            file: file
                        });

                        //this check needs to come after the stdlib one, because the stdlib functions are included
                        //in the scope function list
                    } else if (
                        //has same name as scope function
                        callableContainerMap[lowerVarName]
                    ) {
                        this.diagnostics.push({
                            ...DiagnosticMessages.localVarFunctionShadowsParentFunction('scope'),
                            range: varDeclaration.nameRange,
                            file: file
                        });
                    }

                    //var is not a function
                } else if (
                    //is same name as a callable
                    callableContainerMap[lowerVarName] &&
                    //is NOT a callable from stdlib (because non-function local vars can have same name as stdlib names)
                    !globalCallableMap[lowerVarName]
                ) {
                    this.diagnostics.push({
                        ...DiagnosticMessages.localVarShadowedByScopedFunction(),
                        range: varDeclaration.nameRange,
                        file: file
                    });
                }
            }
        }
    }

    /**
     * Detect calls to functions that are not defined in this scope
     * @param file
     * @param callablesByLowerName
     */
    private diagnosticDetectCallsToUnknownFunctions(file: BscFile, callablesByLowerName: Record<string, CallableContainer[]>) {
        //validate all expression calls
        for (let expCall of file.functionCalls) {
            const lowerName = expCall.name.toLowerCase();
            //for now, skip validation on any method named "super" within `.bs` contexts.
            //TODO revise this logic so we know if this function call resides within a class constructor function
            if (file.extension === '.bs' && lowerName === 'super') {
                continue;
            }

            //get the local scope for this expression
            let scope = file.getFunctionScopeAtPosition(expCall.nameRange.start);

            //if we don't already have a variable with this name.
            if (!scope?.getVariableByName(lowerName)) {
                let callablesWithThisName = callablesByLowerName[lowerName];

                //use the first item from callablesByLowerName, because if there are more, that's a separate error
                let knownCallable = callablesWithThisName ? callablesWithThisName[0] : undefined;

                //detect calls to unknown functions
                if (!knownCallable) {
                    this.diagnostics.push({
                        ...DiagnosticMessages.callToUnknownFunction(expCall.name, this.name),
                        range: expCall.nameRange,
                        file: file
                    });
                }
            } else {
                //if we found a variable with the same name as the function, assume the call is "known".
                //If the variable is a different type, some other check should add a diagnostic for that.
            }
        }
    }

    /**
     * Create diagnostics for any duplicate function declarations
     * @param callablesByLowerName
     */
    private diagnosticFindDuplicateFunctionDeclarations(callableContainersByLowerName: Record<string, CallableContainer[]>) {
        //for each list of callables with the same name
        for (let lowerName in callableContainersByLowerName) {
            let callableContainers = callableContainersByLowerName[lowerName];

            let globalCallables = [] as CallableContainer[];
            let nonGlobalCallables = [] as CallableContainer[];
            let ownCallables = [] as CallableContainer[];
            let ancestorNonGlobalCallables = [] as CallableContainer[];

            for (let container of callableContainers) {
                if (container.scope === this.program.globalScope) {
                    globalCallables.push(container);
                } else {
                    nonGlobalCallables.push(container);
                    if (container.scope === this) {
                        ownCallables.push(container);
                    } else {
                        ancestorNonGlobalCallables.push(container);
                    }
                }
            }

            //add info diagnostics about child shadowing parent functions
            if (ownCallables.length > 0 && ancestorNonGlobalCallables.length > 0) {
                for (let container of ownCallables) {
                    //skip the init function (because every component will have one of those){
                    if (lowerName !== 'init') {
                        let shadowedCallable = ancestorNonGlobalCallables[ancestorNonGlobalCallables.length - 1];
                        if (!!shadowedCallable && shadowedCallable.callable.file === container.callable.file) {
                            //same file: skip redundant imports
                            continue;
                        }
                        this.diagnostics.push({
                            ...DiagnosticMessages.overridesAncestorFunction(
                                container.callable.name,
                                container.scope.name,
                                shadowedCallable.callable.file.pkgPath,
                                //grab the last item in the list, which should be the closest ancestor's version
                                shadowedCallable.scope.name
                            ),
                            range: container.callable.nameRange,
                            file: container.callable.file
                        });
                    }
                }
            }

            //add error diagnostics about duplicate functions in the same scope
            if (ownCallables.length > 1) {

                for (let callableContainer of ownCallables) {
                    let callable = callableContainer.callable;

                    this.diagnostics.push({
                        ...DiagnosticMessages.duplicateFunctionImplementation(callable.name, callableContainer.scope.name),
                        range: util.createRange(
                            callable.nameRange.start.line,
                            callable.nameRange.start.character,
                            callable.nameRange.start.line,
                            callable.nameRange.end.character
                        ),
                        file: callable.file
                    });
                }
            }
        }
    }

    /**
     * Get the list of all script imports for this scope
     */
    private getScriptImports() {
        let result = [] as FileReference[];
        this.enumerateFiles((file) => {
            if (isBrsFile(file)) {
                result.push(...file.ownScriptImports);
            } else if (isXmlFile(file)) {
                result.push(...file.scriptTagImports);
            }
        });
        return result;
    }

    /**
     * Verify that all of the scripts ipmorted by each file in this scope actually exist
     */
    private diagnosticValidateScriptImportPaths() {
        let scriptImports = this.getScriptImports();
        //verify every script import
        for (let scriptImport of scriptImports) {
            let referencedFile = this.getFileByRelativePath(scriptImport.pkgPath);
            //if we can't find the file
            if (!referencedFile) {
                let dInfo: DiagnosticInfo;
                if (scriptImport.text.trim().length === 0) {
                    dInfo = DiagnosticMessages.scriptSrcCannotBeEmpty();
                } else {
                    dInfo = DiagnosticMessages.referencedFileDoesNotExist();
                }

                this.diagnostics.push({
                    ...dInfo,
                    range: scriptImport.filePathRange,
                    file: scriptImport.sourceFile
                });
                //if the character casing of the script import path does not match that of the actual path
            } else if (scriptImport.pkgPath !== referencedFile.pkgPath) {
                this.diagnostics.push({
                    ...DiagnosticMessages.scriptImportCaseMismatch(referencedFile.pkgPath),
                    range: scriptImport.filePathRange,
                    file: scriptImport.sourceFile
                });
            }
        }
    }

    /**
     * Find the file with the specified relative path
     * @param relativePath
     */
    protected getFileByRelativePath(relativePath: string) {
        let files = this.getFiles();
        for (let file of files) {
            if (file.pkgPath.toLowerCase() === relativePath.toLowerCase()) {
                return file;
            }
        }
    }

    /**
     * Determine if this scope is referenced and known by the file.
     * @param file
     */
    public hasFile(file: BscFile) {
        let files = this.getFiles();
        let hasFile = files.includes(file);
        return hasFile;
    }

    /**
     * Get all callables as completionItems
     */
    public getCallablesAsCompletions(parseMode: ParseMode) {
        let completions = [] as CompletionItem[];
        let callables = this.getAllCallables();

        if (parseMode === ParseMode.BrighterScript) {
            //throw out the namespaced callables (they will be handled by another method)
            callables = callables.filter(x => x.callable.hasNamespace === false);
        }

        for (let callableContainer of callables) {
            completions.push({
                label: callableContainer.callable.getName(parseMode),
                kind: CompletionItemKind.Function,
                detail: callableContainer.callable.shortDescription,
                documentation: callableContainer.callable.documentation ? { kind: 'markdown', value: callableContainer.callable.documentation } : undefined
            });
        }
        return completions;
    }

    /**
     * Get the definition (where was this thing first defined) of the symbol under the position
     */
    public getDefinition(file: BscFile, position: Position): Location[] { //eslint-disable-line
        //TODO implement for brs files
        return [];
    }

    /**
     * Scan all files for property names, and return them as completions
     */
    public getPropertyNameCompletions() {
        let results = [] as CompletionItem[];
        this.enumerateFiles((file) => {
            results.push(...file.propertyNameCompletions);
        });
        return results;
    }
}

interface NamespaceContainer {
    file: BscFile;
    fullName: string;
    nameRange: Range;
    lastPartName: string;
    statements: Statement[];
    classStatements: Record<string, ClassStatement>;
    functionStatements: Record<string, FunctionStatement>;
    namespaces: Record<string, NamespaceContainer>;
}

interface AugmentedNewExpression extends NewExpression {
    file: BscFile;
}<|MERGE_RESOLUTION|>--- conflicted
+++ resolved
@@ -14,7 +14,7 @@
 import { URI } from 'vscode-uri';
 import { LogLevel } from './Logger';
 import { isBrsFile, isClassStatement, isFunctionStatement, isFunctionType, isXmlFile } from './astUtils/reflection';
-import { BrsFile } from './files/BrsFile';
+import type { BrsFile } from './files/BrsFile';
 
 /**
  * A class to keep track of all declarations within a given scope (like source scope, component scope)
@@ -242,14 +242,8 @@
      * Builds a tree of namespace objects
      */
     public buildNamespaceLookup() {
-<<<<<<< HEAD
-        let namespaceLookup = {} as { [namespaceName: string]: NamespaceContainer };
+        let namespaceLookup = {} as Record<string, NamespaceContainer>;
         this.enumerateFiles((file) => {
-=======
-        let namespaceLookup = {} as Record<string, NamespaceContainer>;
-        let files = this.getFiles();
-        for (let file of files) {
->>>>>>> 5367b57c
             for (let namespace of file.parser.references.namespaceStatements) {
                 //TODO should we handle non-brighterscript?
                 let name = namespace.nameExpression.getName(ParseMode.BrighterScript);
@@ -300,14 +294,8 @@
     }
 
     private buildClassLookup() {
-<<<<<<< HEAD
-        let lookup = {} as { [lowerName: string]: ClassStatement };
+        let lookup = {} as Record<string, ClassStatement>;
         this.enumerateFiles((file) => {
-=======
-        let lookup = {} as Record<string, ClassStatement>;
-        let files = this.getFiles();
-        for (let file of files) {
->>>>>>> 5367b57c
             for (let cls of file.parser.references.classStatements) {
                 lookup[cls.getName(ParseMode.BrighterScript).toLowerCase()] = cls;
             }
