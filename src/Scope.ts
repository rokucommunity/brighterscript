--- conflicted
+++ resolved
@@ -3,13 +3,8 @@
 import chalk from 'chalk';
 import type { DiagnosticInfo } from './DiagnosticMessages';
 import { DiagnosticMessages } from './DiagnosticMessages';
-<<<<<<< HEAD
-import type { CallableContainer, BsDiagnostic, FileReference, BscFile, CallableContainerMap, FunctionCall } from './interfaces';
-import type { FileLink, Program } from './Program';
-=======
-import type { CallableContainer, BsDiagnostic, FileReference, BscFile, CallableContainerMap, FileLink } from './interfaces';
+import type { CallableContainer, BsDiagnostic, FileReference, BscFile, CallableContainerMap, FileLink, FunctionCall } from './interfaces';
 import type { Program } from './Program';
->>>>>>> 56f4408e
 import { BsClassValidator } from './validators/ClassValidator';
 import type { NamespaceStatement, Statement, FunctionStatement, ClassStatement } from './parser/Statement';
 import type { FunctionExpression, NewExpression } from './parser/Expression';
