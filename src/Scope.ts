import type { CompletionItem, Position, Range } from 'vscode-languageserver';
import * as path from 'path';
import { CompletionItemKind, Location } from 'vscode-languageserver';
import chalk from 'chalk';
import type { DiagnosticInfo } from './DiagnosticMessages';
import { DiagnosticMessages } from './DiagnosticMessages';
import type { CallableContainer, BsDiagnostic, FileReference, BscFile, CallableContainerMap, FileLink } from './interfaces';
import type { Program } from './Program';
import { BsClassValidator } from './validators/ClassValidator';
import type { NamespaceStatement, Statement, FunctionStatement, ClassStatement, EnumStatement } from './parser/Statement';
import type { NewExpression } from './parser/Expression';
import { ParseMode } from './parser/Parser';
import { standardizePath as s, util } from './util';
import { globalCallableMap } from './globalCallables';
import { Cache } from './Cache';
import { URI } from 'vscode-uri';
import { LogLevel } from './Logger';
<<<<<<< HEAD
import { isBrsFile, isClassStatement, isFunctionStatement, isFunctionType, isXmlFile, isCustomType, isClassMethodStatement, isLiteralExpression } from './astUtils/reflection';
import type { BrsFile } from './files/BrsFile';
import type { DependencyGraph, DependencyChangedEvent } from './DependencyGraph';
import { nodes } from './roku-types';
import type { Token } from './lexer/Token';

/**
 * The lower-case names of all platform-included scenegraph nodes
 */
const platformNodeNames = new Set(Object.values(nodes).map(x => x.name.toLowerCase()));
=======
import type { BrsFile } from './files/BrsFile';
import type { DependencyGraph, DependencyChangedEvent } from './DependencyGraph';
import { isBrsFile, isClassMethodStatement, isClassStatement, isCustomType, isEnumStatement, isFunctionStatement, isFunctionType, isXmlFile } from './astUtils/reflection';
>>>>>>> 38811bc3

/**
 * A class to keep track of all declarations within a given scope (like source scope, component scope)
 */
export class Scope {
    constructor(
        public name: string,
        public program: Program,
        private _dependencyGraphKey?: string
    ) {
        this.isValidated = false;
        //used for improved logging performance
        this._debugLogComponentName = `Scope '${chalk.redBright(this.name)}'`;
    }

    /**
     * Indicates whether this scope needs to be validated.
     * Will be true when first constructed, or anytime one of its dependencies changes
     */
    public readonly isValidated: boolean;

    protected cache = new Cache();

    public get dependencyGraphKey() {
        return this._dependencyGraphKey;
    }

    /**
     * A dictionary of namespaces, indexed by the lower case full name of each namespace.
     * If a namespace is declared as "NameA.NameB.NameC", there will be 3 entries in this dictionary,
     * "namea", "namea.nameb", "namea.nameb.namec"
     */
    public get namespaceLookup() {
        return this.cache.getOrAdd('namespaceLookup', () => this.buildNamespaceLookup());
    }

    /**
     * Get the class with the specified name.
     * @param className - The class name, including the namespace of the class if possible
     * @param containingNamespace - The namespace used to resolve relative class names. (i.e. the namespace around the current statement trying to find a class)
     */
    public getClass(className: string, containingNamespace?: string): ClassStatement {
        return this.getClassFileLink(className, containingNamespace)?.item;
    }

    /**
     * Get a class and its containing file by the class name
     * @param className - The class name, including the namespace of the class if possible
     * @param containingNamespace - The namespace used to resolve relative class names. (i.e. the namespace around the current statement trying to find a class)
     */
    public getClassFileLink(className: string, containingNamespace?: string): FileLink<ClassStatement> {
        const lowerClassName = className?.toLowerCase();
        const classMap = this.getClassMap();

        let cls = classMap.get(
            util.getFullyQualifiedClassName(lowerClassName, containingNamespace?.toLowerCase())
        );
        //if we couldn't find the class by its full namespaced name, look for a global class with that name
        if (!cls) {
            cls = classMap.get(lowerClassName);
        }
        return cls;
    }

    /**
    * Tests if a class exists with the specified name
    * @param className - the all-lower-case namespace-included class name
    * @param containingNamespace - The namespace used to resolve relative class names. (i.e. the namespace around the current statement trying to find a class)
    */
    public hasClass(className: string, namespaceName?: string): boolean {
        return !!this.getClass(className, namespaceName);
    }

    /**
     * A dictionary of all classes in this scope. This includes namespaced classes always with their full name.
     * The key is stored in lower case
     */
    public getClassMap(): Map<string, FileLink<ClassStatement>> {
        return this.cache.getOrAdd('classMap', () => {
            const map = new Map<string, FileLink<ClassStatement>>();
            this.enumerateBrsFiles((file) => {
                if (isBrsFile(file)) {
                    for (let cls of file.parser.references.classStatements) {
                        const lowerClassName = cls.getName(ParseMode.BrighterScript)?.toLowerCase();
                        //only track classes with a defined name (i.e. exclude nameless malformed classes)
                        if (lowerClassName) {
                            map.set(lowerClassName, { item: cls, file: file });
                        }
                    }
                }
            });
            return map;
        });
    }

    /**
     * A dictionary of all enums in this scope. This includes namespaced enums always with their full name.
     * The key is stored in lower case
     */
    public getEnumMap(): Map<string, FileLink<EnumStatement>> {
        return this.cache.getOrAdd('enumMap', () => {
            const map = new Map<string, FileLink<EnumStatement>>();
            this.enumerateBrsFiles((file) => {
                for (let enumStmt of file.parser.references.enumStatements) {
                    const lowerEnumName = enumStmt.fullName.toLowerCase();
                    //only track enums with a defined name (i.e. exclude nameless malformed enums)
                    if (lowerEnumName) {
                        map.set(lowerEnumName, { item: enumStmt, file: file });
                    }
                }
            });
            return map;
        });
    }

    /**
     * The list of diagnostics found specifically for this scope. Individual file diagnostics are stored on the files themselves.
     */
    protected diagnostics = [] as BsDiagnostic[];

    protected onDependenciesChanged(event: DependencyChangedEvent) {
        this.logDebug('invalidated because dependency graph said [', event.sourceKey, '] changed');
        this.invalidate();
    }

    /**
     * Clean up all event handles
     */
    public dispose() {
        this.unsubscribeFromDependencyGraph?.();
    }

    /**
     * Does this scope know about the given namespace name?
     * @param namespaceName - the name of the namespace (i.e. "NameA", or "NameA.NameB", etc...)
     */
    public isKnownNamespace(namespaceName: string) {
        let namespaceNameLower = namespaceName.toLowerCase();
        this.enumerateBrsFiles((file) => {
            for (let namespace of file.parser.references.namespaceStatements) {
                let loopNamespaceNameLower = namespace.name.toLowerCase();
                if (loopNamespaceNameLower === namespaceNameLower || loopNamespaceNameLower.startsWith(namespaceNameLower + '.')) {
                    return true;
                }
            }
        });
        return false;
    }

    /**
     * Get the parent scope for this scope (for source scope this will always be the globalScope).
     * XmlScope overrides this to return the parent xml scope if available.
     * For globalScope this will return null.
     */
    public getParentScope() {
        let scope: Scope;
        //use the global scope if we didn't find a sope and this is not the global scope
        if (this.program.globalScope !== this) {
            scope = this.program.globalScope;
        }
        if (scope) {
            return scope;
        } else {
            //passing null to the cache allows it to skip the factory function in the future
            return null;
        }
    }

    private dependencyGraph: DependencyGraph;
    /**
     * An unsubscribe function for the dependencyGraph subscription
     */
    private unsubscribeFromDependencyGraph: () => void;

    public attachDependencyGraph(dependencyGraph: DependencyGraph) {
        this.dependencyGraph = dependencyGraph;
        if (this.unsubscribeFromDependencyGraph) {
            this.unsubscribeFromDependencyGraph();
        }

        //anytime a dependency for this scope changes, we need to be revalidated
        this.unsubscribeFromDependencyGraph = this.dependencyGraph.onchange(this.dependencyGraphKey, this.onDependenciesChanged.bind(this));

        //invalidate immediately since this is a new scope
        this.invalidate();
    }

    /**
     * Get the file with the specified pkgPath
     */
    public getFile(pathAbsolute: string) {
        pathAbsolute = s`${pathAbsolute}`;
        let files = this.getAllFiles();
        for (let file of files) {
            if (file.pathAbsolute === pathAbsolute) {
                return file;
            }
        }
    }

    /**
     * Get the list of files referenced by this scope that are actually loaded in the program.
     * Excludes files from ancestor scopes
     */
    public getOwnFiles() {
        //source scope only inherits files from global, so just return all files. This function mostly exists to assist XmlScope
        return this.getAllFiles();
    }

    /**
     * Get the list of files referenced by this scope that are actually loaded in the program.
     * Includes files from this scope and all ancestor scopes
     */
    public getAllFiles() {
        return this.cache.getOrAdd('getAllFiles', () => {
            let result = [] as BscFile[];
            let dependencies = this.dependencyGraph.getAllDependencies(this.dependencyGraphKey);
            for (let dependency of dependencies) {
                //load components by their name
                if (dependency.startsWith('component:')) {
                    let comp = this.program.getComponent(dependency.replace(/$component:/, ''));
                    if (comp) {
                        result.push(comp.file);
                    }
                } else {
                    let file = this.program.getFileByPkgPath(dependency);
                    if (file) {
                        result.push(file);
                    }
                }
            }
            this.logDebug('getAllFiles', () => result.map(x => x.pkgPath));
            return result;
        });
    }

    /**
     * Get the list of errors for this scope. It's calculated on the fly, so
     * call this sparingly.
     */
    public getDiagnostics() {
        let diagnosticLists = [this.diagnostics] as BsDiagnostic[][];

        //add diagnostics from every referenced file
        this.enumerateOwnFiles((file) => {
            diagnosticLists.push(file.getDiagnostics());
        });
        let allDiagnostics = Array.prototype.concat.apply([], diagnosticLists) as BsDiagnostic[];

        let filteredDiagnostics = allDiagnostics.filter((x) => {
            return !util.diagnosticIsSuppressed(x);
        });

        //filter out diangostics that match any of the comment flags

        return filteredDiagnostics;
    }

    public addDiagnostics(diagnostics: BsDiagnostic[]) {
        this.diagnostics.push(...diagnostics);
    }

    /**
     * Get the list of callables available in this scope (either declared in this scope or in a parent scope)
     */
    public getAllCallables(): CallableContainer[] {
        //get callables from parent scopes
        let parentScope = this.getParentScope();
        if (parentScope) {
            return [...this.getOwnCallables(), ...parentScope.getAllCallables()];
        } else {
            return [...this.getOwnCallables()];
        }
    }

    /**
     * Get the callable with the specified name.
     * If there are overridden callables with the same name, the closest callable to this scope is returned
     * @param name
     */
    public getCallableByName(name: string) {
        let lowerName = name.toLowerCase();
        let callables = this.getAllCallables();
        for (let callable of callables) {
            if (callable.callable.getName(ParseMode.BrighterScript).toLowerCase() === lowerName) {
                return callable.callable;
            }
        }
    }

    /**
     * Iterate over Brs files not shadowed by typedefs
     */
    public enumerateBrsFiles(callback: (file: BrsFile) => void) {
        const files = this.getAllFiles();
        for (const file of files) {
            //only brs files without a typedef
            if (isBrsFile(file) && !file.hasTypedef) {
                callback(file);
            }
        }
    }

    /**
     * Call a function for each file directly included in this scope (excluding files found only in parent scopes).
     */
    public enumerateOwnFiles(callback: (file: BscFile) => void) {
        const files = this.getOwnFiles();
        for (const file of files) {
            //either XML components or files without a typedef
            if (isXmlFile(file) || !file.hasTypedef) {
                callback(file);
            }
        }
    }

    /**
     * Get the list of callables explicitly defined in files in this scope.
     * This excludes ancestor callables
     */
    public getOwnCallables(): CallableContainer[] {
        let result = [] as CallableContainer[];
        this.logDebug('getOwnCallables() files: ', () => this.getOwnFiles().map(x => x.pkgPath));

        //get callables from own files
        this.enumerateOwnFiles((file) => {
            for (let callable of file.callables) {
                result.push({
                    callable: callable,
                    scope: this
                });
            }
        });
        return result;
    }

    /**
     * Builds a tree of namespace objects
     */
    public buildNamespaceLookup() {
        let namespaceLookup = new Map<string, NamespaceContainer>();
        this.enumerateBrsFiles((file) => {
            for (let namespace of file.parser.references.namespaceStatements) {
                //TODO should we handle non-brighterscript?
                let name = namespace.nameExpression.getName(ParseMode.BrighterScript);
                let nameParts = name.split('.');

                let loopName = null;
                //ensure each namespace section is represented in the results
                //(so if the namespace name is A.B.C, this will make an entry for "A", an entry for "A.B", and an entry for "A.B.C"
                for (let part of nameParts) {
                    loopName = loopName === null ? part : `${loopName}.${part}`;
                    let lowerLoopName = loopName.toLowerCase();
                    if (!namespaceLookup.has(lowerLoopName)) {
                        namespaceLookup.set(lowerLoopName, {
                            file: file,
                            fullName: loopName,
                            nameRange: namespace.nameExpression.range,
                            lastPartName: part,
                            namespaces: new Map<string, NamespaceContainer>(),
                            classStatements: {},
                            functionStatements: {},
                            statements: [],
                            enumStatements: new Map<string, EnumStatement>()
                        });
                    }
                }
                let ns = namespaceLookup.get(name.toLowerCase());
                ns.statements.push(...namespace.body.statements);
                for (let statement of namespace.body.statements) {
                    if (isClassStatement(statement) && statement.name) {
                        ns.classStatements[statement.name.text.toLowerCase()] = statement;
                    } else if (isFunctionStatement(statement) && statement.name) {
                        ns.functionStatements[statement.name.text.toLowerCase()] = statement;
                    } else if (isEnumStatement(statement) && statement.fullName) {
                        ns.enumStatements.set(statement.fullName.toLowerCase(), statement);
                    }
                }
            }

            //associate child namespaces with their parents
            for (let [, ns] of namespaceLookup) {
                let parts = ns.fullName.split('.');

                if (parts.length > 1) {
                    //remove the last part
                    parts.pop();
                    let parentName = parts.join('.');
                    const parent = namespaceLookup.get(parentName.toLowerCase());
                    parent.namespaces.set(ns.lastPartName.toLowerCase(), ns);
                }
            }
        });
        return namespaceLookup;
    }

    public getAllNamespaceStatements() {
        let result = [] as NamespaceStatement[];
        this.enumerateBrsFiles((file) => {
            result.push(...file.parser.references.namespaceStatements);
        });
        return result;
    }

    protected logDebug(...args: any[]) {
        this.program.logger.debug(this._debugLogComponentName, ...args);
    }
    private _debugLogComponentName: string;

    public validate(force = false) {
        //if this scope is already validated, no need to revalidate
        if (this.isValidated === true && !force) {
            this.logDebug('validate(): already validated');
            return;
        }

        this.program.logger.time(LogLevel.debug, [this._debugLogComponentName, 'validate()'], () => {

            let parentScope = this.getParentScope();

            //validate our parent before we validate ourself
            if (parentScope && parentScope.isValidated === false) {
                this.logDebug('validate(): validating parent first');
                parentScope.validate(force);
            }
            //clear the scope's errors list (we will populate them from this method)
            this.diagnostics = [];

            let callables = this.getAllCallables();

            //sort the callables by filepath and then method name, so the errors will be consistent
            callables = callables.sort((a, b) => {
                return (
                    //sort by path
                    a.callable.file.pathAbsolute.localeCompare(b.callable.file.pathAbsolute) ||
                    //then sort by method name
                    a.callable.name.localeCompare(b.callable.name)
                );
            });

            //get a list of all callables, indexed by their lower case names
            let callableContainerMap = util.getCallableContainersByLowerName(callables);
            let files = this.getOwnFiles();

            this.program.plugins.emit('beforeScopeValidate', this, files, callableContainerMap);

            this.program.plugins.emit('onScopeValidate', {
                program: this.program,
                scope: this
            });
            this._validate(callableContainerMap);

            this.program.plugins.emit('afterScopeValidate', this, files, callableContainerMap);

            (this as any).isValidated = true;
        });
    }

    protected _validate(callableContainerMap: CallableContainerMap) {
        //find all duplicate function declarations
        this.diagnosticFindDuplicateFunctionDeclarations(callableContainerMap);

        //detect missing and incorrect-case script imports
        this.diagnosticValidateScriptImportPaths();

        //enforce a series of checks on the bodies of class methods
        this.validateClasses();

        //do many per-file checks
        this.enumerateBrsFiles((file) => {
            this.diagnosticDetectCallsToUnknownFunctions(file, callableContainerMap);
            this.diagnosticDetectFunctionCallsWithWrongParamCount(file, callableContainerMap);
            this.diagnosticDetectShadowedLocalVars(file, callableContainerMap);
            this.diagnosticDetectFunctionCollisions(file);
            this.detectVariableNamespaceCollisions(file);
            this.diagnosticDetectInvalidFunctionExpressionTypes(file);
            this.validateCreateObjectCalls(file);
        });
    }

    /**
     * Validate every function call to `CreateObject`.
     * Ideally we would create better type checking/handling for this, but in the mean time, we know exactly
     * what these calls are supposed to look like, and this is a very common thing for brs devs to do, so just
     * do this manually for now.
     */
    protected validateCreateObjectCalls(file: BrsFile) {
        for (const call of file.functionCalls) {
            if (call.name?.toLowerCase() === 'createobject' && isLiteralExpression(call?.args[0]?.expression)) {
                const firstParamStringValue = (call?.args[0]?.expression as any)?.token?.text?.toLowerCase().replace(/"/g, '');
                //if this is a `createObject('roSGNode'` call, only support known sg node types
                if (firstParamStringValue === 'rosgnode' && isLiteralExpression(call?.args[1]?.expression)) {
                    const componentName: Token = (call?.args[1]?.expression as any)?.token;
                    //add diagnostic for unknown components
                    const unquotedComponentName = componentName?.text?.replace(/"/g, '');
                    if (unquotedComponentName && !platformNodeNames.has(unquotedComponentName.toLowerCase()) && !this.program.getComponent(unquotedComponentName)) {
                        this.diagnostics.push({
                            file: file as BscFile,
                            ...DiagnosticMessages.unknownRoSGNode(unquotedComponentName),
                            range: componentName.range
                        });
                    }
                }
            }
        }
    }

    /**
     * Mark this scope as invalid, which means its `validate()` function needs to be called again before use.
     */
    public invalidate() {
        (this as any).isValidated = false;
        //clear out various lookups (they'll get regenerated on demand the next time they're requested)
        this.cache.clear();
    }

    private detectVariableNamespaceCollisions(file: BrsFile) {
        //find all function parameters
        for (let func of file.parser.references.functionExpressions) {
            for (let param of func.parameters) {
                let lowerParamName = param.name.text.toLowerCase();
                let namespace = this.namespaceLookup.get(lowerParamName);
                //see if the param matches any starting namespace part
                if (namespace) {
                    this.diagnostics.push({
                        file: file,
                        ...DiagnosticMessages.parameterMayNotHaveSameNameAsNamespace(param.name.text),
                        range: param.name.range,
                        relatedInformation: [{
                            message: 'Namespace declared here',
                            location: Location.create(
                                URI.file(namespace.file.pathAbsolute).toString(),
                                namespace.nameRange
                            )
                        }]
                    });
                }
            }
        }

        for (let assignment of file.parser.references.assignmentStatements) {
            let lowerAssignmentName = assignment.name.text.toLowerCase();
            let namespace = this.namespaceLookup.get(lowerAssignmentName);
            //see if the param matches any starting namespace part
            if (namespace) {
                this.diagnostics.push({
                    file: file,
                    ...DiagnosticMessages.variableMayNotHaveSameNameAsNamespace(assignment.name.text),
                    range: assignment.name.range,
                    relatedInformation: [{
                        message: 'Namespace declared here',
                        location: Location.create(
                            URI.file(namespace.file.pathAbsolute).toString(),
                            namespace.nameRange
                        )
                    }]
                });
            }
        }
    }

    /**
     * Find various function collisions
     */
    private diagnosticDetectFunctionCollisions(file: BscFile) {
        for (let func of file.callables) {
            const funcName = func.getName(ParseMode.BrighterScript);
            const lowerFuncName = funcName?.toLowerCase();
            if (lowerFuncName) {

                //find function declarations with the same name as a stdlib function
                if (globalCallableMap.has(lowerFuncName)) {
                    this.diagnostics.push({
                        ...DiagnosticMessages.scopeFunctionShadowedByBuiltInFunction(),
                        range: func.nameRange,
                        file: file
                    });
                }

                //find any functions that have the same name as a class
                if (this.hasClass(lowerFuncName)) {
                    this.diagnostics.push({
                        ...DiagnosticMessages.functionCannotHaveSameNameAsClass(funcName),
                        range: func.nameRange,
                        file: file
                    });
                }
            }
        }
    }

    /**
    * Find function parameters and function return types that are neither built-in types or known Class references
    */
    private diagnosticDetectInvalidFunctionExpressionTypes(file: BrsFile) {
        for (let func of file.parser.references.functionExpressions) {
            if (isCustomType(func.returnType) && func.returnTypeToken) {
                // check if this custom type is in our class map
                const returnTypeName = func.returnType.name;
                const currentNamespaceName = func.namespaceName?.getName(ParseMode.BrighterScript);
                if (!this.hasClass(returnTypeName, currentNamespaceName)) {
                    this.diagnostics.push({
                        ...DiagnosticMessages.invalidFunctionReturnType(returnTypeName),
                        range: func.returnTypeToken.range,
                        file: file
                    });
                }
            }

            for (let param of func.parameters) {
                if (isCustomType(param.type) && param.typeToken) {
                    const paramTypeName = param.type.name;
                    const currentNamespaceName = func.namespaceName?.getName(ParseMode.BrighterScript);
                    if (!this.hasClass(paramTypeName, currentNamespaceName)) {
                        this.diagnostics.push({
                            ...DiagnosticMessages.functionParameterTypeIsInvalid(param.name.text, paramTypeName),
                            range: param.typeToken.range,
                            file: file
                        });

                    }
                }
            }
        }
    }

    public getNewExpressions() {
        let result = [] as AugmentedNewExpression[];
        this.enumerateBrsFiles((file) => {
            let expressions = file.parser.references.newExpressions as AugmentedNewExpression[];
            for (let expression of expressions) {
                expression.file = file;
                result.push(expression);
            }
        });
        return result;
    }

    private validateClasses() {
        let validator = new BsClassValidator();
        validator.validate(this);
        this.diagnostics.push(...validator.diagnostics);
    }

    /**
     * Detect calls to functions with the incorrect number of parameters
     * @param file
     * @param callableContainersByLowerName
     */
    private diagnosticDetectFunctionCallsWithWrongParamCount(file: BscFile, callableContainersByLowerName: CallableContainerMap) {
        //validate all function calls
        for (let expCall of file.functionCalls) {
            let callableContainersWithThisName = callableContainersByLowerName.get(expCall.name.toLowerCase());

            //use the first item from callablesByLowerName, because if there are more, that's a separate error
            let knownCallableContainer = callableContainersWithThisName ? callableContainersWithThisName[0] : undefined;

            if (knownCallableContainer) {
                //get min/max parameter count for callable
                let minParams = 0;
                let maxParams = 0;
                for (let param of knownCallableContainer.callable.params) {
                    maxParams++;
                    //optional parameters must come last, so we can assume that minParams won't increase once we hit
                    //the first isOptional
                    if (param.isOptional !== true) {
                        minParams++;
                    }
                }
                let expCallArgCount = expCall.args.length;
                if (expCall.args.length > maxParams || expCall.args.length < minParams) {
                    let minMaxParamsText = minParams === maxParams ? maxParams : `${minParams}-${maxParams}`;
                    this.diagnostics.push({
                        ...DiagnosticMessages.mismatchArgumentCount(minMaxParamsText, expCallArgCount),
                        range: expCall.nameRange,
                        //TODO detect end of expression call
                        file: file
                    });
                }
            }
        }
    }

    /**
     * Detect local variables (function scope) that have the same name as scope calls
     * @param file
     * @param callableContainerMap
     */
    private diagnosticDetectShadowedLocalVars(file: BscFile, callableContainerMap: CallableContainerMap) {
        const classMap = this.getClassMap();
        //loop through every function scope
        for (let scope of file.functionScopes) {
            //every var declaration in this function scope
            for (let varDeclaration of scope.variableDeclarations) {
                const varName = varDeclaration.name;
                const lowerVarName = varName.toLowerCase();

                //if the var is a function
                if (isFunctionType(varDeclaration.type)) {
                    //local var function with same name as stdlib function
                    if (
                        //has same name as stdlib
                        globalCallableMap.has(lowerVarName)
                    ) {
                        this.diagnostics.push({
                            ...DiagnosticMessages.localVarFunctionShadowsParentFunction('stdlib'),
                            range: varDeclaration.nameRange,
                            file: file
                        });

                        //this check needs to come after the stdlib one, because the stdlib functions are included
                        //in the scope function list
                    } else if (
                        //has same name as scope function
                        callableContainerMap.has(lowerVarName)
                    ) {
                        this.diagnostics.push({
                            ...DiagnosticMessages.localVarFunctionShadowsParentFunction('scope'),
                            range: varDeclaration.nameRange,
                            file: file
                        });
                    }

                    //var is not a function
                } else if (
                    //is NOT a callable from stdlib (because non-function local vars can have same name as stdlib names)
                    !globalCallableMap.has(lowerVarName)
                ) {

                    //is same name as a callable
                    if (callableContainerMap.has(lowerVarName)) {
                        this.diagnostics.push({
                            ...DiagnosticMessages.localVarShadowedByScopedFunction(),
                            range: varDeclaration.nameRange,
                            file: file
                        });
                        //has the same name as an in-scope class
                    } else if (classMap.has(lowerVarName)) {
                        this.diagnostics.push({
                            ...DiagnosticMessages.localVarSameNameAsClass(classMap.get(lowerVarName)?.item.getName(ParseMode.BrighterScript)),
                            range: varDeclaration.nameRange,
                            file: file
                        });
                    }
                }
            }
        }
    }

    /**
     * Detect calls to functions that are not defined in this scope
     * @param file
     * @param callablesByLowerName
     */
    private diagnosticDetectCallsToUnknownFunctions(file: BscFile, callablesByLowerName: CallableContainerMap) {
        //validate all expression calls
        for (let expCall of file.functionCalls) {
            const lowerName = expCall.name.toLowerCase();
            //for now, skip validation on any method named "super" within `.bs` contexts.
            //TODO revise this logic so we know if this function call resides within a class constructor function
            if (file.extension === '.bs' && lowerName === 'super') {
                continue;
            }

            //get the local scope for this expression
            let scope = file.getFunctionScopeAtPosition(expCall.nameRange.start);

            //if we don't already have a variable with this name.
            if (!scope?.getVariableByName(lowerName)) {
                let callablesWithThisName: CallableContainer[];

                if (expCall.functionScope.func.namespaceName) {
                    // prefer namespaced function
                    const potentialNamespacedCallable = expCall.functionScope.func.namespaceName.getName(ParseMode.BrightScript).toLowerCase() + '_' + lowerName;
                    callablesWithThisName = callablesByLowerName.get(potentialNamespacedCallable.toLowerCase());
                }
                if (!callablesWithThisName) {
                    // just try it as is
                    callablesWithThisName = callablesByLowerName.get(lowerName);
                }

                //use the first item from callablesByLowerName, because if there are more, that's a separate error
                let knownCallable = callablesWithThisName ? callablesWithThisName[0] : undefined;

                //detect calls to unknown functions
                if (!knownCallable) {
                    this.diagnostics.push({
                        ...DiagnosticMessages.callToUnknownFunction(expCall.name, this.name),
                        range: expCall.nameRange,
                        file: file
                    });
                }
            } else {
                //if we found a variable with the same name as the function, assume the call is "known".
                //If the variable is a different type, some other check should add a diagnostic for that.
            }
        }
    }

    /**
     * Create diagnostics for any duplicate function declarations
     * @param callablesByLowerName
     */
    private diagnosticFindDuplicateFunctionDeclarations(callableContainersByLowerName: CallableContainerMap) {
        //for each list of callables with the same name
        for (let [lowerName, callableContainers] of callableContainersByLowerName) {

            let globalCallables = [] as CallableContainer[];
            let nonGlobalCallables = [] as CallableContainer[];
            let ownCallables = [] as CallableContainer[];
            let ancestorNonGlobalCallables = [] as CallableContainer[];

            for (let container of callableContainers) {
                if (container.scope === this.program.globalScope) {
                    globalCallables.push(container);
                } else {
                    nonGlobalCallables.push(container);
                    if (container.scope === this) {
                        ownCallables.push(container);
                    } else {
                        ancestorNonGlobalCallables.push(container);
                    }
                }
            }

            //add info diagnostics about child shadowing parent functions
            if (ownCallables.length > 0 && ancestorNonGlobalCallables.length > 0) {
                for (let container of ownCallables) {
                    //skip the init function (because every component will have one of those){
                    if (lowerName !== 'init') {
                        let shadowedCallable = ancestorNonGlobalCallables[ancestorNonGlobalCallables.length - 1];
                        if (!!shadowedCallable && shadowedCallable.callable.file === container.callable.file) {
                            //same file: skip redundant imports
                            continue;
                        }
                        this.diagnostics.push({
                            ...DiagnosticMessages.overridesAncestorFunction(
                                container.callable.name,
                                container.scope.name,
                                shadowedCallable.callable.file.pkgPath,
                                //grab the last item in the list, which should be the closest ancestor's version
                                shadowedCallable.scope.name
                            ),
                            range: container.callable.nameRange,
                            file: container.callable.file
                        });
                    }
                }
            }

            //add error diagnostics about duplicate functions in the same scope
            if (ownCallables.length > 1) {

                for (let callableContainer of ownCallables) {
                    let callable = callableContainer.callable;

                    this.diagnostics.push({
                        ...DiagnosticMessages.duplicateFunctionImplementation(callable.name, callableContainer.scope.name),
                        range: util.createRange(
                            callable.nameRange.start.line,
                            callable.nameRange.start.character,
                            callable.nameRange.start.line,
                            callable.nameRange.end.character
                        ),
                        file: callable.file
                    });
                }
            }
        }
    }

    /**
     * Get the list of all script imports for this scope
     */
    private getOwnScriptImports() {
        let result = [] as FileReference[];
        this.enumerateOwnFiles((file) => {
            if (isBrsFile(file)) {
                result.push(...file.ownScriptImports);
            } else if (isXmlFile(file)) {
                result.push(...file.scriptTagImports);
            }
        });
        return result;
    }

    /**
     * Verify that all of the scripts imported by each file in this scope actually exist
     */
    private diagnosticValidateScriptImportPaths() {
        let scriptImports = this.getOwnScriptImports();
        //verify every script import
        for (let scriptImport of scriptImports) {
            let referencedFile = this.getFileByRelativePath(scriptImport.pkgPath);
            //if we can't find the file
            if (!referencedFile) {
                //skip the default bslib file, it will exist at transpile time but should not show up in the program during validation cycle
                if (scriptImport.pkgPath === `source${path.sep}bslib.brs`) {
                    continue;
                }
                let dInfo: DiagnosticInfo;
                if (scriptImport.text.trim().length === 0) {
                    dInfo = DiagnosticMessages.scriptSrcCannotBeEmpty();
                } else {
                    dInfo = DiagnosticMessages.referencedFileDoesNotExist();
                }

                this.diagnostics.push({
                    ...dInfo,
                    range: scriptImport.filePathRange,
                    file: scriptImport.sourceFile
                });
                //if the character casing of the script import path does not match that of the actual path
            } else if (scriptImport.pkgPath !== referencedFile.pkgPath) {
                this.diagnostics.push({
                    ...DiagnosticMessages.scriptImportCaseMismatch(referencedFile.pkgPath),
                    range: scriptImport.filePathRange,
                    file: scriptImport.sourceFile
                });
            }
        }
    }

    /**
     * Find the file with the specified relative path
     * @param relativePath
     */
    protected getFileByRelativePath(relativePath: string) {
        if (!relativePath) {
            return;
        }
        let files = this.getAllFiles();
        for (let file of files) {
            if (file.pkgPath.toLowerCase() === relativePath.toLowerCase()) {
                return file;
            }
        }
    }

    /**
     * Determine if this file is included in this scope (excluding parent scopes)
     * @param file
     */
    public hasFile(file: BscFile) {
        let files = this.getOwnFiles();
        let hasFile = files.includes(file);
        return hasFile;
    }

    /**
     * Get all callables as completionItems
     */
    public getCallablesAsCompletions(parseMode: ParseMode) {
        let completions = [] as CompletionItem[];
        let callables = this.getAllCallables();

        if (parseMode === ParseMode.BrighterScript) {
            //throw out the namespaced callables (they will be handled by another method)
            callables = callables.filter(x => x.callable.hasNamespace === false);
        }

        for (let callableContainer of callables) {
            completions.push(this.createCompletionFromCallable(callableContainer));
        }
        return completions;
    }

    public createCompletionFromCallable(callableContainer: CallableContainer): CompletionItem {
        return {
            label: callableContainer.callable.getName(ParseMode.BrighterScript),
            kind: CompletionItemKind.Function,
            detail: callableContainer.callable.shortDescription,
            documentation: callableContainer.callable.documentation ? { kind: 'markdown', value: callableContainer.callable.documentation } : undefined
        };
    }

    public createCompletionFromFunctionStatement(statement: FunctionStatement): CompletionItem {
        return {
            label: statement.getName(ParseMode.BrighterScript),
            kind: CompletionItemKind.Function
        };
    }

    /**
     * Get the definition (where was this thing first defined) of the symbol under the position
     */
    public getDefinition(file: BscFile, position: Position): Location[] {
        // Overridden in XMLScope. Brs files use implementation in BrsFile
        return [];
    }

    /**
     * Scan all files for property names, and return them as completions
     */
    public getPropertyNameCompletions() {
        let results = [] as CompletionItem[];
        this.enumerateBrsFiles((file) => {
            results.push(...file.propertyNameCompletions);
        });
        return results;
    }

    public getAllClassMemberCompletions() {
        let results = new Map<string, CompletionItem>();
        let filesSearched = new Set<BscFile>();
        for (const file of this.getAllFiles()) {
            if (isXmlFile(file) || filesSearched.has(file)) {
                continue;
            }
            filesSearched.add(file);
            for (let cs of file.parser.references.classStatements) {
                for (let s of [...cs.methods, ...cs.fields]) {
                    if (!results.has(s.name.text) && s.name.text.toLowerCase() !== 'new') {
                        results.set(s.name.text, {
                            label: s.name.text,
                            kind: isClassMethodStatement(s) ? CompletionItemKind.Method : CompletionItemKind.Field
                        });
                    }
                }
            }
        }
        return results;
    }

    /**
     * @param className - The name of the class (including namespace if possible)
     * @param callsiteNamespace - the name of the namespace where the call site resides (this is NOT the known namespace of the class).
     *                            This is used to help resolve non-namespaced class names that reside in the same namespac as the call site.
     */
    public getClassHierarchy(className: string, callsiteNamespace?: string) {
        let items = [] as FileLink<ClassStatement>[];
        let link = this.getClassFileLink(className, callsiteNamespace);
        while (link) {
            items.push(link);
            link = this.getClassFileLink(link.item.parentClassName?.getName(ParseMode.BrighterScript)?.toLowerCase(), callsiteNamespace);
        }
        return items;
    }
}

interface NamespaceContainer {
    file: BscFile;
    fullName: string;
    nameRange: Range;
    lastPartName: string;
    statements: Statement[];
    classStatements: Record<string, ClassStatement>;
    functionStatements: Record<string, FunctionStatement>;
    enumStatements: Map<string, EnumStatement>;
    namespaces: Map<string, NamespaceContainer>;
}

interface AugmentedNewExpression extends NewExpression {
    file: BscFile;
}<|MERGE_RESOLUTION|>--- conflicted
+++ resolved
@@ -15,10 +15,9 @@
 import { Cache } from './Cache';
 import { URI } from 'vscode-uri';
 import { LogLevel } from './Logger';
-<<<<<<< HEAD
-import { isBrsFile, isClassStatement, isFunctionStatement, isFunctionType, isXmlFile, isCustomType, isClassMethodStatement, isLiteralExpression } from './astUtils/reflection';
 import type { BrsFile } from './files/BrsFile';
 import type { DependencyGraph, DependencyChangedEvent } from './DependencyGraph';
+import { isBrsFile, isClassMethodStatement, isClassStatement, isCustomType, isEnumStatement, isFunctionStatement, isFunctionType, isLiteralExpression, isXmlFile } from './astUtils/reflection';
 import { nodes } from './roku-types';
 import type { Token } from './lexer/Token';
 
@@ -26,11 +25,6 @@
  * The lower-case names of all platform-included scenegraph nodes
  */
 const platformNodeNames = new Set(Object.values(nodes).map(x => x.name.toLowerCase()));
-=======
-import type { BrsFile } from './files/BrsFile';
-import type { DependencyGraph, DependencyChangedEvent } from './DependencyGraph';
-import { isBrsFile, isClassMethodStatement, isClassStatement, isCustomType, isEnumStatement, isFunctionStatement, isFunctionType, isXmlFile } from './astUtils/reflection';
->>>>>>> 38811bc3
 
 /**
  * A class to keep track of all declarations within a given scope (like source scope, component scope)
