--- conflicted
+++ resolved
@@ -793,12 +793,8 @@
             let currentNSType: BscType = null;
             let nameSoFar = '';
 
-<<<<<<< HEAD
             const symbolTable = this.symbolTable;
-            for (const nsNamePart of namespaceParts) {
-=======
             for (const nsNamePartToken of namespaceParts) {
->>>>>>> ac687222
                 // for each section of the namespace name, add it as either a top level symbol (if it is the first part)
                 // or as a member to the containing namespace.
                 let previousNSType = currentNSType;
