--- conflicted
+++ resolved
@@ -818,27 +818,6 @@
         return true;
     }
 
-<<<<<<< HEAD
-    clearAstSegmentDiagnostics(astSegment: AstNode) {
-        this.diagnostics = this.diagnostics.filter(diag => !(diag.origin === DiagnosticOrigin.ASTSegment && diag.astSegment === astSegment));
-    }
-
-    clearAstSegmentDiagnosticsByFile(file: BscFile) {
-        const lowerSrcPath = file.srcPath.toLowerCase();
-        this.diagnostics = this.diagnostics.filter(diag => !(diag.origin === DiagnosticOrigin.ASTSegment && diag.file.srcPath.toLowerCase() === lowerSrcPath));
-    }
-
-
-    clearCrossScopeDiagnostics() {
-        this.diagnostics = this.diagnostics.filter(diag => !(diag.origin === DiagnosticOrigin.CrossScope));
-    }
-
-    clearScopeLevelDiagnostics() {
-        this.diagnostics = this.diagnostics.filter(diag => diag.origin !== DiagnosticOrigin.Scope);
-    }
-
-=======
->>>>>>> bb0d81d4
     /**
      * Mark this scope as invalid, which means its `validate()` function needs to be called again before use.
      */
