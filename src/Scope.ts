import type { CompletionItem, Position, Range } from 'vscode-languageserver';
import * as path from 'path';
import { CompletionItemKind, Location } from 'vscode-languageserver';
import chalk from 'chalk';
import type { DiagnosticInfo } from './DiagnosticMessages';
import { DiagnosticMessages } from './DiagnosticMessages';
import type { CallableContainer, BsDiagnostic, FileReference, BscFile, CallableContainerMap } from './interfaces';
import type { FileLink, Program } from './Program';
import { BsClassValidator } from './validators/ClassValidator';
import type { NamespaceStatement, Statement, NewExpression, FunctionStatement, ClassStatement } from './parser';
import { ParseMode } from './parser';
import { standardizePath as s, util } from './util';
import { globalCallableMap } from './globalCallables';
import { Cache } from './Cache';
import { URI } from 'vscode-uri';
import { LogLevel } from './Logger';
import { isBrsFile, isClassStatement, isFunctionStatement, isFunctionType, isXmlFile, isCustomType, isClassMethodStatement } from './astUtils/reflection';
import type { BrsFile } from './files/BrsFile';
import type { DependencyGraph, DependencyChangedEvent } from './DependencyGraph';
import { SymbolTable } from './SymbolTable';
/**
 * A class to keep track of all declarations within a given scope (like source scope, component scope)
 */
export class Scope {
    constructor(
        public name: string,
        public program: Program,
        private _dependencyGraphKey?: string
    ) {
        this.isValidated = false;
        //used for improved logging performance
        this._debugLogComponentName = `Scope '${chalk.redBright(this.name)}'`;
    }

    /**
     * Indicates whether this scope needs to be validated.
     * Will be true when first constructed, or anytime one of its dependencies changes
     */
    public isValidated: boolean;

    protected cache = new Cache();

    public get dependencyGraphKey() {
        return this._dependencyGraphKey;
    }

    /**
     * A dictionary of namespaces, indexed by the lower case full name of each namespace.
     * If a namespace is declared as "NameA.NameB.NameC", there will be 3 entries in this dictionary,
     * "namea", "namea.nameb", "namea.nameb.namec"
     */
    public get namespaceLookup() {
        return this.cache.getOrAdd('namespaceLookup', () => this.buildNamespaceLookup());
    }

    /**
     * Get the class with the specified name.
     * @param className - The class name, including the namespace of the class if possible
     * @param containingNamespace - The namespace used to resolve relative class names. (i.e. the namespace around the current statement trying to find a class)
     */
    public getClass(className: string, containingNamespace?: string): ClassStatement {
        return this.getClassFileLink(className, containingNamespace)?.item;
    }

    /**
     * Get a class and its containing file by the class name
     * @param className - The class name, including the namespace of the class if possible
     * @param containingNamespace - The namespace used to resolve relative class names. (i.e. the namespace around the current statement trying to find a class)
     */
    public getClassFileLink(className: string, containingNamespace?: string): FileLink<ClassStatement> {
        const lowerClassName = className?.toLowerCase();
        const classMap = this.getClassMap();

        let cls = classMap.get(
            util.getFullyQualifiedClassName(lowerClassName, containingNamespace?.toLowerCase())
        );
        //if we couldn't find the class by its full namespaced name, look for a global class with that name
        if (!cls) {
            cls = classMap.get(lowerClassName);
        }
        return cls;
    }

    /**
    * Tests if a class exists with the specified name
    * @param className - the all-lower-case namespace-included class name
    * @param namespaceName - teh current namespace name
    */
    public hasClass(className: string, namespaceName?: string): boolean {
        return !!this.getClass(className, namespaceName);
    }

    /**
     * A dictionary of all classes in this scope. This includes namespaced classes always with their full name.
     * The key is stored in lower case
     */
    public getClassMap(): Map<string, FileLink<ClassStatement>> {
        return this.cache.getOrAdd('classMap', () => {
            const map = new Map<string, FileLink<ClassStatement>>();
            this.enumerateBrsFiles((file) => {
                if (isBrsFile(file)) {
                    for (let cls of file.parser.references.classStatements) {
                        const lowerClassName = cls.getName(ParseMode.BrighterScript)?.toLowerCase();
                        //only track classes with a defined name (i.e. exclude nameless malformed classes)
                        if (lowerClassName) {
                            map.set(lowerClassName, { item: cls, file: file });
                        }
                    }
                }
            });
            return map;
        });
    }

    /**
     * The list of diagnostics found specifically for this scope. Individual file diagnostics are stored on the files themselves.
     */
    protected diagnostics = [] as BsDiagnostic[];

    protected onDependenciesChanged(event: DependencyChangedEvent) {
        this.logDebug('invalidated because dependency graph said [', event.sourceKey, '] changed');
        this.invalidate();
    }

    /**
     * Clean up all event handles
     */
    public dispose() {
        this.unsubscribeFromDependencyGraph?.();
    }

    /**
     * Does this scope know about the given namespace name?
     * @param namespaceName - the name of the namespace (i.e. "NameA", or "NameA.NameB", etc...)
     */
    public isKnownNamespace(namespaceName: string) {
        let namespaceNameLower = namespaceName.toLowerCase();
        this.enumerateBrsFiles((file) => {
            for (let namespace of file.parser.references.namespaceStatements) {
                let loopNamespaceNameLower = namespace.name.toLowerCase();
                if (loopNamespaceNameLower === namespaceNameLower || loopNamespaceNameLower.startsWith(namespaceNameLower + '.')) {
                    return true;
                }
            }
        });
        return false;
    }

    /**
     * Get the parent scope for this scope (for source scope this will always be the globalScope).
     * XmlScope overrides this to return the parent xml scope if available.
     * For globalScope this will return null.
     */
    public getParentScope() {
        let scope: Scope;
        //use the global scope if we didn't find a sope and this is not the global scope
        if (this.program.globalScope !== this) {
            scope = this.program.globalScope;
        }
        if (scope) {
            return scope;
        } else {
            //passing null to the cache allows it to skip the factory function in the future
            return null;
        }
    }

    private dependencyGraph: DependencyGraph;
    /**
     * An unsubscribe function for the dependencyGraph subscription
     */
    private unsubscribeFromDependencyGraph: () => void;

    public attachDependencyGraph(dependencyGraph: DependencyGraph) {
        this.dependencyGraph = dependencyGraph;
        if (this.unsubscribeFromDependencyGraph) {
            this.unsubscribeFromDependencyGraph();
        }

        //anytime a dependency for this scope changes, we need to be revalidated
        this.unsubscribeFromDependencyGraph = this.dependencyGraph.onchange(this.dependencyGraphKey, this.onDependenciesChanged.bind(this));

        //invalidate immediately since this is a new scope
        this.invalidate();
    }

    /**
     * Get the file with the specified pkgPath
     */
    public getFile(pathAbsolute: string) {
        pathAbsolute = s`${pathAbsolute}`;
        let files = this.getAllFiles();
        for (let file of files) {
            if (file.pathAbsolute === pathAbsolute) {
                return file;
            }
        }
    }

    /**
     * Get the list of files referenced by this scope that are actually loaded in the program.
     * Excludes files from ancestor scopes
     */
    public getOwnFiles() {
        //source scope only inherits files from global, so just return all files. This function mostly exists to assist XmlScope
        return this.getAllFiles();
    }

    /**
     * Get the list of files referenced by this scope that are actually loaded in the program.
     * Includes files from this scope and all ancestor scopes
     */
    public getAllFiles() {
        return this.cache.getOrAdd('getAllFiles', () => {
            let result = [] as BscFile[];
            let dependencies = this.dependencyGraph.getAllDependencies(this.dependencyGraphKey);
            for (let dependency of dependencies) {
                //load components by their name
                if (dependency.startsWith('component:')) {
                    let comp = this.program.getComponent(dependency.replace(/$component:/, ''));
                    if (comp) {
                        result.push(comp.file);
                    }
                } else {
                    let file = this.program.getFileByPkgPath(dependency);
                    if (file) {
                        result.push(file);
                    }
                }
            }
            this.logDebug('getAllFiles', () => result.map(x => x.pkgPath));
            return result;
        });
    }

    /**
     * Get the list of errors for this scope. It's calculated on the fly, so
     * call this sparingly.
     */
    public getDiagnostics() {
        let diagnosticLists = [this.diagnostics] as BsDiagnostic[][];

        //add diagnostics from every referenced file
        this.enumerateOwnFiles((file) => {
            diagnosticLists.push(file.getDiagnostics());
        });
        let allDiagnostics = Array.prototype.concat.apply([], diagnosticLists) as BsDiagnostic[];

        let filteredDiagnostics = allDiagnostics.filter((x) => {
            return !util.diagnosticIsSuppressed(x);
        });

        //filter out diangostics that match any of the comment flags

        return filteredDiagnostics;
    }

    public addDiagnostics(diagnostics: BsDiagnostic[]) {
        this.diagnostics.push(...diagnostics);
    }

    /**
     * Get the list of callables available in this scope (either declared in this scope or in a parent scope)
     */
    public getAllCallables(): CallableContainer[] {
        //get callables from parent scopes
        let parentScope = this.getParentScope();
        if (parentScope) {
            return [...this.getOwnCallables(), ...parentScope.getAllCallables()];
        } else {
            return [...this.getOwnCallables()];
        }
    }

    /**
     * Get the callable with the specified name.
     * If there are overridden callables with the same name, the closest callable to this scope is returned
     * @param name
     */
    public getCallableByName(name: string) {
        let lowerName = name.toLowerCase();
        let callables = this.getAllCallables();
        for (let callable of callables) {
            if (callable.callable.getName(ParseMode.BrighterScript).toLowerCase() === lowerName) {
                return callable.callable;
            }
        }
    }

    /**
     * Iterate over Brs files not shadowed by typedefs
     */
    public enumerateBrsFiles(callback: (file: BrsFile) => void) {
        const files = this.getAllFiles();
        for (const file of files) {
            //only brs files without a typedef
            if (isBrsFile(file) && !file.hasTypedef) {
                callback(file);
            }
        }
    }

    /**
     * Call a function for each file directly included in this scope (excluding files found only in parent scopes).
     */
    public enumerateOwnFiles(callback: (file: BscFile) => void) {
        const files = this.getOwnFiles();
        for (const file of files) {
            //either XML components or files without a typedef
            if (isXmlFile(file) || !file.hasTypedef) {
                callback(file);
            }
        }
    }

    /**
     * Get the list of callables explicitly defined in files in this scope.
     * This excludes ancestor callables
     */
    public getOwnCallables(): CallableContainer[] {
        let result = [] as CallableContainer[];
        this.logDebug('getOwnCallables() files: ', () => this.getOwnFiles().map(x => x.pkgPath));

        //get callables from own files
        this.enumerateOwnFiles((file) => {
            for (let callable of file.callables) {
                result.push({
                    callable: callable,
                    scope: this
                });
            }
        });
        return result;
    }

    /**
     * Builds a tree of namespace objects
     */
    public buildNamespaceLookup() {
        let namespaceLookup = {} as Record<string, NamespaceContainer>;
        this.enumerateBrsFiles((file) => {
            for (let namespace of file.parser.references.namespaceStatements) {
                //TODO should we handle non-brighterscript?
                let name = namespace.nameExpression.getName(ParseMode.BrighterScript);
                let nameParts = name.split('.');

                let loopName = null;
                //ensure each namespace section is represented in the results
                //(so if the namespace name is A.B.C, this will make an entry for "A", an entry for "A.B", and an entry for "A.B.C"
                for (let part of nameParts) {
                    loopName = loopName === null ? part : `${loopName}.${part}`;
                    let lowerLoopName = loopName.toLowerCase();
                    namespaceLookup[lowerLoopName] = namespaceLookup[lowerLoopName] ?? {
                        file: file,
                        fullName: loopName,
                        nameRange: namespace.nameExpression.range,
                        lastPartName: part,
                        namespaces: {},
                        classStatements: {},
                        functionStatements: {},
                        statements: [],
                        symbolTable: new SymbolTable(this.symbolTable)
                    };
                }
                let ns = namespaceLookup[name.toLowerCase()];
                ns.statements.push(...namespace.body.statements);
                for (let statement of namespace.body.statements) {
                    if (isClassStatement(statement)) {
                        ns.classStatements[statement.name.text.toLowerCase()] = statement;
                    } else if (isFunctionStatement(statement)) {
                        ns.functionStatements[statement.name.text.toLowerCase()] = statement;
                    }
                }
                // Merges all the symbol tables of the namespace statements into the new symbol table created above.
                // Set those symbol tables to have this new merged table as a parent
                ns.symbolTable.mergeSymbolTable(namespace.symbolTable);
            }

            //associate child namespaces with their parents
            for (let key in namespaceLookup) {
                let ns = namespaceLookup[key];
                let parts = ns.fullName.split('.');

                if (parts.length > 1) {
                    //remove the last part
                    parts.pop();
                    let parentName = parts.join('.');
                    namespaceLookup[parentName.toLowerCase()].namespaces[ns.lastPartName.toLowerCase()] = ns;
                }
            }
        });
        return namespaceLookup;
    }

    public getAllNamespaceStatements() {
        let result = [] as NamespaceStatement[];
        this.enumerateBrsFiles((file) => {
            result.push(...file.parser.references.namespaceStatements);
        });
        return result;
    }

    protected logDebug(...args: any[]) {
        this.program.logger.debug(this._debugLogComponentName, ...args);
    }
    private _debugLogComponentName: string;

    public validate() {
        this.program.logger.time(LogLevel.debug, [this._debugLogComponentName, 'validate()'], () => {

            let parentScope = this.getParentScope();

            //validate our parent before we validate ourself
            if (parentScope?.isValidated === false) {
                this.logDebug('validate(): validating parent first');
                parentScope.validate();
            }
            //clear the scope's errors list (we will populate them from this method)
            this.diagnostics = [];

            // link the symbol table
            this.linkSymbolTable();

            let callables = this.getAllCallables();

            //sort the callables by filepath and then method name, so the errors will be consistent
            callables = callables.sort((a, b) => {
                return (
                    //sort by path
                    a.callable.file.pathAbsolute.localeCompare(b.callable.file.pathAbsolute) ||
                    //then sort by method name
                    a.callable.name.localeCompare(b.callable.name)
                );
            });

            //get a list of all callables, indexed by their lower case names
            let callableContainerMap = util.getCallableContainersByLowerName(callables);

            this._validate(callableContainerMap);
<<<<<<< HEAD

            this.program.plugins.emit('afterScopeValidate', this, files, callableContainerMap);

            // unlink the symbol table so it can't be accessed from the wrong scope
            this.unlinkSymbolTable();

            (this as any).isValidated = true;
=======
>>>>>>> 9cd921a0
        });
    }

    protected _validate(callableContainerMap: CallableContainerMap) {
        //find all duplicate function declarations
        this.diagnosticFindDuplicateFunctionDeclarations(callableContainerMap);

        //detect missing and incorrect-case script imports
        this.diagnosticValidateScriptImportPaths();

        //enforce a series of checks on the bodies of class methods
        this.validateClasses();

        //do many per-file checks
        this.enumerateBrsFiles((file) => {
            this.diagnosticDetectCallsToUnknownFunctions(file, callableContainerMap);
            this.diagnosticDetectFunctionCallsWithWrongParamCount(file, callableContainerMap);
            this.diagnosticDetectShadowedLocalVars(file, callableContainerMap);
            this.diagnosticDetectFunctionCollisions(file);
            this.detectVariableNamespaceCollisions(file);
            this.diagnosticDetectInvalidFunctionExpressionTypes(file);
            this.diagnosticDetectInvalidFunctionCalls(file);
        });
    }

    /**
     * Mark this scope as invalid, which means its `validate()` function needs to be called again before use.
     */
    public invalidate() {
        (this as any).isValidated = false;
        //clear out various lookups (they'll get regenerated on demand the next time they're requested)
        this.cache.clear();
        this.clearSymbolTable();
    }


    private _symbolTable: SymbolTable;

    public get symbolTable() {
        if (!this._symbolTable) {
            this._symbolTable = new SymbolTable(this.getParentScope()?.symbolTable);
            for (let file of this.getOwnFiles()) {
                if (isBrsFile(file)) {
                    this._symbolTable.mergeSymbolTable(file.parser?.symbolTable);
                }
            }
        }
        return this._symbolTable;
    }

    private clearSymbolTable() {
        this._symbolTable = null;
    }

    /**
    * Builds the current symbol table for the scope, by merging the tables for all the files in this scope.
    * Also links all file symbols tables to this new table
    * This will only rebuilt if the symbol table has not been built before
    */
    public linkSymbolTable() {
        for (const file of this.getOwnFiles()) {
            if (isBrsFile(file)) {
                file.parser?.symbolTable.setParent(this.symbolTable);

                for (const namespace of file.parser.references.namespaceStatements) {
                    const namespaceNameLower = namespace.nameExpression.getName(ParseMode.BrighterScript).toLowerCase();
                    const namespaceSymbolTable = this.namespaceLookup[namespaceNameLower].symbolTable;
                    namespace.symbolTable.setParent(namespaceSymbolTable);
                }
            }
        }
    }

    public unlinkSymbolTable() {
        for (let file of this.getOwnFiles()) {
            if (isBrsFile(file)) {
                file.parser?.symbolTable.setParent(null);

                for (const namespace of file.parser.references.namespaceStatements) {
                    namespace.symbolTable.setParent(null);
                }
            }
        }
    }

    private detectVariableNamespaceCollisions(file: BrsFile) {
        //find all function parameters
        for (let func of file.parser.references.functionExpressions) {
            for (let param of func.parameters) {
                let lowerParamName = param.name.text.toLowerCase();
                let namespace = this.namespaceLookup[lowerParamName];
                //see if the param matches any starting namespace part
                if (namespace) {
                    this.diagnostics.push({
                        file: file,
                        ...DiagnosticMessages.parameterMayNotHaveSameNameAsNamespace(param.name.text),
                        range: param.name.range,
                        relatedInformation: [{
                            message: 'Namespace declared here',
                            location: Location.create(
                                URI.file(namespace.file.pathAbsolute).toString(),
                                namespace.nameRange
                            )
                        }]
                    });
                }
            }
        }

        for (let assignment of file.parser.references.assignmentStatements) {
            let lowerAssignmentName = assignment.name.text.toLowerCase();
            let namespace = this.namespaceLookup[lowerAssignmentName];
            //see if the param matches any starting namespace part
            if (namespace) {
                this.diagnostics.push({
                    file: file,
                    ...DiagnosticMessages.variableMayNotHaveSameNameAsNamespace(assignment.name.text),
                    range: assignment.name.range,
                    relatedInformation: [{
                        message: 'Namespace declared here',
                        location: Location.create(
                            URI.file(namespace.file.pathAbsolute).toString(),
                            namespace.nameRange
                        )
                    }]
                });
            }
        }
    }

    /**
     * Find various function collisions
     */
    private diagnosticDetectFunctionCollisions(file: BscFile) {
        for (let func of file.callables) {
            const funcName = func.getName(ParseMode.BrighterScript);
            const lowerFuncName = funcName?.toLowerCase();
            if (lowerFuncName) {

                //find function declarations with the same name as a stdlib function
                if (globalCallableMap.has(lowerFuncName)) {
                    this.diagnostics.push({
                        ...DiagnosticMessages.scopeFunctionShadowedByBuiltInFunction(),
                        range: func.nameRange,
                        file: file
                    });
                }

                //find any functions that have the same name as a class
                if (this.hasClass(lowerFuncName)) {
                    this.diagnostics.push({
                        ...DiagnosticMessages.functionCannotHaveSameNameAsClass(funcName),
                        range: func.nameRange,
                        file: file
                    });
                }
            }
        }
    }

    /**
    * Find function parameters and function return types that are neither built-in types or known Class references
    */
    private diagnosticDetectInvalidFunctionExpressionTypes(file: BrsFile) {
        for (let func of file.parser.references.functionExpressions) {
            if (isCustomType(func.returnType) && func.returnTypeToken) {
                // check if this custom type is in our class map
                const returnTypeName = func.returnType.name;
                const currentNamespaceName = func.namespaceName?.getName(ParseMode.BrighterScript);
                if (!this.hasClass(returnTypeName, currentNamespaceName)) {
                    this.diagnostics.push({
                        ...DiagnosticMessages.invalidFunctionReturnType(returnTypeName),
                        range: func.returnTypeToken.range,
                        file: file
                    });
                }
            }

            for (let param of func.parameters) {
                if (isCustomType(param.type) && param.typeToken) {
                    const paramTypeName = param.type.name;
                    const currentNamespaceName = func.namespaceName?.getName(ParseMode.BrighterScript);
                    if (!this.hasClass(paramTypeName, currentNamespaceName)) {
                        this.diagnostics.push({
                            ...DiagnosticMessages.functionParameterTypeIsInvalid(param.name.text, paramTypeName),
                            range: param.typeToken.range,
                            file: file
                        });

                    }
                }
            }
        }
    }


    private diagnosticDetectInvalidFunctionCalls(file: BscFile) {
        for (let expCall of file.functionCalls) {
            const funcType = expCall.functionExpression.symbolTable.getSymbolType(expCall.name);

            if (!isFunctionType(funcType)) {
                // can not find function. Handled in a different validation function
                continue;
            }
            if (funcType.params.length !== expCall.args.length) {
                // Argument count mismatch. Handled in a different validation function
                continue;
            }

            for (let index = 0; index < funcType.params.length; index++) {
                const param = funcType.params[index];
                const arg = expCall.args[index];
                const argType = arg.type;

                if (!argType.isAssignableTo(param.type)) {
                    this.diagnostics.push({
                        ...DiagnosticMessages.argumentTypeMismatch(arg.type.toTypeString(), param.type.toTypeString()),
                        range: arg.range,
                        file: file
                    });
                }
            }
        }
    }

    public getNewExpressions() {
        let result = [] as AugmentedNewExpression[];
        this.enumerateBrsFiles((file) => {
            let expressions = file.parser.references.newExpressions as AugmentedNewExpression[];
            for (let expression of expressions) {
                expression.file = file;
                result.push(expression);
            }
        });
        return result;
    }

    private validateClasses() {
        let validator = new BsClassValidator();
        validator.validate(this);
        this.diagnostics.push(...validator.diagnostics);
    }

    /**
     * Detect calls to functions with the incorrect number of parameters
     * @param file
     * @param callableContainersByLowerName
     */
    private diagnosticDetectFunctionCallsWithWrongParamCount(file: BscFile, callableContainersByLowerName: CallableContainerMap) {
        //validate all function calls
        for (let expCall of file.functionCalls) {
            let callableContainersWithThisName = callableContainersByLowerName.get(expCall.name.toLowerCase());

            //use the first item from callablesByLowerName, because if there are more, that's a separate error
            let knownCallableContainer = callableContainersWithThisName ? callableContainersWithThisName[0] : undefined;

            if (knownCallableContainer) {
                //get min/max parameter count for callable
                let minParams = 0;
                let maxParams = 0;
                for (let param of knownCallableContainer.callable.params) {
                    maxParams++;
                    //optional parameters must come last, so we can assume that minParams won't increase once we hit
                    //the first isOptional
                    if (param.isOptional === false) {
                        minParams++;
                    }
                }
                let expCallArgCount = expCall.args.length;
                if (expCall.args.length > maxParams || expCall.args.length < minParams) {
                    let minMaxParamsText = minParams === maxParams ? maxParams : `${minParams}-${maxParams}`;
                    this.diagnostics.push({
                        ...DiagnosticMessages.mismatchArgumentCount(minMaxParamsText, expCallArgCount),
                        range: expCall.nameRange,
                        //TODO detect end of expression call
                        file: file
                    });
                }
            }
        }
    }

    /**
     * Detect local variables (vars declared within a function expression) that have the same name as scope calls
     * @param file
     * @param callableContainerMap
     */
    private diagnosticDetectShadowedLocalVars(file: BrsFile, callableContainerMap: CallableContainerMap) {
        const classMap = this.getClassMap();

        for (let functionExpression of file.parser.references.functionExpressions) {
            const localVars = file.parser.references.localVars.get(functionExpression);
            //every var declaration in this function expression
            for (let localVar of localVars) {
                //if the var is a function
                if (isFunctionType(localVar.type)) {
                    //local var function with same name as stdlib function
                    if (
                        //has same name as stdlib
                        globalCallableMap.has(localVar.lowerName)
                    ) {
                        this.diagnostics.push({
                            ...DiagnosticMessages.localVarFunctionShadowsParentFunction('stdlib'),
                            range: localVar.nameToken.range,
                            file: file
                        });

                        //this check needs to come after the stdlib one, because the stdlib functions are included
                        //in the scope function list
                    } else if (
                        //has same name as scope function
                        callableContainerMap.has(localVar.lowerName)
                    ) {
                        this.diagnostics.push({
                            ...DiagnosticMessages.localVarFunctionShadowsParentFunction('scope'),
                            range: localVar.nameToken.range,
                            file: file
                        });
                    }

                    //var is not a function
                } else if (
                    //is NOT a callable from stdlib (because non-function local vars can have same name as stdlib names)
                    !globalCallableMap.has(localVar.lowerName)
                ) {

                    //is same name as a callable
                    if (callableContainerMap.has(localVar.lowerName)) {
                        this.diagnostics.push({
                            ...DiagnosticMessages.localVarShadowedByScopedFunction(),
                            range: localVar.nameToken.range,
                            file: file
                        });
                        //has the same name as an in-scope class
                    } else if (classMap.has(localVar.lowerName)) {
                        this.diagnostics.push({
                            ...DiagnosticMessages.localVarSameNameAsClass(classMap.get(localVar.lowerName).item.getName(ParseMode.BrighterScript)),
                            range: localVar.nameToken.range,
                            file: file
                        });
                    }
                }
            }
        }
    }


    /**
     * Detect calls to functions that are not defined in this scope
     * @param file
     * @param callablesByLowerName
     */
    private diagnosticDetectCallsToUnknownFunctions(file: BscFile, callablesByLowerName: CallableContainerMap) {
        //validate all expression calls
        for (let expCall of file.functionCalls) {
            if (isBrsFile(file)) {
                const lowerName = expCall.name.toLowerCase();
                //for now, skip validation on any method named "super" within `.bs` contexts.
                //TODO revise this logic so we know if this function call resides within a class constructor function
                if (file.extension === '.bs' && lowerName === 'super') {
                    continue;
                }

                //find a local variable with this name
                const localVar = file.getLocalVarsAtPosition(expCall.nameRange.start).find(x => x.lowerName === lowerName);

                //if we don't already have a variable with this name.
                if (!localVar) {
                    const callablesWithThisName = util.getCallableContainersFromContainerMapByFunctionCall(callablesByLowerName, expCall);

                    //use the first item from callablesByLowerName, because if there are more, that's a separate error
                    let knownCallable = callablesWithThisName ? callablesWithThisName[0] : undefined;

                    //detect calls to unknown functions
                    if (!knownCallable) {
                        this.diagnostics.push({
                            ...DiagnosticMessages.callToUnknownFunction(expCall.name, this.name),
                            range: expCall.nameRange,
                            file: file
                        });
                    }
                } else {
                    //if we found a variable with the same name as the function, assume the call is "known".
                    //If the variable is a different type, some other check should add a diagnostic for that.
                }
            }
        }
    }

    /**
     * Create diagnostics for any duplicate function declarations
     * @param callablesByLowerName
     */
    private diagnosticFindDuplicateFunctionDeclarations(callableContainersByLowerName: CallableContainerMap) {
        //for each list of callables with the same name
        for (let [lowerName, callableContainers] of callableContainersByLowerName) {

            let globalCallables = [] as CallableContainer[];
            let nonGlobalCallables = [] as CallableContainer[];
            let ownCallables = [] as CallableContainer[];
            let ancestorNonGlobalCallables = [] as CallableContainer[];

            for (let container of callableContainers) {
                if (container.scope === this.program.globalScope) {
                    globalCallables.push(container);
                } else {
                    nonGlobalCallables.push(container);
                    if (container.scope === this) {
                        ownCallables.push(container);
                    } else {
                        ancestorNonGlobalCallables.push(container);
                    }
                }
            }

            //add info diagnostics about child shadowing parent functions
            if (ownCallables.length > 0 && ancestorNonGlobalCallables.length > 0) {
                for (let container of ownCallables) {
                    //skip the init function (because every component will have one of those){
                    if (lowerName !== 'init') {
                        let shadowedCallable = ancestorNonGlobalCallables[ancestorNonGlobalCallables.length - 1];
                        if (!!shadowedCallable && shadowedCallable.callable.file === container.callable.file) {
                            //same file: skip redundant imports
                            continue;
                        }
                        this.diagnostics.push({
                            ...DiagnosticMessages.overridesAncestorFunction(
                                container.callable.name,
                                container.scope.name,
                                shadowedCallable.callable.file.pkgPath,
                                //grab the last item in the list, which should be the closest ancestor's version
                                shadowedCallable.scope.name
                            ),
                            range: container.callable.nameRange,
                            file: container.callable.file
                        });
                    }
                }
            }

            //add error diagnostics about duplicate functions in the same scope
            if (ownCallables.length > 1) {

                for (let callableContainer of ownCallables) {
                    let callable = callableContainer.callable;

                    this.diagnostics.push({
                        ...DiagnosticMessages.duplicateFunctionImplementation(callable.name, callableContainer.scope.name),
                        range: util.createRange(
                            callable.nameRange.start.line,
                            callable.nameRange.start.character,
                            callable.nameRange.start.line,
                            callable.nameRange.end.character
                        ),
                        file: callable.file
                    });
                }
            }
        }
    }

    /**
     * Get the list of all script imports for this scope
     */
    private getOwnScriptImports() {
        let result = [] as FileReference[];
        this.enumerateOwnFiles((file) => {
            if (isBrsFile(file)) {
                result.push(...file.ownScriptImports);
            } else if (isXmlFile(file)) {
                result.push(...file.scriptTagImports);
            }
        });
        return result;
    }

    /**
     * Verify that all of the scripts imported by each file in this scope actually exist
     */
    private diagnosticValidateScriptImportPaths() {
        let scriptImports = this.getOwnScriptImports();
        //verify every script import
        for (let scriptImport of scriptImports) {
            let referencedFile = this.getFileByRelativePath(scriptImport.pkgPath);
            //if we can't find the file
            if (!referencedFile) {
                //skip the default bslib file, it will exist at transpile time but should not show up in the program during validation cycle
                if (scriptImport.pkgPath === `source${path.sep}bslib.brs`) {
                    continue;
                }
                let dInfo: DiagnosticInfo;
                if (scriptImport.text.trim().length === 0) {
                    dInfo = DiagnosticMessages.scriptSrcCannotBeEmpty();
                } else {
                    dInfo = DiagnosticMessages.referencedFileDoesNotExist();
                }

                this.diagnostics.push({
                    ...dInfo,
                    range: scriptImport.filePathRange,
                    file: scriptImport.sourceFile
                });
                //if the character casing of the script import path does not match that of the actual path
            } else if (scriptImport.pkgPath !== referencedFile.pkgPath) {
                this.diagnostics.push({
                    ...DiagnosticMessages.scriptImportCaseMismatch(referencedFile.pkgPath),
                    range: scriptImport.filePathRange,
                    file: scriptImport.sourceFile
                });
            }
        }
    }

    /**
     * Find the file with the specified relative path
     * @param relativePath
     */
    protected getFileByRelativePath(relativePath: string) {
        if (!relativePath) {
            return;
        }
        let files = this.getAllFiles();
        for (let file of files) {
            if (file.pkgPath.toLowerCase() === relativePath.toLowerCase()) {
                return file;
            }
        }
    }

    /**
     * Determine if this file is included in this scope (excluding parent scopes)
     * @param file
     */
    public hasFile(file: BscFile) {
        let files = this.getOwnFiles();
        let hasFile = files.includes(file);
        return hasFile;
    }

    /**
     * Get all callables as completionItems
     */
    public getCallablesAsCompletions(parseMode: ParseMode) {
        let completions = [] as CompletionItem[];
        let callables = this.getAllCallables();

        if (parseMode === ParseMode.BrighterScript) {
            //throw out the namespaced callables (they will be handled by another method)
            callables = callables.filter(x => x.callable.hasNamespace === false);
        }

        for (let callableContainer of callables) {
            completions.push(this.createCompletionFromCallable(callableContainer));
        }
        return completions;
    }

    public createCompletionFromCallable(callableContainer: CallableContainer): CompletionItem {
        return {
            label: callableContainer.callable.getName(ParseMode.BrighterScript),
            kind: CompletionItemKind.Function,
            detail: callableContainer.callable.shortDescription,
            documentation: callableContainer.callable.documentation ? { kind: 'markdown', value: callableContainer.callable.documentation } : undefined
        };
    }

    public createCompletionFromFunctionStatement(statement: FunctionStatement): CompletionItem {
        return {
            label: statement.getName(ParseMode.BrighterScript),
            kind: CompletionItemKind.Function
        };
    }

    /**
     * Get the definition (where was this thing first defined) of the symbol under the position
     */
    public getDefinition(file: BscFile, position: Position): Location[] {
        // Overridden in XMLScope. Brs files use implementation in BrsFile
        return [];
    }

    /**
     * Scan all files for property names, and return them as completions
     */
    public getPropertyNameCompletions() {
        let results = [] as CompletionItem[];
        this.enumerateBrsFiles((file) => {
            results.push(...file.propertyNameCompletions);
        });
        return results;
    }

    public getAllClassMemberCompletions() {
        let results = new Map<string, CompletionItem>();
        let filesSearched = new Set<BscFile>();
        for (const file of this.getAllFiles()) {
            if (isXmlFile(file) || filesSearched.has(file)) {
                continue;
            }
            filesSearched.add(file);
            for (let cs of file.parser.references.classStatements) {
                for (let s of [...cs.methods, ...cs.fields]) {
                    if (!results.has(s.name.text) && s.name.text.toLowerCase() !== 'new') {
                        results.set(s.name.text, {
                            label: s.name.text,
                            kind: isClassMethodStatement(s) ? CompletionItemKind.Method : CompletionItemKind.Field
                        });
                    }
                }
            }
        }
        return results;
    }

    /**
     * @param className - The name of the class (including namespace if possible)
     * @param callsiteNamespace - the name of the namespace where the call site resides (this is NOT the known namespace of the class).
     *                            This is used to help resolve non-namespaced class names that reside in the same namespac as the call site.
     */
    public getClassHierarchy(className: string, callsiteNamespace?: string) {
        let items = [] as FileLink<ClassStatement>[];
        let link = this.getClassFileLink(className, callsiteNamespace);
        while (link) {
            items.push(link);
            link = this.getClassFileLink(link.item.parentClassName?.getName(ParseMode.BrighterScript)?.toLowerCase(), callsiteNamespace);
        }
        return items;
    }
}

interface NamespaceContainer {
    file: BscFile;
    fullName: string;
    nameRange: Range;
    lastPartName: string;
    statements: Statement[];
    classStatements: Record<string, ClassStatement>;
    functionStatements: Record<string, FunctionStatement>;
    namespaces: Record<string, NamespaceContainer>;
    symbolTable: SymbolTable;
}

interface AugmentedNewExpression extends NewExpression {
    file: BscFile;
}<|MERGE_RESOLUTION|>--- conflicted
+++ resolved
@@ -437,16 +437,9 @@
             let callableContainerMap = util.getCallableContainersByLowerName(callables);
 
             this._validate(callableContainerMap);
-<<<<<<< HEAD
-
-            this.program.plugins.emit('afterScopeValidate', this, files, callableContainerMap);
 
             // unlink the symbol table so it can't be accessed from the wrong scope
             this.unlinkSymbolTable();
-
-            (this as any).isValidated = true;
-=======
->>>>>>> 9cd921a0
         });
     }
 
