import type { CompletionItem, Position, Range } from 'vscode-languageserver';
import * as path from 'path';
import { CompletionItemKind, Location } from 'vscode-languageserver';
import chalk from 'chalk';
import type { DiagnosticInfo } from './DiagnosticMessages';
import { DiagnosticMessages } from './DiagnosticMessages';
import type { CallableContainer, BsDiagnostic, FileReference, BscFile, CallableContainerMap } from './interfaces';
import type { FileLink, Program } from './Program';
import { BsClassValidator } from './validators/ClassValidator';
import type { NamespaceStatement, Statement, NewExpression, FunctionStatement, ClassStatement } from './parser';
import { ParseMode } from './parser';
import { standardizePath as s, util } from './util';
import { globalCallableMap } from './globalCallables';
import { Cache } from './Cache';
import { URI } from 'vscode-uri';
import { LogLevel } from './Logger';
import { isBrsFile, isClassStatement, isFunctionStatement, isFunctionType, isXmlFile, isCustomType, isClassMethodStatement } from './astUtils/reflection';
import type { BrsFile } from './files/BrsFile';
<<<<<<< HEAD
import { SymbolTable } from './SymbolTable';
=======
import type { DependencyGraph, DependencyChangedEvent } from './DependencyGraph';
>>>>>>> fc4a44c4

/**
 * A class to keep track of all declarations within a given scope (like source scope, component scope)
 */
export class Scope {
    constructor(
        public name: string,
        public program: Program,
        private _dependencyGraphKey?: string
    ) {
        this.isValidated = false;
        //used for improved logging performance
        this._debugLogComponentName = `Scope '${chalk.redBright(this.name)}'`;
    }

    /**
     * Indicates whether this scope needs to be validated.
     * Will be true when first constructed, or anytime one of its dependencies changes
     */
    public readonly isValidated: boolean;

    protected cache = new Cache();

    public get dependencyGraphKey() {
        return this._dependencyGraphKey;
    }

    /**
     * A dictionary of namespaces, indexed by the lower case full name of each namespace.
     * If a namespace is declared as "NameA.NameB.NameC", there will be 3 entries in this dictionary,
     * "namea", "namea.nameb", "namea.nameb.namec"
     */
    public get namespaceLookup() {
        return this.cache.getOrAdd('namespaceLookup', () => this.buildNamespaceLookup());
    }

    /**
     * Get the class with the specified name.
     * @param className - The class name, including the namespace of the class if possible
     * @param containingNamespace - The namespace used to resolve relative class names. (i.e. the namespace around the current statement trying to find a class)
     */
    public getClass(className: string, containingNamespace?: string): ClassStatement {
        return this.getClassFileLink(className, containingNamespace)?.item;
    }

    /**
     * Get a class and its containing file by the class name
     * @param className - The class name, including the namespace of the class if possible
     * @param containingNamespace - The namespace used to resolve relative class names. (i.e. the namespace around the current statement trying to find a class)
     */
    public getClassFileLink(className: string, containingNamespace?: string): FileLink<ClassStatement> {
        const lowerClassName = className?.toLowerCase();
        const classMap = this.getClassMap();

        let cls = classMap.get(
            util.getFullyQualifiedClassName(lowerClassName, containingNamespace?.toLowerCase())
        );
        //if we couldn't find the class by its full namespaced name, look for a global class with that name
        if (!cls) {
            cls = classMap.get(lowerClassName);
        }
        return cls;
    }

    /**
    * Tests if a class exists with the specified name
    * @param className - the all-lower-case namespace-included class name
    * @param namespaceName - teh current namespace name
    */
    public hasClass(className: string, namespaceName?: string): boolean {
        return !!this.getClass(className, namespaceName);
    }

    /**
     * A dictionary of all classes in this scope. This includes namespaced classes always with their full name.
     * The key is stored in lower case
     */
    public getClassMap(): Map<string, FileLink<ClassStatement>> {
        return this.cache.getOrAdd('classMap', () => {
            const map = new Map<string, FileLink<ClassStatement>>();
            this.enumerateBrsFiles((file) => {
                if (isBrsFile(file)) {
                    for (let cls of file.parser.references.classStatements) {
                        const lowerClassName = cls.getName(ParseMode.BrighterScript)?.toLowerCase();
                        //only track classes with a defined name (i.e. exclude nameless malformed classes)
                        if (lowerClassName) {
                            map.set(lowerClassName, { item: cls, file: file });
                        }
                    }
                }
            });
            return map;
        });
    }

    /**
     * The list of diagnostics found specifically for this scope. Individual file diagnostics are stored on the files themselves.
     */
    protected diagnostics = [] as BsDiagnostic[];

    protected onDependenciesChanged(event: DependencyChangedEvent) {
        this.logDebug('invalidated because dependency graph said [', event.sourceKey, '] changed');
        this.invalidate();
    }

    /**
     * Clean up all event handles
     */
    public dispose() {
        this.unsubscribeFromDependencyGraph?.();
    }

    /**
     * Does this scope know about the given namespace name?
     * @param namespaceName - the name of the namespace (i.e. "NameA", or "NameA.NameB", etc...)
     */
    public isKnownNamespace(namespaceName: string) {
        let namespaceNameLower = namespaceName.toLowerCase();
        this.enumerateBrsFiles((file) => {
            for (let namespace of file.parser.references.namespaceStatements) {
                let loopNamespaceNameLower = namespace.name.toLowerCase();
                if (loopNamespaceNameLower === namespaceNameLower || loopNamespaceNameLower.startsWith(namespaceNameLower + '.')) {
                    return true;
                }
            }
        });
        return false;
    }

    /**
     * Get the parent scope for this scope (for source scope this will always be the globalScope).
     * XmlScope overrides this to return the parent xml scope if available.
     * For globalScope this will return null.
     */
    public getParentScope() {
        let scope: Scope;
        //use the global scope if we didn't find a sope and this is not the global scope
        if (this.program.globalScope !== this) {
            scope = this.program.globalScope;
        }
        if (scope) {
            return scope;
        } else {
            //passing null to the cache allows it to skip the factory function in the future
            return null;
        }
    }

    private dependencyGraph: DependencyGraph;
    /**
     * An unsubscribe function for the dependencyGraph subscription
     */
    private unsubscribeFromDependencyGraph: () => void;

    public attachDependencyGraph(dependencyGraph: DependencyGraph) {
        this.dependencyGraph = dependencyGraph;
        if (this.unsubscribeFromDependencyGraph) {
            this.unsubscribeFromDependencyGraph();
        }

        //anytime a dependency for this scope changes, we need to be revalidated
        this.unsubscribeFromDependencyGraph = this.dependencyGraph.onchange(this.dependencyGraphKey, this.onDependenciesChanged.bind(this));

        //invalidate immediately since this is a new scope
        this.invalidate();
    }

    /**
     * Get the file with the specified pkgPath
     */
    public getFile(pathAbsolute: string) {
        pathAbsolute = s`${pathAbsolute}`;
        let files = this.getAllFiles();
        for (let file of files) {
            if (file.pathAbsolute === pathAbsolute) {
                return file;
            }
        }
    }

    /**
     * Get the list of files referenced by this scope that are actually loaded in the program.
     * Excludes files from ancestor scopes
     */
    public getOwnFiles() {
        //source scope only inherits files from global, so just return all files. This function mostly exists to assist XmlScope
        return this.getAllFiles();
    }

    /**
     * Get the list of files referenced by this scope that are actually loaded in the program.
     * Includes files from this scope and all ancestor scopes
     */
    public getAllFiles() {
        return this.cache.getOrAdd('getAllFiles', () => {
            let result = [] as BscFile[];
            let dependencies = this.dependencyGraph.getAllDependencies(this.dependencyGraphKey);
            for (let dependency of dependencies) {
                //load components by their name
                if (dependency.startsWith('component:')) {
                    let comp = this.program.getComponent(dependency.replace(/$component:/, ''));
                    if (comp) {
                        result.push(comp.file);
                    }
                } else {
                    let file = this.program.getFileByPkgPath(dependency);
                    if (file) {
                        result.push(file);
                    }
                }
            }
            this.logDebug('getAllFiles', () => result.map(x => x.pkgPath));
            return result;
        });
    }

    /**
     * Get the list of errors for this scope. It's calculated on the fly, so
     * call this sparingly.
     */
    public getDiagnostics() {
        let diagnosticLists = [this.diagnostics] as BsDiagnostic[][];

        //add diagnostics from every referenced file
        this.enumerateOwnFiles((file) => {
            diagnosticLists.push(file.getDiagnostics());
        });
        let allDiagnostics = Array.prototype.concat.apply([], diagnosticLists) as BsDiagnostic[];

        let filteredDiagnostics = allDiagnostics.filter((x) => {
            return !util.diagnosticIsSuppressed(x);
        });

        //filter out diangostics that match any of the comment flags

        return filteredDiagnostics;
    }

    public addDiagnostics(diagnostics: BsDiagnostic[]) {
        this.diagnostics.push(...diagnostics);
    }

    /**
     * Get the list of callables available in this scope (either declared in this scope or in a parent scope)
     */
    public getAllCallables(): CallableContainer[] {
        //get callables from parent scopes
        let parentScope = this.getParentScope();
        if (parentScope) {
            return [...this.getOwnCallables(), ...parentScope.getAllCallables()];
        } else {
            return [...this.getOwnCallables()];
        }
    }

    /**
     * Get the callable with the specified name.
     * If there are overridden callables with the same name, the closest callable to this scope is returned
     * @param name
     */
    public getCallableByName(name: string) {
        let lowerName = name.toLowerCase();
        let callables = this.getAllCallables();
        for (let callable of callables) {
            if (callable.callable.getName(ParseMode.BrighterScript).toLowerCase() === lowerName) {
                return callable.callable;
            }
        }
    }

    /**
     * Iterate over Brs files not shadowed by typedefs
     */
    public enumerateBrsFiles(callback: (file: BrsFile) => void) {
        const files = this.getAllFiles();
        for (const file of files) {
            //only brs files without a typedef
            if (isBrsFile(file) && !file.hasTypedef) {
                callback(file);
            }
        }
    }

    /**
     * Call a function for each file directly included in this scope (excluding files found only in parent scopes).
     */
    public enumerateOwnFiles(callback: (file: BscFile) => void) {
        const files = this.getOwnFiles();
        for (const file of files) {
            //either XML components or files without a typedef
            if (isXmlFile(file) || !file.hasTypedef) {
                callback(file);
            }
        }
    }

    /**
     * Get the list of callables explicitly defined in files in this scope.
     * This excludes ancestor callables
     */
    public getOwnCallables(): CallableContainer[] {
        let result = [] as CallableContainer[];
        this.logDebug('getOwnCallables() files: ', () => this.getOwnFiles().map(x => x.pkgPath));

        //get callables from own files
        this.enumerateOwnFiles((file) => {
            for (let callable of file.callables) {
                result.push({
                    callable: callable,
                    scope: this
                });
            }
        });
        return result;
    }

    /**
     * Builds a tree of namespace objects
     */
    public buildNamespaceLookup() {
        let namespaceLookup = {} as Record<string, NamespaceContainer>;
        this.enumerateBrsFiles((file) => {
            for (let namespace of file.parser.references.namespaceStatements) {
                //TODO should we handle non-brighterscript?
                let name = namespace.nameExpression.getName(ParseMode.BrighterScript);
                let nameParts = name.split('.');

                let loopName = null;
                //ensure each namespace section is represented in the results
                //(so if the namespace name is A.B.C, this will make an entry for "A", an entry for "A.B", and an entry for "A.B.C"
                for (let part of nameParts) {
                    loopName = loopName === null ? part : `${loopName}.${part}`;
                    let lowerLoopName = loopName.toLowerCase();
                    namespaceLookup[lowerLoopName] = namespaceLookup[lowerLoopName] ?? {
                        file: file,
                        fullName: loopName,
                        nameRange: namespace.nameExpression.range,
                        lastPartName: part,
                        namespaces: {},
                        classStatements: {},
                        functionStatements: {},
                        statements: [],
                        symbolTable: new SymbolTable(this.symbolTable)
                    };
                }
                let ns = namespaceLookup[name.toLowerCase()];
                ns.statements.push(...namespace.body.statements);
                for (let statement of namespace.body.statements) {
                    if (isClassStatement(statement)) {
                        ns.classStatements[statement.name.text.toLowerCase()] = statement;
                    } else if (isFunctionStatement(statement)) {
                        ns.functionStatements[statement.name.text.toLowerCase()] = statement;
                    }
                }
                // Merges all the symbol tables of the namespace statements into the new symbol table created above.
                // Set those symbol tables to have this new merged table as a parent
                ns.symbolTable.mergeSymbolTable(namespace.symbolTable);
            }

            //associate child namespaces with their parents
            for (let key in namespaceLookup) {
                let ns = namespaceLookup[key];
                let parts = ns.fullName.split('.');

                if (parts.length > 1) {
                    //remove the last part
                    parts.pop();
                    let parentName = parts.join('.');
                    namespaceLookup[parentName.toLowerCase()].namespaces[ns.lastPartName.toLowerCase()] = ns;
                }
            }
        });
        return namespaceLookup;
    }

    public getAllNamespaceStatements() {
        let result = [] as NamespaceStatement[];
        this.enumerateBrsFiles((file) => {
            result.push(...file.parser.references.namespaceStatements);
        });
        return result;
    }

    protected logDebug(...args: any[]) {
        this.program.logger.debug(this._debugLogComponentName, ...args);
    }
    private _debugLogComponentName: string;

    public validate(force = false) {
        //if this scope is already validated, no need to revalidate
        if (this.isValidated === true && !force) {
            this.logDebug('validate(): already validated');
            return;
        }

        this.program.logger.time(LogLevel.debug, [this._debugLogComponentName, 'validate()'], () => {

            let parentScope = this.getParentScope();

            //validate our parent before we validate ourself
            if (parentScope && parentScope.isValidated === false) {
                this.logDebug('validate(): validating parent first');
                parentScope.validate(force);
            }
            //clear the scope's errors list (we will populate them from this method)
            this.diagnostics = [];

            // link the symbol table
            this.linkSymbolTable();

            let callables = this.getAllCallables();

            //sort the callables by filepath and then method name, so the errors will be consistent
            callables = callables.sort((a, b) => {
                return (
                    //sort by path
                    a.callable.file.pathAbsolute.localeCompare(b.callable.file.pathAbsolute) ||
                    //then sort by method name
                    a.callable.name.localeCompare(b.callable.name)
                );
            });

            //get a list of all callables, indexed by their lower case names
            let callableContainerMap = util.getCallableContainersByLowerName(callables);
            let files = this.getOwnFiles();

            this.program.plugins.emit('beforeScopeValidate', this, files, callableContainerMap);

            this._validate(callableContainerMap);

            this.program.plugins.emit('afterScopeValidate', this, files, callableContainerMap);

            // unlink the symbol table so it can't be accessed from the wrong scope
            this.unlinkSymbolTable();

            (this as any).isValidated = true;
        });
    }

    protected _validate(callableContainerMap: CallableContainerMap) {
        //find all duplicate function declarations
        this.diagnosticFindDuplicateFunctionDeclarations(callableContainerMap);

        //detect missing and incorrect-case script imports
        this.diagnosticValidateScriptImportPaths();

        //enforce a series of checks on the bodies of class methods
        this.validateClasses();

        //do many per-file checks
        this.enumerateBrsFiles((file) => {
            this.diagnosticDetectCallsToUnknownFunctions(file, callableContainerMap);
            this.diagnosticDetectFunctionCallsWithWrongParamCount(file, callableContainerMap);
            this.diagnosticDetectShadowedLocalVars(file, callableContainerMap);
            this.diagnosticDetectFunctionCollisions(file);
            this.detectVariableNamespaceCollisions(file);
            this.diagnosticDetectInvalidFunctionExpressionTypes(file);
            this.diagnosticDetectInvalidFunctionCalls(file);
        });
    }

    /**
     * Mark this scope as invalid, which means its `validate()` function needs to be called again before use.
     */
    public invalidate() {
        (this as any).isValidated = false;
        //clear out various lookups (they'll get regenerated on demand the next time they're requested)
        this.cache.clear();
        this.clearSymbolTable();
    }


    private _symbolTable: SymbolTable;

    public get symbolTable() {
        if (!this._symbolTable) {
            this._symbolTable = new SymbolTable(this.getParentScope()?.symbolTable);
            for (let file of this.getOwnFiles()) {
                if (isBrsFile(file)) {
                    this._symbolTable.mergeSymbolTable(file.parser?.symbolTable);
                }
            }
        }
        return this._symbolTable;
    }

    private clearSymbolTable() {
        this._symbolTable = null;
    }

    /**
    * Builds the current symbol table for the scope, by merging the tables for all the files in this scope.
    * Also links all file symbols tables to this new table
    * This will only rebuilt if the symbol table has not been built before
    */
    public linkSymbolTable() {
        for (const file of this.getOwnFiles()) {
            if (isBrsFile(file)) {
                file.parser?.symbolTable.setParent(this.symbolTable);

                for (const namespace of file.parser.references.namespaceStatements) {
                    const namespaceNameLower = namespace.nameExpression.getName(ParseMode.BrighterScript).toLowerCase();
                    const namespaceSymbolTable = this.namespaceLookup[namespaceNameLower].symbolTable;
                    namespace.symbolTable.setParent(namespaceSymbolTable);
                }
            }
        }
    }

    public unlinkSymbolTable() {
        for (let file of this.getOwnFiles()) {
            if (isBrsFile(file)) {
                file.parser?.symbolTable.setParent(null);

                for (const namespace of file.parser.references.namespaceStatements) {
                    namespace.symbolTable.setParent(null);
                }
            }
        }
    }

    private detectVariableNamespaceCollisions(file: BrsFile) {
        //find all function parameters
        for (let func of file.parser.references.functionExpressions) {
            for (let param of func.parameters) {
                let lowerParamName = param.name.text.toLowerCase();
                let namespace = this.namespaceLookup[lowerParamName];
                //see if the param matches any starting namespace part
                if (namespace) {
                    this.diagnostics.push({
                        file: file,
                        ...DiagnosticMessages.parameterMayNotHaveSameNameAsNamespace(param.name.text),
                        range: param.name.range,
                        relatedInformation: [{
                            message: 'Namespace declared here',
                            location: Location.create(
                                URI.file(namespace.file.pathAbsolute).toString(),
                                namespace.nameRange
                            )
                        }]
                    });
                }
            }
        }

        for (let assignment of file.parser.references.assignmentStatements) {
            let lowerAssignmentName = assignment.name.text.toLowerCase();
            let namespace = this.namespaceLookup[lowerAssignmentName];
            //see if the param matches any starting namespace part
            if (namespace) {
                this.diagnostics.push({
                    file: file,
                    ...DiagnosticMessages.variableMayNotHaveSameNameAsNamespace(assignment.name.text),
                    range: assignment.name.range,
                    relatedInformation: [{
                        message: 'Namespace declared here',
                        location: Location.create(
                            URI.file(namespace.file.pathAbsolute).toString(),
                            namespace.nameRange
                        )
                    }]
                });
            }
        }
    }

    /**
     * Find various function collisions
     */
    private diagnosticDetectFunctionCollisions(file: BscFile) {
        for (let func of file.callables) {
            const funcName = func.getName(ParseMode.BrighterScript);
            const lowerFuncName = funcName?.toLowerCase();
            if (lowerFuncName) {

                //find function declarations with the same name as a stdlib function
                if (globalCallableMap.has(lowerFuncName)) {
                    this.diagnostics.push({
                        ...DiagnosticMessages.scopeFunctionShadowedByBuiltInFunction(),
                        range: func.nameRange,
                        file: file
                    });
                }

                //find any functions that have the same name as a class
                if (this.hasClass(lowerFuncName)) {
                    this.diagnostics.push({
                        ...DiagnosticMessages.functionCannotHaveSameNameAsClass(funcName),
                        range: func.nameRange,
                        file: file
                    });
                }
            }
        }
    }

    /**
    * Find function parameters and function return types that are neither built-in types or known Class references
    */
    private diagnosticDetectInvalidFunctionExpressionTypes(file: BrsFile) {
        for (let func of file.parser.references.functionExpressions) {
            if (isCustomType(func.returnType) && func.returnTypeToken) {
                // check if this custom type is in our class map
                const returnTypeName = func.returnType.name;
                const currentNamespaceName = func.namespaceName?.getName(ParseMode.BrighterScript);
                if (!this.hasClass(returnTypeName, currentNamespaceName)) {
                    this.diagnostics.push({
                        ...DiagnosticMessages.invalidFunctionReturnType(returnTypeName),
                        range: func.returnTypeToken.range,
                        file: file
                    });
                }
            }

            for (let param of func.parameters) {
                if (isCustomType(param.type) && param.typeToken) {
                    const paramTypeName = param.type.name;
                    const currentNamespaceName = func.namespaceName?.getName(ParseMode.BrighterScript);
                    if (!this.hasClass(paramTypeName, currentNamespaceName)) {
                        this.diagnostics.push({
                            ...DiagnosticMessages.functionParameterTypeIsInvalid(param.name.text, paramTypeName),
                            range: param.typeToken.range,
                            file: file
                        });

                    }
                }
            }
        }
    }


    private diagnosticDetectInvalidFunctionCalls(file: BscFile) {
        for (let expCall of file.functionCalls) {
            const funcType = expCall.functionExpression.symbolTable.getSymbolType(expCall.name);

            if (!isFunctionType(funcType)) {
                // can not find function. Handled in a different validation function
                continue;
            }
            if (funcType.params.length !== expCall.args.length) {
                // Argument count mismatch. Handled in a different validation function
                continue;
            }

            for (let index = 0; index < funcType.params.length; index++) {
                const param = funcType.params[index];
                const arg = expCall.args[index];
                const argType = arg.type;

                if (!argType.isAssignableTo(param.type)) {
                    this.diagnostics.push({
                        ...DiagnosticMessages.argumentTypeMismatch(arg.type.toTypeString(), param.type.toTypeString()),
                        range: arg.range,
                        file: file
                    });
                }
            }
        }
    }

    public getNewExpressions() {
        let result = [] as AugmentedNewExpression[];
        this.enumerateBrsFiles((file) => {
            let expressions = file.parser.references.newExpressions as AugmentedNewExpression[];
            for (let expression of expressions) {
                expression.file = file;
                result.push(expression);
            }
        });
        return result;
    }

    private validateClasses() {
        let validator = new BsClassValidator();
        validator.validate(this);
        this.diagnostics.push(...validator.diagnostics);
    }

    /**
     * Detect calls to functions with the incorrect number of parameters
     * @param file
     * @param callableContainersByLowerName
     */
    private diagnosticDetectFunctionCallsWithWrongParamCount(file: BscFile, callableContainersByLowerName: CallableContainerMap) {
        //validate all function calls
        for (let expCall of file.functionCalls) {
            let callableContainersWithThisName = callableContainersByLowerName.get(expCall.name.toLowerCase());

            //use the first item from callablesByLowerName, because if there are more, that's a separate error
            let knownCallableContainer = callableContainersWithThisName ? callableContainersWithThisName[0] : undefined;

            if (knownCallableContainer) {
                //get min/max parameter count for callable
                let minParams = 0;
                let maxParams = 0;
                for (let param of knownCallableContainer.callable.params) {
                    maxParams++;
                    //optional parameters must come last, so we can assume that minParams won't increase once we hit
                    //the first isOptional
                    if (param.isOptional === false) {
                        minParams++;
                    }
                }
                let expCallArgCount = expCall.args.length;
                if (expCall.args.length > maxParams || expCall.args.length < minParams) {
                    let minMaxParamsText = minParams === maxParams ? maxParams : `${minParams}-${maxParams}`;
                    this.diagnostics.push({
                        ...DiagnosticMessages.mismatchArgumentCount(minMaxParamsText, expCallArgCount),
                        range: expCall.nameRange,
                        //TODO detect end of expression call
                        file: file
                    });
                }
            }
        }
    }

    /**
     * Detect local variables (vars declared within a function expression) that have the same name as scope calls
     * @param file
     * @param callableContainerMap
     */
    private diagnosticDetectShadowedLocalVars(file: BrsFile, callableContainerMap: CallableContainerMap) {
        const classMap = this.getClassMap();

        for (let functionExpression of file.parser.references.functionExpressions) {
            const localVars = file.parser.references.localVars.get(functionExpression);
            //every var declaration in this function expression
            for (let localVar of localVars) {
                //if the var is a function
                if (isFunctionType(localVar.type)) {
                    //local var function with same name as stdlib function
                    if (
                        //has same name as stdlib
                        globalCallableMap.has(localVar.lowerName)
                    ) {
                        this.diagnostics.push({
                            ...DiagnosticMessages.localVarFunctionShadowsParentFunction('stdlib'),
                            range: localVar.nameToken.range,
                            file: file
                        });

                        //this check needs to come after the stdlib one, because the stdlib functions are included
                        //in the scope function list
                    } else if (
                        //has same name as scope function
                        callableContainerMap.has(localVar.lowerName)
                    ) {
                        this.diagnostics.push({
                            ...DiagnosticMessages.localVarFunctionShadowsParentFunction('scope'),
                            range: localVar.nameToken.range,
                            file: file
                        });
                    }

                    //var is not a function
                } else if (
                    //is NOT a callable from stdlib (because non-function local vars can have same name as stdlib names)
                    !globalCallableMap.has(localVar.lowerName)
                ) {

                    //is same name as a callable
                    if (callableContainerMap.has(localVar.lowerName)) {
                        this.diagnostics.push({
                            ...DiagnosticMessages.localVarShadowedByScopedFunction(),
                            range: localVar.nameToken.range,
                            file: file
                        });
                        //has the same name as an in-scope class
                    } else if (classMap.has(localVar.lowerName)) {
                        this.diagnostics.push({
                            ...DiagnosticMessages.localVarSameNameAsClass(classMap.get(localVar.lowerName).item.getName(ParseMode.BrighterScript)),
                            range: localVar.nameToken.range,
                            file: file
                        });
                    }
                }
            }
        }
    }


    /**
     * Detect calls to functions that are not defined in this scope
     * @param file
     * @param callablesByLowerName
     */
    private diagnosticDetectCallsToUnknownFunctions(file: BscFile, callablesByLowerName: CallableContainerMap) {
        //validate all expression calls
        for (let expCall of file.functionCalls) {
            const lowerName = expCall.name.toLowerCase();
            //for now, skip validation on any method named "super" within `.bs` contexts.
            //TODO revise this logic so we know if this function call resides within a class constructor function
            if (file.extension === '.bs' && lowerName === 'super') {
                continue;
            }

            //find a local variable with this name
            const localVar = file.getLocalVarsAtPosition(expCall.nameRange.start).find(x => x.lowerName === lowerName);

            //if we don't already have a variable with this name.
<<<<<<< HEAD
            if (!localVar) {
                const callablesWithThisName = util.getCallableContainersFromContainerMapByFunctionCall(callablesByLowerName, expCall);
=======
            if (!scope?.getVariableByName(lowerName)) {
                let callablesWithThisName: CallableContainer[];

                if (expCall.functionScope.func.namespaceName) {
                    // prefer namespaced function
                    const potentialNamespacedCallable = expCall.functionScope.func.namespaceName.getName(ParseMode.BrightScript).toLowerCase() + '_' + lowerName;
                    callablesWithThisName = callablesByLowerName.get(potentialNamespacedCallable.toLowerCase());
                }
                if (!callablesWithThisName) {
                    // just try it as is
                    callablesWithThisName = callablesByLowerName.get(lowerName);
                }
>>>>>>> fc4a44c4

                //use the first item from callablesByLowerName, because if there are more, that's a separate error
                let knownCallable = callablesWithThisName ? callablesWithThisName[0] : undefined;

                //detect calls to unknown functions
                if (!knownCallable) {
                    this.diagnostics.push({
                        ...DiagnosticMessages.callToUnknownFunction(expCall.name, this.name),
                        range: expCall.nameRange,
                        file: file
                    });
                }
            } else {
                //if we found a variable with the same name as the function, assume the call is "known".
                //If the variable is a different type, some other check should add a diagnostic for that.
            }
        }
    }

    /**
     * Create diagnostics for any duplicate function declarations
     * @param callablesByLowerName
     */
    private diagnosticFindDuplicateFunctionDeclarations(callableContainersByLowerName: CallableContainerMap) {
        //for each list of callables with the same name
        for (let [lowerName, callableContainers] of callableContainersByLowerName) {

            let globalCallables = [] as CallableContainer[];
            let nonGlobalCallables = [] as CallableContainer[];
            let ownCallables = [] as CallableContainer[];
            let ancestorNonGlobalCallables = [] as CallableContainer[];

            for (let container of callableContainers) {
                if (container.scope === this.program.globalScope) {
                    globalCallables.push(container);
                } else {
                    nonGlobalCallables.push(container);
                    if (container.scope === this) {
                        ownCallables.push(container);
                    } else {
                        ancestorNonGlobalCallables.push(container);
                    }
                }
            }

            //add info diagnostics about child shadowing parent functions
            if (ownCallables.length > 0 && ancestorNonGlobalCallables.length > 0) {
                for (let container of ownCallables) {
                    //skip the init function (because every component will have one of those){
                    if (lowerName !== 'init') {
                        let shadowedCallable = ancestorNonGlobalCallables[ancestorNonGlobalCallables.length - 1];
                        if (!!shadowedCallable && shadowedCallable.callable.file === container.callable.file) {
                            //same file: skip redundant imports
                            continue;
                        }
                        this.diagnostics.push({
                            ...DiagnosticMessages.overridesAncestorFunction(
                                container.callable.name,
                                container.scope.name,
                                shadowedCallable.callable.file.pkgPath,
                                //grab the last item in the list, which should be the closest ancestor's version
                                shadowedCallable.scope.name
                            ),
                            range: container.callable.nameRange,
                            file: container.callable.file
                        });
                    }
                }
            }

            //add error diagnostics about duplicate functions in the same scope
            if (ownCallables.length > 1) {

                for (let callableContainer of ownCallables) {
                    let callable = callableContainer.callable;

                    this.diagnostics.push({
                        ...DiagnosticMessages.duplicateFunctionImplementation(callable.name, callableContainer.scope.name),
                        range: util.createRange(
                            callable.nameRange.start.line,
                            callable.nameRange.start.character,
                            callable.nameRange.start.line,
                            callable.nameRange.end.character
                        ),
                        file: callable.file
                    });
                }
            }
        }
    }

    /**
     * Get the list of all script imports for this scope
     */
    private getOwnScriptImports() {
        let result = [] as FileReference[];
        this.enumerateOwnFiles((file) => {
            if (isBrsFile(file)) {
                result.push(...file.ownScriptImports);
            } else if (isXmlFile(file)) {
                result.push(...file.scriptTagImports);
            }
        });
        return result;
    }

    /**
     * Verify that all of the scripts imported by each file in this scope actually exist
     */
    private diagnosticValidateScriptImportPaths() {
        let scriptImports = this.getOwnScriptImports();
        //verify every script import
        for (let scriptImport of scriptImports) {
            let referencedFile = this.getFileByRelativePath(scriptImport.pkgPath);
            //if we can't find the file
            if (!referencedFile) {
                //skip the default bslib file, it will exist at transpile time but should not show up in the program during validation cycle
                if (scriptImport.pkgPath === `source${path.sep}bslib.brs`) {
                    continue;
                }
                let dInfo: DiagnosticInfo;
                if (scriptImport.text.trim().length === 0) {
                    dInfo = DiagnosticMessages.scriptSrcCannotBeEmpty();
                } else {
                    dInfo = DiagnosticMessages.referencedFileDoesNotExist();
                }

                this.diagnostics.push({
                    ...dInfo,
                    range: scriptImport.filePathRange,
                    file: scriptImport.sourceFile
                });
                //if the character casing of the script import path does not match that of the actual path
            } else if (scriptImport.pkgPath !== referencedFile.pkgPath) {
                this.diagnostics.push({
                    ...DiagnosticMessages.scriptImportCaseMismatch(referencedFile.pkgPath),
                    range: scriptImport.filePathRange,
                    file: scriptImport.sourceFile
                });
            }
        }
    }

    /**
     * Find the file with the specified relative path
     * @param relativePath
     */
    protected getFileByRelativePath(relativePath: string) {
        if (!relativePath) {
            return;
        }
        let files = this.getAllFiles();
        for (let file of files) {
            if (file.pkgPath.toLowerCase() === relativePath.toLowerCase()) {
                return file;
            }
        }
    }

    /**
     * Determine if this file is included in this scope (excluding parent scopes)
     * @param file
     */
    public hasFile(file: BscFile) {
        let files = this.getOwnFiles();
        let hasFile = files.includes(file);
        return hasFile;
    }

    /**
     * Get all callables as completionItems
     */
    public getCallablesAsCompletions(parseMode: ParseMode) {
        let completions = [] as CompletionItem[];
        let callables = this.getAllCallables();

        if (parseMode === ParseMode.BrighterScript) {
            //throw out the namespaced callables (they will be handled by another method)
            callables = callables.filter(x => x.callable.hasNamespace === false);
        }

        for (let callableContainer of callables) {
            completions.push(this.createCompletionFromCallable(callableContainer));
        }
        return completions;
    }

    public createCompletionFromCallable(callableContainer: CallableContainer): CompletionItem {
        return {
            label: callableContainer.callable.getName(ParseMode.BrighterScript),
            kind: CompletionItemKind.Function,
            detail: callableContainer.callable.shortDescription,
            documentation: callableContainer.callable.documentation ? { kind: 'markdown', value: callableContainer.callable.documentation } : undefined
        };
    }

    public createCompletionFromFunctionStatement(statement: FunctionStatement): CompletionItem {
        return {
            label: statement.getName(ParseMode.BrighterScript),
            kind: CompletionItemKind.Function
        };
    }

    /**
     * Get the definition (where was this thing first defined) of the symbol under the position
     */
    public getDefinition(file: BscFile, position: Position): Location[] {
        // Overridden in XMLScope. Brs files use implementation in BrsFile
        return [];
    }

    /**
     * Scan all files for property names, and return them as completions
     */
    public getPropertyNameCompletions() {
        let results = [] as CompletionItem[];
        this.enumerateBrsFiles((file) => {
            results.push(...file.propertyNameCompletions);
        });
        return results;
    }

    public getAllClassMemberCompletions() {
        let results = new Map<string, CompletionItem>();
        let filesSearched = new Set<BscFile>();
        for (const file of this.getAllFiles()) {
            if (isXmlFile(file) || filesSearched.has(file)) {
                continue;
            }
            filesSearched.add(file);
            for (let cs of file.parser.references.classStatements) {
                for (let s of [...cs.methods, ...cs.fields]) {
                    if (!results.has(s.name.text) && s.name.text.toLowerCase() !== 'new') {
                        results.set(s.name.text, {
                            label: s.name.text,
                            kind: isClassMethodStatement(s) ? CompletionItemKind.Method : CompletionItemKind.Field
                        });
                    }
                }
            }
        }
        return results;
    }

    /**
     * @param className - The name of the class (including namespace if possible)
     * @param callsiteNamespace - the name of the namespace where the call site resides (this is NOT the known namespace of the class).
     *                            This is used to help resolve non-namespaced class names that reside in the same namespac as the call site.
     */
    public getClassHierarchy(className: string, callsiteNamespace?: string) {
        let items = [] as FileLink<ClassStatement>[];
        let link = this.getClassFileLink(className, callsiteNamespace);
        while (link) {
            items.push(link);
            link = this.getClassFileLink(link.item.parentClassName?.getName(ParseMode.BrighterScript)?.toLowerCase(), callsiteNamespace);
        }
        return items;
    }
}

interface NamespaceContainer {
    file: BscFile;
    fullName: string;
    nameRange: Range;
    lastPartName: string;
    statements: Statement[];
    classStatements: Record<string, ClassStatement>;
    functionStatements: Record<string, FunctionStatement>;
    namespaces: Record<string, NamespaceContainer>;
    symbolTable: SymbolTable;
}

interface AugmentedNewExpression extends NewExpression {
    file: BscFile;
}<|MERGE_RESOLUTION|>--- conflicted
+++ resolved
@@ -16,12 +16,8 @@
 import { LogLevel } from './Logger';
 import { isBrsFile, isClassStatement, isFunctionStatement, isFunctionType, isXmlFile, isCustomType, isClassMethodStatement } from './astUtils/reflection';
 import type { BrsFile } from './files/BrsFile';
-<<<<<<< HEAD
+import type { DependencyGraph, DependencyChangedEvent } from './DependencyGraph';
 import { SymbolTable } from './SymbolTable';
-=======
-import type { DependencyGraph, DependencyChangedEvent } from './DependencyGraph';
->>>>>>> fc4a44c4
-
 /**
  * A class to keep track of all declarations within a given scope (like source scope, component scope)
  */
@@ -812,49 +808,36 @@
     private diagnosticDetectCallsToUnknownFunctions(file: BscFile, callablesByLowerName: CallableContainerMap) {
         //validate all expression calls
         for (let expCall of file.functionCalls) {
-            const lowerName = expCall.name.toLowerCase();
-            //for now, skip validation on any method named "super" within `.bs` contexts.
-            //TODO revise this logic so we know if this function call resides within a class constructor function
-            if (file.extension === '.bs' && lowerName === 'super') {
-                continue;
-            }
-
-            //find a local variable with this name
-            const localVar = file.getLocalVarsAtPosition(expCall.nameRange.start).find(x => x.lowerName === lowerName);
-
-            //if we don't already have a variable with this name.
-<<<<<<< HEAD
-            if (!localVar) {
-                const callablesWithThisName = util.getCallableContainersFromContainerMapByFunctionCall(callablesByLowerName, expCall);
-=======
-            if (!scope?.getVariableByName(lowerName)) {
-                let callablesWithThisName: CallableContainer[];
-
-                if (expCall.functionScope.func.namespaceName) {
-                    // prefer namespaced function
-                    const potentialNamespacedCallable = expCall.functionScope.func.namespaceName.getName(ParseMode.BrightScript).toLowerCase() + '_' + lowerName;
-                    callablesWithThisName = callablesByLowerName.get(potentialNamespacedCallable.toLowerCase());
-                }
-                if (!callablesWithThisName) {
-                    // just try it as is
-                    callablesWithThisName = callablesByLowerName.get(lowerName);
-                }
->>>>>>> fc4a44c4
-
-                //use the first item from callablesByLowerName, because if there are more, that's a separate error
-                let knownCallable = callablesWithThisName ? callablesWithThisName[0] : undefined;
-
-                //detect calls to unknown functions
-                if (!knownCallable) {
-                    this.diagnostics.push({
-                        ...DiagnosticMessages.callToUnknownFunction(expCall.name, this.name),
-                        range: expCall.nameRange,
-                        file: file
-                    });
-                }
-            } else {
-                //if we found a variable with the same name as the function, assume the call is "known".
-                //If the variable is a different type, some other check should add a diagnostic for that.
+            if (isBrsFile(file)) {
+                const lowerName = expCall.name.toLowerCase();
+                //for now, skip validation on any method named "super" within `.bs` contexts.
+                //TODO revise this logic so we know if this function call resides within a class constructor function
+                if (file.extension === '.bs' && lowerName === 'super') {
+                    continue;
+                }
+
+                //find a local variable with this name
+                const localVar = file.getLocalVarsAtPosition(expCall.nameRange.start).find(x => x.lowerName === lowerName);
+
+                //if we don't already have a variable with this name.
+                if (!localVar) {
+                    const callablesWithThisName = util.getCallableContainersFromContainerMapByFunctionCall(callablesByLowerName, expCall);
+
+                    //use the first item from callablesByLowerName, because if there are more, that's a separate error
+                    let knownCallable = callablesWithThisName ? callablesWithThisName[0] : undefined;
+
+                    //detect calls to unknown functions
+                    if (!knownCallable) {
+                        this.diagnostics.push({
+                            ...DiagnosticMessages.callToUnknownFunction(expCall.name, this.name),
+                            range: expCall.nameRange,
+                            file: file
+                        });
+                    }
+                } else {
+                    //if we found a variable with the same name as the function, assume the call is "known".
+                    //If the variable is a different type, some other check should add a diagnostic for that.
+                }
             }
         }
     }
