import type { CompletionItem, Position, Range } from 'vscode-languageserver';
import { CompletionItemKind, Location } from 'vscode-languageserver';
import chalk from 'chalk';
import type { DiagnosticInfo } from './DiagnosticMessages';
import { DiagnosticMessages } from './DiagnosticMessages';
import type { CallableContainer, BsDiagnostic, FileReference, BscFile, CallableContainerMap, FileLink, FunctionCall } from './interfaces';
import type { Program } from './Program';
import { BsClassValidator } from './validators/ClassValidator';
<<<<<<< HEAD
import type { NamespaceStatement, Statement, FunctionStatement, ClassStatement } from './parser/Statement';
import type { FunctionExpression, NewExpression } from './parser/Expression';
=======
import type { NamespaceStatement, Statement, FunctionStatement, ClassStatement, EnumStatement } from './parser/Statement';
import type { NewExpression } from './parser/Expression';
>>>>>>> b222bce3
import { ParseMode } from './parser/Parser';
import { standardizePath as s, util } from './util';
import type { MinMax } from './util';
import { globalCallableMap } from './globalCallables';
import { Cache } from './Cache';
import { URI } from 'vscode-uri';
import { LogLevel } from './Logger';
<<<<<<< HEAD
import { isBrsFile, isClassStatement, isFunctionStatement, isFunctionType, isXmlFile, isCustomType, isClassMethodStatement, isInvalidType, isDynamicType, isVariableExpression } from './astUtils/reflection';
import type { BrsFile, TokenSymbolLookup } from './files/BrsFile';
import type { DependencyGraph, DependencyChangedEvent } from './DependencyGraph';
import { SymbolTable } from './SymbolTable';
import type { CustomType } from './types/CustomType';
import { UninitializedType } from './types/UninitializedType';
import { ObjectType } from './types/ObjectType';
import { getTypeFromContext } from './types/BscType';
import type { BscType, TypeContext } from './types/BscType';
import { DynamicType } from './types/DynamicType';
import type { Token } from './lexer/Token';

=======
import type { BrsFile } from './files/BrsFile';
import type { DependencyGraph, DependencyChangedEvent } from './DependencyGraph';
import { isBrsFile, isClassMethodStatement, isClassStatement, isCustomType, isEnumStatement, isFunctionStatement, isFunctionType, isXmlFile } from './astUtils/reflection';
>>>>>>> b222bce3

/**
 * A class to keep track of all declarations within a given scope (like source scope, component scope)
 */
export class Scope {
    constructor(
        public name: string,
        public program: Program,
        private _dependencyGraphKey?: string
    ) {
        this.isValidated = false;
        //used for improved logging performance
        this._debugLogComponentName = `Scope '${chalk.redBright(this.name)}'`;
    }


    /**
     * Indicates whether this scope needs to be validated.
     * Will be true when first constructed, or anytime one of its dependencies changes
     */
    public isValidated: boolean;

    protected cache = new Cache();

    public get dependencyGraphKey() {
        return this._dependencyGraphKey;
    }

    /**
     * A dictionary of namespaces, indexed by the lower case full name of each namespace.
     * If a namespace is declared as "NameA.NameB.NameC", there will be 3 entries in this dictionary,
     * "namea", "namea.nameb", "namea.nameb.namec"
     */
    public get namespaceLookup() {
        return this.cache.getOrAdd('namespaceLookup', () => this.buildNamespaceLookup());
    }

    /**
     * Get the class with the specified name.
     * @param className - The class name, including the namespace of the class if possible
     * @param containingNamespace - The namespace used to resolve relative class names. (i.e. the namespace around the current statement trying to find a class)
     */
    public getClass(className: string, containingNamespace?: string): ClassStatement {
        return this.getClassFileLink(className, containingNamespace)?.item;
    }

    /**
     * A cache of a map of tokens -> TokenSymbolLookups, which are the result of getSymbolTypeFromToken()
     * Sometimes the lookup of symbols may take a while if there are lazyTypes or multiple tokens in a chain
     * By caching the result of this lookup, subsequent lookups of the same tokens are quicker
     */
    public get symbolCache() {
        return this.cache.getOrAdd('symbolCache', () => new Map<Token, TokenSymbolLookup>());
    }

    /**
     * Get a class and its containing file by the class name
     * @param className - The class name, including the namespace of the class if possible
     * @param containingNamespace - The namespace used to resolve relative class names. (i.e. the namespace around the current statement trying to find a class)
     */
    public getClassFileLink(className: string, containingNamespace?: string): FileLink<ClassStatement> {
        const lowerClassName = className?.toLowerCase();
        const classMap = this.getClassMap();

        let cls = classMap.get(
            util.getFullyQualifiedClassName(lowerClassName, containingNamespace?.toLowerCase())
        );
        //if we couldn't find the class by its full namespaced name, look for a global class with that name
        if (!cls) {
            cls = classMap.get(lowerClassName);
        }
        return cls;
    }

    /**
   * Gets the parent class of the given class
   * @param klass - The class to get the parent of, if possible
   */
    public getParentClass(klass: ClassStatement): ClassStatement {
        if (klass?.hasParentClass()) {
            const lowerParentClassNames = klass.getPossibleFullParentNames().map(name => name.toLowerCase());
            for (const lowerParentClassName of lowerParentClassNames) {
                const foundParent = this.getClassMap().get(lowerParentClassName);
                if (foundParent) {
                    return foundParent.item;
                }
            }
        }
    }

    /**
    * Tests if a class exists with the specified name
    * @param className - the all-lower-case namespace-included class name
    * @param namespaceName - the current namespace name
    */
    public hasClass(className: string, namespaceName?: string): boolean {
        return !!this.getClass(className, namespaceName);
    }

    /**
     * A dictionary of all classes in this scope. This includes namespaced classes always with their full name.
     * The key is stored in lower case
     */
    public getClassMap(): Map<string, FileLink<ClassStatement>> {
        return this.cache.getOrAdd('classMap', () => {
            const map = new Map<string, FileLink<ClassStatement>>();
            this.enumerateBrsFiles((file) => {
                if (isBrsFile(file)) {
                    for (let cls of file.parser.references.classStatements) {
                        const lowerClassName = cls.getName(ParseMode.BrighterScript)?.toLowerCase();
                        //only track classes with a defined name (i.e. exclude nameless malformed classes)
                        if (lowerClassName) {
                            map.set(lowerClassName, { item: cls, file: file });
                        }
                    }
                }
            });
            return map;
        });
    }

    public getAncestorTypeListByContext(thisType: BscType, context?: TypeContext): CustomType[] {
        const funcExpr = context?.file?.getFunctionExpressionAtPosition(context?.position);
        if (isCustomType(thisType)) {
            return this.getAncestorTypeList(thisType.name, funcExpr);
        }
        return [];
    }

    public getAncestorTypeList(className: string, functionExpression?: FunctionExpression): CustomType[] {
        const lowerNamespaceName = functionExpression.namespaceName?.getName().toLowerCase();
        const ancestors: CustomType[] = [];
        let currentClass = this.getClassFileLink(className, lowerNamespaceName)?.item;
        if (currentClass) {
            ancestors.push(currentClass?.getCustomType());
        }
        while (currentClass?.hasParentClass()) {
            currentClass = this.getParentClass(currentClass);
            ancestors.push(currentClass?.getCustomType());
        }
        // TODO TYPES: this should probably be cached
        return ancestors;
    }

    /**
     * A dictionary of all enums in this scope. This includes namespaced enums always with their full name.
     * The key is stored in lower case
     */
    public getEnumMap(): Map<string, FileLink<EnumStatement>> {
        return this.cache.getOrAdd('enumMap', () => {
            const map = new Map<string, FileLink<EnumStatement>>();
            this.enumerateBrsFiles((file) => {
                for (let enumStmt of file.parser.references.enumStatements) {
                    const lowerEnumName = enumStmt.fullName.toLowerCase();
                    //only track enums with a defined name (i.e. exclude nameless malformed enums)
                    if (lowerEnumName) {
                        map.set(lowerEnumName, { item: enumStmt, file: file });
                    }
                }
            });
            return map;
        });
    }

    /**
     * The list of diagnostics found specifically for this scope. Individual file diagnostics are stored on the files themselves.
     */
    protected diagnostics = [] as BsDiagnostic[];

    protected onDependenciesChanged(event: DependencyChangedEvent) {
        this.logDebug('invalidated because dependency graph said [', event.sourceKey, '] changed');
        this.invalidate();
    }

    /**
     * Clean up all event handles
     */
    public dispose() {
        this.unsubscribeFromDependencyGraph?.();
    }

    /**
     * Does this scope know about the given namespace name?
     * @param namespaceName - the name of the namespace (i.e. "NameA", or "NameA.NameB", etc...)
     */
    public isKnownNamespace(namespaceName: string) {
        let namespaceNameLower = namespaceName.toLowerCase();
        this.enumerateBrsFiles((file) => {
            for (let namespace of file.parser.references.namespaceStatements) {
                let loopNamespaceNameLower = namespace.name.toLowerCase();
                if (loopNamespaceNameLower === namespaceNameLower || loopNamespaceNameLower.startsWith(namespaceNameLower + '.')) {
                    return true;
                }
            }
        });
        return false;
    }

    /**
     * Get the parent scope for this scope (for source scope this will always be the globalScope).
     * XmlScope overrides this to return the parent xml scope if available.
     * For globalScope this will return null.
     */
    public getParentScope() {
        let scope: Scope;
        //use the global scope if we didn't find a scope and this is not the global scope
        if (this.program.globalScope !== this) {
            scope = this.program.globalScope;
        }
        if (scope) {
            return scope;
        } else {
            //passing null to the cache allows it to skip the factory function in the future
            return null;
        }
    }

    private dependencyGraph: DependencyGraph;
    /**
     * An unsubscribe function for the dependencyGraph subscription
     */
    private unsubscribeFromDependencyGraph: () => void;

    public attachDependencyGraph(dependencyGraph: DependencyGraph) {
        this.dependencyGraph = dependencyGraph;
        if (this.unsubscribeFromDependencyGraph) {
            this.unsubscribeFromDependencyGraph();
        }

        //anytime a dependency for this scope changes, we need to be revalidated
        this.unsubscribeFromDependencyGraph = this.dependencyGraph.onchange(this.dependencyGraphKey, this.onDependenciesChanged.bind(this));

        //invalidate immediately since this is a new scope
        this.invalidate();
    }

    /**
     * Get the file with the specified pkgPath
     * @param filePath can be a srcPath, a pkgPath, or a destPath (same as pkgPath but without `pkg:/`)
     * @param normalizePath should this function repair and standardize the path? Passing false should have a performance boost if you can guarantee your path is already sanitized
     */
    public getFile(srcPath: string, normalizePath = true) {
        if (normalizePath) {
            srcPath = s`${srcPath}`;
        }
        let files = this.getAllFiles();
        for (let file of files) {
            if (file.srcPath === srcPath) {
                return file;
            }
        }
    }

    /**
     * Get the list of files referenced by this scope that are actually loaded in the program.
     * Excludes files from ancestor scopes
     */
    public getOwnFiles() {
        //source scope only inherits files from global, so just return all files. This function mostly exists to assist XmlScope
        return this.getAllFiles();
    }

    /**
     * Get the list of files referenced by this scope that are actually loaded in the program.
     * Includes files from this scope and all ancestor scopes
     */
    public getAllFiles() {
        return this.cache.getOrAdd('getAllFiles', () => {
            let result = [] as BscFile[];
            let dependencies = this.dependencyGraph.getAllDependencies(this.dependencyGraphKey);
            for (let dependency of dependencies) {
                //load components by their name
                if (dependency.startsWith('component:')) {
                    let comp = this.program.getComponent(dependency.replace(/$component:/, ''));
                    if (comp) {
                        result.push(comp.file);
                    }
                } else {
                    let file = this.program.getFile(dependency, false);
                    if (file) {
                        result.push(file);
                    }
                }
            }
            this.logDebug('getAllFiles', () => result.map(x => x.pkgPath));
            return result;
        });
    }

    /**
     * Get the list of errors for this scope. It's calculated on the fly, so
     * call this sparingly.
     */
    public getDiagnostics() {
        let diagnosticLists = [this.diagnostics] as BsDiagnostic[][];

        //add diagnostics from every referenced file
        this.enumerateOwnFiles((file) => {
            diagnosticLists.push(file.getDiagnostics());
        });
        let allDiagnostics = Array.prototype.concat.apply([], diagnosticLists) as BsDiagnostic[];

        let filteredDiagnostics = allDiagnostics.filter((x) => {
            return !util.diagnosticIsSuppressed(x);
        });

        //filter out diangostics that match any of the comment flags

        return filteredDiagnostics;
    }

    public addDiagnostics(diagnostics: BsDiagnostic[]) {
        this.diagnostics.push(...diagnostics);
    }

    /**
     * Get the list of callables available in this scope (either declared in this scope or in a parent scope)
     */
    public getAllCallables(): CallableContainer[] {
        //get callables from parent scopes
        let parentScope = this.getParentScope();
        if (parentScope) {
            return [...this.getOwnCallables(), ...parentScope.getAllCallables()];
        } else {
            return [...this.getOwnCallables()];
        }
    }

    /**
     * Get the callable with the specified name.
     * If there are overridden callables with the same name, the closest callable to this scope is returned
     * @param name
     */
    public getCallableByName(name: string) {
        let lowerName = name.toLowerCase();
        let callables = this.getAllCallables();
        for (let callable of callables) {
            if (callable.callable.getName(ParseMode.BrighterScript).toLowerCase() === lowerName) {
                return callable.callable;
            }
        }
    }

    /**
     * Get the global callable with the specified name.
     * If there are overridden callables with the same name, the closest callable to this scope is returned
     * @param name
     */
    public getGlobalCallableByName(name: string) {
        return globalCallableMap.get(name.toLowerCase());
    }

    /**
     * Iterate over Brs files not shadowed by typedefs
     */
    public enumerateBrsFiles(callback: (file: BrsFile) => void) {
        const files = this.getAllFiles();
        for (const file of files) {
            //only brs files without a typedef
            if (isBrsFile(file) && !file.hasTypedef) {
                callback(file);
            }
        }
    }

    /**
     * Call a function for each file directly included in this scope (excluding files found only in parent scopes).
     */
    public enumerateOwnFiles(callback: (file: BscFile) => void) {
        const files = this.getOwnFiles();
        for (const file of files) {
            //either XML components or files without a typedef
            if (isXmlFile(file) || !file.hasTypedef) {
                callback(file);
            }
        }
    }

    /**
     * Get the list of callables explicitly defined in files in this scope.
     * This excludes ancestor callables
     */
    public getOwnCallables(): CallableContainer[] {
        let result = [] as CallableContainer[];
        this.logDebug('getOwnCallables() files: ', () => this.getOwnFiles().map(x => x.pkgPath));

        //get callables from own files
        this.enumerateOwnFiles((file) => {
            for (let callable of file.callables) {
                result.push({
                    callable: callable,
                    scope: this
                });
            }
        });
        return result;
    }

    /**
     * Builds a tree of namespace objects
     */
    public buildNamespaceLookup() {
        let namespaceLookup = new Map<string, NamespaceContainer>();
        this.enumerateBrsFiles((file) => {
            for (let namespace of file.parser.references.namespaceStatements) {
                //TODO should we handle non-brighterscript?
                let name = namespace.nameExpression.getName(ParseMode.BrighterScript);
                let nameParts = name.split('.');

                let loopName = null;
                //ensure each namespace section is represented in the results
                //(so if the namespace name is A.B.C, this will make an entry for "A", an entry for "A.B", and an entry for "A.B.C"
                for (let part of nameParts) {
                    loopName = loopName === null ? part : `${loopName}.${part}`;
                    let lowerLoopName = loopName.toLowerCase();
                    if (!namespaceLookup.has(lowerLoopName)) {
                        namespaceLookup.set(lowerLoopName, {
                            file: file,
                            fullName: loopName,
                            nameRange: namespace.nameExpression.range,
                            lastPartName: part,
                            namespaces: new Map<string, NamespaceContainer>(),
                            classStatements: {},
                            functionStatements: {},
                            statements: [],
<<<<<<< HEAD
                            symbolTable: new SymbolTable(this.symbolTable)
=======
                            enumStatements: new Map<string, EnumStatement>()
>>>>>>> b222bce3
                        });
                    }
                }
                let ns = namespaceLookup.get(name.toLowerCase());
                ns.statements.push(...namespace.body.statements);
                for (let statement of namespace.body.statements) {
                    if (isClassStatement(statement) && statement.name) {
                        ns.classStatements[statement.name.text.toLowerCase()] = statement;
                    } else if (isFunctionStatement(statement) && statement.name) {
                        ns.functionStatements[statement.name.text.toLowerCase()] = statement;
                    } else if (isEnumStatement(statement) && statement.fullName) {
                        ns.enumStatements.set(statement.fullName.toLowerCase(), statement);
                    }
                }
                // Merges all the symbol tables of the namespace statements into the new symbol table created above.
                // Set those symbol tables to have this new merged table as a parent
                ns.symbolTable.mergeSymbolTable(namespace.symbolTable);
            }

            //associate child namespaces with their parents
            for (let [, ns] of namespaceLookup) {
                let parts = ns.fullName.split('.');

                if (parts.length > 1) {
                    //remove the last part
                    parts.pop();
                    let parentName = parts.join('.');
                    const parent = namespaceLookup.get(parentName.toLowerCase());
                    parent.namespaces.set(ns.lastPartName.toLowerCase(), ns);
                }
            }
        });
        return namespaceLookup;
    }

    public getAllNamespaceStatements() {
        let result = [] as NamespaceStatement[];
        this.enumerateBrsFiles((file) => {
            result.push(...file.parser.references.namespaceStatements);
        });
        return result;
    }

    protected logDebug(...args: any[]) {
        this.program.logger.debug(this._debugLogComponentName, ...args);
    }
    private _debugLogComponentName: string;

    public validate() {
        this.program.logger.time(LogLevel.debug, [this._debugLogComponentName, 'validate()'], () => {

            let parentScope = this.getParentScope();

            //validate our parent before we validate ourself
            if (parentScope?.isValidated === false) {
                this.logDebug('validate(): validating parent first');
                parentScope.validate();
            }
            //clear the scope's errors list (we will populate them from this method)
            this.diagnostics = [];

            // link the symbol table
            this.linkSymbolTable();

            let callables = this.getAllCallables();

            //sort the callables by filepath and then method name, so the errors will be consistent
            callables = callables.sort((a, b) => {
                return (
                    //sort by path
                    a.callable.file.srcPath.localeCompare(b.callable.file.srcPath) ||
                    //then sort by method name
                    a.callable.name.localeCompare(b.callable.name)
                );
            });

            //get a list of all callables, indexed by their lower case names
            let callableContainerMap = util.getCallableContainersByLowerName(callables);

            this.program.plugins.emit('onScopeValidate', {
                program: this.program,
                scope: this
            });
            this._validate(callableContainerMap);

            // unlink the symbol table so it can't be accessed from the wrong scope
            this.unlinkSymbolTable();
        });
    }

    protected _validate(callableContainerMap: CallableContainerMap) {
        //find all duplicate function declarations
        this.diagnosticFindDuplicateFunctionDeclarations(callableContainerMap);

        //detect missing and incorrect-case script imports
        this.diagnosticValidateScriptImportPaths();


        //do many per-file checks
        this.enumerateBrsFiles((file) => {
            //enforce a series of checks on the bodies of class methods
            this.validateClasses(file);
            this.diagnosticDetectShadowedLocalVars(file, callableContainerMap);
            this.diagnosticDetectFunctionCollisions(file);
            this.detectVariableNamespaceCollisions(file);
            this.diagnosticDetectInvalidFunctionExpressionTypes(file);
            this.diagnosticDetectInvalidFunctionCalls(file, callableContainerMap);
        });
    }

    /**
     * Mark this scope as invalid, which means its `validate()` function needs to be called again before use.
     */
    public invalidate() {
        (this as any).isValidated = false;
        //clear out various lookups (they'll get regenerated on demand the next time they're requested)
        this.cache.clear();
        this.clearSymbolTable();
        this.symbolCache.clear();
    }


    public get symbolTable() {
        if (!this._symbolTable) {
            this._symbolTable = new SymbolTable(this.getParentScope()?.symbolTable);
            this._symbolTable.addSymbol('m', null, new ObjectType(this.memberTable));
            for (let file of this.getOwnFiles()) {
                if (isBrsFile(file)) {
                    this._symbolTable.mergeSymbolTable(file.parser?.symbolTable);
                }
            }
        }
        return this._symbolTable;
    }
    private _symbolTable: SymbolTable;
    protected _memberTable: SymbolTable;

    public get memberTable() {
        if (!this._memberTable) {
            this._memberTable = new SymbolTable(this.getParentScope()?.memberTable);
            if (!this.getParentScope()) {
                this._memberTable.addSymbol('global', null, new ObjectType());
            }
        }
        return this._memberTable;
    }

    protected clearSymbolTable() {
        this._symbolTable = null;
        this._memberTable = null;
    }

    /**
    * Builds the current symbol table for the scope, by merging the tables for all the files in this scope.
    * Also links all file symbols tables to this new table
    * This will only rebuilt if the symbol table has not been built before
    */
    public linkSymbolTable() {
        for (const file of this.getAllFiles()) {
            if (isBrsFile(file)) {
                file.parser.symbolTable.setParent(this.symbolTable);

                for (const namespace of file.parser.references.namespaceStatements) {
                    const namespaceNameLower = namespace.nameExpression.getName(ParseMode.BrighterScript).toLowerCase();
                    const namespaceSymbolTable = this.namespaceLookup.get(namespaceNameLower).symbolTable;
                    namespace.symbolTable.setParent(namespaceSymbolTable);
                }
                //TODO TYPES: build symbol tables for dotted set assignments using actual values
                // Currently this is prone to call-stack issues.
                // eg. m.key = "value"

                for (const dotSetStmt of file.parser.references.dottedSetStatements) {
                    if (isVariableExpression(dotSetStmt.obj)) {
                        if (dotSetStmt.obj.getName(ParseMode.BrighterScript).toLowerCase() === 'm') {
                            this.memberTable.addSymbol(dotSetStmt.name.text, dotSetStmt.range, new DynamicType());
                            // TODO TYPES: get actual types: getBscTypeFromExpression(dotSetStmt.value, file.parser.references.getContainingFunctionExpression(dotSetStmt.name)));
                        }
                    } else {
                        // TODO TYPES: What other types of expressions could these be?
                    }
                }
            }
        }
        // also link classes
        const classMap = this.getClassMap();
        for (const pair of classMap) {
            const classStmt = pair[1]?.item;
            classStmt?.buildSymbolTable(this.getParentClass(classStmt));
        }
    }

    public unlinkSymbolTable() {
        for (let file of this.getOwnFiles()) {
            if (isBrsFile(file)) {
                file.parser?.symbolTable.setParent(null);

                for (const namespace of file.parser.references.namespaceStatements) {
                    namespace.symbolTable.setParent(null);
                }
            }
        }

    }

    private detectVariableNamespaceCollisions(file: BrsFile) {
        //find all function parameters
        for (let func of file.parser.references.functionExpressions) {
            for (let param of func.parameters) {
                let lowerParamName = param.name.text.toLowerCase();
                let namespace = this.namespaceLookup.get(lowerParamName);
                //see if the param matches any starting namespace part
                if (namespace) {
                    this.diagnostics.push({
                        file: file,
                        ...DiagnosticMessages.parameterMayNotHaveSameNameAsNamespace(param.name.text),
                        range: param.name.range,
                        relatedInformation: [{
                            message: 'Namespace declared here',
                            location: Location.create(
                                URI.file(namespace.file.srcPath).toString(),
                                namespace.nameRange
                            )
                        }]
                    });
                }
            }
        }

        for (let assignment of file.parser.references.assignmentStatements) {
            let lowerAssignmentName = assignment.name.text.toLowerCase();
            let namespace = this.namespaceLookup.get(lowerAssignmentName);
            //see if the param matches any starting namespace part
            if (namespace) {
                this.diagnostics.push({
                    file: file,
                    ...DiagnosticMessages.variableMayNotHaveSameNameAsNamespace(assignment.name.text),
                    range: assignment.name.range,
                    relatedInformation: [{
                        message: 'Namespace declared here',
                        location: Location.create(
                            URI.file(namespace.file.srcPath).toString(),
                            namespace.nameRange
                        )
                    }]
                });
            }
        }
    }

    /**
     * Find various function collisions
     */
    private diagnosticDetectFunctionCollisions(file: BscFile) {
        for (let func of file.callables) {
            const funcName = func.getName(ParseMode.BrighterScript);
            const lowerFuncName = funcName?.toLowerCase();
            if (lowerFuncName) {

                //find function declarations with the same name as a stdlib function
                if (globalCallableMap.has(lowerFuncName)) {
                    this.diagnostics.push({
                        ...DiagnosticMessages.scopeFunctionShadowedByBuiltInFunction(),
                        range: func.nameRange,
                        file: file
                    });
                }

                //find any functions that have the same name as a class
                if (this.hasClass(lowerFuncName)) {
                    this.diagnostics.push({
                        ...DiagnosticMessages.functionCannotHaveSameNameAsClass(funcName),
                        range: func.nameRange,
                        file: file
                    });
                }
            }
        }
    }

    /**
    * Find function parameters and function return types that are neither built-in types or known Class references
    */
    private diagnosticDetectInvalidFunctionExpressionTypes(file: BrsFile) {
        for (let func of file.parser.references.functionExpressions) {
            const returnType = getTypeFromContext(func.returnType, { file: file, scope: this, position: func.range?.start });
            if (!returnType && func.returnTypeToken) {
                // check if this custom type is in our class map
                const returnTypeName = func.returnTypeToken.text;
                const currentNamespaceName = func.namespaceName?.getName(ParseMode.BrighterScript);
                if (!this.hasClass(returnTypeName, currentNamespaceName)) {
                    this.diagnostics.push({
                        ...DiagnosticMessages.invalidFunctionReturnType(returnTypeName),
                        range: func.returnTypeToken.range,
                        file: file
                    });
                }
            }

            for (let param of func.parameters) {
                const paramType = getTypeFromContext(param.type, { file: file, scope: this, position: param.range?.start });
                if (!paramType && param.typeToken) {
                    const paramTypeName = param.typeToken.text;
                    const currentNamespaceName = func.namespaceName?.getName(ParseMode.BrighterScript);
                    if (!this.hasClass(paramTypeName, currentNamespaceName)) {
                        this.diagnostics.push({
                            ...DiagnosticMessages.functionParameterTypeIsInvalid(param.name.text, paramTypeName),
                            range: param.typeToken.range,
                            file: file
                        });

                    }
                }
            }
        }
    }

    /**
    * Find functions with either the wrong type of parameters, or the wrong number of parameters
    */
    private diagnosticDetectInvalidFunctionCalls(file: BscFile, callableContainersByLowerName: CallableContainerMap) {
        if (isBrsFile(file)) {
            for (let expCall of file.functionCalls) {
                const symbolTypeInfo = file.getSymbolTypeFromToken(expCall.name, expCall.functionExpression, this);
                let funcType = symbolTypeInfo.type;
                if (!isFunctionType(funcType) && !isDynamicType(funcType)) {
                    // We don't know if this is a function. Try seeing if it is a global
                    const callableContainer = util.getCallableContainerByFunctionCall(callableContainersByLowerName, expCall);
                    if (callableContainer) {
                        // We found a global callable with correct number of params - use that
                        funcType = callableContainer.callable?.type;
                    } else {
                        const allowedParamCount = util.getMinMaxParamCountByFunctionCall(callableContainersByLowerName, expCall);
                        if (allowedParamCount) {
                            // We found a global callable, but it needs a different number of args
                            this.addMismatchParamCountDiagnostic(allowedParamCount, expCall, file);
                            continue;
                        }
                    }
                }
                if (isFunctionType(funcType)) {
                    // Check for Argument count mismatch.
                    //get min/max parameter count for callable
                    let paramCount = util.getMinMaxParamCount(funcType.params);
                    if (expCall.args.length > paramCount.max || expCall.args.length < paramCount.min) {
                        this.addMismatchParamCountDiagnostic(paramCount, expCall, file);
                    }

                    // Check for Argument type mismatch.
                    const paramTypeContext = { file: file, scope: this, position: expCall.functionExpression.range?.start };
                    const argTypeContext = { file: file, scope: this, position: expCall.range?.start };
                    for (let index = 0; index < funcType.params.length; index++) {
                        const param = funcType.params[index];
                        const arg = expCall.args[index];
                        if (!arg) {
                            // not enough args
                            break;
                        }
                        let argType = arg.type ?? new UninitializedType();
                        const paramType = getTypeFromContext(param.type, paramTypeContext);
                        if (!paramType) {
                            // other error - can not determine what type this parameter should be
                            continue;
                        }
                        argType = getTypeFromContext(argType, argTypeContext);
                        let assignable = argType?.isAssignableTo(paramType, argTypeContext);
                        if (!assignable) {
                            // TODO TYPES: perhaps this should be a strict mode setting?
                            assignable = argType?.isConvertibleTo(paramType, argTypeContext);
                        }
                        if (!assignable) {
                            this.diagnostics.push({
                                ...DiagnosticMessages.argumentTypeMismatch(argType?.toString(argTypeContext), paramType.toString(paramTypeContext)),
                                range: arg?.range,
                                file: file
                            });
                        }
                    }
                } else if (isInvalidType(symbolTypeInfo.type)) {
                    // TODO TYPES: standard member functions like integer.ToStr() are not detectable yet.
                } else if (isDynamicType(symbolTypeInfo.type)) {
                    // maybe this is a function? who knows
                } else {
                    const functionNameText = symbolTypeInfo.expandedTokenText;
                    this.diagnostics.push({
                        ...DiagnosticMessages.callToUnknownFunction(functionNameText, this.name),
                        range: expCall.nameRange,
                        //TODO detect end of expression call
                        file: file
                    });
                }
            }
        }
    }

    private addMismatchParamCountDiagnostic(paramCount: MinMax, expCall: FunctionCall, file: BscFile) {
        const minMaxParamsText = paramCount.min === paramCount.max ? paramCount.max : `${paramCount.min}-${paramCount.max}`;
        const expCallArgCount = expCall.args.length;
        this.diagnostics.push({
            ...DiagnosticMessages.mismatchArgumentCount(minMaxParamsText, expCallArgCount),
            range: expCall.nameRange,
            file: file
        });
    }

    public getNewExpressions() {
        let result = [] as AugmentedNewExpression[];
        this.enumerateBrsFiles((file) => {
            let expressions = file.parser.references.newExpressions as AugmentedNewExpression[];
            for (let expression of expressions) {
                expression.file = file;
                result.push(expression);
            }
        });
        return result;
    }

    private validateClasses(file: BrsFile) {
        let validator = new BsClassValidator();
        validator.validate(this, file);
        this.diagnostics.push(...validator.diagnostics);
    }

    /**
     * Detect local variables (vars declared within a function expression) that have the same name as scope calls
     * @param file
     * @param callableContainerMap
     */
    private diagnosticDetectShadowedLocalVars(file: BrsFile, callableContainerMap: CallableContainerMap) {
        const classMap = this.getClassMap();

        for (let func of file.parser.references.functionExpressions) {
            //every var declaration in this function expression
            for (let symbol of func.symbolTable.getOwnSymbols()) {
                const symbolNameLower = symbol.name.toLowerCase();
                //if the var is a function
                if (isFunctionType(symbol.type)) {
                    //local var function with same name as stdlib function
                    if (
                        //has same name as stdlib
                        globalCallableMap.has(symbolNameLower)
                    ) {
                        this.diagnostics.push({
                            ...DiagnosticMessages.localVarFunctionShadowsParentFunction('stdlib'),
                            range: symbol.range,
                            file: file
                        });

                        //this check needs to come after the stdlib one, because the stdlib functions are included
                        //in the scope function list
                    } else if (
                        //has same name as scope function
                        callableContainerMap.has(symbolNameLower)
                    ) {
                        this.diagnostics.push({
                            ...DiagnosticMessages.localVarFunctionShadowsParentFunction('scope'),
                            range: symbol.range,
                            file: file
                        });
                    }

                    //var is not a function
                } else if (
                    //is NOT a callable from stdlib (because non-function local vars can have same name as stdlib names)
                    !globalCallableMap.has(symbolNameLower)
                ) {

                    //is same name as a callable
                    if (callableContainerMap.has(symbolNameLower)) {
                        this.diagnostics.push({
                            ...DiagnosticMessages.localVarShadowedByScopedFunction(),
                            range: symbol.range,
                            file: file
                        });
                        //has the same name as an in-scope class
                    } else if (classMap.has(symbolNameLower)) {
                        this.diagnostics.push({
                            ...DiagnosticMessages.localVarSameNameAsClass(classMap.get(symbolNameLower).item.getName(ParseMode.BrighterScript)),
                            range: symbol.range,
                            file: file
                        });
                    }
                }
            }
        }
    }

    /**
     * Create diagnostics for any duplicate function declarations
     * @param callablesByLowerName
     */
    private diagnosticFindDuplicateFunctionDeclarations(callableContainersByLowerName: CallableContainerMap) {
        //for each list of callables with the same name
        for (let [lowerName, callableContainers] of callableContainersByLowerName) {

            let globalCallables = [] as CallableContainer[];
            let nonGlobalCallables = [] as CallableContainer[];
            let ownCallables = [] as CallableContainer[];
            let ancestorNonGlobalCallables = [] as CallableContainer[];

            for (let container of callableContainers) {
                if (container.scope === this.program.globalScope) {
                    globalCallables.push(container);
                } else {
                    nonGlobalCallables.push(container);
                    if (container.scope === this) {
                        ownCallables.push(container);
                    } else {
                        ancestorNonGlobalCallables.push(container);
                    }
                }
            }

            //add info diagnostics about child shadowing parent functions
            if (ownCallables.length > 0 && ancestorNonGlobalCallables.length > 0) {
                for (let container of ownCallables) {
                    //skip the init function (because every component will have one of those){
                    if (lowerName !== 'init') {
                        let shadowedCallable = ancestorNonGlobalCallables[ancestorNonGlobalCallables.length - 1];
                        if (!!shadowedCallable && shadowedCallable.callable.file === container.callable.file) {
                            //same file: skip redundant imports
                            continue;
                        }
                        this.diagnostics.push({
                            ...DiagnosticMessages.overridesAncestorFunction(
                                container.callable.name,
                                container.scope.name,
                                shadowedCallable.callable.file.pkgPath,
                                //grab the last item in the list, which should be the closest ancestor's version
                                shadowedCallable.scope.name
                            ),
                            range: container.callable.nameRange,
                            file: container.callable.file
                        });
                    }
                }
            }

            //add error diagnostics about duplicate functions in the same scope
            if (ownCallables.length > 1) {

                for (let callableContainer of ownCallables) {
                    let callable = callableContainer.callable;

                    this.diagnostics.push({
                        ...DiagnosticMessages.duplicateFunctionImplementation(callable.name, callableContainer.scope.name),
                        range: util.createRange(
                            callable.nameRange.start.line,
                            callable.nameRange.start.character,
                            callable.nameRange.start.line,
                            callable.nameRange.end.character
                        ),
                        file: callable.file
                    });
                }
            }
        }
    }

    /**
     * Get the list of all script imports for this scope
     */
    private getOwnScriptImports() {
        let result = [] as FileReference[];
        this.enumerateOwnFiles((file) => {
            if (isBrsFile(file)) {
                result.push(...file.ownScriptImports);
            } else if (isXmlFile(file)) {
                result.push(...file.scriptTagImports);
            }
        });
        return result;
    }

    /**
     * Verify that all of the scripts imported by each file in this scope actually exist
     */
    private diagnosticValidateScriptImportPaths() {
        let scriptImports = this.getOwnScriptImports();
        //verify every script import
        for (let scriptImport of scriptImports) {
            let referencedFile = this.getFileByRelativePath(scriptImport.pkgPath);
            //if we can't find the file
            if (!referencedFile) {
                //skip the default bslib file, it will exist at transpile time but should not show up in the program during validation cycle
                if (scriptImport.pkgPath === `pkg:/source/bslib.brs`) {
                    continue;
                }
                let dInfo: DiagnosticInfo;
                if (scriptImport.text.trim().length === 0) {
                    dInfo = DiagnosticMessages.scriptSrcCannotBeEmpty();
                } else {
                    dInfo = DiagnosticMessages.referencedFileDoesNotExist();
                }

                this.diagnostics.push({
                    ...dInfo,
                    range: scriptImport.filePathRange,
                    file: scriptImport.sourceFile
                });
                //if the character casing of the script import path does not match that of the actual path
            } else if (scriptImport.pkgPath !== referencedFile.pkgPath) {
                this.diagnostics.push({
                    ...DiagnosticMessages.scriptImportCaseMismatch(referencedFile.pkgPath),
                    range: scriptImport.filePathRange,
                    file: scriptImport.sourceFile
                });
            }
        }
    }

    /**
     * Find the file with the specified relative path
     * @param relativePath
     */
    protected getFileByRelativePath(relativePath: string) {
        if (!relativePath) {
            return;
        }
        let files = this.getAllFiles();
        for (let file of files) {
            if (file.pkgPath.toLowerCase() === relativePath.toLowerCase()) {
                return file;
            }
        }
    }

    /**
     * Determine if this file is included in this scope (excluding parent scopes)
     * @param file
     */
    public hasFile(file: BscFile) {
        let files = this.getOwnFiles();
        let hasFile = files.includes(file);
        return hasFile;
    }

    /**
     * Get all callables as completionItems
     */
    public getCallablesAsCompletions(parseMode: ParseMode) {
        let completions = [] as CompletionItem[];
        let callables = this.getAllCallables();

        if (parseMode === ParseMode.BrighterScript) {
            //throw out the namespaced callables (they will be handled by another method)
            callables = callables.filter(x => x.callable.hasNamespace === false);
        }

        for (let callableContainer of callables) {
            completions.push(this.createCompletionFromCallable(callableContainer));
        }
        return completions;
    }

    public createCompletionFromCallable(callableContainer: CallableContainer): CompletionItem {
        return {
            label: callableContainer.callable.getName(ParseMode.BrighterScript),
            kind: CompletionItemKind.Function,
            detail: callableContainer.callable.shortDescription,
            documentation: callableContainer.callable.documentation ? { kind: 'markdown', value: callableContainer.callable.documentation } : undefined
        };
    }

    public createCompletionFromFunctionStatement(statement: FunctionStatement): CompletionItem {
        return {
            label: statement.getName(ParseMode.BrighterScript),
            kind: CompletionItemKind.Function
        };
    }

    /**
     * Get the definition (where was this thing first defined) of the symbol under the position
     */
    public getDefinition(file: BscFile, position: Position): Location[] {
        // Overridden in XMLScope. Brs files use implementation in BrsFile
        return [];
    }

    /**
     * Scan all files for property names, and return them as completions
     */
    public getPropertyNameCompletions() {
        let results = [] as CompletionItem[];
        this.enumerateBrsFiles((file) => {
            results.push(...file.propertyNameCompletions);
        });
        return results;
    }

    public getAllClassMemberCompletions() {
        let results = new Map<string, CompletionItem>();
        let filesSearched = new Set<BscFile>();
        for (const file of this.getAllFiles()) {
            if (isXmlFile(file) || filesSearched.has(file)) {
                continue;
            }
            filesSearched.add(file);
            for (let cs of file.parser.references.classStatements) {
                for (let s of [...cs.methods, ...cs.fields]) {
                    if (!results.has(s.name.text) && s.name.text.toLowerCase() !== 'new') {
                        results.set(s.name.text, {
                            label: s.name.text,
                            kind: isClassMethodStatement(s) ? CompletionItemKind.Method : CompletionItemKind.Field
                        });
                    }
                }
            }
        }
        return results;
    }

    /**
     * @param className - The name of the class (including namespace if possible)
     * @param callsiteNamespace - the name of the namespace where the call site resides (this is NOT the known namespace of the class).
     *                            This is used to help resolve non-namespaced class names that reside in the same namespac as the call site.
     */
    public getClassHierarchy(className: string, callsiteNamespace?: string) {
        let items = [] as FileLink<ClassStatement>[];
        let link = this.getClassFileLink(className, callsiteNamespace);
        while (link) {
            items.push(link);
            link = this.getClassFileLink(link.item.parentClassName?.getName(ParseMode.BrighterScript)?.toLowerCase(), callsiteNamespace);
        }
        return items;
    }
}

export interface NamespaceContainer {
    file: BscFile;
    fullName: string;
    nameRange: Range;
    lastPartName: string;
    statements: Statement[];
    classStatements: Record<string, ClassStatement>;
    functionStatements: Record<string, FunctionStatement>;
    enumStatements: Map<string, EnumStatement>;
    namespaces: Map<string, NamespaceContainer>;
    symbolTable: SymbolTable;
}

interface AugmentedNewExpression extends NewExpression {
    file: BscFile;
}<|MERGE_RESOLUTION|>--- conflicted
+++ resolved
@@ -6,13 +6,8 @@
 import type { CallableContainer, BsDiagnostic, FileReference, BscFile, CallableContainerMap, FileLink, FunctionCall } from './interfaces';
 import type { Program } from './Program';
 import { BsClassValidator } from './validators/ClassValidator';
-<<<<<<< HEAD
-import type { NamespaceStatement, Statement, FunctionStatement, ClassStatement } from './parser/Statement';
+import type { NamespaceStatement, Statement, FunctionStatement, ClassStatement, EnumStatement } from './parser/Statement';
 import type { FunctionExpression, NewExpression } from './parser/Expression';
-=======
-import type { NamespaceStatement, Statement, FunctionStatement, ClassStatement, EnumStatement } from './parser/Statement';
-import type { NewExpression } from './parser/Expression';
->>>>>>> b222bce3
 import { ParseMode } from './parser/Parser';
 import { standardizePath as s, util } from './util';
 import type { MinMax } from './util';
@@ -20,24 +15,17 @@
 import { Cache } from './Cache';
 import { URI } from 'vscode-uri';
 import { LogLevel } from './Logger';
-<<<<<<< HEAD
-import { isBrsFile, isClassStatement, isFunctionStatement, isFunctionType, isXmlFile, isCustomType, isClassMethodStatement, isInvalidType, isDynamicType, isVariableExpression } from './astUtils/reflection';
 import type { BrsFile, TokenSymbolLookup } from './files/BrsFile';
 import type { DependencyGraph, DependencyChangedEvent } from './DependencyGraph';
+import { isBrsFile, isClassMethodStatement, isClassStatement, isCustomType, isDynamicType, isEnumStatement, isFunctionStatement, isFunctionType, isInvalidType, isVariableExpression, isXmlFile } from './astUtils/reflection';
 import { SymbolTable } from './SymbolTable';
+import type { BscType, TypeContext } from './types/BscType';
+import { getTypeFromContext } from './types/BscType';
 import type { CustomType } from './types/CustomType';
+import { DynamicType } from './types/DynamicType';
+import { ObjectType } from './types/ObjectType';
 import { UninitializedType } from './types/UninitializedType';
-import { ObjectType } from './types/ObjectType';
-import { getTypeFromContext } from './types/BscType';
-import type { BscType, TypeContext } from './types/BscType';
-import { DynamicType } from './types/DynamicType';
 import type { Token } from './lexer/Token';
-
-=======
-import type { BrsFile } from './files/BrsFile';
-import type { DependencyGraph, DependencyChangedEvent } from './DependencyGraph';
-import { isBrsFile, isClassMethodStatement, isClassStatement, isCustomType, isEnumStatement, isFunctionStatement, isFunctionType, isXmlFile } from './astUtils/reflection';
->>>>>>> b222bce3
 
 /**
  * A class to keep track of all declarations within a given scope (like source scope, component scope)
@@ -462,12 +450,9 @@
                             namespaces: new Map<string, NamespaceContainer>(),
                             classStatements: {},
                             functionStatements: {},
+                            enumStatements: new Map<string, EnumStatement>(),
                             statements: [],
-<<<<<<< HEAD
                             symbolTable: new SymbolTable(this.symbolTable)
-=======
-                            enumStatements: new Map<string, EnumStatement>()
->>>>>>> b222bce3
                         });
                     }
                 }
