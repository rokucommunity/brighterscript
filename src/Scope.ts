import type { CompletionItem, Position, Range } from 'vscode-languageserver';
import * as path from 'path';
import { CompletionItemKind, Location } from 'vscode-languageserver';
import chalk from 'chalk';
import type { DiagnosticInfo } from './DiagnosticMessages';
import { DiagnosticMessages } from './DiagnosticMessages';
import type { CallableContainer, BsDiagnostic, FileReference, BscFile, CallableContainerMap } from './interfaces';
import type { FileLink, Program } from './Program';
import { BsClassValidator } from './validators/ClassValidator';
<<<<<<< HEAD
import type { NamespaceStatement, Statement, NewExpression, FunctionStatement, ClassStatement, EnumStatement } from './parser';
=======
import type { NamespaceStatement, Statement, NewExpression, FunctionStatement, ClassStatement, EnumStatement, DottedGetExpression } from './parser';
>>>>>>> 6a988595
import { ParseMode } from './parser';
import { standardizePath as s, util } from './util';
import { globalCallableMap } from './globalCallables';
import { Cache } from './Cache';
import { URI } from 'vscode-uri';
import { LogLevel } from './Logger';
import { isBrsFile, isClassStatement, isFunctionStatement, isFunctionType, isXmlFile, isCustomType, isClassMethodStatement, isDottedGetExpression, isVariableExpression, isEnumStatement } from './astUtils/reflection';
import type { BrsFile } from './files/BrsFile';
import type { DependencyGraph, DependencyChangedEvent } from './DependencyGraph';

/**
 * A class to keep track of all declarations within a given scope (like source scope, component scope)
 */
export class Scope {
    constructor(
        public name: string,
        public program: Program,
        private _dependencyGraphKey?: string
    ) {
        this.isValidated = false;
        //used for improved logging performance
        this._debugLogComponentName = `Scope '${chalk.redBright(this.name)}'`;
    }

    /**
     * Indicates whether this scope needs to be validated.
     * Will be true when first constructed, or anytime one of its dependencies changes
     */
    public readonly isValidated: boolean;

    protected cache = new Cache();

    public get dependencyGraphKey() {
        return this._dependencyGraphKey;
    }

    /**
     * A dictionary of namespaces, indexed by the lower case full name of each namespace.
     * If a namespace is declared as "NameA.NameB.NameC", there will be 3 entries in this dictionary,
     * "namea", "namea.nameb", "namea.nameb.namec"
     */
    public get namespaceLookup() {
        return this.cache.getOrAdd('namespaceLookup', () => this.buildNamespaceLookup());
    }
    /**
     * A dictionary of enums, indexed by the lower case full name of each enum.
     */
    public get enumLookup() {
        return this.cache.getOrAdd('enumLookup', () => this.buildEnumLookup());
    }

    /**
     * Get the class with the specified name.
     * @param className - The class name, including the namespace of the class if possible
     * @param containingNamespace - The namespace used to resolve relative class names. (i.e. the namespace around the current statement trying to find a class)
     */
    public getClass(className: string, containingNamespace?: string): ClassStatement {
        return this.getClassFileLink(className, containingNamespace)?.item;
    }

    /**
     * Get a class and its containing file by the class name
     * @param className - The class name, including the namespace of the class if possible
     * @param containingNamespace - The namespace used to resolve relative class names. (i.e. the namespace around the current statement trying to find a class)
     */
    public getClassFileLink(className: string, containingNamespace?: string): FileLink<ClassStatement> {
        const lowerClassName = className?.toLowerCase();
        const classMap = this.getClassMap();

        let cls = classMap.get(
            util.getFullyQualifiedClassName(lowerClassName, containingNamespace?.toLowerCase())
        );
        //if we couldn't find the class by its full namespaced name, look for a global class with that name
        if (!cls) {
            cls = classMap.get(lowerClassName);
        }
        return cls;
    }

    /**
    * Tests if a class exists with the specified name
    * @param className - the all-lower-case namespace-included class name
    * @param containingNamespace - The namespace used to resolve relative class names. (i.e. the namespace around the current statement trying to find a class)
    */
    public hasClass(className: string, namespaceName?: string): boolean {
        return !!this.getClass(className, namespaceName);
    }

    /**
     * A dictionary of all classes in this scope. This includes namespaced classes always with their full name.
     * The key is stored in lower case
     */
    public getClassMap(): Map<string, FileLink<ClassStatement>> {
        return this.cache.getOrAdd('classMap', () => {
            const map = new Map<string, FileLink<ClassStatement>>();
            this.enumerateBrsFiles((file) => {
                if (isBrsFile(file)) {
                    for (let cls of file.parser.references.classStatements) {
                        const lowerClassName = cls.getName(ParseMode.BrighterScript)?.toLowerCase();
                        //only track classes with a defined name (i.e. exclude nameless malformed classes)
                        if (lowerClassName) {
                            map.set(lowerClassName, { item: cls, file: file });
                        }
                    }
                }
            });
            return map;
        });
    }

    /**
     * A dictionary of all enums in this scope. This includes namespaced enums always with their full name.
     * The key is stored in lower case
     */
    public getEnumMap(): Map<string, FileLink<EnumStatement>> {
        return this.cache.getOrAdd('enumMap', () => {
            const map = new Map<string, FileLink<EnumStatement>>();
            this.enumerateBrsFiles((file) => {
                if (isBrsFile(file)) {
                    for (let enumStmt of file.parser.references.enumStatements) {
                        const lowerEnumName = enumStmt.fullName.toLowerCase();
                        //only track enums with a defined name (i.e. exclude nameless malformed enums)
                        if (lowerEnumName) {
                            map.set(lowerEnumName, { item: enumStmt, file: file });
                        }
                    }
                }
            });
            return map;
        });
    }

    /**
     * The list of diagnostics found specifically for this scope. Individual file diagnostics are stored on the files themselves.
     */
    protected diagnostics = [] as BsDiagnostic[];

    protected onDependenciesChanged(event: DependencyChangedEvent) {
        this.logDebug('invalidated because dependency graph said [', event.sourceKey, '] changed');
        this.invalidate();
    }

    /**
     * Clean up all event handles
     */
    public dispose() {
        this.unsubscribeFromDependencyGraph?.();
    }

    /**
     * Does this scope know about the given namespace name?
     * @param namespaceName - the name of the namespace (i.e. "NameA", or "NameA.NameB", etc...)
     */
    public isKnownNamespace(namespaceName: string) {
        let namespaceNameLower = namespaceName.toLowerCase();
        this.enumerateBrsFiles((file) => {
            for (let namespace of file.parser.references.namespaceStatements) {
                let loopNamespaceNameLower = namespace.name.toLowerCase();
                if (loopNamespaceNameLower === namespaceNameLower || loopNamespaceNameLower.startsWith(namespaceNameLower + '.')) {
                    return true;
                }
            }
        });
        return false;
    }

    /**
     * Get the parent scope for this scope (for source scope this will always be the globalScope).
     * XmlScope overrides this to return the parent xml scope if available.
     * For globalScope this will return null.
     */
    public getParentScope() {
        let scope: Scope;
        //use the global scope if we didn't find a sope and this is not the global scope
        if (this.program.globalScope !== this) {
            scope = this.program.globalScope;
        }
        if (scope) {
            return scope;
        } else {
            //passing null to the cache allows it to skip the factory function in the future
            return null;
        }
    }

    private dependencyGraph: DependencyGraph;
    /**
     * An unsubscribe function for the dependencyGraph subscription
     */
    private unsubscribeFromDependencyGraph: () => void;

    public attachDependencyGraph(dependencyGraph: DependencyGraph) {
        this.dependencyGraph = dependencyGraph;
        if (this.unsubscribeFromDependencyGraph) {
            this.unsubscribeFromDependencyGraph();
        }

        //anytime a dependency for this scope changes, we need to be revalidated
        this.unsubscribeFromDependencyGraph = this.dependencyGraph.onchange(this.dependencyGraphKey, this.onDependenciesChanged.bind(this));

        //invalidate immediately since this is a new scope
        this.invalidate();
    }

    /**
     * Get the file with the specified pkgPath
     */
    public getFile(pathAbsolute: string) {
        pathAbsolute = s`${pathAbsolute}`;
        let files = this.getAllFiles();
        for (let file of files) {
            if (file.pathAbsolute === pathAbsolute) {
                return file;
            }
        }
    }

    /**
     * Get the list of files referenced by this scope that are actually loaded in the program.
     * Excludes files from ancestor scopes
     */
    public getOwnFiles() {
        //source scope only inherits files from global, so just return all files. This function mostly exists to assist XmlScope
        return this.getAllFiles();
    }

    /**
     * Get the list of files referenced by this scope that are actually loaded in the program.
     * Includes files from this scope and all ancestor scopes
     */
    public getAllFiles() {
        return this.cache.getOrAdd('getAllFiles', () => {
            let result = [] as BscFile[];
            let dependencies = this.dependencyGraph.getAllDependencies(this.dependencyGraphKey);
            for (let dependency of dependencies) {
                //load components by their name
                if (dependency.startsWith('component:')) {
                    let comp = this.program.getComponent(dependency.replace(/$component:/, ''));
                    if (comp) {
                        result.push(comp.file);
                    }
                } else {
                    let file = this.program.getFileByPkgPath(dependency);
                    if (file) {
                        result.push(file);
                    }
                }
            }
            this.logDebug('getAllFiles', () => result.map(x => x.pkgPath));
            return result;
        });
    }

    /**
     * Get the list of errors for this scope. It's calculated on the fly, so
     * call this sparingly.
     */
    public getDiagnostics() {
        let diagnosticLists = [this.diagnostics] as BsDiagnostic[][];

        //add diagnostics from every referenced file
        this.enumerateOwnFiles((file) => {
            diagnosticLists.push(file.getDiagnostics());
        });
        let allDiagnostics = Array.prototype.concat.apply([], diagnosticLists) as BsDiagnostic[];

        let filteredDiagnostics = allDiagnostics.filter((x) => {
            return !util.diagnosticIsSuppressed(x);
        });

        //filter out diangostics that match any of the comment flags

        return filteredDiagnostics;
    }

    public addDiagnostics(diagnostics: BsDiagnostic[]) {
        this.diagnostics.push(...diagnostics);
    }

    /**
     * Get the list of callables available in this scope (either declared in this scope or in a parent scope)
     */
    public getAllCallables(): CallableContainer[] {
        //get callables from parent scopes
        let parentScope = this.getParentScope();
        if (parentScope) {
            return [...this.getOwnCallables(), ...parentScope.getAllCallables()];
        } else {
            return [...this.getOwnCallables()];
        }
    }

    /**
     * Get the callable with the specified name.
     * If there are overridden callables with the same name, the closest callable to this scope is returned
     * @param name
     */
    public getCallableByName(name: string) {
        let lowerName = name.toLowerCase();
        let callables = this.getAllCallables();
        for (let callable of callables) {
            if (callable.callable.getName(ParseMode.BrighterScript).toLowerCase() === lowerName) {
                return callable.callable;
            }
        }
    }

    /**
     * Iterate over Brs files not shadowed by typedefs
     */
    public enumerateBrsFiles(callback: (file: BrsFile) => void) {
        const files = this.getAllFiles();
        for (const file of files) {
            //only brs files without a typedef
            if (isBrsFile(file) && !file.hasTypedef) {
                callback(file);
            }
        }
    }

    /**
     * Call a function for each file directly included in this scope (excluding files found only in parent scopes).
     */
    public enumerateOwnFiles(callback: (file: BscFile) => void) {
        const files = this.getOwnFiles();
        for (const file of files) {
            //either XML components or files without a typedef
            if (isXmlFile(file) || !file.hasTypedef) {
                callback(file);
            }
        }
    }

    /**
     * Get the list of callables explicitly defined in files in this scope.
     * This excludes ancestor callables
     */
    public getOwnCallables(): CallableContainer[] {
        let result = [] as CallableContainer[];
        this.logDebug('getOwnCallables() files: ', () => this.getOwnFiles().map(x => x.pkgPath));

        //get callables from own files
        this.enumerateOwnFiles((file) => {
            for (let callable of file.callables) {
                result.push({
                    callable: callable,
                    scope: this
                });
            }
        });
        return result;
    }

    /**
     * Builds a tree of namespace objects
     */
    public buildNamespaceLookup() {
        let namespaceLookup = new Map<string, NamespaceContainer>();
        this.enumerateBrsFiles((file) => {
            for (let namespace of file.parser.references.namespaceStatements) {
                //TODO should we handle non-brighterscript?
                let name = namespace.nameExpression.getName(ParseMode.BrighterScript);
                let nameParts = name.split('.');

                let loopName = null;
                //ensure each namespace section is represented in the results
                //(so if the namespace name is A.B.C, this will make an entry for "A", an entry for "A.B", and an entry for "A.B.C"
                for (let part of nameParts) {
                    loopName = loopName === null ? part : `${loopName}.${part}`;
                    let lowerLoopName = loopName.toLowerCase();
                    if (!namespaceLookup.has(lowerLoopName)) {
                        namespaceLookup.set(lowerLoopName, {
                            file: file,
                            fullName: loopName,
                            nameRange: namespace.nameExpression.range,
                            lastPartName: part,
                            namespaces: new Map<string, NamespaceContainer>(),
                            classStatements: {},
                            functionStatements: {},
                            statements: [],
                            enumStatements: new Map<string, EnumStatement>(),
                        });
                    }
                }
                let ns = namespaceLookup.get(name.toLowerCase());
                ns.statements.push(...namespace.body.statements);
                for (let statement of namespace.body.statements) {
                    if (isClassStatement(statement) && statement.name) {
                        ns.classStatements[statement.name.text.toLowerCase()] = statement;
                    } else if (isFunctionStatement(statement) && statement.name) {
                        ns.functionStatements[statement.name.text.toLowerCase()] = statement;
                    } else if (isEnumStatement(statement) && statement.fullName) {
                        ns.enumStatements.set(statement.fullName.toLowerCase(), statement);
                    }
                }
            }

            //associate child namespaces with their parents
            for (let [, ns] of namespaceLookup) {
                let parts = ns.fullName.split('.');

                if (parts.length > 1) {
                    //remove the last part
                    parts.pop();
                    let parentName = parts.join('.');
                    const parent = namespaceLookup.get(parentName.toLowerCase());
                    parent.namespaces.set(ns.lastPartName.toLowerCase(), ns);
                }
            }
        });
        return namespaceLookup;
    }

    public buildEnumLookup() {
        let lookup = new Map<string, EnumContainer>();
        this.enumerateBrsFiles((file) => {
            for (let [key, es] of file.parser.references.enumStatementLookup) {
                if (!lookup.has(key)) {
                    lookup.set(key, {
                        file: file,
                        fullName: key,
                        nameRange: es.range,
                        lastPartName: es.name,
                        statement: es,
                    });
                    for (const ems of es.getMembers()) {
                        const fullMemberName = `${key}.${ems.name.toLowerCase()}`;
                        lookup.set(fullMemberName, {
                            file: file,
                            fullName: fullMemberName,
                            nameRange: ems.range,
                            lastPartName: ems.name,
                            statement: es,
                        });
                    }
                }
            }
        });
        return lookup;
    }


    public getAllNamespaceStatements() {
        let result = [] as NamespaceStatement[];
        this.enumerateBrsFiles((file) => {
            result.push(...file.parser.references.namespaceStatements);
        });
        return result;
    }

    protected logDebug(...args: any[]) {
        this.program.logger.debug(this._debugLogComponentName, ...args);
    }
    private _debugLogComponentName: string;

    public validate(force = false) {
        //if this scope is already validated, no need to revalidate
        if (this.isValidated === true && !force) {
            this.logDebug('validate(): already validated');
            return;
        }

        this.program.logger.time(LogLevel.debug, [this._debugLogComponentName, 'validate()'], () => {

            let parentScope = this.getParentScope();

            //validate our parent before we validate ourself
            if (parentScope && parentScope.isValidated === false) {
                this.logDebug('validate(): validating parent first');
                parentScope.validate(force);
            }
            //clear the scope's errors list (we will populate them from this method)
            this.diagnostics = [];

            let callables = this.getAllCallables();

            //sort the callables by filepath and then method name, so the errors will be consistent
            callables = callables.sort((a, b) => {
                return (
                    //sort by path
                    a.callable.file.pathAbsolute.localeCompare(b.callable.file.pathAbsolute) ||
                    //then sort by method name
                    a.callable.name.localeCompare(b.callable.name)
                );
            });

            //get a list of all callables, indexed by their lower case names
            let callableContainerMap = util.getCallableContainersByLowerName(callables);
            let files = this.getOwnFiles();

            this.program.plugins.emit('beforeScopeValidate', this, files, callableContainerMap);

            this._validate(callableContainerMap);

            this.program.plugins.emit('afterScopeValidate', this, files, callableContainerMap);

            (this as any).isValidated = true;
        });
    }

    protected _validate(callableContainerMap: CallableContainerMap) {
        //find all duplicate function declarations
        this.diagnosticFindDuplicateFunctionDeclarations(callableContainerMap);

        //detect missing and incorrect-case script imports
        this.diagnosticValidateScriptImportPaths();

        //enforce a series of checks on the bodies of class methods
        this.validateClasses();

        //do many per-file checks
        this.enumerateBrsFiles((file) => {
            this.diagnosticDetectCallsToUnknownFunctions(file, callableContainerMap);
            this.diagnosticDetectFunctionCallsWithWrongParamCount(file, callableContainerMap);
            this.diagnosticDetectShadowedLocalVars(file, callableContainerMap);
            this.diagnosticDetectFunctionCollisions(file);
            this.detectVariableNamespaceCollisions(file);
            this.diagnosticDetectInvalidFunctionExpressionTypes(file);
            this.detectUnknownEnumMembers(file);
        });
    }

    /**
     * Mark this scope as invalid, which means its `validate()` function needs to be called again before use.
     */
    public invalidate() {
        (this as any).isValidated = false;
        //clear out various lookups (they'll get regenerated on demand the next time they're requested)
        this.cache.clear();
    }

    private detectVariableNamespaceCollisions(file: BrsFile) {
        //find all function parameters
        for (let func of file.parser.references.functionExpressions) {
            for (let param of func.parameters) {
                let lowerParamName = param.name.text.toLowerCase();
                let namespace = this.namespaceLookup.get(lowerParamName);
                //see if the param matches any starting namespace part
                if (namespace) {
                    this.diagnostics.push({
                        file: file,
                        ...DiagnosticMessages.parameterMayNotHaveSameNameAsNamespace(param.name.text),
                        range: param.name.range,
                        relatedInformation: [{
                            message: 'Namespace declared here',
                            location: Location.create(
                                URI.file(namespace.file.pathAbsolute).toString(),
                                namespace.nameRange
                            )
                        }]
                    });
                }
            }
        }

        for (let assignment of file.parser.references.assignmentStatements) {
            let lowerAssignmentName = assignment.name.text.toLowerCase();
            let namespace = this.namespaceLookup.get(lowerAssignmentName);
            //see if the param matches any starting namespace part
            if (namespace) {
                this.diagnostics.push({
                    file: file,
                    ...DiagnosticMessages.variableMayNotHaveSameNameAsNamespace(assignment.name.text),
                    range: assignment.name.range,
                    relatedInformation: [{
                        message: 'Namespace declared here',
                        location: Location.create(
                            URI.file(namespace.file.pathAbsolute).toString(),
                            namespace.nameRange
                        )
                    }]
                });
            }
        }
    }

    /**
     * Find various function collisions
     */
    private diagnosticDetectFunctionCollisions(file: BscFile) {
        for (let func of file.callables) {
            const funcName = func.getName(ParseMode.BrighterScript);
            const lowerFuncName = funcName?.toLowerCase();
            if (lowerFuncName) {

                //find function declarations with the same name as a stdlib function
                if (globalCallableMap.has(lowerFuncName)) {
                    this.diagnostics.push({
                        ...DiagnosticMessages.scopeFunctionShadowedByBuiltInFunction(),
                        range: func.nameRange,
                        file: file
                    });
                }

                //find any functions that have the same name as a class
                if (this.hasClass(lowerFuncName)) {
                    this.diagnostics.push({
                        ...DiagnosticMessages.functionCannotHaveSameNameAsClass(funcName),
                        range: func.nameRange,
                        file: file
                    });
                }
            }
        }
    }

    /**
    * Find function parameters and function return types that are neither built-in types or known Class references
    */
    private diagnosticDetectInvalidFunctionExpressionTypes(file: BrsFile) {
        for (let func of file.parser.references.functionExpressions) {
            if (isCustomType(func.returnType) && func.returnTypeToken) {
                // check if this custom type is in our class map
                const returnTypeName = func.returnType.name;
                const currentNamespaceName = func.namespaceName?.getName(ParseMode.BrighterScript);
                if (!this.hasClass(returnTypeName, currentNamespaceName)) {
                    this.diagnostics.push({
                        ...DiagnosticMessages.invalidFunctionReturnType(returnTypeName),
                        range: func.returnTypeToken.range,
                        file: file
                    });
                }
            }

            for (let param of func.parameters) {
                if (isCustomType(param.type) && param.typeToken) {
                    const paramTypeName = param.type.name;
                    const currentNamespaceName = func.namespaceName?.getName(ParseMode.BrighterScript);
                    if (!this.hasClass(paramTypeName, currentNamespaceName)) {
                        this.diagnostics.push({
                            ...DiagnosticMessages.functionParameterTypeIsInvalid(param.name.text, paramTypeName),
                            range: param.typeToken.range,
                            file: file
                        });

                    }
                }
            }
        }
    }

    public getNewExpressions() {
        let result = [] as AugmentedNewExpression[];
        this.enumerateBrsFiles((file) => {
            let expressions = file.parser.references.newExpressions as AugmentedNewExpression[];
            for (let expression of expressions) {
                expression.file = file;
                result.push(expression);
            }
        });
        return result;
    }

    private validateClasses() {
        let validator = new BsClassValidator();
        validator.validate(this);
        this.diagnostics.push(...validator.diagnostics);
    }

    /**
     * Detect calls to functions with the incorrect number of parameters
     * @param file
     * @param callableContainersByLowerName
     */
    private diagnosticDetectFunctionCallsWithWrongParamCount(file: BscFile, callableContainersByLowerName: CallableContainerMap) {
        //validate all function calls
        for (let expCall of file.functionCalls) {
            let callableContainersWithThisName = callableContainersByLowerName.get(expCall.name.toLowerCase());

            //use the first item from callablesByLowerName, because if there are more, that's a separate error
            let knownCallableContainer = callableContainersWithThisName ? callableContainersWithThisName[0] : undefined;

            if (knownCallableContainer) {
                //get min/max parameter count for callable
                let minParams = 0;
                let maxParams = 0;
                for (let param of knownCallableContainer.callable.params) {
                    maxParams++;
                    //optional parameters must come last, so we can assume that minParams won't increase once we hit
                    //the first isOptional
                    if (param.isOptional !== true) {
                        minParams++;
                    }
                }
                let expCallArgCount = expCall.args.length;
                if (expCall.args.length > maxParams || expCall.args.length < minParams) {
                    let minMaxParamsText = minParams === maxParams ? maxParams : `${minParams}-${maxParams}`;
                    this.diagnostics.push({
                        ...DiagnosticMessages.mismatchArgumentCount(minMaxParamsText, expCallArgCount),
                        range: expCall.nameRange,
                        //TODO detect end of expression call
                        file: file
                    });
                }
            }
        }
    }

    /**
     * Detect local variables (function scope) that have the same name as scope calls
     * @param file
     * @param callableContainerMap
     */
    private diagnosticDetectShadowedLocalVars(file: BscFile, callableContainerMap: CallableContainerMap) {
        const classMap = this.getClassMap();
        //loop through every function scope
        for (let scope of file.functionScopes) {
            //every var declaration in this function scope
            for (let varDeclaration of scope.variableDeclarations) {
                const varName = varDeclaration.name;
                const lowerVarName = varName.toLowerCase();

                //if the var is a function
                if (isFunctionType(varDeclaration.type)) {
                    //local var function with same name as stdlib function
                    if (
                        //has same name as stdlib
                        globalCallableMap.has(lowerVarName)
                    ) {
                        this.diagnostics.push({
                            ...DiagnosticMessages.localVarFunctionShadowsParentFunction('stdlib'),
                            range: varDeclaration.nameRange,
                            file: file
                        });

                        //this check needs to come after the stdlib one, because the stdlib functions are included
                        //in the scope function list
                    } else if (
                        //has same name as scope function
                        callableContainerMap.has(lowerVarName)
                    ) {
                        this.diagnostics.push({
                            ...DiagnosticMessages.localVarFunctionShadowsParentFunction('scope'),
                            range: varDeclaration.nameRange,
                            file: file
                        });
                    }

                    //var is not a function
                } else if (
                    //is NOT a callable from stdlib (because non-function local vars can have same name as stdlib names)
                    !globalCallableMap.has(lowerVarName)
                ) {

                    //is same name as a callable
                    if (callableContainerMap.has(lowerVarName)) {
                        this.diagnostics.push({
                            ...DiagnosticMessages.localVarShadowedByScopedFunction(),
                            range: varDeclaration.nameRange,
                            file: file
                        });
                        //has the same name as an in-scope class
                    } else if (classMap.has(lowerVarName)) {
                        this.diagnostics.push({
                            ...DiagnosticMessages.localVarSameNameAsClass(classMap.get(lowerVarName)?.item.getName(ParseMode.BrighterScript)),
                            range: varDeclaration.nameRange,
                            file: file
                        });
                    }
                }
            }
        }
    }

    /**
     * Detect calls to functions that are not defined in this scope
     * @param file
     * @param callablesByLowerName
     */
    private diagnosticDetectCallsToUnknownFunctions(file: BscFile, callablesByLowerName: CallableContainerMap) {
        //validate all expression calls
        for (let expCall of file.functionCalls) {
            const lowerName = expCall.name.toLowerCase();
            //for now, skip validation on any method named "super" within `.bs` contexts.
            //TODO revise this logic so we know if this function call resides within a class constructor function
            if (file.extension === '.bs' && lowerName === 'super') {
                continue;
            }

            //get the local scope for this expression
            let scope = file.getFunctionScopeAtPosition(expCall.nameRange.start);

            //if we don't already have a variable with this name.
            if (!scope?.getVariableByName(lowerName)) {
                let callablesWithThisName: CallableContainer[];

                if (expCall.functionScope.func.namespaceName) {
                    // prefer namespaced function
                    const potentialNamespacedCallable = expCall.functionScope.func.namespaceName.getName(ParseMode.BrightScript).toLowerCase() + '_' + lowerName;
                    callablesWithThisName = callablesByLowerName.get(potentialNamespacedCallable.toLowerCase());
                }
                if (!callablesWithThisName) {
                    // just try it as is
                    callablesWithThisName = callablesByLowerName.get(lowerName);
                }

                //use the first item from callablesByLowerName, because if there are more, that's a separate error
                let knownCallable = callablesWithThisName ? callablesWithThisName[0] : undefined;

                //detect calls to unknown functions
                if (!knownCallable) {
                    this.diagnostics.push({
                        ...DiagnosticMessages.callToUnknownFunction(expCall.name, this.name),
                        range: expCall.nameRange,
                        file: file
                    });
                }
            } else {
                //if we found a variable with the same name as the function, assume the call is "known".
                //If the variable is a different type, some other check should add a diagnostic for that.
            }
        }
    }

    /**
     * Create diagnostics for any duplicate function declarations
     * @param callablesByLowerName
     */
    private diagnosticFindDuplicateFunctionDeclarations(callableContainersByLowerName: CallableContainerMap) {
        //for each list of callables with the same name
        for (let [lowerName, callableContainers] of callableContainersByLowerName) {

            let globalCallables = [] as CallableContainer[];
            let nonGlobalCallables = [] as CallableContainer[];
            let ownCallables = [] as CallableContainer[];
            let ancestorNonGlobalCallables = [] as CallableContainer[];

            for (let container of callableContainers) {
                if (container.scope === this.program.globalScope) {
                    globalCallables.push(container);
                } else {
                    nonGlobalCallables.push(container);
                    if (container.scope === this) {
                        ownCallables.push(container);
                    } else {
                        ancestorNonGlobalCallables.push(container);
                    }
                }
            }

            //add info diagnostics about child shadowing parent functions
            if (ownCallables.length > 0 && ancestorNonGlobalCallables.length > 0) {
                for (let container of ownCallables) {
                    //skip the init function (because every component will have one of those){
                    if (lowerName !== 'init') {
                        let shadowedCallable = ancestorNonGlobalCallables[ancestorNonGlobalCallables.length - 1];
                        if (!!shadowedCallable && shadowedCallable.callable.file === container.callable.file) {
                            //same file: skip redundant imports
                            continue;
                        }
                        this.diagnostics.push({
                            ...DiagnosticMessages.overridesAncestorFunction(
                                container.callable.name,
                                container.scope.name,
                                shadowedCallable.callable.file.pkgPath,
                                //grab the last item in the list, which should be the closest ancestor's version
                                shadowedCallable.scope.name
                            ),
                            range: container.callable.nameRange,
                            file: container.callable.file
                        });
                    }
                }
            }

            //add error diagnostics about duplicate functions in the same scope
            if (ownCallables.length > 1) {

                for (let callableContainer of ownCallables) {
                    let callable = callableContainer.callable;

                    this.diagnostics.push({
                        ...DiagnosticMessages.duplicateFunctionImplementation(callable.name, callableContainer.scope.name),
                        range: util.createRange(
                            callable.nameRange.start.line,
                            callable.nameRange.start.character,
                            callable.nameRange.start.line,
                            callable.nameRange.end.character
                        ),
                        file: callable.file
                    });
                }
            }
        }
    }

    /**
     * Get the list of all script imports for this scope
     */
    private getOwnScriptImports() {
        let result = [] as FileReference[];
        this.enumerateOwnFiles((file) => {
            if (isBrsFile(file)) {
                result.push(...file.ownScriptImports);
            } else if (isXmlFile(file)) {
                result.push(...file.scriptTagImports);
            }
        });
        return result;
    }

    /**
     * Verify that all of the scripts imported by each file in this scope actually exist
     */
    private diagnosticValidateScriptImportPaths() {
        let scriptImports = this.getOwnScriptImports();
        //verify every script import
        for (let scriptImport of scriptImports) {
            let referencedFile = this.getFileByRelativePath(scriptImport.pkgPath);
            //if we can't find the file
            if (!referencedFile) {
                //skip the default bslib file, it will exist at transpile time but should not show up in the program during validation cycle
                if (scriptImport.pkgPath === `source${path.sep}bslib.brs`) {
                    continue;
                }
                let dInfo: DiagnosticInfo;
                if (scriptImport.text.trim().length === 0) {
                    dInfo = DiagnosticMessages.scriptSrcCannotBeEmpty();
                } else {
                    dInfo = DiagnosticMessages.referencedFileDoesNotExist();
                }

                this.diagnostics.push({
                    ...dInfo,
                    range: scriptImport.filePathRange,
                    file: scriptImport.sourceFile
                });
                //if the character casing of the script import path does not match that of the actual path
            } else if (scriptImport.pkgPath !== referencedFile.pkgPath) {
                this.diagnostics.push({
                    ...DiagnosticMessages.scriptImportCaseMismatch(referencedFile.pkgPath),
                    range: scriptImport.filePathRange,
                    file: scriptImport.sourceFile
                });
            }
        }
    }

    /**
     * Find the file with the specified relative path
     * @param relativePath
     */
    protected getFileByRelativePath(relativePath: string) {
        if (!relativePath) {
            return;
        }
        let files = this.getAllFiles();
        for (let file of files) {
            if (file.pkgPath.toLowerCase() === relativePath.toLowerCase()) {
                return file;
            }
        }
    }

    /**
     * Determine if this file is included in this scope (excluding parent scopes)
     * @param file
     */
    public hasFile(file: BscFile) {
        let files = this.getOwnFiles();
        let hasFile = files.includes(file);
        return hasFile;
    }

    /**
     * Get all callables as completionItems
     */
    public getCallablesAsCompletions(parseMode: ParseMode) {
        let completions = [] as CompletionItem[];
        let callables = this.getAllCallables();

        if (parseMode === ParseMode.BrighterScript) {
            //throw out the namespaced callables (they will be handled by another method)
            callables = callables.filter(x => x.callable.hasNamespace === false);
        }

        for (let callableContainer of callables) {
            completions.push(this.createCompletionFromCallable(callableContainer));
        }
        return completions;
    }

    public createCompletionFromCallable(callableContainer: CallableContainer): CompletionItem {
        return {
            label: callableContainer.callable.getName(ParseMode.BrighterScript),
            kind: CompletionItemKind.Function,
            detail: callableContainer.callable.shortDescription,
            documentation: callableContainer.callable.documentation ? { kind: 'markdown', value: callableContainer.callable.documentation } : undefined
        };
    }

    public createCompletionFromFunctionStatement(statement: FunctionStatement): CompletionItem {
        return {
            label: statement.getName(ParseMode.BrighterScript),
            kind: CompletionItemKind.Function
        };
    }

    /**
     * Get the definition (where was this thing first defined) of the symbol under the position
     */
    public getDefinition(file: BscFile, position: Position): Location[] {
        // Overridden in XMLScope. Brs files use implementation in BrsFile
        return [];
    }

    /**
     * Scan all files for property names, and return them as completions
     */
    public getPropertyNameCompletions() {
        let results = [] as CompletionItem[];
        this.enumerateBrsFiles((file) => {
            results.push(...file.propertyNameCompletions);
        });
        return results;
    }

    public getAllClassMemberCompletions() {
        let results = new Map<string, CompletionItem>();
        let filesSearched = new Set<BscFile>();
        for (const file of this.getAllFiles()) {
            if (isXmlFile(file) || filesSearched.has(file)) {
                continue;
            }
            filesSearched.add(file);
            for (let cs of file.parser.references.classStatements) {
                for (let s of [...cs.methods, ...cs.fields]) {
                    if (!results.has(s.name.text) && s.name.text.toLowerCase() !== 'new') {
                        results.set(s.name.text, {
                            label: s.name.text,
                            kind: isClassMethodStatement(s) ? CompletionItemKind.Method : CompletionItemKind.Field
                        });
                    }
                }
            }
        }
        return results;
    }

    /**
     * @param className - The name of the class (including namespace if possible)
     * @param callsiteNamespace - the name of the namespace where the call site resides (this is NOT the known namespace of the class).
     *                            This is used to help resolve non-namespaced class names that reside in the same namespac as the call site.
     */
    public getClassHierarchy(className: string, callsiteNamespace?: string) {
        let items = [] as FileLink<ClassStatement>[];
        let link = this.getClassFileLink(className, callsiteNamespace);
        while (link) {
            items.push(link);
            link = this.getClassFileLink(link.item.parentClassName?.getName(ParseMode.BrighterScript)?.toLowerCase(), callsiteNamespace);
        }
        return items;
    }

    private detectUnknownEnumMembers(file: BrsFile) {
        if (!isBrsFile(file)) {
            return;
        }
        (file.parser as any)._references = undefined;
        for (const dg of file.parser.references.primaryDottedGetExpressions) {
            let nameParts = this.getAllDottedGetParts(dg);
            let name = nameParts.pop();
            let parentPath = nameParts.join('.');
            let ec = this.enumLookup.get(parentPath);
            if (ec && !this.enumLookup.has(`${parentPath}.${name}`)) {
                this.diagnostics.push({
                    file: file,
                    ...DiagnosticMessages.unknownEnumValue(name, ec.fullName),
                    range: dg.range,
                    relatedInformation: [{
                        message: 'Enum declared here',
                        location: Location.create(
                            URI.file(ec.file.pathAbsolute).toString(),
                            ec.statement.range
                        )
                    }]
                });

            }
        }
    }

    getAllDottedGetParts(dg: DottedGetExpression) {
        let parts = [dg?.name?.text];
        let nextPart = dg.obj;
        while (isDottedGetExpression(nextPart) || isVariableExpression(nextPart)) {
            parts.push(nextPart?.name?.text);
            nextPart = isDottedGetExpression(nextPart) ? nextPart.obj : undefined;
        }
        return parts.reverse();
    }
}

interface NamespaceContainer {
    file: BscFile;
    fullName: string;
    nameRange: Range;
    lastPartName: string;
    statements: Statement[];
    classStatements: Record<string, ClassStatement>;
    functionStatements: Record<string, FunctionStatement>;
    enumStatements: Map<string, EnumStatement>;
    namespaces: Map<string, NamespaceContainer>;
}

interface EnumContainer {
    file: BscFile;
    fullName: string;
    nameRange: Range;
    lastPartName: string;
    statement: EnumStatement;
}

interface AugmentedNewExpression extends NewExpression {
    file: BscFile;
}<|MERGE_RESOLUTION|>--- conflicted
+++ resolved
@@ -7,18 +7,13 @@
 import type { CallableContainer, BsDiagnostic, FileReference, BscFile, CallableContainerMap } from './interfaces';
 import type { FileLink, Program } from './Program';
 import { BsClassValidator } from './validators/ClassValidator';
-<<<<<<< HEAD
-import type { NamespaceStatement, Statement, NewExpression, FunctionStatement, ClassStatement, EnumStatement } from './parser';
-=======
 import type { NamespaceStatement, Statement, NewExpression, FunctionStatement, ClassStatement, EnumStatement, DottedGetExpression } from './parser';
->>>>>>> 6a988595
 import { ParseMode } from './parser';
 import { standardizePath as s, util } from './util';
 import { globalCallableMap } from './globalCallables';
 import { Cache } from './Cache';
 import { URI } from 'vscode-uri';
 import { LogLevel } from './Logger';
-import { isBrsFile, isClassStatement, isFunctionStatement, isFunctionType, isXmlFile, isCustomType, isClassMethodStatement, isDottedGetExpression, isVariableExpression, isEnumStatement } from './astUtils/reflection';
 import type { BrsFile } from './files/BrsFile';
 import type { DependencyGraph, DependencyChangedEvent } from './DependencyGraph';
 
