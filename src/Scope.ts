--- conflicted
+++ resolved
@@ -934,13 +934,8 @@
             }
         }
 
-<<<<<<< HEAD
-        for (let assignment of file.parser.references.assignmentStatements) {
+        for (let assignment of file['_cachedLookups'].assignmentStatements) {
             let lowerAssignmentName = assignment.tokens.name.text.toLowerCase();
-=======
-        for (let assignment of file['_cachedLookups'].assignmentStatements) {
-            let lowerAssignmentName = assignment.name.text.toLowerCase();
->>>>>>> 165e9805
             let namespace = this.getNamespace(lowerAssignmentName, assignment.findAncestor<NamespaceStatement>(isNamespaceStatement)?.getName(ParseMode.BrighterScript).toLowerCase());
             //see if the param matches any starting namespace part
             if (namespace) {
