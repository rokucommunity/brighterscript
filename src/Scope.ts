--- conflicted
+++ resolved
@@ -7,14 +7,9 @@
 import type { CallableContainer, BsDiagnostic, FileReference, BscFile, CallableContainerMap } from './interfaces';
 import type { FileLink, Program } from './Program';
 import { BsClassValidator } from './validators/ClassValidator';
-<<<<<<< HEAD
-import type { NamespaceStatement, Statement, NewExpression, FunctionStatement, ClassStatement, EnumStatement, Expression } from './parser';
-import { ParseMode } from './parser';
-=======
-import type { NamespaceStatement, Statement, FunctionStatement, ClassStatement } from './parser/Statement';
-import type { NewExpression } from './parser/Expression';
+import type { NamespaceStatement, Statement, FunctionStatement, ClassStatement, EnumStatement } from './parser/Statement';
+import type { Expression, NewExpression } from './parser/Expression';
 import { ParseMode } from './parser/Parser';
->>>>>>> 5330964e
 import { standardizePath as s, util } from './util';
 import { globalCallableMap } from './globalCallables';
 import { Cache } from './Cache';
