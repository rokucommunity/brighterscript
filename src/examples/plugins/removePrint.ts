import { isBrsFile } from '../../astUtils/reflection';
import { createVisitor, WalkMode } from '../../astUtils/visitors';
<<<<<<< HEAD
import type { CompilerPlugin } from '../../interfaces';
import { EmptyStatement } from '../../parser/Statement';
=======
import type { BeforeFileTranspileEvent, CompilerPlugin } from '../../interfaces';
>>>>>>> deffc6b4

export default function plugin() {
    return {
        name: 'removePrint',
<<<<<<< HEAD
        // note: it is normally not recommended to modify the AST too much at this stage,
        // because if the plugin runs in a language-server context it could break intellisense
        afterFileParse: ({ file }) => {
            if (!isBrsFile(file)) {
                return;
            }
            // visit functions bodies and replace `PrintStatement` nodes with `EmptyStatement`
            for (const func of file.parser.references.functionExpressions) {
                func.body.walk(createVisitor({
                    PrintStatement: (statement) => new EmptyStatement()
                }), {
                    walkMode: WalkMode.visitStatements
                });
=======
        beforeFileTranspile: (event: BeforeFileTranspileEvent) => {
            if (isBrsFile(event.file)) {
                // visit functions bodies and replace `PrintStatement` nodes with `EmptyStatement`
                for (const func of event.file.parser.references.functionExpressions) {
                    func.body.walk(createVisitor({
                        PrintStatement: (statement) => {
                            event.editor.overrideTranspileResult(statement, '');
                        }
                    }), {
                        walkMode: WalkMode.visitStatements
                    });
                }
>>>>>>> deffc6b4
            }
        }
    } as CompilerPlugin;
}<|MERGE_RESOLUTION|>--- conflicted
+++ resolved
@@ -1,30 +1,10 @@
 import { isBrsFile } from '../../astUtils/reflection';
 import { createVisitor, WalkMode } from '../../astUtils/visitors';
-<<<<<<< HEAD
-import type { CompilerPlugin } from '../../interfaces';
-import { EmptyStatement } from '../../parser/Statement';
-=======
 import type { BeforeFileTranspileEvent, CompilerPlugin } from '../../interfaces';
->>>>>>> deffc6b4
 
 export default function plugin() {
     return {
         name: 'removePrint',
-<<<<<<< HEAD
-        // note: it is normally not recommended to modify the AST too much at this stage,
-        // because if the plugin runs in a language-server context it could break intellisense
-        afterFileParse: ({ file }) => {
-            if (!isBrsFile(file)) {
-                return;
-            }
-            // visit functions bodies and replace `PrintStatement` nodes with `EmptyStatement`
-            for (const func of file.parser.references.functionExpressions) {
-                func.body.walk(createVisitor({
-                    PrintStatement: (statement) => new EmptyStatement()
-                }), {
-                    walkMode: WalkMode.visitStatements
-                });
-=======
         beforeFileTranspile: (event: BeforeFileTranspileEvent) => {
             if (isBrsFile(event.file)) {
                 // visit functions bodies and replace `PrintStatement` nodes with `EmptyStatement`
@@ -37,7 +17,6 @@
                         walkMode: WalkMode.visitStatements
                     });
                 }
->>>>>>> deffc6b4
             }
         }
     } as CompilerPlugin;
