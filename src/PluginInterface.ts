import type { CompilerPlugin } from './interfaces';
import { LogLevel, createLogger, type Logger } from './logging';
/*
 * we use `Required` everywhere here because we expect that the methods on plugin objects will
 * be optional, and we don't want to deal with `undefined`.
 * `extends (...args: any[]) => any` determines whether the thing we're dealing with is a function.
 * Returning `never` in the `as` clause of the `[key in object]` step deletes that key from the
 * resultant object.
 * on the right-hand side of the mapped type we are forced to use a conditional type a second time,
 * in order to be able to use the `Parameters` utility type on `Required<T>[K]`. This will always
 * be true because of the filtering done by the `[key in object]` clause, but TS requires the duplication.
 *
 * so put together: we iterate over all of the fields in T, deleting ones which are not (potentially
 * optional) functions. For the ones that are, we replace them with their parameters.
 *
 * this returns the type of an object whose keys are the names of the methods of T and whose values
 * are tuples containing the arguments that each method accepts.
 */
export type PluginEventArgs<T> = {
    [K in keyof Required<T> as Required<T>[K] extends (...args: any[]) => any ? K : never]:
    Required<T>[K] extends (...args: any[]) => any ? Parameters<Required<T>[K]> : never
};

export default class PluginInterface<T extends CompilerPlugin = CompilerPlugin> {
<<<<<<< HEAD
    constructor(
        plugins?: CompilerPlugin[],
=======

    constructor();
    /**
     * @deprecated use the `options` parameter pattern instead
     */
    constructor(
        plugins?: CompilerPlugin[],
        logger?: Logger
    );
    constructor(
        plugins?: CompilerPlugin[],
>>>>>>> ba42b7c2
        options?: {
            logger?: Logger;
            suppressErrors?: boolean;
        }
<<<<<<< HEAD
    ) {
        this.logger = options?.logger;
        this.suppressErrors = (options as any)?.suppressErrors === false ? false : true;
        for (const plugin of plugins ?? []) {
            this.add(plugin);
        }
        if (!this.logger) {
            this.logger = createLogger();
=======
    );
    constructor(
        private plugins?: CompilerPlugin[],
        options?: {
            logger?: Logger;
            suppressErrors?: boolean;
        } | Logger
    ) {
        this.plugins ??= [];
        if (options?.constructor.name === 'Logger') {
            this.logger = options as unknown as Logger;
        } else {
            this.logger = (options as any)?.logger;
            this.suppressErrors = (options as any)?.suppressErrors === false ? false : true;
>>>>>>> ba42b7c2
        }
        if (!this.logger) {
            this.logger = createLogger();
        }
    }

    private plugins: CompilerPlugin[] = [];
    private logger: Logger;

    /**
     * Should plugin errors cause the program to fail, or should they be caught and simply logged
     */
    private suppressErrors: boolean | undefined;

    /**
     * Call `event` on plugins
     */
    public emit<K extends keyof PluginEventArgs<T> & string>(event: K, ...args: PluginEventArgs<T>[K]) {
        for (let plugin of this.plugins) {
            if ((plugin as any)[event]) {
                try {
                    this.logger?.time(LogLevel.debug, [plugin.name, event], () => {
                        (plugin as any)[event](...args);
                    });
                } catch (err) {
                    this.logger?.error(`Error when calling plugin ${plugin.name}.${event}:`, (err as Error).stack);
                    if (!this.suppressErrors) {
                        throw err;
                    }
                }
            }
        }
        return args[0];
    }

    /**
     * Call `event` on plugins, but allow the plugins to return promises that will be awaited before the next plugin is notified
     */
    public async emitAsync<K extends keyof PluginEventArgs<T> & string>(event: K, ...args: PluginEventArgs<T>[K]): Promise< PluginEventArgs<T>[K][0]> {
        for (let plugin of this.plugins) {
            if ((plugin as any)[event]) {
                try {
                    await this.logger?.time(LogLevel.debug, [plugin.name, event], async () => {
                        await Promise.resolve(
                            (plugin as any)[event](...args)
                        );
                    });
                } catch (err) {
                    this.logger?.error(`Error when calling plugin ${plugin.name}.${event}:`, err);
                }
            }
        }
        return args[0];
    }

    /**
     * Add a plugin to the beginning of the list of plugins
     */
    public addFirst<T extends CompilerPlugin = CompilerPlugin>(plugin: T) {
        if (!this.has(plugin)) {
            this.plugins.unshift(plugin);
        }
        return plugin;
    }

    /**
     * Add a plugin to the end of the list of plugins
     */
    public add<T extends CompilerPlugin = CompilerPlugin>(plugin: T) {
        if (!this.has(plugin)) {
            this.sanitizePlugin(plugin);
            this.plugins.push(plugin);
        }
        return plugin;
    }

    /**
     * Find deprecated or removed historic plugin hooks, and warn about them.
     * Some events can be forwards-converted
     */
    private sanitizePlugin(plugin: CompilerPlugin) {
        const removedHooks = [
            'beforePrepublish',
            'afterPrepublish'
        ];
        for (const removedHook of removedHooks) {
            if (plugin[removedHook]) {
                this.logger?.error(`Plugin "${plugin.name}": event ${removedHook} is no longer supported and will never be called`);
            }
        }

        const upgradeWithWarn = {
            beforePublish: 'beforeSerializeProgram',
            afterPublish: 'afterSerializeProgram',
            beforeProgramTranspile: 'beforeBuildProgram',
            afterProgramTranspile: 'afterBuildProgram',
            beforeFileParse: 'beforeProvideFile',
            afterFileParse: 'afterProvideFile',
            beforeFileTranspile: 'beforePrepareFile',
            afterFileTranspile: 'afterPrepareFile',
            beforeFileDispose: 'beforeFileRemove',
            afterFileDispose: 'afterFileRemove'
        };

        for (const [oldEvent, newEvent] of Object.entries(upgradeWithWarn)) {
            if (plugin[oldEvent]) {
                if (!plugin[newEvent]) {
                    plugin[newEvent] = plugin[oldEvent];
                    this.logger?.warn(`Plugin '${plugin.name}': event '${oldEvent}' is no longer supported. It has been converted to '${newEvent}' but you may encounter issues as their signatures do not match.`);
                } else {
                    this.logger?.warn(`Plugin "${plugin.name}": event '${oldEvent}' is no longer supported and will never be called`);
                }
            }
        }
    }

    public has(plugin: CompilerPlugin) {
        return this.plugins.includes(plugin);
    }

    public remove<T extends CompilerPlugin = CompilerPlugin>(plugin: T) {
        if (this.has(plugin)) {
            this.plugins.splice(this.plugins.indexOf(plugin), 1);
        }
        return plugin;
    }

    /**
     * Remove all plugins
     */
    public clear() {
        this.plugins = [];
    }
}<|MERGE_RESOLUTION|>--- conflicted
+++ resolved
@@ -22,27 +22,12 @@
 };
 
 export default class PluginInterface<T extends CompilerPlugin = CompilerPlugin> {
-<<<<<<< HEAD
     constructor(
         plugins?: CompilerPlugin[],
-=======
-
-    constructor();
-    /**
-     * @deprecated use the `options` parameter pattern instead
-     */
-    constructor(
-        plugins?: CompilerPlugin[],
-        logger?: Logger
-    );
-    constructor(
-        plugins?: CompilerPlugin[],
->>>>>>> ba42b7c2
         options?: {
             logger?: Logger;
             suppressErrors?: boolean;
         }
-<<<<<<< HEAD
     ) {
         this.logger = options?.logger;
         this.suppressErrors = (options as any)?.suppressErrors === false ? false : true;
@@ -51,22 +36,6 @@
         }
         if (!this.logger) {
             this.logger = createLogger();
-=======
-    );
-    constructor(
-        private plugins?: CompilerPlugin[],
-        options?: {
-            logger?: Logger;
-            suppressErrors?: boolean;
-        } | Logger
-    ) {
-        this.plugins ??= [];
-        if (options?.constructor.name === 'Logger') {
-            this.logger = options as unknown as Logger;
-        } else {
-            this.logger = (options as any)?.logger;
-            this.suppressErrors = (options as any)?.suppressErrors === false ? false : true;
->>>>>>> ba42b7c2
         }
         if (!this.logger) {
             this.logger = createLogger();
