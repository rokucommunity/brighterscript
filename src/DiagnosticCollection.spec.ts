--- conflicted
+++ resolved
@@ -87,11 +87,7 @@
     function removeDiagnostic(srcPath: string, message: string) {
         for (let i = 0; i < diagnostics.length; i++) {
             const diagnostic = diagnostics[i];
-<<<<<<< HEAD
-            if (diagnostic.file.srcPath === filePath && diagnostic.message === message) {
-=======
             if (diagnostic.file.srcPath === srcPath && diagnostic.message === message) {
->>>>>>> 6ed4c3a2
                 diagnostics.splice(i, 1);
                 return;
             }
@@ -103,11 +99,7 @@
         for (const message of messages) {
             diagnostics.push({
                 file: {
-<<<<<<< HEAD
-                    srcPath: filePath
-=======
                     srcPath: srcPath
->>>>>>> 6ed4c3a2
                 } as BscFile,
                 range: util.createRange(0, 0, 0, 0),
                 //the code doesn't matter as long as the messages are different, so just enforce unique messages for this test files
