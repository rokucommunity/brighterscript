import { expect } from 'chai';
import * as fsExtra from 'fs-extra';
import { createSandbox } from 'sinon';
const sinon = createSandbox();
import { Program } from './Program';
import { ProgramBuilder } from './ProgramBuilder';
import { standardizePath as s, util } from './util';
import { Logger, LogLevel } from './Logger';
import * as diagnosticUtils from './diagnosticUtils';
import { DiagnosticSeverity, Range } from 'vscode-languageserver';
import { BrsFile } from './files/BrsFile';
import { expectZeroDiagnostics } from './testHelpers.spec';
import type { BsConfig } from './BsConfig';
<<<<<<< HEAD
import type { File } from './files/File';
import type { BsDiagnostic } from './interfaces';
=======
import { tempDir, rootDir, stagingDir } from './testHelpers.spec';
>>>>>>> e8ae1d95

describe('ProgramBuilder', () => {

    beforeEach(() => {
        fsExtra.ensureDirSync(rootDir);
        fsExtra.emptyDirSync(tempDir);
    });
    afterEach(() => {
        sinon.restore();
        fsExtra.ensureDirSync(tempDir);
        fsExtra.emptyDirSync(tempDir);
    });

    let builder: ProgramBuilder;
    beforeEach(() => {
        builder = new ProgramBuilder();
        builder.options = util.normalizeAndResolveConfig({
            rootDir: rootDir
        });
        builder.program = new Program(builder.options);
        builder.logger = new Logger();
    });

    afterEach(() => {
        builder.dispose();
    });

    describe('loadAllFilesAST', () => {
        it('loads .bs, .brs, .xml files', async () => {
            sinon.stub(util, 'getFilePaths').returns(Promise.resolve([{
                src: 'file1.brs',
                dest: 'file1.brs'
            }, {
                src: 'file2.bs',
                dest: 'file2.bs'
            }, {
                src: 'file3.xml',
                dest: 'file4.xml'
            }]));

            let stub = sinon.stub(builder.program, 'setFile');
            sinon.stub(builder, 'getFileContents').returns(Promise.resolve(''));
            await builder['loadAllFilesAST']();
            expect(stub.getCalls()).to.be.lengthOf(3);
        });

        it('loads all type definitions first', async () => {
            const requestedFiles = [] as string[];
            builder['fileResolvers'].push((filePath) => {
                requestedFiles.push(s(filePath));
            });
            fsExtra.outputFileSync(s`${rootDir}/source/main.brs`, '');
            fsExtra.outputFileSync(s`${rootDir}/source/main.d.bs`, '');
            fsExtra.outputFileSync(s`${rootDir}/source/lib.d.bs`, '');
            fsExtra.outputFileSync(s`${rootDir}/source/lib.brs`, '');
            const stub = sinon.stub(builder.program, 'setFile');
            await builder['loadAllFilesAST']();
            const srcPaths = stub.getCalls().map(x => x.args[0].src);
            //the d files should be first
            expect(srcPaths.indexOf(s`${rootDir}/source/main.d.bs`)).within(0, 1);
            expect(srcPaths.indexOf(s`${rootDir}/source/lib.d.bs`)).within(0, 1);
            //the non-d files should be last
            expect(srcPaths.indexOf(s`${rootDir}/source/main.brs`)).within(2, 3);
            expect(srcPaths.indexOf(s`${rootDir}/source/lib.brs`)).within(2, 3);
        });

        it('does not load non-existent type definition file', async () => {
            const requestedFiles = [] as string[];
            builder['fileResolvers'].push((filePath) => {
                requestedFiles.push(s(filePath));
            });
            fsExtra.outputFileSync(s`${rootDir}/source/main.brs`, '');
            await builder['loadAllFilesAST']();
            //the d file should not be requested because `loadAllFilesAST` knows it doesn't exist
            expect(requestedFiles).not.to.include(s`${rootDir}/source/main.d.bs`);
            expect(requestedFiles).to.include(s`${rootDir}/source/main.brs`);
        });
    });

    describe('run', () => {
        it('uses default options when the config file fails to parse', async () => {
            //supress the console log statements for the bsconfig parse errors
            sinon.stub(console, 'log').returns(undefined);
            //totally bogus config file
            fsExtra.outputFileSync(s`${rootDir}/bsconfig.json`, '{');
            await builder.run({
                project: s`${rootDir}/bsconfig.json`,
                username: 'john'
            });
            expect(builder.program.options.username).to.equal('rokudev');
        });

        //this fails on the windows travis build for some reason. skipping for now since it's not critical
        it.skip('throws an exception when run is called twice', async () => {
            await builder.run({});
            try {
                await builder.run({});
                expect(true).to.be.false('Should have thrown exception');
            } catch (e) { }
        });

        afterEach(() => {
            try {
                fsExtra.removeSync(`${rootDir}/testProject`);
            } catch (e) {
                console.error(e);
            }
        });

        it('only adds the last file with the same pkg path', async () => {
            //undo the vfs for this test
            sinon.restore();
            fsExtra.ensureDirSync(`${rootDir}/testProject/source`);
            fsExtra.writeFileSync(`${rootDir}/testProject/source/lib1.brs`, 'sub doSomething()\nprint "lib1"\nend sub');
            fsExtra.writeFileSync(`${rootDir}/testProject/source/lib2.brs`, 'sub doSomething()\nprint "lib2"\nend sub');

            await builder.run({
                rootDir: s`${rootDir}/testProject`,
                createPackage: false,
                deploy: false,
                copyToStaging: false,
                //both files should want to be the `source/lib.brs` file...but only the last one should win
                files: [{
                    src: s`${rootDir}/testProject/source/lib1.brs`,
                    dest: 'source/lib.brs'
                }, {
                    src: s`${rootDir}/testProject/source/lib2.brs`,
                    dest: 'source/lib.brs'
                }]
            });
            expectZeroDiagnostics(builder);
            expect(builder.program.getFile(s``));
        });
    });

    it('uses a unique logger for each builder', async () => {
        let builder1 = new ProgramBuilder();
        sinon.stub(builder1 as any, 'runOnce').returns(Promise.resolve());
        sinon.stub(builder1 as any, 'loadAllFilesAST').returns(Promise.resolve());

        let builder2 = new ProgramBuilder();
        sinon.stub(builder2 as any, 'runOnce').returns(Promise.resolve());
        sinon.stub(builder2 as any, 'loadAllFilesAST').returns(Promise.resolve());

        expect(builder1.logger).not.to.equal(builder2.logger);

        await Promise.all([
            builder1.run({
                logLevel: LogLevel.info,
                rootDir: rootDir,
                stagingDir: stagingDir,
                watch: false
            }),
            builder2.run({
                logLevel: LogLevel.error,
                rootDir: rootDir,
                stagingDir: stagingDir,
                watch: false
            })
        ]);

        //the loggers should have different log levels
        expect(builder1.logger.logLevel).to.equal(LogLevel.info);
        expect(builder2.logger.logLevel).to.equal(LogLevel.error);
    });

    it('does not error when loading stagingDir from bsconfig.json', async () => {
        fsExtra.ensureDirSync(rootDir);
        fsExtra.writeFileSync(`${rootDir}/bsconfig.json`, `{
            "stagingDir": "./out"
        }`);
        let builder = new ProgramBuilder();
        await builder.run({
            cwd: rootDir,
            createPackage: false
        });
    });

    it('forwards program events', async () => {
        const beforeProgramValidate = sinon.spy();
        const afterProgramValidate = sinon.spy();
        builder.plugins.add({
            name: 'forwards program events',
            beforeProgramValidate: beforeProgramValidate,
            afterProgramValidate: afterProgramValidate
        });
        await builder.run({
            createPackage: false
        });
        expect(beforeProgramValidate.callCount).to.equal(1);
        expect(afterProgramValidate.callCount).to.equal(1);
    });


    describe('printDiagnostics', () => {

        it('prints no diagnostics when showDiagnosticsInConsole is false', () => {
            builder.options.showDiagnosticsInConsole = false;

            let stub = sinon.stub(builder, 'getDiagnostics').returns([]);
            expect(stub.called).to.be.false;
            builder['printDiagnostics']();
        });

        it('prints nothing when there are no diagnostics', () => {
            builder.options.showDiagnosticsInConsole = true;

            sinon.stub(builder, 'getDiagnostics').returns([]);
            let printStub = sinon.stub(diagnosticUtils, 'printDiagnostic');

            builder['printDiagnostics']();

            expect(printStub.called).to.be.false;
        });

        it('prints diagnostic, when file is present in project', () => {
            builder.options.showDiagnosticsInConsole = true;

            let diagnostics = createBsDiagnostic('p1', ['m1']);
            let f1 = diagnostics[0].file as BrsFile;
            f1.fileContents = `l1\nl2\nl3`;
            sinon.stub(builder, 'getDiagnostics').returns(diagnostics);

            sinon.stub(builder.program, 'getFile').returns(f1);

            let printStub = sinon.stub(diagnosticUtils, 'printDiagnostic');

            builder['printDiagnostics']();

            expect(printStub.called).to.be.true;
        });
    });

    it('prints diagnostic, when file has no lines', () => {
        builder.options.showDiagnosticsInConsole = true;

        let diagnostics = createBsDiagnostic('p1', ['m1']);
        let f1 = diagnostics[0].file as BrsFile;
        f1.fileContents = null;
        sinon.stub(builder, 'getDiagnostics').returns(diagnostics);

        sinon.stub(builder.program, 'getFile').returns(f1);

        let printStub = sinon.stub(diagnosticUtils, 'printDiagnostic');

        builder['printDiagnostics']();

        expect(printStub.called).to.be.true;
    });

    it('prints diagnostic, when no file present', () => {
        builder.options.showDiagnosticsInConsole = true;

        let diagnostics = createBsDiagnostic('p1', ['m1']);
        sinon.stub(builder, 'getDiagnostics').returns(diagnostics);

        sinon.stub(builder.program, 'getFile').returns(null);

        let printStub = sinon.stub(diagnosticUtils, 'printDiagnostic');

        builder['printDiagnostics']();

        expect(printStub.called).to.be.true;
    });

    describe('require', () => {
        it('loads relative and absolute items', async () => {
            const workingDir = s`${tempDir}/require-test`;
            const relativeOutputPath = `${tempDir}/relative.txt`.replace(/\\+/g, '/');
            const moduleOutputPath = `${tempDir}/brighterscript-require-test.txt`.replace(/\\+/g, '/');

            //create roku project files
            fsExtra.outputFileSync(s`${workingDir}/src/manifest`, '');

            //create "modules"
            fsExtra.outputFileSync(s`${workingDir}/relative.js`, `
                var fs = require('fs');
                fs.writeFileSync('${relativeOutputPath}', '');
            `);
            fsExtra.outputJsonSync(s`${workingDir}/node_modules/brighterscript-require-test/package.json`, {
                name: 'brighterscript-require-test',
                version: '1.0.0',
                main: 'index.js'
            });
            fsExtra.outputFileSync(s`${workingDir}/node_modules/brighterscript-require-test/index.js`, `
                var fs = require('fs');
                fs.writeFileSync('${moduleOutputPath}', '');
            `);

            //create the bsconfig file
            fsExtra.outputJsonSync(s`${workingDir}/bsconfig.json`, {
                rootDir: 'src',
                require: [
                    //relative script
                    './relative.js',
                    //script from node_modules
                    'brighterscript-require-test'
                ]
            } as BsConfig);

            builder = new ProgramBuilder();
            await builder.run({
                cwd: workingDir
            });
            expect(
                fsExtra.pathExistsSync(relativeOutputPath)
            ).to.be.true;
            expect(
                fsExtra.pathExistsSync(moduleOutputPath)
            ).to.be.true;
        });
    });
});

function createBsDiagnostic(filePath: string, messages: string[]): BsDiagnostic[] {
    let file = new BrsFile(filePath, filePath, null);
    let diagnostics = [];
    for (let message of messages) {
        let d = createDiagnostic(file, 1, message);
        d.file = file;
        diagnostics.push(d);
    }
    return diagnostics;
}
function createDiagnostic(
    file: File,
    code: number,
    message: string,
    startLine = 0,
    startCol = 99999,
    endLine = 0,
    endCol = 99999,
    severity: DiagnosticSeverity = DiagnosticSeverity.Error
) {
    const diagnostic = {
        code: code,
        message: message,
        range: Range.create(startLine, startCol, endLine, endCol),
        file: file,
        severity: severity
    };
    return diagnostic;
}
<|MERGE_RESOLUTION|>--- conflicted
+++ resolved
@@ -11,12 +11,9 @@
 import { BrsFile } from './files/BrsFile';
 import { expectZeroDiagnostics } from './testHelpers.spec';
 import type { BsConfig } from './BsConfig';
-<<<<<<< HEAD
 import type { File } from './files/File';
 import type { BsDiagnostic } from './interfaces';
-=======
 import { tempDir, rootDir, stagingDir } from './testHelpers.spec';
->>>>>>> e8ae1d95
 
 describe('ProgramBuilder', () => {
 
