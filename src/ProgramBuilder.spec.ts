import { expect } from 'chai';
import * as fsExtra from 'fs-extra';
import { createSandbox } from 'sinon';
const sinon = createSandbox();
import { Program } from './Program';
import { ProgramBuilder } from './ProgramBuilder';
import { standardizePath as s, util } from './util';
import { Logger, LogLevel } from './Logger';
import * as diagnosticUtils from './diagnosticUtils';
import type { BscFile, BsDiagnostic } from '.';
import { Range } from '.';
import { DiagnosticSeverity } from './astUtils';
import { BrsFile } from './files/BrsFile';
import { expectZeroDiagnostics } from './testHelpers.spec';

describe('ProgramBuilder', () => {

    let tmpPath = s`${process.cwd()}/.tmp`;
    let rootDir = s`${tmpPath}/rootDir`;
    let stagingFolderPath = s`${tmpPath}/staging`;

    beforeEach(() => {
        fsExtra.ensureDirSync(rootDir);
        fsExtra.emptyDirSync(tmpPath);
    });
    afterEach(() => {
        sinon.restore();
        fsExtra.ensureDirSync(tmpPath);
        fsExtra.emptyDirSync(tmpPath);
    });

    let builder: ProgramBuilder;
    beforeEach(() => {
        builder = new ProgramBuilder();
        builder.options = util.normalizeAndResolveConfig({
            rootDir: rootDir
        });
        builder.program = new Program(builder.options);
        builder.logger = new Logger();
    });

    afterEach(() => {
        builder.dispose();
    });

    describe('loadAllFilesAST', () => {
        it('loads .bs, .brs, .xml files', async () => {
            sinon.stub(util, 'getFilePaths').returns(Promise.resolve([{
                src: 'file1.brs',
                dest: 'file1.brs'
            }, {
                src: 'file2.bs',
                dest: 'file2.bs'
            }, {
                src: 'file3.xml',
                dest: 'file4.xml'
            }]));

            let stub = sinon.stub(builder.program, 'setFile');
            sinon.stub(builder, 'getFileContents').returns(Promise.resolve(''));
            await builder['loadAllFilesAST']();
            expect(stub.getCalls()).to.be.lengthOf(3);
        });

        it('loads all type definitions first', async () => {
            const requestedFiles = [] as string[];
            builder['fileResolvers'].push((filePath) => {
                requestedFiles.push(s(filePath));
            });
            fsExtra.outputFileSync(s`${rootDir}/source/main.brs`, '');
            fsExtra.outputFileSync(s`${rootDir}/source/main.d.bs`, '');
            fsExtra.outputFileSync(s`${rootDir}/source/lib.d.bs`, '');
            fsExtra.outputFileSync(s`${rootDir}/source/lib.brs`, '');
            const stub = sinon.stub(builder.program, 'setFile');
            await builder['loadAllFilesAST']();
            const srcPaths = stub.getCalls().map(x => x.args[0].src);
            //the d files should be first
            expect(srcPaths.indexOf(s`${rootDir}/source/main.d.bs`)).within(0, 1);
            expect(srcPaths.indexOf(s`${rootDir}/source/lib.d.bs`)).within(0, 1);
            //the non-d files should be last
            expect(srcPaths.indexOf(s`${rootDir}/source/main.brs`)).within(2, 3);
            expect(srcPaths.indexOf(s`${rootDir}/source/lib.brs`)).within(2, 3);
        });

        it('does not load non-existent type definition file', async () => {
            const requestedFiles = [] as string[];
            builder['fileResolvers'].push((filePath) => {
                requestedFiles.push(s(filePath));
            });
            fsExtra.outputFileSync(s`${rootDir}/source/main.brs`, '');
            await builder['loadAllFilesAST']();
            //the d file should not be requested because `loadAllFilesAST` knows it doesn't exist
            expect(requestedFiles).not.to.include(s`${rootDir}/source/main.d.bs`);
            expect(requestedFiles).to.include(s`${rootDir}/source/main.brs`);
        });
    });

    describe('run', () => {
        it('uses default options when the config file fails to parse', async () => {
            //supress the console log statements for the bsconfig parse errors
            sinon.stub(console, 'log').returns(undefined);
            //totally bogus config file
            fsExtra.outputFileSync(s`${rootDir}/bsconfig.json`, '{');
            await builder.run({
                project: s`${rootDir}/bsconfig.json`,
                username: 'john'
            });
            expect(builder.program.options.username).to.equal('rokudev');
        });

        //this fails on the windows travis build for some reason. skipping for now since it's not critical
        it.skip('throws an exception when run is called twice', async () => {
            await builder.run({});
            try {
                await builder.run({});
                expect(true).to.be.false('Should have thrown exception');
            } catch (e) { }
        });

        afterEach(() => {
            try {
                fsExtra.removeSync(`${rootDir}/testProject`);
            } catch (e) {
                console.error(e);
            }
        });

        it('only adds the last file with the same pkg path', async () => {
            //undo the vfs for this test
            sinon.restore();
            fsExtra.ensureDirSync(`${rootDir}/testProject/source`);
            fsExtra.writeFileSync(`${rootDir}/testProject/source/lib1.brs`, 'sub doSomething()\nprint "lib1"\nend sub');
            fsExtra.writeFileSync(`${rootDir}/testProject/source/lib2.brs`, 'sub doSomething()\nprint "lib2"\nend sub');

            await builder.run({
                rootDir: s`${rootDir}/testProject`,
                createPackage: false,
                deploy: false,
                copyToStaging: false,
                //both files should want to be the `source/lib.brs` file...but only the last one should win
                files: [{
                    src: s`${rootDir}/testProject/source/lib1.brs`,
                    dest: 'source/lib.brs'
                }, {
                    src: s`${rootDir}/testProject/source/lib2.brs`,
                    dest: 'source/lib.brs'
                }]
            });
<<<<<<< HEAD
            const diagnostics = builder.getDiagnostics();
            expect(diagnostics.map(x => x.message)).to.eql([]);
=======
            expectZeroDiagnostics(builder);
            expect(builder.program.getFileByPathAbsolute(s``));
>>>>>>> 2ac06e91
        });
    });

    it('uses a unique logger for each builder', async () => {
        let builder1 = new ProgramBuilder();
        sinon.stub(builder1 as any, 'runOnce').returns(Promise.resolve());
        sinon.stub(builder1 as any, 'loadAllFilesAST').returns(Promise.resolve());

        let builder2 = new ProgramBuilder();
        sinon.stub(builder2 as any, 'runOnce').returns(Promise.resolve());
        sinon.stub(builder2 as any, 'loadAllFilesAST').returns(Promise.resolve());

        expect(builder1.logger).not.to.equal(builder2.logger);

        await Promise.all([
            builder1.run({
                logLevel: LogLevel.info,
                rootDir: rootDir,
                stagingFolderPath: stagingFolderPath,
                watch: false
            }),
            builder2.run({
                logLevel: LogLevel.error,
                rootDir: rootDir,
                stagingFolderPath: stagingFolderPath,
                watch: false
            })
        ]);

        //the loggers should have different log levels
        expect(builder1.logger.logLevel).to.equal(LogLevel.info);
        expect(builder2.logger.logLevel).to.equal(LogLevel.error);
    });

    it('does not error when loading stagingFolderPath from bsconfig.json', async () => {
        fsExtra.ensureDirSync(rootDir);
        fsExtra.writeFileSync(`${rootDir}/bsconfig.json`, `{
            "stagingFolderPath": "./out"
        }`);
        let builder = new ProgramBuilder();
        await builder.run({
            cwd: rootDir,
            createPackage: false
        });
    });

    it('forwards program events', async () => {
        const beforeProgramValidate = sinon.spy();
        const afterProgramValidate = sinon.spy();
        builder.plugins.add({
            name: 'forwards program events',
            beforeProgramValidate: beforeProgramValidate,
            afterProgramValidate: afterProgramValidate
        });
        await builder.run({
            createPackage: false
        });
        expect(beforeProgramValidate.callCount).to.equal(1);
        expect(afterProgramValidate.callCount).to.equal(1);
    });


    describe('printDiagnostics', () => {

        it('prints no diagnostics when showDiagnosticsInConsole is false', () => {
            builder.options.showDiagnosticsInConsole = false;

            let stub = sinon.stub(builder, 'getDiagnostics').returns([]);
            expect(stub.called).to.be.false;
            builder['printDiagnostics']();
        });

        it('prints nothing when there are no diagnostics', () => {
            builder.options.showDiagnosticsInConsole = true;

            sinon.stub(builder, 'getDiagnostics').returns([]);
            let printStub = sinon.stub(diagnosticUtils, 'printDiagnostic');

            builder['printDiagnostics']();

            expect(printStub.called).to.be.false;
        });

        it('prints diagnostic, when file is present in project', () => {
            builder.options.showDiagnosticsInConsole = true;

            let diagnostics = createBsDiagnostic('p1', ['m1']);
            let f1 = diagnostics[0].file as BrsFile;
            f1.fileContents = `l1\nl2\nl3`;
            sinon.stub(builder, 'getDiagnostics').returns(diagnostics);

            sinon.stub(builder.program, 'getFile').returns(f1);

            let printStub = sinon.stub(diagnosticUtils, 'printDiagnostic');

            builder['printDiagnostics']();

            expect(printStub.called).to.be.true;
        });
    });

    it('prints diagnostic, when file has no lines', () => {
        builder.options.showDiagnosticsInConsole = true;

        let diagnostics = createBsDiagnostic('p1', ['m1']);
        let f1 = diagnostics[0].file as BrsFile;
        f1.fileContents = null;
        sinon.stub(builder, 'getDiagnostics').returns(diagnostics);

        sinon.stub(builder.program, 'getFile').returns(f1);

        let printStub = sinon.stub(diagnosticUtils, 'printDiagnostic');

        builder['printDiagnostics']();

        expect(printStub.called).to.be.true;
    });

    it('prints diagnostic, when no file present', () => {
        builder.options.showDiagnosticsInConsole = true;

        let diagnostics = createBsDiagnostic('p1', ['m1']);
        sinon.stub(builder, 'getDiagnostics').returns(diagnostics);

        sinon.stub(builder.program, 'getFile').returns(null);

        let printStub = sinon.stub(diagnosticUtils, 'printDiagnostic');

        builder['printDiagnostics']();

        expect(printStub.called).to.be.true;
    });
});

function createBsDiagnostic(filePath: string, messages: string[]): BsDiagnostic[] {
    let file = new BrsFile(filePath, filePath, null);
    let diagnostics = [];
    for (let message of messages) {
        let d = createDiagnostic(file, 1, message);
        d.file = file;
        diagnostics.push(d);
    }
    return diagnostics;
}
function createDiagnostic(
    bscFile: BscFile,
    code: number,
    message: string,
    startLine = 0,
    startCol = 99999,
    endLine = 0,
    endCol = 99999,
    severity: DiagnosticSeverity = DiagnosticSeverity.Error
) {
    const diagnostic = {
        code: code,
        message: message,
        range: Range.create(startLine, startCol, endLine, endCol),
        file: bscFile,
        severity: severity
    };
    return diagnostic;
}<|MERGE_RESOLUTION|>--- conflicted
+++ resolved
@@ -146,13 +146,7 @@
                     dest: 'source/lib.brs'
                 }]
             });
-<<<<<<< HEAD
-            const diagnostics = builder.getDiagnostics();
-            expect(diagnostics.map(x => x.message)).to.eql([]);
-=======
             expectZeroDiagnostics(builder);
-            expect(builder.program.getFileByPathAbsolute(s``));
->>>>>>> 2ac06e91
         });
     });
 
