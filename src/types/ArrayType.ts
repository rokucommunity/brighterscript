
import { SymbolTypeFlag } from '../SymbolTypeFlag';
import { isArrayType, isDynamicType, isObjectType } from '../astUtils/reflection';
import type { TypeCompatibilityData } from '../interfaces';
import { BscType } from './BscType';
import { BscTypeKind } from './BscTypeKind';
import type { BuiltInInterfaceOverride } from './BuiltInInterfaceAdder';
import { BuiltInInterfaceAdder } from './BuiltInInterfaceAdder';
import { DynamicType } from './DynamicType';
import { IntegerType } from './IntegerType';
import { unionTypeFactory } from './UnionType';
import { getUniqueType, isUnionTypeCompatible } from './helpers';

export class ArrayType extends BscType {
    constructor(...innerTypes: BscType[]) {
        super();
        this.innerTypes = innerTypes;
    }

    public readonly kind = BscTypeKind.ArrayType;

    public innerTypes: BscType[] = [];

    public get defaultType(): BscType {
        if (this.innerTypes?.length === 0) {
            return DynamicType.instance;
        } else if (this.innerTypes?.length === 1) {
            return this.innerTypes[0];
        }
        return getUniqueType(this.innerTypes, unionTypeFactory);
    }

    public isTypeCompatible(targetType: BscType, data?: TypeCompatibilityData) {

        if (isDynamicType(targetType)) {
            return true;
        } else if (isObjectType(targetType)) {
            return true;
        } else if (isUnionTypeCompatible(this, targetType)) {
            return true;
        } else if (isArrayType(targetType)) {
            const compatible = this.defaultType.isTypeCompatible(targetType.defaultType, data);
            if (data) {
                data.actualType = targetType.defaultType;
                data.expectedType = this.defaultType;
            }
            return compatible;
        } else if (this.checkCompatibilityBasedOnMembers(targetType, SymbolTypeFlag.runtime, data)) {
            return true;
        }
        return false;
    }

    public toString() {
        return `Array<${this.defaultType.toString()}>`;
    }

    public toTypeString(): string {
        return 'object';
    }

<<<<<<< HEAD
    public isEqual(targetType: BscType): boolean {
        if (isArrayType(targetType)) {
            if (targetType.innerTypes.length !== this.innerTypes.length) {
                return false;
            }
            for (let i = 0; i < this.innerTypes.length; i++) {
                if (!this.innerTypes[i].isEqual(targetType.innerTypes[i])) {
                    return false;
                }
            }
            return true;
        }
        return false;
    }

    addBuiltInInterfaces() {
        if (!this.hasAddedBuiltInInterfaces) {
            const overrideMap = new Map<string, BuiltInInterfaceOverride>();
            const defaultType = this.defaultType;
            overrideMap
                // ifArray
                .set('peek', { returnType: defaultType })
                .set('pop', { returnType: defaultType })
                .set('push', { parameterTypes: [defaultType] })
                .set('shift', { returnType: defaultType })
                .set('unshift', { parameterTypes: [defaultType] })
                .set('append', { parameterTypes: [this] })
                // ifArrayGet
                .set('get', { returnType: defaultType })
                // ifArraySet
                .set('get', { parameterTypes: [IntegerType.instance, defaultType] })
                //ifEnum
                .set('next', { returnType: defaultType });
            BuiltInInterfaceAdder.addBuiltInInterfacesToType(this, overrideMap);
        }
        this.hasAddedBuiltInInterfaces = true;
    }
}
=======
    public clone() {
        return new ArrayType(...this.innerTypes?.map(x => x?.clone()) ?? []);
    }
}
>>>>>>> 3a2dc728
<|MERGE_RESOLUTION|>--- conflicted
+++ resolved
@@ -59,7 +59,6 @@
         return 'object';
     }
 
-<<<<<<< HEAD
     public isEqual(targetType: BscType): boolean {
         if (isArrayType(targetType)) {
             if (targetType.innerTypes.length !== this.innerTypes.length) {
@@ -97,10 +96,4 @@
         }
         this.hasAddedBuiltInInterfaces = true;
     }
-}
-=======
-    public clone() {
-        return new ArrayType(...this.innerTypes?.map(x => x?.clone()) ?? []);
-    }
-}
->>>>>>> 3a2dc728
+}