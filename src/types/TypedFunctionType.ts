--- conflicted
+++ resolved
@@ -2,11 +2,8 @@
 import { BaseFunctionType } from './BaseFunctionType';
 import type { BscType } from './BscType';
 import { BscTypeKind } from './BscTypeKind';
-<<<<<<< HEAD
 import { isUnionTypeCompatible } from './helpers';
-=======
 import { BuiltInInterfaceAdder } from './BuiltInInterfaceAdder';
->>>>>>> 81e6391d
 
 export class TypedFunctionType extends BaseFunctionType {
     constructor(
