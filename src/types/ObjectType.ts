import { isDynamicType, isObjectType } from '../astUtils/reflection';
import type { SymbolTable } from '../SymbolTable';
import type { BscType, SymbolContainer } from './BscType';

export class ObjectType implements BscType, SymbolContainer {


    constructor(public memberTable: SymbolTable = null) {
    }

<<<<<<< HEAD
=======
export class ObjectType implements BscType {
    constructor(
        public typeText?: string
    ) { }

>>>>>>> 90246598
    public isAssignableTo(targetType: BscType) {
        return (
            isObjectType(targetType) ||
            isDynamicType(targetType)
        );
    }

    public isConvertibleTo(targetType: BscType) {
        return this.isAssignableTo(targetType);
    }

    public toString() {
        return this.typeText ?? 'object';
    }

    public toTypeString(): string {
        return this.toString();
    }

    public equals(targetType: BscType): boolean {
        return isObjectType(targetType) && this.isAssignableTo(targetType);
    }
}<|MERGE_RESOLUTION|>--- conflicted
+++ resolved
@@ -3,19 +3,12 @@
 import type { BscType, SymbolContainer } from './BscType';
 
 export class ObjectType implements BscType, SymbolContainer {
-
-
-    constructor(public memberTable: SymbolTable = null) {
+    constructor(
+        public typeText?: string,
+        public memberTable: SymbolTable = null
+    ) {
     }
 
-<<<<<<< HEAD
-=======
-export class ObjectType implements BscType {
-    constructor(
-        public typeText?: string
-    ) { }
-
->>>>>>> 90246598
     public isAssignableTo(targetType: BscType) {
         return (
             isObjectType(targetType) ||
