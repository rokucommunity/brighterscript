--- conflicted
+++ resolved
@@ -20,41 +20,21 @@
      */
     public name: string;
 
-<<<<<<< HEAD
-=======
-    /**
-     * Determines if this is a sub or not
-     */
-    public isSub = false;
-
-    public params = [] as Array<{ name: string; type: BscType; isOptional: boolean }>;
-
->>>>>>> edc72b08
     public setName(name: string) {
         this.name = name;
         return this;
     }
-<<<<<<< HEAD
     public addParameter(paramOrName: CallableParam | string, type?: BscType, isOptional?: boolean) {
         if (typeof paramOrName === 'string') {
             this.params.push({
                 name: paramOrName,
                 type: type ?? new DynamicType(),
-                isOptional: !!isOptional,
+                isOptional: isOptional === true ? true : false,
                 isRestArgument: false
             });
         } else {
             this.params.push(paramOrName);
         }
-=======
-
-    public addParameter(name: string, type: BscType, isOptional: boolean) {
-        this.params.push({
-            name: name,
-            type: type,
-            isOptional: isOptional === true ? true : false
-        });
->>>>>>> edc72b08
         return this;
     }
 
@@ -91,11 +71,7 @@
     public toString(context?: TypeContext) {
         let paramTexts = [];
         for (let param of this.params) {
-<<<<<<< HEAD
             paramTexts.push(`${param.name}${param.isOptional ? '?' : ''} as ${param.type.toString(context)}`);
-=======
-            paramTexts.push(`${param.name}${param.isOptional ? '?' : ''} as ${param.type.toString()}`);
->>>>>>> edc72b08
         }
         if (this.isNew) {
             return `new ${this.name ?? ''}(${paramTexts.join(', ')})`;
