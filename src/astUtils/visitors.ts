--- conflicted
+++ resolved
@@ -1,11 +1,7 @@
 import { CancellationToken } from 'vscode-languageserver';
 import { Statement, Body, AssignmentStatement, Block, ExpressionStatement, CommentStatement, ExitForStatement, ExitWhileStatement, FunctionStatement, IfStatement, IncrementStatement, PrintStatement, GotoStatement, LabelStatement, ReturnStatement, EndStatement, StopStatement, ForStatement, ForEachStatement, WhileStatement, DottedSetStatement, IndexedSetStatement, LibraryStatement, NamespaceStatement, ImportStatement } from '../parser/Statement';
 import { Expression } from '../parser/Expression';
-<<<<<<< HEAD
-import { isExpression, isBlock, isIfStatement, isNamespaceStatement, isBody, isFunctionStatement, isFunctionExpression } from './reflection';
-=======
-import { isExpression, isBlock, isIfStatement, isBody, isFunctionExpression, isFunctionStatement } from './reflection';
->>>>>>> 897380c8
+import { isExpression, isBlock, isIfStatement, isBody, isNamespaceStatement } from './reflection';
 
 
 /**
@@ -140,13 +136,8 @@
         return result;
     }
     if (isBlock(statement) || isBody(statement)) {
-<<<<<<< HEAD
-        statement.statements.forEach((s, index) => {
-            const result = recursiveWalkStatements(s, statement, visitor, cancel);
-=======
         for (let i = 0; i < statement.statements.length; i++) {
             const result = recursiveWalkStatements(statement.statements[i], statement, visitor, cancel);
->>>>>>> 897380c8
             if (result) {
                 statement.statements[i] = result;
             }
