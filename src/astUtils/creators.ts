--- conflicted
+++ resolved
@@ -3,14 +3,8 @@
 import { SGAttribute, SGComponent, SGInterface, SGInterfaceField, SGInterfaceFunction, SGScript } from '../parser/SGTypes';
 import { TokenKind } from '../lexer/TokenKind';
 import type { Expression } from '../parser/AstNode';
-<<<<<<< HEAD
-import { LiteralExpression, CallExpression, DottedGetExpression, VariableExpression, FunctionExpression } from '../parser/Expression';
-import type { SGAttribute } from '../parser/SGTypes';
+import { CallExpression, DottedGetExpression, FunctionExpression, LiteralExpression, VariableExpression } from '../parser/Expression';
 import { AssignmentStatement, Block, DottedSetStatement, FunctionStatement, MethodStatement } from '../parser/Statement';
-=======
-import { CallExpression, DottedGetExpression, FunctionExpression, LiteralExpression, VariableExpression } from '../parser/Expression';
-import { Block, MethodStatement } from '../parser/Statement';
->>>>>>> be2236d5
 
 /**
  * A range that points to the beginning of the file. Used to give non-null ranges to programmatically-added source code.
@@ -199,15 +193,88 @@
  * Create an SGAttribute without any ranges
  */
 export function createSGAttribute(keyName: string, value: string) {
-<<<<<<< HEAD
-    return {
-        key: {
-            text: keyName
-        },
-        value: {
-            text: value
-        }
-    } as SGAttribute;
+    return new SGAttribute(
+        { text: keyName },
+        { text: '=' },
+        { text: '"' },
+        { text: value },
+        { text: '"' }
+    );
+}
+
+export function createSGInterfaceField(id: string, attributes: { type?: string; alias?: string; value?: string; onChange?: string; alwaysNotify?: string } = {}) {
+    const attrs = [
+        createSGAttribute('id', id)
+    ];
+    for (let key in attributes) {
+        attrs.push(
+            createSGAttribute(key, attributes[key])
+        );
+    }
+    return new SGInterfaceField(
+        { text: '<' },
+        { text: 'field' },
+        attrs,
+        { text: '/>' }
+    );
+}
+
+export function createSGComponent(name: string, parentName?: string) {
+    const attributes = [
+        createSGAttribute('name', name)
+    ];
+    if (parentName) {
+        attributes.push(
+            createSGAttribute('extends', parentName)
+        );
+    }
+    return new SGComponent(
+        { text: '<' },
+        { text: 'component' },
+        attributes,
+        { text: '>' },
+        [],
+        { text: '</' },
+        { text: 'component' },
+        { text: '>' }
+    );
+}
+
+export function createSGInterfaceFunction(functionName: string) {
+    return new SGInterfaceFunction(
+        { text: '<' },
+        { text: 'function' },
+        [createSGAttribute('name', functionName)],
+        { text: '/>' }
+    );
+}
+
+export function createSGInterface() {
+    return new SGInterface(
+        { text: '<' },
+        { text: 'interface' },
+        [],
+        { text: '>' },
+        [],
+        { text: '</' },
+        { text: 'interface' },
+        { text: '>' }
+    );
+}
+
+export function createSGScript(attributes: { type?: string; uri?: string }) {
+    const attrs = [] as SGAttribute[];
+    for (let key in attributes) {
+        attrs.push(
+            createSGAttribute(key, attributes[key])
+        );
+    }
+    return new SGScript(
+        { text: '<' },
+        { text: 'script' },
+        attrs,
+        { text: '/>' }
+    );
 }
 
 export function createAssignmentStatement(options: {
@@ -218,88 +285,5 @@
         createToken(TokenKind.Equal),
         typeof options?.name === 'string' ? createIdentifier(options.name) : options?.name,
         options?.value
-=======
-    return new SGAttribute(
-        { text: keyName },
-        { text: '=' },
-        { text: '"' },
-        { text: value },
-        { text: '"' }
-    );
-}
-
-export function createSGInterfaceField(id: string, attributes: { type?: string; alias?: string; value?: string; onChange?: string; alwaysNotify?: string } = {}) {
-    const attrs = [
-        createSGAttribute('id', id)
-    ];
-    for (let key in attributes) {
-        attrs.push(
-            createSGAttribute(key, attributes[key])
-        );
-    }
-    return new SGInterfaceField(
-        { text: '<' },
-        { text: 'field' },
-        attrs,
-        { text: '/>' }
-    );
-}
-
-export function createSGComponent(name: string, parentName?: string) {
-    const attributes = [
-        createSGAttribute('name', name)
-    ];
-    if (parentName) {
-        attributes.push(
-            createSGAttribute('extends', parentName)
-        );
-    }
-    return new SGComponent(
-        { text: '<' },
-        { text: 'component' },
-        attributes,
-        { text: '>' },
-        [],
-        { text: '</' },
-        { text: 'component' },
-        { text: '>' }
-    );
-}
-
-export function createSGInterfaceFunction(functionName: string) {
-    return new SGInterfaceFunction(
-        { text: '<' },
-        { text: 'function' },
-        [createSGAttribute('name', functionName)],
-        { text: '/>' }
-    );
-}
-
-export function createSGInterface() {
-    return new SGInterface(
-        { text: '<' },
-        { text: 'interface' },
-        [],
-        { text: '>' },
-        [],
-        { text: '</' },
-        { text: 'interface' },
-        { text: '>' }
-    );
-}
-
-export function createSGScript(attributes: { type?: string; uri?: string }) {
-    const attrs = [] as SGAttribute[];
-    for (let key in attributes) {
-        attrs.push(
-            createSGAttribute(key, attributes[key])
-        );
-    }
-    return new SGScript(
-        { text: '<' },
-        { text: 'script' },
-        attrs,
-        { text: '/>' }
->>>>>>> be2236d5
     );
 }