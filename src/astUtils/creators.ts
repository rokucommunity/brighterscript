--- conflicted
+++ resolved
@@ -152,25 +152,14 @@
     return new LiteralExpression({ value: createToken(value === 'true' ? TokenKind.True : TokenKind.False, value, range) });
 }
 export function createFunctionExpression(kind: TokenKind.Sub | TokenKind.Function) {
-<<<<<<< HEAD
     return new FunctionExpression({
         parameters: [],
-        body: new Block({ statements: [], startingRange: interpolatedRange }),
+        body: new Block({ statements: [] }),
         functionType: createToken(kind),
         endFunctionType: kind === TokenKind.Sub ? createToken(TokenKind.EndSub) : createToken(TokenKind.EndFunction),
         leftParen: createToken(TokenKind.LeftParen),
         rightParen: createToken(TokenKind.RightParen)
     });
-=======
-    return new FunctionExpression(
-        [],
-        new Block([]),
-        createToken(kind),
-        kind === TokenKind.Sub ? createToken(TokenKind.EndSub) : createToken(TokenKind.EndFunction),
-        createToken(TokenKind.LeftParen),
-        createToken(TokenKind.RightParen)
-    );
->>>>>>> 54cdd426
 }
 
 export function createMethodStatement(name: string, kind: TokenKind.Sub | TokenKind.Function = TokenKind.Function, modifiers?: Token[]) {
