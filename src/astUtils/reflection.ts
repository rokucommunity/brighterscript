import type { Body, AssignmentStatement, Block, ExpressionStatement, CommentStatement, ExitForStatement, ExitWhileStatement, FunctionStatement, IfStatement, IncrementStatement, PrintStatement, GotoStatement, LabelStatement, ReturnStatement, EndStatement, StopStatement, ForStatement, ForEachStatement, WhileStatement, DottedSetStatement, IndexedSetStatement, LibraryStatement, NamespaceStatement, ImportStatement, ClassStatement, InterfaceFieldStatement, InterfaceMethodStatement, InterfaceStatement, EnumStatement, EnumMemberStatement, TryCatchStatement, CatchStatement, ThrowStatement, MethodStatement, FieldStatement, ConstStatement, ContinueStatement } from '../parser/Statement';
import type { LiteralExpression, BinaryExpression, CallExpression, FunctionExpression, DottedGetExpression, XmlAttributeGetExpression, IndexedGetExpression, GroupingExpression, EscapedCharCodeLiteralExpression, ArrayLiteralExpression, AALiteralExpression, UnaryExpression, VariableExpression, SourceLiteralExpression, NewExpression, CallfuncExpression, TemplateStringQuasiExpression, TemplateStringExpression, TaggedTemplateStringExpression, AnnotationExpression, FunctionParameterExpression, AAMemberExpression, TypeExpression, TypeCastExpression, TypedArrayExpression } from '../parser/Expression';
import type { BrsFile } from '../files/BrsFile';
import type { XmlFile } from '../files/XmlFile';
import type { TypedefProvider } from '../interfaces';
import type { InvalidType } from '../types/InvalidType';
import type { VoidType } from '../types/VoidType';
import { InternalWalkMode } from './visitors';
import type { TypedFunctionType } from '../types/TypedFunctionType';
import type { FunctionType } from '../types/FunctionType';
import type { StringType } from '../types/StringType';
import type { BooleanType } from '../types/BooleanType';
import type { IntegerType } from '../types/IntegerType';
import type { LongIntegerType } from '../types/LongIntegerType';
import type { FloatType } from '../types/FloatType';
import type { DoubleType } from '../types/DoubleType';
import type { ClassType } from '../types/ClassType';
import type { Scope } from '../Scope';
import type { XmlScope } from '../XmlScope';
import type { DynamicType } from '../types/DynamicType';
import type { InterfaceType } from '../types/InterfaceType';
import type { ObjectType } from '../types/ObjectType';
import type { AstNode, Expression, Statement } from '../parser/AstNode';
import type { AssetFile } from '../files/AssetFile';
import { AstNodeKind } from '../parser/AstNode';
import type { TypePropertyReferenceType, ReferenceType, BinaryOperatorReferenceType } from '../types/ReferenceType';
import type { EnumMemberType, EnumType } from '../types/EnumType';
import type { UnionType } from '../types/UnionType';
import type { UninitializedType } from '../types/UninitializedType';
import type { ArrayType } from '../types/ArrayType';
import type { InheritableType } from '../types/InheritableType';
import { BscTypeKind } from '../types/BscTypeKind';
import type { NamespaceType } from '../types/NamespaceType';
import type { BaseFunctionType } from '../types/BaseFunctionType';
<<<<<<< HEAD
import type { File } from '../files/File';
=======
import type { ComponentType } from '../types/ComponentType';
import type { AssociativeArrayType } from '../types/AssociativeArrayType';
import { TokenKind } from '../lexer/TokenKind';
>>>>>>> 725c3c66

// File reflection
export function isBrsFile(file: File): file is BrsFile {
    return file?.constructor.name === 'BrsFile';
}

export function isXmlFile(file: (File | XmlFile)): file is XmlFile {
    return file?.constructor.name === 'XmlFile';
}

export function isAssetFile(file: (File | AssetFile)): file is AssetFile {
    return file?.constructor.name === 'AssetFile';
}

export function isXmlScope(scope: (Scope)): scope is XmlScope {
    return scope?.constructor.name === 'XmlScope';
}


// Statements reflection

/**
 * Determine if the variablvalue is a descendent of the Statement base class.
 * Due to performance restrictions, this expects all statements to
 * directly extend Statement or FunctionStatement,
 * so it only checks the immediate parent's class name.
 */
export function isStatement(element: AstNode | undefined): element is Statement {
    // eslint-disable-next-line no-bitwise
    return !!(element && element.visitMode & InternalWalkMode.visitStatements);
}

export function isBody(element: AstNode | undefined): element is Body {
    return element?.constructor?.name === 'Body';
}
export function isAssignmentStatement(element: AstNode | undefined): element is AssignmentStatement {
    return element?.kind === AstNodeKind.AssignmentStatement;
}
export function isBlock(element: AstNode | undefined): element is Block {
    return element?.constructor?.name === 'Block';
}
export function isExpressionStatement(element: AstNode | undefined): element is ExpressionStatement {
    return element?.kind === AstNodeKind.ExpressionStatement;
}
export function isCommentStatement(element: AstNode | undefined): element is CommentStatement {
    return element?.kind === AstNodeKind.CommentStatement;
}
export function isExitForStatement(element: AstNode | undefined): element is ExitForStatement {
    return element?.kind === AstNodeKind.ExitForStatement;
}
export function isExitWhileStatement(element: AstNode | undefined): element is ExitWhileStatement {
    return element?.kind === AstNodeKind.ExitWhileStatement;
}
export function isFunctionStatement(element: AstNode | undefined): element is FunctionStatement {
    return element?.kind === AstNodeKind.FunctionStatement;
}
export function isIfStatement(element: AstNode | undefined): element is IfStatement {
    return element?.kind === AstNodeKind.IfStatement;
}
export function isIncrementStatement(element: AstNode | undefined): element is IncrementStatement {
    return element?.kind === AstNodeKind.IncrementStatement;
}
export function isPrintStatement(element: AstNode | undefined): element is PrintStatement {
    return element?.kind === AstNodeKind.PrintStatement;
}
export function isGotoStatement(element: AstNode | undefined): element is GotoStatement {
    return element?.kind === AstNodeKind.GotoStatement;
}
export function isLabelStatement(element: AstNode | undefined): element is LabelStatement {
    return element?.kind === AstNodeKind.LabelStatement;
}
export function isReturnStatement(element: AstNode | undefined): element is ReturnStatement {
    return element?.kind === AstNodeKind.ReturnStatement;
}
export function isEndStatement(element: AstNode | undefined): element is EndStatement {
    return element?.kind === AstNodeKind.EndStatement;
}
export function isStopStatement(element: AstNode | undefined): element is StopStatement {
    return element?.kind === AstNodeKind.StopStatement;
}
export function isForStatement(element: AstNode | undefined): element is ForStatement {
    return element?.kind === AstNodeKind.ForStatement;
}
export function isForEachStatement(element: AstNode | undefined): element is ForEachStatement {
    return element?.kind === AstNodeKind.ForEachStatement;
}
export function isWhileStatement(element: AstNode | undefined): element is WhileStatement {
    return element?.kind === AstNodeKind.WhileStatement;
}
export function isDottedSetStatement(element: AstNode | undefined): element is DottedSetStatement {
    return element?.kind === AstNodeKind.DottedSetStatement;
}
export function isIndexedSetStatement(element: AstNode | undefined): element is IndexedSetStatement {
    return element?.kind === AstNodeKind.IndexedSetStatement;
}
export function isLibraryStatement(element: AstNode | undefined): element is LibraryStatement {
    return element?.kind === AstNodeKind.LibraryStatement;
}
export function isNamespaceStatement(element: AstNode | undefined): element is NamespaceStatement {
    return element?.kind === AstNodeKind.NamespaceStatement;
}
export function isClassStatement(element: AstNode | undefined): element is ClassStatement {
    return element?.kind === AstNodeKind.ClassStatement;
}
export function isImportStatement(element: AstNode | undefined): element is ImportStatement {
    return element?.kind === AstNodeKind.ImportStatement;
}
export function isMethodStatement(element: AstNode | undefined): element is MethodStatement {
    return element?.kind === AstNodeKind.MethodStatement;
}
export function isFieldStatement(element: AstNode | undefined): element is FieldStatement {
    return element?.kind === AstNodeKind.FieldStatement;
}
export function isInterfaceStatement(element: AstNode | undefined): element is InterfaceStatement {
    return element?.kind === AstNodeKind.InterfaceStatement;
}
export function isInterfaceMethodStatement(element: AstNode | undefined): element is InterfaceMethodStatement {
    return element?.kind === AstNodeKind.InterfaceMethodStatement;
}
export function isInterfaceFieldStatement(element: AstNode | undefined): element is InterfaceFieldStatement {
    return element?.kind === AstNodeKind.InterfaceFieldStatement;
}
export function isEnumStatement(element: AstNode | undefined): element is EnumStatement {
    return element?.kind === AstNodeKind.EnumStatement;
}
export function isEnumMemberStatement(element: AstNode | undefined): element is EnumMemberStatement {
    return element?.kind === AstNodeKind.EnumMemberStatement;
}
export function isConstStatement(element: AstNode | undefined): element is ConstStatement {
    return element?.kind === AstNodeKind.ConstStatement;
}
export function isContinueStatement(element: AstNode | undefined): element is ContinueStatement {
    return element?.kind === AstNodeKind.ContinueStatement;
}
export function isTryCatchStatement(element: AstNode | undefined): element is TryCatchStatement {
    return element?.kind === AstNodeKind.TryCatchStatement;
}
export function isCatchStatement(element: AstNode | undefined): element is CatchStatement {
    return element?.kind === AstNodeKind.CatchStatement;
}
export function isThrowStatement(element: AstNode | undefined): element is ThrowStatement {
    return element?.kind === AstNodeKind.ThrowStatement;
}

// Expressions reflection
/**
 * Determine if the variablvalue is a descendent of the Expression base class.
 * Due to performance restrictions, this expects all statements to directly extend Expression,
 * so it only checks the immediate parent's class name. For example:
 * this will work for StringLiteralExpression -> Expression,
 * but will not work CustomStringLiteralExpression -> StringLiteralExpression -> Expression
 */
export function isExpression(element: AstNode | undefined): element is Expression {
    // eslint-disable-next-line no-bitwise
    return !!(element && element.visitMode & InternalWalkMode.visitExpressions);
}

export function isBinaryExpression(element: AstNode | undefined): element is BinaryExpression {
    return element?.kind === AstNodeKind.BinaryExpression;
}
export function isCallExpression(element: AstNode | undefined): element is CallExpression {
    return element?.kind === AstNodeKind.CallExpression;
}
export function isFunctionExpression(element: AstNode | undefined): element is FunctionExpression {
    return element?.kind === AstNodeKind.FunctionExpression;
}
export function isDottedGetExpression(element: AstNode | undefined): element is DottedGetExpression {
    return element?.kind === AstNodeKind.DottedGetExpression;
}
export function isXmlAttributeGetExpression(element: AstNode | undefined): element is XmlAttributeGetExpression {
    return element?.kind === AstNodeKind.XmlAttributeGetExpression;
}
export function isIndexedGetExpression(element: AstNode | undefined): element is IndexedGetExpression {
    return element?.kind === AstNodeKind.IndexedGetExpression;
}
export function isGroupingExpression(element: AstNode | undefined): element is GroupingExpression {
    return element?.kind === AstNodeKind.GroupingExpression;
}
export function isLiteralExpression(element: AstNode | undefined): element is LiteralExpression {
    return element?.kind === AstNodeKind.LiteralExpression;
}
export function isEscapedCharCodeLiteralExpression(element: AstNode | undefined): element is EscapedCharCodeLiteralExpression {
    return element?.kind === AstNodeKind.EscapedCharCodeLiteralExpression;
}
export function isArrayLiteralExpression(element: AstNode | undefined): element is ArrayLiteralExpression {
    return element?.kind === AstNodeKind.ArrayLiteralExpression;
}
export function isAALiteralExpression(element: AstNode | undefined): element is AALiteralExpression {
    return element?.kind === AstNodeKind.AALiteralExpression;
}
export function isAAMemberExpression(element: AstNode | undefined): element is AAMemberExpression {
    return element?.kind === AstNodeKind.AAMemberExpression;
}
export function isUnaryExpression(element: AstNode | undefined): element is UnaryExpression {
    return element?.kind === AstNodeKind.UnaryExpression;
}
export function isVariableExpression(element: AstNode | undefined): element is VariableExpression {
    return element?.kind === AstNodeKind.VariableExpression;
}
export function isSourceLiteralExpression(element: AstNode | undefined): element is SourceLiteralExpression {
    return element?.kind === AstNodeKind.SourceLiteralExpression;
}
export function isNewExpression(element: AstNode | undefined): element is NewExpression {
    return element?.kind === AstNodeKind.NewExpression;
}
export function isCallfuncExpression(element: AstNode | undefined): element is CallfuncExpression {
    return element?.kind === AstNodeKind.CallfuncExpression;
}
export function isTemplateStringQuasiExpression(element: AstNode | undefined): element is TemplateStringQuasiExpression {
    return element?.kind === AstNodeKind.TemplateStringQuasiExpression;
}
export function isTemplateStringExpression(element: AstNode | undefined): element is TemplateStringExpression {
    return element?.kind === AstNodeKind.TemplateStringExpression;
}
export function isTaggedTemplateStringExpression(element: AstNode | undefined): element is TaggedTemplateStringExpression {
    return element?.kind === AstNodeKind.TaggedTemplateStringExpression;
}
export function isFunctionParameterExpression(element: AstNode | undefined): element is FunctionParameterExpression {
    return element?.kind === AstNodeKind.FunctionParameterExpression;
}
export function isAnnotationExpression(element: AstNode | undefined): element is AnnotationExpression {
    return element?.kind === AstNodeKind.AnnotationExpression;
}
export function isTypedefProvider(element: any): element is TypedefProvider {
    return 'getTypedef' in element;
}
export function isTypeExpression(element: any): element is TypeExpression {
    return element?.kind === AstNodeKind.TypeExpression;
}
export function isTypeCastExpression(element: any): element is TypeCastExpression {
    return element?.kind === AstNodeKind.TypeCastExpression;
}
export function isTypedArrayExpression(element: any): element is TypedArrayExpression {
    return element?.kind === AstNodeKind.TypedArrayExpression;
}

// BscType reflection
export function isStringType(value: any): value is StringType {
    return value?.kind === BscTypeKind.StringType;
}
export function isTypedFunctionType(value: any): value is TypedFunctionType {
    return value?.kind === BscTypeKind.TypedFunctionType;
}
export function isFunctionType(value: any): value is FunctionType {
    return value?.kind === BscTypeKind.FunctionType;
}
export function isBooleanType(value: any): value is BooleanType {
    return value?.kind === BscTypeKind.BooleanType;
}
export function isIntegerType(value: any): value is IntegerType {
    return value?.kind === BscTypeKind.IntegerType;
}
export function isLongIntegerType(value: any): value is LongIntegerType {
    return value?.kind === BscTypeKind.LongIntegerType;
}
export function isFloatType(value: any): value is FloatType {
    return value?.kind === BscTypeKind.FloatType;
}
export function isDoubleType(value: any): value is DoubleType {
    return value?.kind === BscTypeKind.DoubleType;
}
export function isInvalidType(value: any): value is InvalidType {
    return value?.kind === BscTypeKind.InvalidType;
}
export function isVoidType(value: any): value is VoidType {
    return value?.kind === BscTypeKind.VoidType;
}
export function isClassType(value: any): value is ClassType {
    return value?.kind === BscTypeKind.ClassType;
}
export function isComponentType(value: any): value is ComponentType {
    return value?.kind === BscTypeKind.ComponentType;
}
export function isDynamicType(value: any): value is DynamicType {
    return value?.kind === BscTypeKind.DynamicType;
}
export function isInterfaceType(value: any): value is InterfaceType {
    return value?.kind === BscTypeKind.InterfaceType;
}
export function isObjectType(value: any): value is ObjectType {
    return value?.kind === BscTypeKind.ObjectType;
}
export function isReferenceType(value: any): value is ReferenceType {
    return value?.__reflection?.name === 'ReferenceType';
}
export function isEnumType(value: any): value is EnumType {
    return value?.kind === BscTypeKind.EnumType;
}
export function isEnumMemberType(value: any): value is EnumMemberType {
    return value?.kind === BscTypeKind.EnumMemberType;
}
export function isTypePropertyReferenceType(value: any): value is TypePropertyReferenceType {
    return value?.__reflection?.name === 'TypePropertyReferenceType';
}
export function isBinaryOperatorReferenceType(value: any): value is BinaryOperatorReferenceType {
    return value?.__reflection?.name === 'BinaryOperatorReferenceType';
}
export function isNamespaceType(value: any): value is NamespaceType {
    return value?.kind === BscTypeKind.NamespaceType;
}
export function isUnionType(value: any): value is UnionType {
    return value?.kind === BscTypeKind.UnionType;
}
export function isUninitializedType(value: any): value is UninitializedType {
    return value?.kind === BscTypeKind.UninitializedType;
}
export function isArrayType(value: any): value is ArrayType {
    return value?.kind === BscTypeKind.ArrayType;
}
export function isAssociativeArrayType(value: any): value is AssociativeArrayType {
    return value?.kind === BscTypeKind.AssociativeArrayType;
}
export function isInheritableType(target): target is InheritableType {
    return isClassType(target) || isInterfaceType(target) || isComponentType(target);
}

export function isCallableType(target): target is BaseFunctionType {
    return isFunctionType(target) || isTypedFunctionType(target);
}

export function isAnyReferenceType(target): target is ReferenceType | TypePropertyReferenceType | BinaryOperatorReferenceType {
    const name = target?.__reflection?.name;
    return name === 'ReferenceType' || name === 'TypePropertyReferenceType' || name === 'BinaryOperatorReferenceType';
}

const numberTypeKinds = [
    BscTypeKind.IntegerType,
    BscTypeKind.LongIntegerType,
    BscTypeKind.FloatType,
    BscTypeKind.DoubleType
];
export function isNumberType(value: any): value is IntegerType | LongIntegerType | FloatType | DoubleType {
    return numberTypeKinds.includes(value?.kind);
}

const primitiveTypeKinds = [
    ...numberTypeKinds,
    BscTypeKind.BooleanType,
    BscTypeKind.StringType
];
export function isPrimitiveType(value: any): value is IntegerType | LongIntegerType | FloatType | DoubleType | StringType | BooleanType {
    return primitiveTypeKinds.includes(value?.kind);
}

const nativeTypeKinds = [
    ...primitiveTypeKinds,
    BscTypeKind.DynamicType,
    BscTypeKind.ObjectType,
    BscTypeKind.VoidType,
    BscTypeKind.FunctionType
];
export function isNativeType(value: any): value is IntegerType | LongIntegerType | FloatType | DoubleType | StringType | BooleanType | VoidType | DynamicType | ObjectType | FunctionType {
    return nativeTypeKinds.includes(value?.kind);
}


// Literal reflection

export function isLiteralInvalid(value: any): value is LiteralExpression & { type: InvalidType } {
    return isLiteralExpression(value) && value.token.kind === TokenKind.Invalid;
}
export function isLiteralBoolean(value: any): value is LiteralExpression & { type: BooleanType } {
    return isLiteralExpression(value) && isBooleanType(value.getType());
}
export function isLiteralString(value: any): value is LiteralExpression & { type: StringType } {
    return isLiteralExpression(value) && isStringType(value.getType());
}
export function isLiteralNumber(value: any): value is LiteralExpression & { type: IntegerType | LongIntegerType | FloatType | DoubleType } {
    return isLiteralExpression(value) && isNumberType(value.getType());
}
export function isLiteralInteger(value: any): value is LiteralExpression & { type: IntegerType } {
    return isLiteralExpression(value) && isIntegerType(value.getType());
}
export function isLiteralLongInteger(value: any): value is LiteralExpression & { type: LongIntegerType } {
    return isLiteralExpression(value) && isLongIntegerType(value.getType());
}
export function isLiteralFloat(value: any): value is LiteralExpression & { type: FloatType } {
    return isLiteralExpression(value) && isFloatType(value.getType());
}
export function isLiteralDouble(value: any): value is LiteralExpression & { type: DoubleType } {
    return isLiteralExpression(value) && isDoubleType(value.getType());
}

<|MERGE_RESOLUTION|>--- conflicted
+++ resolved
@@ -32,13 +32,10 @@
 import { BscTypeKind } from '../types/BscTypeKind';
 import type { NamespaceType } from '../types/NamespaceType';
 import type { BaseFunctionType } from '../types/BaseFunctionType';
-<<<<<<< HEAD
 import type { File } from '../files/File';
-=======
 import type { ComponentType } from '../types/ComponentType';
 import type { AssociativeArrayType } from '../types/AssociativeArrayType';
 import { TokenKind } from '../lexer/TokenKind';
->>>>>>> 725c3c66
 
 // File reflection
 export function isBrsFile(file: File): file is BrsFile {
@@ -420,5 +417,4 @@
 }
 export function isLiteralDouble(value: any): value is LiteralExpression & { type: DoubleType } {
     return isLiteralExpression(value) && isDoubleType(value.getType());
-}
-
+}