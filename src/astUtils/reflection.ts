--- conflicted
+++ resolved
@@ -39,11 +39,8 @@
 import { TokenKind } from '../lexer/TokenKind';
 import type { Program } from '../Program';
 import type { Project } from '../lsp/Project';
-<<<<<<< HEAD
 import type { IntersectionType } from '../types/IntersectionType';
-=======
 import type { TypeStatementType } from '../types/TypeStatementType';
->>>>>>> a65ebfca
 
 
 // File reflection
