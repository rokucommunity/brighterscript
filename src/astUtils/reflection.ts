--- conflicted
+++ resolved
@@ -16,15 +16,12 @@
 import type { CustomType } from '../types/CustomType';
 import type { Scope } from '../Scope';
 import type { XmlScope } from '../XmlScope';
-<<<<<<< HEAD
-import type { SGInterfaceField, SGInterfaceFunction, SGNode } from '../parser/SGTypes';
-=======
 import type { UninitializedType } from '../types/UninitializedType';
 import type { InterfaceType } from '../types/InterfaceType';
 import type { ArrayType } from '../types/ArrayType';
 import type { ObjectType } from '../types/ObjectType';
 import type { DynamicType } from '../types/DynamicType';
->>>>>>> 24e8ac98
+import type { SGInterfaceField, SGInterfaceFunction, SGNode } from '../parser/SGTypes';
 
 // File reflection
 
