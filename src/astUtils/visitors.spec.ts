--- conflicted
+++ resolved
@@ -1200,93 +1200,6 @@
             ]);
         });
 
-<<<<<<< HEAD
-        it('can set bsConst in walk', () => {
-            const { ast } = program.setFile<BrsFile>('source/main.brs', `
-                #if DEBUG
-                sub main()
-                end sub
-                #end if
-            `);
-            const bsConsts = new Map<string, boolean>();
-            let foundMainFunc = false;
-            const visitor = createVisitor({
-                FunctionStatement: (func) => {
-                    foundMainFunc ||= func.getName(ParseMode.BrighterScript) === 'main';
-                }
-            });
-            ast.walk(visitor, {
-                walkMode: WalkMode.visitStatements,
-                bsConsts: bsConsts
-            });
-            // did not walk false block
-            expect(foundMainFunc).to.be.false;
-            bsConsts.set('debug', true);
-            ast.walk(visitor, {
-                walkMode: WalkMode.visitStatements,
-                bsConsts: bsConsts
-            });
-            // debug is true, so it did walk block
-            expect(foundMainFunc).to.be.true;
-        });
-
-        it('can walk false cc blocks', () => {
-            const { ast } = program.setFile<BrsFile>('source/main.brs', `
-                #if false
-                sub main()
-                end sub
-                #end if
-            `);
-            const bsConsts = new Map<string, boolean>();
-            let foundMainFunc = false;
-            const visitor = createVisitor({
-                FunctionStatement: (func) => {
-                    foundMainFunc ||= func.getName(ParseMode.BrighterScript) === 'main';
-                }
-            });
-            ast.walk(visitor, {
-                walkMode: WalkMode.visitStatements,
-                bsConsts: bsConsts
-            });
-            // did not walk false block
-            expect(foundMainFunc).to.be.false;
-            ast.walk(visitor, {
-                // eslint-disable-next-line no-bitwise
-                walkMode: WalkMode.visitStatements | InternalWalkMode.visitFalseConditionalCompilationBlocks,
-                bsConsts: bsConsts
-            });
-            // did walk false block
-            expect(foundMainFunc).to.be.true;
-        });
-
-        it('will correct walk `not condition` cc blocks', () => {
-            const { ast } = program.setFile<BrsFile>('source/main.brs', `
-                #const DEBUG = false
-                #if not DEBUG
-                sub notDebug()
-                end sub
-                #end if
-
-                #if not false
-                sub notFalse()
-                end sub
-                #end if
-            `);
-            const bsConsts = new Map<string, boolean>();
-            let functionsFound = new Set<string>();
-            const visitor = createVisitor({
-                FunctionStatement: (func) => {
-                    functionsFound.add(func.getName(ParseMode.BrighterScript));
-                }
-            });
-            ast.walk(visitor, {
-                walkMode: WalkMode.visitStatements,
-                bsConsts: bsConsts
-            });
-            // did walk 'not' block
-            expect(functionsFound.has('notDebug')).to.be.true;
-            expect(functionsFound.has('notFalse')).to.be.true;
-=======
         it('can get end trivia of any kind of block type node', () => {
             const file: BrsFile = program.setFile('source/main.bs', `
                 sub test()
@@ -1339,7 +1252,92 @@
             });
 
             expect(comments.length).to.eql(7);
->>>>>>> 83376c80
+        });
+
+        it('can set bsConst in walk', () => {
+            const { ast } = program.setFile<BrsFile>('source/main.brs', `
+                #if DEBUG
+                sub main()
+                end sub
+                #end if
+            `);
+            const bsConsts = new Map<string, boolean>();
+            let foundMainFunc = false;
+            const visitor = createVisitor({
+                FunctionStatement: (func) => {
+                    foundMainFunc ||= func.getName(ParseMode.BrighterScript) === 'main';
+                }
+            });
+            ast.walk(visitor, {
+                walkMode: WalkMode.visitStatements,
+                bsConsts: bsConsts
+            });
+            // did not walk false block
+            expect(foundMainFunc).to.be.false;
+            bsConsts.set('debug', true);
+            ast.walk(visitor, {
+                walkMode: WalkMode.visitStatements,
+                bsConsts: bsConsts
+            });
+            // debug is true, so it did walk block
+            expect(foundMainFunc).to.be.true;
+        });
+
+        it('can walk false cc blocks', () => {
+            const { ast } = program.setFile<BrsFile>('source/main.brs', `
+                #if false
+                sub main()
+                end sub
+                #end if
+            `);
+            const bsConsts = new Map<string, boolean>();
+            let foundMainFunc = false;
+            const visitor = createVisitor({
+                FunctionStatement: (func) => {
+                    foundMainFunc ||= func.getName(ParseMode.BrighterScript) === 'main';
+                }
+            });
+            ast.walk(visitor, {
+                walkMode: WalkMode.visitStatements,
+                bsConsts: bsConsts
+            });
+            // did not walk false block
+            expect(foundMainFunc).to.be.false;
+            ast.walk(visitor, {
+                // eslint-disable-next-line no-bitwise
+                walkMode: WalkMode.visitStatements | InternalWalkMode.visitFalseConditionalCompilationBlocks,
+                bsConsts: bsConsts
+            });
+            // did walk false block
+            expect(foundMainFunc).to.be.true;
+        });
+
+        it('will correct walk `not condition` cc blocks', () => {
+            const { ast } = program.setFile<BrsFile>('source/main.brs', `
+                #const DEBUG = false
+                #if not DEBUG
+                sub notDebug()
+                end sub
+                #end if
+                #if not false
+                sub notFalse()
+                end sub
+                #end if
+            `);
+            const bsConsts = new Map<string, boolean>();
+            let functionsFound = new Set<string>();
+            const visitor = createVisitor({
+                FunctionStatement: (func) => {
+                    functionsFound.add(func.getName(ParseMode.BrighterScript));
+                }
+            });
+            ast.walk(visitor, {
+                walkMode: WalkMode.visitStatements,
+                bsConsts: bsConsts
+            });
+            // did walk 'not' block
+            expect(functionsFound.has('notDebug')).to.be.true;
+            expect(functionsFound.has('notFalse')).to.be.true;
         });
     });
 });