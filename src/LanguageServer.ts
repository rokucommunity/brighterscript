import 'array-flat-polyfill';
import * as glob from 'glob';
import * as path from 'path';
import * as rokuDeploy from 'roku-deploy';
import {
    CompletionItem,
    Connection,
    createConnection,
    DidChangeConfigurationNotification,
    DidChangeWatchedFilesParams,
    FileChangeType,
    Hover,
    InitializeParams,
    Location,
    ProposedFeatures,
    ServerCapabilities,
    TextDocumentPositionParams,
    TextDocuments,
    Position,
    TextDocumentSyncKind,
    ExecuteCommandParams,
    DocumentSymbolParams,
    WorkspaceSymbolParams,
    SymbolInformation,
    SignatureHelpParams,
    SignatureHelp,
    SignatureInformation,
    Range,
    ReferenceParams
} from 'vscode-languageserver';
import { URI } from 'vscode-uri';
import { TextDocument } from 'vscode-languageserver-textdocument';

import { BsConfig } from './BsConfig';
import { Deferred } from './deferred';
import { DiagnosticMessages } from './DiagnosticMessages';
import { ProgramBuilder } from './ProgramBuilder';
import { standardizePath as s, util } from './util';
import { Logger } from './Logger';
import { Throttler } from './Throttler';
import { KeyedThrottler } from './KeyedThrottler';
<<<<<<< HEAD
import { BrsFile } from './files/BrsFile';
=======
import { DiagnosticCollection } from './DiagnosticCollection';
>>>>>>> fc671229

export class LanguageServer {
    //cast undefined as any to get around strictNullChecks...it's ok in this case
    private connection: Connection = <any>undefined;

    public workspaces = [] as Workspace[];

    /**
     * The number of milliseconds that should be used for language server typing debouncing
     */
    private debounceTimeout = 350;

    /**
     * These workspaces are created on the fly whenever a file is opened that is not included
     * in any of the workspace projects.
     * Basically these are single-file workspaces to at least get parsing for standalone files.
     * Also, they should only be created when the file is opened, and destroyed when the file is closed.
     */
    public standaloneFileWorkspaces = {} as { [filePathAbsolute: string]: Workspace };

    private hasConfigurationCapability = false;

    /**
     * Indicates whether the client supports workspace folders
     */
    private clientHasWorkspaceFolderCapability = false;

    /**
     * Create a simple text document manager.
     * The text document manager supports full document sync only
     */
    private documents = new TextDocuments(TextDocument);

    private createConnection() {
        return createConnection(ProposedFeatures.all);
    }

    private loggerSubscription;

    private keyedThrottler = new KeyedThrottler(this.debounceTimeout);

    public validateThrottler = new Throttler(0);
    private boundValidateAll = this.validateAll.bind(this);

    private validateAllThrottled() {
        return this.validateThrottler.run(this.boundValidateAll);
    }

    //run the server
    public run() {
        // Create a connection for the server. The connection uses Node's IPC as a transport.
        // Also include all preview / proposed LSP features.
        this.connection = this.createConnection();

        //listen to all of the output log events and pipe them into the debug channel in the extension
        this.loggerSubscription = Logger.subscribe((text) => {
            this.connection.tracer.log(text);
        });

        this.connection.onInitialize(this.onInitialize.bind(this));

        this.connection.onInitialized(this.onInitialized.bind(this)); //eslint-disable-line

        this.connection.onDidChangeConfiguration(this.onDidChangeConfiguration.bind(this)); //eslint-disable-line

        this.connection.onDidChangeWatchedFiles(this.onDidChangeWatchedFiles.bind(this)); //eslint-disable-line

        // The content of a text document has changed. This event is emitted
        // when the text document is first opened, when its content has changed,
        // or when document is closed without saving (original contents are sent as a change)
        //
        this.documents.onDidChangeContent(async (change) => {
            await this.validateTextDocument(change.document);
        });

        //whenever a document gets closed
        this.documents.onDidClose(async (change) => {
            await this.onDocumentClose(change.document);
        });

        // This handler provides the initial list of the completion items.
        this.connection.onCompletion(async (params: TextDocumentPositionParams) => {
            return this.onCompletion(params.textDocument.uri, params.position);
        });

        // This handler resolves additional information for the item selected in
        // the completion list.
        this.connection.onCompletionResolve(this.onCompletionResolve.bind(this));

        this.connection.onDocumentSymbol(this.onDocumentSymbol.bind(this));

        this.connection.onWorkspaceSymbol(this.onWorkspaceSymbol.bind(this));

        this.connection.onDefinition(this.onDefinition.bind(this));

        this.connection.onSignatureHelp(this.onSignatureHelp.bind(this));

        this.connection.onHover(this.onHover.bind(this));

        this.connection.onReferences(this.onReferences.bind(this));

        this.connection.onExecuteCommand(this.onExecuteCommand.bind(this));

        /*
        this.connection.onDidOpenTextDocument((params) => {
             // A text document got opened in VSCode.
             // params.uri uniquely identifies the document. For documents stored on disk this is a file URI.
             // params.text the initial full content of the document.
            this.connection.console.log(`${params.textDocument.uri} opened.`);
        });
        this.connection.onDidChangeTextDocument((params) => {
             // The content of a text document did change in VSCode.
             // params.uri uniquely identifies the document.
             // params.contentChanges describe the content changes to the document.
            this.connection.console.log(`${params.textDocument.uri} changed: ${JSON.stringify(params.contentChanges)}`);
        });
        this.connection.onDidCloseTextDocument((params) => {
             // A text document got closed in VSCode.
             // params.uri uniquely identifies the document.
            this.connection.console.log(`${params.textDocument.uri} closed.`);
        });
        */

        // listen for open, change and close text document events
        this.documents.listen(this.connection);

        // Listen on the connection
        this.connection.listen();
    }

    /**
     * Called when the client starts initialization
     * @param params
     */
    public onInitialize(params: InitializeParams) {
        let clientCapabilities = params.capabilities;

        // Does the client support the `workspace/configuration` request?
        // If not, we will fall back using global settings
        this.hasConfigurationCapability = !!(clientCapabilities.workspace && !!clientCapabilities.workspace.configuration);
        this.clientHasWorkspaceFolderCapability = !!(clientCapabilities.workspace && !!clientCapabilities.workspace.workspaceFolders);

        //return the capabilities of the server
        return {
            capabilities: {
                textDocumentSync: TextDocumentSyncKind.Full,
                // Tell the client that the server supports code completion
                completionProvider: {
                    resolveProvider: true,
                    //anytime the user types a period, auto-show the completion results
                    triggerCharacters: ['.'],
                    allCommitCharacters: ['.', '@']
                },
                definitionProvider: true,
                documentSymbolProvider: true,
                workspaceSymbolProvider: true,
                hoverProvider: true,
                referencesProvider: true,
                signatureHelpProvider: {
                    triggerCharacters: ['(', ',']
                },
                executeCommandProvider: {
                    commands: [
                        CustomCommands.TranspileFile
                    ]
                }
            } as ServerCapabilities
        };
    }

    private initialWorkspacesCreated: Promise<any>;

    /**
     * Called when the client has finished initializing
     * @param params
     */
    private async onInitialized() {
        let workspaceCreatedDeferred = new Deferred();
        this.initialWorkspacesCreated = workspaceCreatedDeferred.promise;

        try {
            if (this.hasConfigurationCapability) {
                // Register for all configuration changes.
                await this.connection.client.register(
                    DidChangeConfigurationNotification.type,
                    undefined
                );
            }

            //ask the client for all workspace folders
            let workspaceFolders = await this.connection.workspace.getWorkspaceFolders() ?? [];
            let workspacePaths = workspaceFolders.map((x) => {
                return util.uriToPath(x.uri);
            });
            await this.createWorkspaces(workspacePaths);
            if (this.clientHasWorkspaceFolderCapability) {
                this.connection.workspace.onDidChangeWorkspaceFolders(async (evt) => {
                    //remove programs for removed workspace folders
                    for (let removed of evt.removed) {
                        let workspacePath = util.uriToPath(removed.uri);
                        let workspace = this.workspaces.find((x) => x.workspacePath === workspacePath);
                        if (workspace) {
                            workspace.builder.dispose();
                            this.workspaces.splice(this.workspaces.indexOf(workspace), 1);
                        }
                    }
                    //create programs for new workspace folders
                    await this.createWorkspaces(evt.added.map((x) => util.uriToPath(x.uri)));
                });
            }
            await this.waitAllProgramFirstRuns(false);
            workspaceCreatedDeferred.resolve();
            await this.sendDiagnostics();
        } catch (e) {
            this.sendCriticalFailure(
                `Critical failure during BrighterScript language server startup.
                Please file a github issue and include the contents of the 'BrighterScript Language Server' output channel.

                Error message: ${e.message}`
            );
            throw e;
        }
    }

    /**
     * Send a critical failure notification to the client, which should show a notification of some kind
     */
    private sendCriticalFailure(message: string) {
        this.connection.sendNotification('critical-failure', message);
    }

    /**
     * Wait for all programs' first run to complete
     */
    private async waitAllProgramFirstRuns(waitForFirstWorkSpace = true) {
        if (waitForFirstWorkSpace) {
            await this.initialWorkspacesCreated;
        }

        let status;
        let workspaces = this.getWorkspaces();
        for (let workspace of workspaces) {
            try {
                await workspace.firstRunPromise;
            } catch (e) {
                status = 'critical-error';
                //the first run failed...that won't change unless we reload the workspace, so replace with resolved promise
                //so we don't show this error again
                workspace.firstRunPromise = Promise.resolve();
                this.sendCriticalFailure(`BrighterScript language server failed to start: \n${e.message}`);
            }
        }
        this.connection.sendNotification('build-status', status ? status : 'success');
    }

    /**
     * Create project for each new workspace. If the workspace is already known,
     * it is skipped.
     * @param workspaceFolders
     */
    private async createWorkspaces(workspacePaths: string[]) {
        return Promise.all(
            workspacePaths.map(async (workspacePath) => this.createWorkspace(workspacePath))
        );
    }

    /**
     * Event handler for when the program wants to load file contents.
     * anytime the program wants to load a file, check with our in-memory document cache first
     */
    private documentFileResolver(pathAbsolute) {
        let pathUri = URI.file(pathAbsolute).toString();
        let document = this.documents.get(pathUri);
        if (document) {
            return document.getText();
        }
    }

    private async getConfigFilePath(workspacePath: string) {
        let scopeUri: string;
        if (workspacePath.startsWith('file:')) {
            scopeUri = URI.parse(workspacePath).toString();
        } else {
            scopeUri = URI.file(workspacePath).toString();
        }
        //look for config group called "brightscript"
        let config = await this.connection.workspace.getConfiguration({
            scopeUri: scopeUri,
            section: 'brightscript'
        });
        let configFilePath: string;

        //if there's a setting, we need to find the file or show error if it can't be found
        if (config?.configFile) {
            configFilePath = path.resolve(workspacePath, config.configFile);
            if (await util.fileExists(configFilePath)) {
                return configFilePath;
            } else {
                this.sendCriticalFailure(`Cannot find config file specified in user/workspace settings at '${configFilePath}'`);
            }
        }

        //default to config file path found in the root of the workspace
        configFilePath = path.resolve(workspacePath, 'bsconfig.json');
        if (await util.fileExists(configFilePath)) {
            return configFilePath;
        }

        //look for the deprecated `brsconfig.json` file
        configFilePath = path.resolve(workspacePath, 'brsconfig.json');
        if (await util.fileExists(configFilePath)) {
            return configFilePath;
        }

        //no config file could be found
        return undefined;
    }

    private async createWorkspace(workspacePath: string) {
        let workspace = this.workspaces.find((x) => x.workspacePath === workspacePath);
        //skip this workspace if we already have it
        if (workspace) {
            return;
        }

        let builder = new ProgramBuilder();

        //prevent clearing the console on run...this isn't the CLI so we want to keep a full log of everything
        builder.allowConsoleClearing = false;

        //look for files in our in-memory cache before going to the file system
        builder.addFileResolver((pathAbsolute) => {
            return this.documentFileResolver(pathAbsolute);
        });

        let configFilePath = await this.getConfigFilePath(workspacePath);

        let cwd = workspacePath;

        //if the config file exists, use it and its folder as cwd
        if (configFilePath && await util.fileExists(configFilePath)) {
            cwd = path.dirname(configFilePath);
        } else {
            //config file doesn't exist...let `brighterscript` resolve the default way
            configFilePath = undefined;
        }

        let firstRunPromise = builder.run({
            cwd: cwd,
            project: configFilePath,
            watch: false,
            createPackage: false,
            deploy: false,
            copyToStaging: false,
            showDiagnosticsInConsole: false
        });
        firstRunPromise.catch((err) => {
            console.error(err);
        });

        let newWorkspace: Workspace = {
            builder: builder,
            firstRunPromise: firstRunPromise,
            workspacePath: workspacePath,
            isFirstRunComplete: false,
            isFirstRunSuccessful: false,
            configFilePath: configFilePath,
            isStandaloneFileWorkspace: false
        };

        this.workspaces.push(newWorkspace);

        await firstRunPromise.then(() => {
            newWorkspace.isFirstRunComplete = true;
            newWorkspace.isFirstRunSuccessful = true;
        }).catch(() => {
            newWorkspace.isFirstRunComplete = true;
            newWorkspace.isFirstRunSuccessful = false;
        }).then(() => {
            //if we found a deprecated brsconfig.json, add a diagnostic warning the user
            if (configFilePath && path.basename(configFilePath) === 'brsconfig.json') {
                builder.addDiagnostic(configFilePath, {
                    ...DiagnosticMessages.brsConfigJsonIsDeprecated(),
                    range: util.createRange(0, 0, 0, 0)
                });
                return this.sendDiagnostics();
            }
        });
    }

    private async createStandaloneFileWorkspace(filePathAbsolute: string) {
        //skip this workspace if we already have it
        if (this.standaloneFileWorkspaces[filePathAbsolute]) {
            return this.standaloneFileWorkspaces[filePathAbsolute];
        }

        let builder = new ProgramBuilder();

        //prevent clearing the console on run...this isn't the CLI so we want to keep a full log of everything
        builder.allowConsoleClearing = false;

        //look for files in our in-memory cache before going to the file system
        builder.addFileResolver((pathAbsolute) => {
            return this.documentFileResolver(pathAbsolute);
        });

        //get the path to the directory where this file resides
        let cwd = path.dirname(filePathAbsolute);

        //get the closest config file and use most of the settings from that
        let configFilePath = await util.findClosestConfigFile(filePathAbsolute);
        let project: BsConfig = {};
        if (configFilePath) {
            project = await util.normalizeAndResolveConfig({ project: configFilePath });
        }
        //override the rootDir and files array
        project.rootDir = cwd;
        project.files = [{
            src: filePathAbsolute,
            dest: path.basename(filePathAbsolute)
        }];

        let firstRunPromise = builder.run({
            ...project,
            cwd: cwd,
            project: configFilePath,
            watch: false,
            createPackage: false,
            deploy: false,
            copyToStaging: false,
            diagnosticFilters: [
                //hide the "file not referenced by any other file" error..that's expected in a standalone file.
                1013
            ]
        }).catch((err) => {
            console.error(err);
        });

        let newWorkspace: Workspace = {
            builder: builder,
            firstRunPromise: firstRunPromise,
            workspacePath: filePathAbsolute,
            isFirstRunComplete: false,
            isFirstRunSuccessful: false,
            configFilePath: configFilePath,
            isStandaloneFileWorkspace: true
        };

        this.standaloneFileWorkspaces[filePathAbsolute] = newWorkspace;

        await firstRunPromise.then(() => {
            newWorkspace.isFirstRunComplete = true;
            newWorkspace.isFirstRunSuccessful = true;
        }).catch(() => {
            newWorkspace.isFirstRunComplete = true;
            newWorkspace.isFirstRunSuccessful = false;
        });
        return newWorkspace;
    }

    private getWorkspaces() {
        let workspaces = this.workspaces.slice();
        for (let key in this.standaloneFileWorkspaces) {
            workspaces.push(this.standaloneFileWorkspaces[key]);
        }
        return workspaces;
    }

    /**
     * Provide a list of completion items based on the current cursor position
     * @param textDocumentPosition
     */
    private async onCompletion(uri: string, position: Position) {
        //ensure programs are initialized
        await this.waitAllProgramFirstRuns();

        let filePath = util.uriToPath(uri);

        //wait until the file has settled
        await this.keyedThrottler.onIdleOnce(filePath, true);

        let workspaceCompletionPromises = [] as Array<Promise<CompletionItem[]>>;
        let workspaces = this.getWorkspaces();
        //get completions from every workspace
        for (let workspace of workspaces) {
            //if this workspace has the file in question, get its completions
            if (workspace.builder.program.hasFile(filePath)) {
                workspaceCompletionPromises.push(
                    workspace.builder.program.getCompletions(filePath, position)
                );
            }
        }

        let completions = ([] as CompletionItem[])
            //wait for all promises to resolve, and then flatten them into a single array
            .concat(...await Promise.all(workspaceCompletionPromises))
            //throw out falsey values
            .filter(x => !!x);

        for (let completion of completions) {
            completion.commitCharacters = ['.'];
        }

        // completions = [{
        //     label: 'bronley',
        //     textEdit: {
        //         newText: 'bronley2',
        //         range: util.createRange(position, position)
        //     }
        // }] as CompletionItem[];

        return completions;
    }

    /**
     * Provide a full completion item from the selection
     * @param item
     */
    private onCompletionResolve(item: CompletionItem): CompletionItem {
        if (item.data === 1) {
            item.detail = 'TypeScript details';
            item.documentation = 'TypeScript documentation';
        } else if (item.data === 2) {
            item.detail = 'JavaScript details';
            item.documentation = 'JavaScript documentation';
        }
        return item;
    }

    /**
     * Reload all specified workspaces, or all workspaces if no workspaces are specified
     */
    private async reloadWorkspaces(workspaces?: Workspace[]) {
        workspaces = workspaces ? workspaces : this.getWorkspaces();
        await Promise.all(
            workspaces.map(async (workspace) => {
                //ensure the workspace has finished starting up
                try {
                    await workspace.firstRunPromise;
                } catch (e) { }

                //handle standard workspace
                if (workspace.isStandaloneFileWorkspace === false) {
                    let idx = this.workspaces.indexOf(workspace);
                    if (idx > -1) {
                        //remove this workspace
                        this.workspaces.splice(idx, 1);
                        //dispose this workspace's resources
                        workspace.builder.dispose();
                    }

                    //create a new workspace/brs program
                    await this.createWorkspace(workspace.workspacePath);

                    //handle temp workspace
                } else {
                    workspace.builder.dispose();
                    delete this.standaloneFileWorkspaces[workspace.workspacePath];
                    await this.createStandaloneFileWorkspace(workspace.workspacePath);
                }
            })
        );
        //wait for all of the programs to finish starting up
        await this.waitAllProgramFirstRuns();

        // valdiate all workspaces
        this.validateAllThrottled(); //eslint-disable-line
    }

    private getRootDir(workspace: Workspace) {
        let options = workspace?.builder?.program?.options;
        return options?.rootDir ?? options?.cwd;
    }

    /**
     * Sometimes users will alter their bsconfig files array, and will include standalone files.
     * If this is the case, those standalone workspaces should be removed because the file was
     * included in an actual program now.
     *
     * Sometimes files that used to be included are now excluded, so those open files need to be re-processed as standalone
     */
    private async synchronizeStandaloneWorkspaces() {

        //remove standalone workspaces that are now included in projects
        for (let standaloneFilePath in this.standaloneFileWorkspaces) {
            let standaloneWorkspace = this.standaloneFileWorkspaces[standaloneFilePath];
            for (let workspace of this.workspaces) {
                await standaloneWorkspace.firstRunPromise;

                let dest = rokuDeploy.getDestPath(
                    standaloneFilePath,
                    workspace?.builder?.program?.options?.files ?? [],
                    this.getRootDir(workspace)
                );
                //destroy this standalone workspace because the file has now been included in an actual workspace,
                //or if the workspace wants the file
                if (workspace?.builder?.program?.hasFile(standaloneFilePath) || dest) {
                    standaloneWorkspace.builder.dispose();
                    delete this.standaloneFileWorkspaces[standaloneFilePath];
                }
            }
        }

        //create standalone workspaces for open files that no longer have a project
        let textDocuments = this.documents.all();
        outer: for (let textDocument of textDocuments) {
            let filePath = URI.parse(textDocument.uri).fsPath;
            let workspaces = this.getWorkspaces();
            for (let workspace of workspaces) {
                let dest = rokuDeploy.getDestPath(
                    filePath,
                    workspace?.builder?.program?.options?.files ?? [],
                    this.getRootDir(workspace)
                );
                //if this workspace has the file, or it wants the file, do NOT make a standalone workspace for this file
                if (workspace?.builder?.program?.hasFile(filePath) || dest) {
                    continue outer;
                }
            }
            //if we got here, no workspace has this file, so make a standalone file workspace
            let workspace = await this.createStandaloneFileWorkspace(filePath);
            await workspace.firstRunPromise;
        }
    }
    private async onDidChangeConfiguration() {
        if (this.hasConfigurationCapability) {
            await this.reloadWorkspaces();
            // Reset all cached document settings
        } else {
            // this.globalSettings = <ExampleSettings>(
            //     (change.settings.languageServerExample || this.defaultSettings)
            // );
        }
    }

    /**
     * Called when watched files changed (add/change/delete).
     * The CLIENT is in charge of what files to watch, so all client
     * implementations should ensure that all valid project
     * file types are watched (.brs,.bs,.xml,manifest, and any json/text/image files)
     * @param params
     */
    private async onDidChangeWatchedFiles(params: DidChangeWatchedFilesParams) {
        //ensure programs are initialized
        await this.waitAllProgramFirstRuns();

        this.connection.sendNotification('build-status', 'building');

        let workspaces = this.getWorkspaces();

        //convert all file paths to absolute paths
        let changes = params.changes.map(x => {
            return {
                type: x.type,
                pathAbsolute: s`${URI.parse(x.uri).fsPath}`
            };
        });

        let keys = changes.map(x => x.pathAbsolute);

        //filter the list of changes to only the ones that made it through the debounce unscathed
        changes = changes.filter(x => keys.includes(x.pathAbsolute));

        //if we have changes to work with
        if (changes.length > 0) {

            //reload any workspace whose bsconfig.json file has changed
            {
                let workspacesToReload = [] as Workspace[];
                //get the file paths as a string array
                let filePaths = changes.map((x) => x.pathAbsolute);

                for (let workspace of workspaces) {
                    if (workspace.configFilePath && filePaths.includes(workspace.configFilePath)) {
                        workspacesToReload.push(workspace);
                    }
                }
                //reload any workspaces that need to be reloaded
                await this.reloadWorkspaces(workspacesToReload);

                //set the list of workspaces to non-reloaded workspaces
                workspaces = workspaces.filter(x => !workspacesToReload.includes(x));
            }

            //convert created folders into a list of files of their contents
            const directoryChanges = changes
                //get only creation items
                .filter(change => change.type === FileChangeType.Created)
                //keep only the directories
                .filter(change => util.isDirectorySync(change.pathAbsolute));

            //remove the created directories from the changes array (we will add back each of their files next)
            changes = changes.filter(x => !directoryChanges.includes(x));

            //look up every file in each of the newly added directories
            const newFileChanges = directoryChanges
                //take just the path
                .map(x => x.pathAbsolute)
                //exclude the roku deploy staging folder
                .filter(dirPath => !dirPath.includes('.roku-deploy-staging'))
                //get the files for each folder recursively
                .flatMap(dirPath => {
                    //create a glob pattern to match all files
                    let pattern = rokuDeploy.util.toForwardSlashes(`${dirPath}/**/*`);
                    let files = glob.sync(pattern, {
                        absolute: true
                    });
                    return files.map(x => {
                        return {
                            type: FileChangeType.Created as FileChangeType,
                            pathAbsolute: s`${x}`
                        };
                    });
                });

            //add the new file changes to the changes array.
            changes.push(...newFileChanges);

            //give every workspace the chance to handle file changes
            await Promise.all(
                workspaces.map((workspace) => this.handleFileChanges(workspace, changes))
            );

            //valdiate all workspaces
            await this.validateAllThrottled();
        }
        this.connection.sendNotification('build-status', 'success');
    }

    /**
     * This only operates on files that match the specified files globs, so it is safe to throw
     * any file changes you receive with no unexpected side-effects
     * @param changes
     */
    public async handleFileChanges(workspace: Workspace, changes: { type: FileChangeType; pathAbsolute: string }[]) {
        //this loop assumes paths are both file paths and folder paths, which eliminates the need to detect.
        //All functions below can handle being given a file path AND a folder path, and will only operate on the one they are looking for
        await Promise.all(changes.map(async (change) => {
            await this.keyedThrottler.run(change.pathAbsolute, async () => {
                await this.handleFileChange(workspace, change);
            });
        }));
    }

    /**
     * This only operates on files that match the specified files globs, so it is safe to throw
     * any file changes you receive with no unexpected side-effects
     * @param changes
     */
    private async handleFileChange(workspace: Workspace, change: { type: FileChangeType; pathAbsolute: string }) {
        const program = workspace.builder.program;
        const options = workspace.builder.options;
        const rootDir = workspace.builder.rootDir;
        //deleted
        if (change.type === FileChangeType.Deleted) {
            //try to act on this path as a directory
            workspace.builder.removeFilesInFolder(change.pathAbsolute);

            //if this is a file loaded in the program, remove it
            if (program.hasFile(change.pathAbsolute)) {
                program.removeFile(change.pathAbsolute);
            }

            //created
        } else if (change.type === FileChangeType.Created) {
            // thanks to `onDidChangeWatchedFiles`, we can safely assume that all "Created" changes are file paths, (not directories)

            //get the dest path for this file.
            let destPath = rokuDeploy.getDestPath(change.pathAbsolute, options.files, rootDir);

            //if we got a dest path, then the program wants this file
            if (destPath) {
                await program.addOrReplaceFile({
                    src: change.pathAbsolute,
                    dest: rokuDeploy.getDestPath(change.pathAbsolute, options.files, rootDir)
                });
            } else {
                //no dest path means the program doesn't want this file
            }

            //changed
        } else if (program.hasFile(change.pathAbsolute)) {
            //sometimes "changed" events are emitted on files that were actually deleted,
            //so determine file existance and act accordingly
            if (await util.fileExists(change.pathAbsolute)) {
                await program.addOrReplaceFile({
                    src: change.pathAbsolute,
                    dest: rokuDeploy.getDestPath(change.pathAbsolute, options.files, rootDir)
                });
            } else {
                program.removeFile(change.pathAbsolute);
            }
        }
    }

    private async onHover(params: TextDocumentPositionParams) {
        //ensure programs are initialized
        await this.waitAllProgramFirstRuns();

        let pathAbsolute = util.uriToPath(params.textDocument.uri);
        let workspaces = this.getWorkspaces();
        let hovers = await Promise.all(
            Array.prototype.concat.call([],
                workspaces.map(async (x) => x.builder.program.getHover(pathAbsolute, params.position))
            )
        ) as Hover[];

        //return the first non-falsey hover. TODO is there a way to handle multiple hover results?
        let hover = hovers.filter((x) => !!x)[0];

        //TODO improve this to support more than just .brs files
        if (hover?.contents) {
            //create fenced code block to get colorization
            hover.contents = {
                //TODO - make the program.getHover call figure out what language this is for
                language: 'brightscript',
                value: hover.contents as string
            };
        }
        return hover;
    }

    private async onDocumentClose(textDocument: TextDocument): Promise<void> {
        let filePath = URI.parse(textDocument.uri).fsPath;
        let standaloneFileWorkspace = this.standaloneFileWorkspaces[filePath];
        //if this was a temp file, close it
        if (standaloneFileWorkspace) {
            await standaloneFileWorkspace.firstRunPromise;
            standaloneFileWorkspace.builder.dispose();
            delete this.standaloneFileWorkspaces[filePath];
            await this.sendDiagnostics();
        }
    }

    private async validateTextDocument(textDocument: TextDocument): Promise<void> {
        //ensure programs are initialized
        await this.waitAllProgramFirstRuns();

        let filePath = URI.parse(textDocument.uri).fsPath;

        try {

            //throttle file processing. first call is run immediately, and then the last call is processed.
            await this.keyedThrottler.run(filePath, async () => {

                this.connection.sendNotification('build-status', 'building');

                let documentText = textDocument.getText();
                let workspaces = this.getWorkspaces();
                await Promise.all(
                    workspaces.map(async (x) => {
                        //only add or replace existing files. All of the files in the project should
                        //have already been loaded by other means
                        if (x.builder.program.hasFile(filePath)) {
                            let rootDir = x.builder.program.options.rootDir ?? x.builder.program.options.cwd;
                            let dest = rokuDeploy.getDestPath(filePath, x.builder.program.options.files, rootDir);
                            await x.builder.program.addOrReplaceFile({
                                src: filePath,
                                dest: dest
                            }, documentText);
                        }
                    })
                );
            });
            // validate all workspaces
            await this.validateAllThrottled();
        } catch (e) {
            this.connection.tracer.log(e);
            this.sendCriticalFailure(`Critical error parsing/ validating ${filePath}: ${e.message}`);
        }
        console.log('Validate done');
    }

    private async validateAll() {
        try {
            //synchronize parsing for open files that were included/excluded from projects
            await this.synchronizeStandaloneWorkspaces();

            let workspaces = this.getWorkspaces();

            //validate all programs
            await Promise.all(
                workspaces.map((x) => x.builder.program.validate())
            );

            await this.sendDiagnostics();
        } catch (e) {
            this.connection.tracer.log(e);
            this.sendCriticalFailure(`Critical error validating workspace: ${e.message}`);
        }

        this.connection.sendNotification('build-status', 'success');
    }

    public async onWorkspaceSymbol(params: WorkspaceSymbolParams) {
        const results = util.flatMap(
            await Promise.all(this.getWorkspaces().map(workspace => {
                return workspace.builder.program.getWorkspaceSymbols();
            })),
            c => c
        );

        const allSymbols = Object.values(results.reduce((map, symbol) => {
            const key = symbol.location.uri + symbol.name;
            map[key] = symbol;
            return map;
        }, {}));
        return allSymbols as SymbolInformation[];
    }

    public async onDocumentSymbol(params: DocumentSymbolParams) {
        const pathAbsolute = util.uriToPath(params.textDocument.uri);
        for (const workspace of this.getWorkspaces()) {
            const file = workspace.builder.program.getFileByPathAbsolute(pathAbsolute);
            if (file instanceof BrsFile) {
                const symbols = await file.getDocumentSymbols();
                return symbols;
            }
        }
    }

    private async onDefinition(params: TextDocumentPositionParams) {
        await this.waitAllProgramFirstRuns();
        let results = [] as Location[];

        const pathAbsolute = util.uriToPath(params.textDocument.uri);
        const workspaces = this.getWorkspaces();
        for (const workspace of workspaces) {
            // TODO should probably do promise all instead
            const locations = await workspace.builder.program.getDefinition(pathAbsolute, params.position);
            results = results.concat(
                ...locations
            );
        }
        return results;
    }

<<<<<<< HEAD
    private async onSignatureHelp(params: SignatureHelpParams) {
        const info = this.getIdentifierInfo(params);
        if (!info) {
            return;
        }
        await this.waitAllProgramFirstRuns();

        let promises = [] as Promise<SignatureInformation>[];
        for (const workspace of this.getWorkspaces()) {
            const pathAbsolute = util.uriToPath(params.textDocument.uri);
            const promise = workspace.builder.program.getSignatureHelp(pathAbsolute, info.position);
            promises.push(promise);
        }
        const signatures = await Promise.all(promises);

        const activeSignature = signatures.length > 0 ? 0 : null;
        const activeParameter = activeSignature >= 0 ? info.commaCount : null;
        let results: SignatureHelp = {
            signatures: signatures,
            activeSignature: activeSignature,
            activeParameter: activeParameter
        };

        return results;
    }

    private getIdentifierInfo(params: SignatureHelpParams|ReferenceParams) {
        // Courtesy of George Cook :) He might call it whack but it works ¯\_(ツ)_/¯
        //get the position of a symbol to our left
        //1. get first bracket to our left, - then get the symbol before that..
        //really crude crappy parser..
        //TODO this is whack - it's not even LTR ugh..
        const position = params.position;
        const line = this.documents.get(params.textDocument.uri).getText(Range.create(position.line, 0, position.line, position.character));

        const bracketCounts = { normal: 0, square: 0, curly: 0 };
        let commaCount = 0;
        let index = position.character;
        let isArgStartFound = false;
        while (index >= 0) {
            if (isArgStartFound) {
                if (line.charAt(index) !== ' ') {
                    break;
                }
            } else {
                if (line.charAt(index) === ')') {
                    bracketCounts.normal++;
                }

                if (line.charAt(index) === ']') {
                    bracketCounts.square++;
                }

                if (line.charAt(index) === '}') {
                    bracketCounts.curly++;
                }

                if (line.charAt(index) === ',' && bracketCounts.normal <= 0 && bracketCounts.curly <= 0 && bracketCounts.square <= 0) {
                    commaCount++;
                }

                if (line.charAt(index) === '(') {
                    if (bracketCounts.normal === 0) {
                        isArgStartFound = true;
                    } else {
                        bracketCounts.normal--;
                    }
                }

                if (line.charAt(index) === '[') {
                    bracketCounts.square--;
                }

                if (line.charAt(index) === '{') {
                    bracketCounts.curly--;
                }
            }
            index--;
        }
        if (index > 0) {
            return {
                commaCount: commaCount,
                position: util.createPosition(position.line, index)
            };
        }
    }

    private async onReferences(params: ReferenceParams) {
        const position = params.position;
        const pathAbsolute = util.uriToPath(params.textDocument.uri);

        const results = util.flatMap(
            await Promise.all(this.getWorkspaces().map(workspace => {
                return workspace.builder.program.getReferences(pathAbsolute, position);
            })),
            c => c
        );
        return results;
    }

    /**
     * The list of all issues, indexed by file. This allows us to keep track of which buckets of
     * diagnostics to send and which to skip because nothing has changed
     */
    private latestDiagnosticsByFile = {} as { [key: string]: Diagnostic[] };
    private async sendDiagnostics() {
        //compute the new list of diagnostics for whole project
        let diagnosticsByFile = {} as { [key: string]: Diagnostic[] };
        let workspaces = this.getWorkspaces();

        //make a bucket for every file in every project
        for (let workspace of workspaces) {
            //Ensure the program was constructed. This prevents race conditions where certain diagnostics are being sent before the program was created.
            await workspace.firstRunPromise;
            //if there is no program, skip this workspace (hopefully diagnostics were added to the builder itself
            if (workspace.builder && workspace.builder.program) {
                for (let filePath in workspace.builder.program.files) {
                    diagnosticsByFile[filePath] = [];
                }
            }
        }

        let diagnostics = Array.prototype.concat.apply([] as BsDiagnostic[],
            workspaces.map((x) => x.builder.getDiagnostics())
        ) as BsDiagnostic[];

        /**
         * A map that tracks which diagnostics have been added for each file.
         * This allows us to remove duplicate diagnostics
         */
        let uniqueMap = {} as { [diagnosticKey: string]: boolean };
=======
    private diagnosticCollection = new DiagnosticCollection();
>>>>>>> fc671229

    private async sendDiagnostics() {
        //Get only the changes to diagnostics since the last time we sent them to the client
        const patch = await this.diagnosticCollection.getPatch(this.workspaces);

        for (let filePath in patch) {
            const diagnostics = patch[filePath].map(d => {
                return {
                    severity: d.severity,
                    range: d.range,
                    message: d.message,
                    relatedInformation: d.relatedInformation,
                    code: d.code,
                    source: 'brs'
                };
            });

            this.connection.sendDiagnostics({
                uri: URI.file(filePath).toString(),
                diagnostics: diagnostics
            });
        }
    }

    public async onExecuteCommand(params: ExecuteCommandParams) {
        await this.waitAllProgramFirstRuns();
        if (params.command === CustomCommands.TranspileFile) {
            return this.transpileFile(params.arguments[0]);
        }
    }

    private async transpileFile(pathAbsolute: string) {
        //wait all program first runs
        await this.waitAllProgramFirstRuns();
        let workspaces = this.getWorkspaces();
        //find the first workspace that has this file
        for (let workspace of workspaces) {
            if (workspace.builder.program.hasFile(pathAbsolute)) {
                return workspace.builder.program.getTranspiledFileContents(pathAbsolute);
            }
        }
    }

    public dispose() {
        this.loggerSubscription?.();
        this.validateThrottler.dispose();
    }
}

export interface Workspace {
    firstRunPromise: Promise<any>;
    builder: ProgramBuilder;
    workspacePath: string;
    isFirstRunComplete: boolean;
    isFirstRunSuccessful: boolean;
    configFilePath?: string;
    isStandaloneFileWorkspace: boolean;
}

export enum CustomCommands {
    TranspileFile = 'TranspileFile'
}<|MERGE_RESOLUTION|>--- conflicted
+++ resolved
@@ -39,11 +39,8 @@
 import { Logger } from './Logger';
 import { Throttler } from './Throttler';
 import { KeyedThrottler } from './KeyedThrottler';
-<<<<<<< HEAD
 import { BrsFile } from './files/BrsFile';
-=======
 import { DiagnosticCollection } from './DiagnosticCollection';
->>>>>>> fc671229
 
 export class LanguageServer {
     //cast undefined as any to get around strictNullChecks...it's ok in this case
@@ -981,7 +978,6 @@
         return results;
     }
 
-<<<<<<< HEAD
     private async onSignatureHelp(params: SignatureHelpParams) {
         const info = this.getIdentifierInfo(params);
         if (!info) {
@@ -1082,40 +1078,7 @@
         return results;
     }
 
-    /**
-     * The list of all issues, indexed by file. This allows us to keep track of which buckets of
-     * diagnostics to send and which to skip because nothing has changed
-     */
-    private latestDiagnosticsByFile = {} as { [key: string]: Diagnostic[] };
-    private async sendDiagnostics() {
-        //compute the new list of diagnostics for whole project
-        let diagnosticsByFile = {} as { [key: string]: Diagnostic[] };
-        let workspaces = this.getWorkspaces();
-
-        //make a bucket for every file in every project
-        for (let workspace of workspaces) {
-            //Ensure the program was constructed. This prevents race conditions where certain diagnostics are being sent before the program was created.
-            await workspace.firstRunPromise;
-            //if there is no program, skip this workspace (hopefully diagnostics were added to the builder itself
-            if (workspace.builder && workspace.builder.program) {
-                for (let filePath in workspace.builder.program.files) {
-                    diagnosticsByFile[filePath] = [];
-                }
-            }
-        }
-
-        let diagnostics = Array.prototype.concat.apply([] as BsDiagnostic[],
-            workspaces.map((x) => x.builder.getDiagnostics())
-        ) as BsDiagnostic[];
-
-        /**
-         * A map that tracks which diagnostics have been added for each file.
-         * This allows us to remove duplicate diagnostics
-         */
-        let uniqueMap = {} as { [diagnosticKey: string]: boolean };
-=======
     private diagnosticCollection = new DiagnosticCollection();
->>>>>>> fc671229
 
     private async sendDiagnostics() {
         //Get only the changes to diagnostics since the last time we sent them to the client
