--- conflicted
+++ resolved
@@ -432,17 +432,12 @@
                     excludePatterns: await this.getWorkspaceExcludeGlobs(workspaceFolder),
                     projects: this.normalizeProjectPaths(workspaceFolder, brightscriptConfig?.projects),
                     languageServer: {
-<<<<<<< HEAD
                         enableThreading: brightscriptConfig?.languageServer?.enableThreading ?? LanguageServer.enableThreadingDefault,
                         enableProjectDiscovery: brightscriptConfig?.languageServer?.enableProjectDiscovery ?? LanguageServer.enableProjectDiscoveryDefault,
+                        projectDiscoveryMaxDepth: brightscriptConfig?.languageServer?.projectDiscoveryMaxDepth ?? 15
                         projectDiscoveryExclude: brightscriptConfig?.languageServer?.projectDiscoveryExclude,
                         logLevel: brightscriptConfig?.languageServer?.logLevel
-=======
-                        enableThreading: brightscriptConfig.languageServer?.enableThreading ?? LanguageServer.enableThreadingDefault,
-                        enableProjectDiscovery: brightscriptConfig.languageServer?.enableProjectDiscovery ?? LanguageServer.enableProjectDiscoveryDefault,
-                        logLevel: brightscriptConfig?.languageServer?.logLevel,
-                        projectDiscoveryMaxDepth: brightscriptConfig?.languageServer?.projectDiscoveryMaxDepth ?? 15
->>>>>>> 4ce9501a
+                        
                     }
                 };
             })
