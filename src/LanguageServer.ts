import * as path from 'path';
import 'array-flat-polyfill';
import type {
    CompletionItem,
    Connection,
    DidChangeWatchedFilesParams,
    InitializeParams,
    ServerCapabilities,
    TextDocumentPositionParams,
    ExecuteCommandParams,
    WorkspaceSymbolParams,
    DocumentSymbolParams,
    ReferenceParams,
    SignatureHelpParams,
    CodeActionParams,
    SemanticTokens,
    SemanticTokensParams,
    TextDocumentChangeEvent,
    HandlerResult,
    InitializeError,
    InitializeResult,
    CompletionParams,
    ResultProgressReporter,
    WorkDoneProgressReporter,
    SemanticTokensOptions,
    CompletionList,
    CancellationToken,
    DidChangeConfigurationParams,
    DidChangeConfigurationRegistrationOptions
} from 'vscode-languageserver/node';
import {
    SemanticTokensRequest,
    createConnection,
    DidChangeConfigurationNotification,
    FileChangeType,
    ProposedFeatures,
    TextDocuments,
    TextDocumentSyncKind,
    CodeActionKind
} from 'vscode-languageserver/node';
import { URI } from 'vscode-uri';
import { TextDocument } from 'vscode-languageserver-textdocument';
import { util } from './util';
import { DiagnosticCollection } from './DiagnosticCollection';
import { encodeSemanticTokens, semanticTokensLegend } from './SemanticTokenUtils';
import { LogLevel, createLogger, logger, setLspLoggerProps } from './logging';
import ignore from 'ignore';
import * as micromatch from 'micromatch';
import type { LspProject, LspDiagnostic } from './lsp/LspProject';
import { PathFilterer } from './lsp/PathFilterer';
import type { WorkspaceConfig } from './lsp/ProjectManager';
import { ProjectManager } from './lsp/ProjectManager';
import * as fsExtra from 'fs-extra';
import type { MaybePromise } from './interfaces';
import { workerPool } from './lsp/worker/WorkerThreadProject';
// eslint-disable-next-line @typescript-eslint/no-require-imports
import isEqual = require('lodash.isequal');

export class LanguageServer {
    /**
     * The default threading setting for the language server. Can be overridden by per-workspace settings
     */
    public static enableThreadingDefault = true;
    /**
     * The default project discovery setting for the language server. Can be overridden by per-workspace settings
     */
    public static enableDiscoveryDefault = true;
    /**
     * The language server protocol connection, used to send and receive all requests and responses
     */
    private connection = undefined as Connection;

    /**
     * Manages all projects for this language server
     */
    private projectManager: ProjectManager;

    private hasConfigurationCapability = false;

    /**
     * Indicates whether the client supports workspace folders
     */
    private clientHasWorkspaceFolderCapability = false;

    /**
     * Create a simple text document manager.
     * The text document manager supports full document sync only
     */
    private documents = new TextDocuments(TextDocument);

    private loggerSubscription: () => void;

    /**
     * Used to filter paths based on include/exclude lists (like .gitignore or vscode's `files.exclude`).
     * This is used to prevent the language server from being overwhelmed by files we don't actually want to handle
     */
    private pathFilterer: PathFilterer;

    public logger = createLogger({
        logLevel: LogLevel.log
    });

    constructor() {
        setLspLoggerProps();
        //replace the workerPool logger with our own so logging info can be synced
        workerPool.logger = this.logger.createLogger();

        this.pathFilterer = new PathFilterer({ logger: this.logger });

        this.projectManager = new ProjectManager({
            pathFilterer: this.pathFilterer,
            logger: this.logger.createLogger()
        });

        //anytime a project emits a collection of diagnostics, send them to the client
        this.projectManager.on('diagnostics', (event) => {
            this.logger.debug(`Received ${event.diagnostics.length} diagnostics from project ${event.project.projectNumber}`);
            this.sendDiagnostics(event).catch(logAndIgnoreError);
        });

        // Send all open document changes whenever a project is activated. This is necessary because at project startup, the project loads files from disk
        // and may not have the latest unsaved file changes. Any existing projects that already use these files will just ignore the changes
        // because the file contents haven't changed.

        this.projectManager.on('project-activate', (event) => {
            //keep logLevel in sync with the most verbose log level found across all projects
            this.syncLogLevel().catch(logAndIgnoreError);

            //resend all open document changes
            const documents = [...this.documents.all()];
            if (documents.length > 0) {
                this.logger.log(`[${event.project?.projectIdentifier}] loaded or changed. Resending all open document changes.`, documents.map(x => x.uri));
                for (const document of this.documents.all()) {
                    this.onTextDocumentDidChangeContent({
                        document: document
                    }).catch(logAndIgnoreError);
                }
            }
        });

        this.projectManager.busyStatusTracker.on('active-runs-change', (event) => {
            this.sendBusyStatus();
        });
    }

    //run the server
    public run() {
        // Create a connection for the server. The connection uses Node's IPC as a transport.
        this.connection = this.establishConnection();

        //disable logger colors when running in LSP mode
        logger.enableColor = false;

        //listen to all of the output log events and pipe them into the debug channel in the extension
        this.loggerSubscription = logger.subscribe((message) => {
            this.connection.tracer.log(message.argsText);
        });

        //bind all our on* methods that share the same name from connection
        for (const name of Object.getOwnPropertyNames(LanguageServer.prototype)) {
            if (/on+/.test(name) && typeof this.connection?.[name] === 'function') {
                this.connection[name](this[name].bind(this));
            }
        }

        //Register semantic token requests. TODO switch to a more specific connection function call once they actually add it
        this.connection.onRequest(SemanticTokensRequest.method, this.onFullSemanticTokens.bind(this));

        // The content of a text document has changed. This event is emitted
        // when the text document is first opened, when its content has changed,
        // or when document is closed without saving (original contents are sent as a change)
        //
        this.documents.onDidChangeContent(this.onTextDocumentDidChangeContent.bind(this));

        //whenever a document gets closed
        this.documents.onDidClose(this.onDocumentClose.bind(this));

        // listen for open, change and close text document events
        this.documents.listen(this.connection);

        // Listen on the connection
        this.connection.listen();
    }

    /**
     * Called when the client starts initialization
     */
    @AddStackToErrorMessage
    public onInitialize(params: InitializeParams): HandlerResult<InitializeResult, InitializeError> {
        let clientCapabilities = params.capabilities;

        // Does the client support the `workspace/configuration` request?
        // If not, we will fall back using global settings
        this.hasConfigurationCapability = !!(clientCapabilities.workspace && !!clientCapabilities.workspace.configuration);
        this.clientHasWorkspaceFolderCapability = !!(clientCapabilities.workspace && !!clientCapabilities.workspace.workspaceFolders);

        //return the capabilities of the server
        return {
            capabilities: {
                textDocumentSync: TextDocumentSyncKind.Full,
                // Tell the client that the server supports code completion
                completionProvider: {
                    resolveProvider: false,
                    //anytime the user types a period, auto-show the completion results
                    triggerCharacters: ['.'],
                    allCommitCharacters: ['.', '@']
                },
                documentSymbolProvider: true,
                workspaceSymbolProvider: true,
                semanticTokensProvider: {
                    legend: semanticTokensLegend,
                    full: true
                } as SemanticTokensOptions,
                referencesProvider: true,
                codeActionProvider: {
                    codeActionKinds: [CodeActionKind.Refactor]
                },
                signatureHelpProvider: {
                    triggerCharacters: ['(', ',']
                },
                definitionProvider: true,
                hoverProvider: true,
                executeCommandProvider: {
                    commands: [
                        CustomCommands.TranspileFile
                    ]
                }
            } as ServerCapabilities
        };
    }

    /**
     * Called when the client has finished initializing
     */
    @AddStackToErrorMessage
    public async onInitialized() {
        this.logger.log('onInitialized');

        //cache a copy of all workspace configurations to use for comparison later
        this.workspaceConfigsCache = new Map(
            (await this.getWorkspaceConfigs()).map(x => [x.workspaceFolder, x])
        );

        //set our logger to the most verbose logLevel found across any project
        await this.syncLogLevel();

        try {
            if (this.hasConfigurationCapability) {
                // register for when the user changes workspace or user settings
                await this.connection.client.register(
                    DidChangeConfigurationNotification.type,
                    {
                        //we only care about when these settings sections change
                        section: [
                            'brightscript',
                            'files'
                        ]
                    } as DidChangeConfigurationRegistrationOptions
                );
            }

            //populate the path filterer with the client's include/exclude lists
            await this.rebuildPathFilterer();

            await this.syncProjects();

            if (this.clientHasWorkspaceFolderCapability) {
                //if the client changes their workspaces, we need to get our projects in sync
                this.connection.workspace.onDidChangeWorkspaceFolders(async (evt) => {
                    await this.syncProjects();
                });
            }
        } catch (e: any) {
            this.sendCriticalFailure(
                `Critical failure during BrighterScript language server startup.
                Please file a github issue and include the contents of the 'BrighterScript Language Server' output channel.

                Error message: ${e.message}`
            );
            throw e;
        }
    }

    /**
     * Set our logLevel to the most verbose log level found across all projects and workspaces
     */
    private async syncLogLevel() {
        /**
         * helper to get the logLevel from a list of items and return the item and level (if found), or undefined if not
         */
        const getLogLevel = async<T>(
            items: T[],
            fetcher: (item: T) => MaybePromise<LogLevel | string>
        ): Promise<{ logLevel: LogLevel; logLevelText: string; item: T }> => {
            const logLevels = await Promise.all(
                items.map(async (item) => {
                    let value = await fetcher(item);
                    //force string values to lower case (so we can support things like 'log' or 'Log' or 'LOG')
                    if (typeof value === 'string') {
                        value = value.toLowerCase();
                    }
                    const logLevelNumeric = this.logger.getLogLevelNumeric(value as any);

                    if (typeof logLevelNumeric === 'number') {
                        return logLevelNumeric;
                    } else {
                        return -1;
                    }
                })
            );
            let idx = logLevels.findIndex(x => x > -1);
            if (idx > -1) {
                const mostVerboseLogLevel = Math.max(...logLevels);
                return {
                    logLevel: mostVerboseLogLevel,
                    logLevelText: this.logger.getLogLevelText(mostVerboseLogLevel),
                    //find the first item having the most verbose logLevel
                    item: items[logLevels.findIndex(x => x === mostVerboseLogLevel)]
                };
            }
        };

        const workspaces = await this.getWorkspaceConfigs();

        let workspaceResult = await getLogLevel(workspaces, workspace => workspace?.languageServer?.logLevel);

        if (workspaceResult) {
            this.logger.info(`Setting global logLevel to '${workspaceResult.logLevelText}' based on configuration from workspace '${workspaceResult?.item?.workspaceFolder}'`);
            this.logger.logLevel = workspaceResult.logLevel;
            return;
        }

        let projectResult = await getLogLevel(this.projectManager.projects, (project) => project.logger.logLevel);
        if (projectResult) {
            this.logger.info(`Setting global logLevel to '${projectResult.logLevelText}' based on project #${projectResult?.item?.projectNumber}`);
            this.logger.logLevel = projectResult.logLevel;
            return;
        }

        //use a default level if no other level was found
        this.logger.logLevel = LogLevel.log;
    }

    @AddStackToErrorMessage
    private async onTextDocumentDidChangeContent(event: TextDocumentChangeEvent<TextDocument>) {
        this.logger.debug('onTextDocumentDidChangeContent', event.document.uri);

        await this.projectManager.handleFileChanges([{
            srcPath: URI.parse(event.document.uri).fsPath,
            type: FileChangeType.Changed,
            fileContents: event.document.getText(),
            allowStandaloneProject: true
        }]);
    }

    /**
     * Called when watched files changed (add/change/delete).
     * The CLIENT is in charge of what files to watch, so all client
     * implementations should ensure that all valid project
     * file types are watched (.brs,.bs,.xml,manifest, and any json/text/image files)
     */
    @AddStackToErrorMessage
    public async onDidChangeWatchedFiles(params: DidChangeWatchedFilesParams) {
        const workspacePaths = (await this.connection.workspace.getWorkspaceFolders()).map(x => util.uriToPath(x.uri));

        let changes = params.changes
            .map(x => ({
                srcPath: util.uriToPath(x.uri),
                type: x.type,
                //if this is an open document, allow this file to be loaded in a standalone project (if applicable)
                allowStandaloneProject: this.documents.get(x.uri) !== undefined
            }))
            //exclude all explicit top-level workspace folder paths (to fix a weird macos fs watcher bug that emits events for the workspace folder itself)
            .filter(x => !workspacePaths.includes(x.srcPath));

        this.logger.debug('onDidChangeWatchedFiles', changes);

        //if the client changed any files containing include/exclude patterns, rebuild the path filterer before processing these changes
        if (
            micromatch.some(changes.map(x => x.srcPath), [
                '**/.gitignore',
                '**/.vscode/settings.json',
                '**/*bsconfig*.json'
            ], {
                dot: true
            })
        ) {
            await this.rebuildPathFilterer();
        }

        //handle the file changes
        await this.projectManager.handleFileChanges(changes);
    }

    @AddStackToErrorMessage
    private async onDocumentClose(event: TextDocumentChangeEvent<TextDocument>): Promise<void> {
        this.logger.debug('onDocumentClose', event.document.uri);

        await this.projectManager.handleFileClose({
            srcPath: util.uriToPath(event.document.uri)
        });
    }

    /**
     * Provide a list of completion items based on the current cursor position
     */
    @AddStackToErrorMessage
    public async onCompletion(params: CompletionParams, cancellationToken: CancellationToken, workDoneProgress: WorkDoneProgressReporter, resultProgress: ResultProgressReporter<CompletionItem[]>): Promise<CompletionList> {
        this.logger.debug('onCompletion', params, cancellationToken);

        const srcPath = util.uriToPath(params.textDocument.uri);
        const completions = await this.projectManager.getCompletions({
            srcPath: srcPath,
            position: params.position,
            cancellationToken: cancellationToken
        });
        return completions;
    }

    /**
     * Get a list of workspaces, and their configurations.
     * Get only the settings for the workspace that are relevant to the language server. We do this so we can cache this object for use in change detection in the future.
     */
    private async getWorkspaceConfigs(): Promise<WorkspaceConfig[]> {
        //get all workspace folders (we'll use these to get settings)
        let workspaces = await Promise.all(
            (await this.connection.workspace.getWorkspaceFolders() ?? []).map(async (x) => {
                const workspaceFolder = util.uriToPath(x.uri);
                const brightscriptConfig = await this.getClientConfiguration<BrightScriptClientConfiguration>(x.uri, 'brightscript');
                return {
                    workspaceFolder: workspaceFolder,
                    excludePatterns: await this.getWorkspaceExcludeGlobs(workspaceFolder),
                    projects: this.normalizeProjectPaths(workspaceFolder, brightscriptConfig.projects),
                    languageServer: {
                        enableThreading: brightscriptConfig.languageServer?.enableThreading ?? LanguageServer.enableThreadingDefault,
                        enableDiscovery: brightscriptConfig.languageServer?.enableDiscovery ?? LanguageServer.enableDiscoveryDefault,
                        logLevel: brightscriptConfig?.languageServer?.logLevel
                    }
<<<<<<< HEAD
                } as WorkspaceConfigWithExtras;
=======

                };
>>>>>>> 186608c1
            })
        );
        return workspaces;
    }

<<<<<<< HEAD
    /**
     * Extract project paths from settings' projects list, expanding the workspaceFolder variable if necessary
     */
    private normalizeProjectPaths(workspaceFolder: string, projects: (string | BrightScriptProjectConfiguration)[]): BrightScriptProjectConfiguration[] | undefined {
        return projects?.reduce((acc, project) => {
            if (typeof project === 'string') {
                acc.push({ path: project });
            } else if (typeof project.path === 'string') {
                acc.push(project);
            }
            return acc;
        }, []).map(project => ({
            ...project,
            // eslint-disable-next-line no-template-curly-in-string
            path: util.standardizePath(project.path.replace('${workspaceFolder}', workspaceFolder))
        }));
    }

    private workspaceConfigsCache = new Map<string, WorkspaceConfigWithExtras>();
=======
    private workspaceConfigsCache = new Map<string, WorkspaceConfig>();
>>>>>>> 186608c1

    @AddStackToErrorMessage
    public async onDidChangeConfiguration(args: DidChangeConfigurationParams) {
        this.logger.log('onDidChangeConfiguration', 'Reloading all projects');

        const configs = new Map(
            (await this.getWorkspaceConfigs()).map(x => [x.workspaceFolder, x])
        );
        //find any changed configs. This includes newly created workspaces, deleted workspaces, etc.
        //TODO: enhance this to only reload specific projects, depending on the change
        if (!isEqual(configs, this.workspaceConfigsCache)) {
            //now that we've processed any config diffs, update the cached copy of them
            this.workspaceConfigsCache = configs;

            //if configuration changed, rebuild the path filterer
            await this.rebuildPathFilterer();

            //if the user changes any user/workspace config settings, just mass-reload all projects
            await this.syncProjects(true);
        }
    }


    @AddStackToErrorMessage
    public async onHover(params: TextDocumentPositionParams) {
        this.logger.debug('onHover', params);

        const srcPath = util.uriToPath(params.textDocument.uri);
        const result = await this.projectManager.getHover({ srcPath: srcPath, position: params.position });
        return result;
    }

    @AddStackToErrorMessage
    public async onWorkspaceSymbol(params: WorkspaceSymbolParams) {
        this.logger.debug('onWorkspaceSymbol', params);

        const result = await this.projectManager.getWorkspaceSymbol();
        return result;
    }

    @AddStackToErrorMessage
    public async onDocumentSymbol(params: DocumentSymbolParams) {
        this.logger.debug('onDocumentSymbol', params);

        const srcPath = util.uriToPath(params.textDocument.uri);
        const result = await this.projectManager.getDocumentSymbol({ srcPath: srcPath });
        return result;
    }

    @AddStackToErrorMessage
    public async onDefinition(params: TextDocumentPositionParams) {
        this.logger.debug('onDefinition', params);

        const srcPath = util.uriToPath(params.textDocument.uri);

        const result = this.projectManager.getDefinition({ srcPath: srcPath, position: params.position });
        return result;
    }

    @AddStackToErrorMessage
    public async onSignatureHelp(params: SignatureHelpParams) {
        this.logger.debug('onSignatureHelp', params);

        const srcPath = util.uriToPath(params.textDocument.uri);
        const result = await this.projectManager.getSignatureHelp({ srcPath: srcPath, position: params.position });
        if (result) {
            return result;
        } else {
            return {
                signatures: [],
                activeSignature: null,
                activeParameter: null
            };
        }

    }

    @AddStackToErrorMessage
    public async onReferences(params: ReferenceParams) {
        this.logger.debug('onReferences', params);

        const srcPath = util.uriToPath(params.textDocument.uri);
        const result = await this.projectManager.getReferences({ srcPath: srcPath, position: params.position });
        return result ?? [];
    }


    @AddStackToErrorMessage
    private async onFullSemanticTokens(params: SemanticTokensParams) {
        this.logger.debug('onFullSemanticTokens', params);

        const srcPath = util.uriToPath(params.textDocument.uri);
        const result = await this.projectManager.getSemanticTokens({ srcPath: srcPath });

        return {
            data: encodeSemanticTokens(result)
        } as SemanticTokens;
    }

    @AddStackToErrorMessage
    public async onCodeAction(params: CodeActionParams) {
        this.logger.debug('onCodeAction', params);

        const srcPath = util.uriToPath(params.textDocument.uri);
        const result = await this.projectManager.getCodeActions({ srcPath: srcPath, range: params.range });
        return result;
    }


    @AddStackToErrorMessage
    public async onExecuteCommand(params: ExecuteCommandParams) {
        this.logger.debug('onExecuteCommand', params);

        if (params.command === CustomCommands.TranspileFile) {
            const args = {
                srcPath: params.arguments[0] as string
            };
            const result = await this.projectManager.transpileFile(args);
            //back-compat: include `pathAbsolute` property so older vscode versions still work
            (result as any).pathAbsolute = result.srcPath;
            return result;
        }
    }

    /**
     * Establish a connection to the client if not already connected
     */
    private establishConnection() {
        if (!this.connection) {
            this.connection = createConnection(ProposedFeatures.all);
        }
        return this.connection;
    }

    /**
     * Send a new busy status notification to the client based on the current busy status
     */
    private sendBusyStatus() {
        this.busyStatusIndex = ++this.busyStatusIndex <= 0 ? 0 : this.busyStatusIndex;

        this.connection.sendNotification(NotificationName.busyStatus, {
            status: this.projectManager.busyStatusTracker.status,
            timestamp: Date.now(),
            index: this.busyStatusIndex,
            activeRuns: [
                //extract only specific information from the active run so we know what's going on
                ...this.projectManager.busyStatusTracker.activeRuns.map(x => ({
                    scope: x.scope?.projectIdentifier,
                    label: x.label,
                    startTime: x.startTime.getTime()
                }))
            ]
        })?.catch(logAndIgnoreError);
    }
    private busyStatusIndex = -1;

    private pathFiltererDisposables: Array<() => void> = [];

    /**
     * Populate the path filterer with the client's include/exclude lists and the projects include lists
     * @returns the instance of the path filterer
     */
    private async rebuildPathFilterer() {
        //dispose of any previous pathFilterer disposables
        this.pathFiltererDisposables?.forEach(dispose => dispose());
        //keep track of all the pathFilterer disposables so we can dispose them later
        this.pathFiltererDisposables = [];

        const workspaceConfigs = await this.getWorkspaceConfigs();
        await Promise.all(workspaceConfigs.map(async (workspaceConfig) => {
            const rootDir = util.uriToPath(workspaceConfig.workspaceFolder);

            //always exclude everything from these common folders
            this.pathFiltererDisposables.push(
                this.pathFilterer.registerExcludeList(rootDir, [
                    '**/node_modules/**/*',
                    '**/.git/**/*',
                    'out/**/*',
                    '**/.roku-deploy-staging/**/*'
                ])
            );
            //get any `files.exclude` patterns from the client from this workspace
            this.pathFiltererDisposables.push(
                this.pathFilterer.registerExcludeList(rootDir, workspaceConfig.excludePatterns)
            );

            //get any .gitignore patterns from the client from this workspace
            const gitignorePath = path.resolve(rootDir, '.gitignore');
            if (await fsExtra.pathExists(gitignorePath)) {
                const matcher = ignore({ ignoreCase: true }).add(
                    fsExtra.readFileSync(gitignorePath).toString()
                );
                this.pathFiltererDisposables.push(
                    this.pathFilterer.registerExcludeMatcher((p: string) => {
                        const relPath = path.relative(rootDir, p);
                        if (ignore.isPathValid(relPath)) {
                            return matcher.test(relPath).ignored;
                        } else {
                            //we do not have a valid relative path, so we cannot determine if it is ignored...thus it is NOT ignored
                            return false;
                        }
                    })
                );
            }
        }));
        this.logger.log('pathFilterer successfully reconstructed');

        return this.pathFilterer;
    }

    /**
     * Ask the client for the list of `files.exclude` patterns. Useful when determining if we should process a file
     */
    private async getWorkspaceExcludeGlobs(workspaceFolder: string): Promise<string[]> {
        const filesConfig = await this.getClientConfiguration<{ exclude: string[] }>(workspaceFolder, 'files');
        const fileExcludes = this.extractExcludes(filesConfig);

        const searchConfig = await this.getClientConfiguration<{ exclude: string[] }>(workspaceFolder, 'search');
        const searchExcludes = this.extractExcludes(searchConfig);

        return [...fileExcludes, ...searchExcludes];
    }

    private extractExcludes(config: { exclude: string[] }): string[] {
        if (!config?.exclude) {
            return [];
        }
        return Object
            .keys(config.exclude)
            .filter(x => config.exclude[x])
            //vscode files.exclude patterns support ignoring folders without needing to add `**/*`. So for our purposes, we need to
            //append **/* to everything without a file extension or magic at the end
            .map(pattern => [
                //send the pattern as-is (this handles weird cases and exact file matches)
                pattern,
                //treat the pattern as a directory (no harm in doing this because if it's a file, the pattern will just never match anything)
                `${pattern}/**/*`
            ])
            .flat(1);
    }

    /**
     * Ask the project manager to sync all projects found within the list of workspaces
     * @param forceReload if true, all projects are discarded and recreated from scratch
     */
    private async syncProjects(forceReload = false) {
        const workspaces = await this.getWorkspaceConfigs();

        await this.projectManager.syncProjects(workspaces, forceReload);

        //set our logLevel to the most verbose log level found across all projects and workspaces
        await this.syncLogLevel();
    }

    /**
     * Given a workspaceFolder path, get the specified configuration from the client (if applicable).
     * Be sure to use optional chaining to traverse the result in case that configuration doesn't exist or the client doesn't support `getConfiguration`
     * @param workspaceFolder the folder for the workspace in the client
     */
    private async getClientConfiguration<T extends Record<string, any>>(workspaceFolder: string, section: string): Promise<T> {
        const scopeUri = util.pathToUri(workspaceFolder);
        let config = {};

        //if the client supports configuration, look for config group called "brightscript"
        if (this.hasConfigurationCapability) {
            config = await this.connection.workspace.getConfiguration({
                scopeUri: scopeUri,
                section: section
            });
        }
        return config as T;
    }

    /**
     * Send a critical failure notification to the client, which should show a notification of some kind
     */
    private sendCriticalFailure(message: string) {
        this.connection.sendNotification('critical-failure', message).catch(logAndIgnoreError);
    }

    /**
     * Send diagnostics to the client
     */
    private async sendDiagnostics(options: { project: LspProject; diagnostics: LspDiagnostic[] }) {
        const patch = this.diagnosticCollection.getPatch(options.project.projectNumber, options.diagnostics);

        await Promise.all(Object.keys(patch).map(async (srcPath) => {
            const uri = URI.file(srcPath).toString();
            const diagnostics = patch[srcPath].map(d => util.toDiagnostic(d, uri));

            await this.connection.sendDiagnostics({
                uri: uri,
                diagnostics: diagnostics
            });
        }));
    }
    private diagnosticCollection = new DiagnosticCollection();

    protected dispose() {
        this.loggerSubscription?.();
        this.projectManager?.dispose?.();
    }
}

export enum CustomCommands {
    TranspileFile = 'TranspileFile'
}

export enum NotificationName {
    busyStatus = 'busyStatus'
}

/**
 * Wraps a method. If there's an error (either sync or via a promise),
 * this appends the error's stack trace at the end of the error message so that the connection will
 */
function AddStackToErrorMessage(target: any, propertyKey: string, descriptor: PropertyDescriptor) {
    let originalMethod = descriptor.value;

    //wrapping the original method
    descriptor.value = function value(...args: any[]) {
        try {
            let result = originalMethod.apply(this, args);
            //if the result looks like a promise, log if there's a rejection
            if (result?.then) {
                return Promise.resolve(result).catch((e: Error) => {
                    if (e?.stack) {
                        e.message = e.stack;
                    }
                    return Promise.reject(e);
                });
            } else {
                return result;
            }
        } catch (e: any) {
            if (e?.stack) {
                e.message = e.stack;
            }
            throw e;
        }
    };
}

type Handler<T> = {
    [K in keyof T as K extends `on${string}` ? K : never]:
    T[K] extends (arg: infer U) => void ? (arg: U) => void : never;
};
// Extracts the argument type from the function and constructs the desired interface
export type OnHandler<T> = {
    [K in keyof Handler<T>]: Handler<T>[K] extends (arg: infer U) => void ? U : never;
};

export interface BrightScriptProjectConfiguration {
    name?: string;
    path: string;
    disabled?: boolean;
}

interface BrightScriptClientConfiguration {
    projects?: (string | BrightScriptProjectConfiguration)[];
    languageServer: {
        enableThreading: boolean;
        enableDiscovery: boolean;
        logLevel: LogLevel | string;
    };
}

function logAndIgnoreError(error: Error) {
    if (error?.stack) {
        error.message = error.stack;
    }
    console.error(error);
<<<<<<< HEAD
}

export type WorkspaceConfigWithExtras = WorkspaceConfig & {
    languageServer: {
        enableThreading: boolean;
        logLevel: LogLevel | string | undefined;
    };
};
=======
}
>>>>>>> 186608c1
<|MERGE_RESOLUTION|>--- conflicted
+++ resolved
@@ -436,18 +436,12 @@
                         enableDiscovery: brightscriptConfig.languageServer?.enableDiscovery ?? LanguageServer.enableDiscoveryDefault,
                         logLevel: brightscriptConfig?.languageServer?.logLevel
                     }
-<<<<<<< HEAD
-                } as WorkspaceConfigWithExtras;
-=======
-
                 };
->>>>>>> 186608c1
             })
         );
         return workspaces;
     }
 
-<<<<<<< HEAD
     /**
      * Extract project paths from settings' projects list, expanding the workspaceFolder variable if necessary
      */
@@ -466,10 +460,7 @@
         }));
     }
 
-    private workspaceConfigsCache = new Map<string, WorkspaceConfigWithExtras>();
-=======
     private workspaceConfigsCache = new Map<string, WorkspaceConfig>();
->>>>>>> 186608c1
 
     @AddStackToErrorMessage
     public async onDidChangeConfiguration(args: DidChangeConfigurationParams) {
@@ -828,7 +819,7 @@
     disabled?: boolean;
 }
 
-interface BrightScriptClientConfiguration {
+export interface BrightScriptClientConfiguration {
     projects?: (string | BrightScriptProjectConfiguration)[];
     languageServer: {
         enableThreading: boolean;
@@ -842,15 +833,4 @@
         error.message = error.stack;
     }
     console.error(error);
-<<<<<<< HEAD
-}
-
-export type WorkspaceConfigWithExtras = WorkspaceConfig & {
-    languageServer: {
-        enableThreading: boolean;
-        logLevel: LogLevel | string | undefined;
-    };
-};
-=======
-}
->>>>>>> 186608c1
+}