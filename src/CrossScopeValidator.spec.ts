--- conflicted
+++ resolved
@@ -521,14 +521,9 @@
                 end sub
             `);
             program.validate();
-<<<<<<< HEAD
+
             expectDiagnostics(program, [
                 DiagnosticMessages.cannotFindName('otherFunc', `components${path.sep}Widget2.xml`).message
-=======
-            expectDiagnosticsIncludes(program, [
-                DiagnosticMessages.cannotFindName('otherFunc').message,
-                DiagnosticMessages.symbolNotDefinedInScope('otherFunc', `components${path.sep}Widget2.xml`).message
->>>>>>> 451e40ae
             ]);
         });
 
