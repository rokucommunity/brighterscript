--- conflicted
+++ resolved
@@ -16,14 +16,10 @@
 export class BsClassValidator {
     private scope: Scope;
     public diagnostics: BsDiagnostic[];
-<<<<<<< HEAD
     /**
-     * The key is the namespace-prefixed class name. (i.e. `NameA.NameB.SomeClass` or `CoolClass`
+     * The key is the namespace-prefixed class name. (i.e. `NameA.NameB.SomeClass` or `CoolClass`)
      */
-    private classes: Record<string, AugmentedClassStatement>;
-=======
     private classes: Map<string, AugmentedClassStatement>;
->>>>>>> b393ddf7
 
     public validate(scope: Scope) {
         this.scope = scope;
@@ -164,8 +160,7 @@
     }
 
     private detectCircularReferences() {
-        for (let key in this.classes) {
-            let cls = this.classes[key];
+        for (let [, cls] of this.classes) {
             const names = new Map<string, string>();
             do {
                 const className = cls.getName(ParseMode.BrighterScript);
