--- conflicted
+++ resolved
@@ -6,23 +6,15 @@
 import { CancellationTokenSource } from 'vscode-languageserver';
 import { URI } from 'vscode-uri';
 import util from '../util';
-<<<<<<< HEAD
-import { isCallExpression, isFieldStatement, isMethodStatement, isCustomType, isNamespaceStatement } from '../astUtils/reflection';
+import { isCallExpression, isFieldStatement, isMethodStatement, isNamespaceStatement } from '../astUtils/reflection';
 import type { BsDiagnostic } from '../interfaces';
-=======
-import { isCallExpression, isFieldStatement, isMethodStatement, isNamespaceStatement } from '../astUtils/reflection';
-import type { BscFile, BsDiagnostic } from '../interfaces';
->>>>>>> 69d3037e
 import { createVisitor, WalkMode } from '../astUtils/visitors';
 import type { BrsFile } from '../files/BrsFile';
 import { TokenKind } from '../lexer/TokenKind';
 import { DynamicType } from '../types/DynamicType';
-<<<<<<< HEAD
-import type { File } from '../files/File';
-=======
 import type { BscType } from '../types/BscType';
 import { SymbolTypeFlag } from '../SymbolTable';
->>>>>>> 69d3037e
+import type { File } from '../files/File';
 
 export class BsClassValidator {
     private scope: Scope;
