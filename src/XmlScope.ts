--- conflicted
+++ resolved
@@ -2,26 +2,17 @@
 import { Scope } from './Scope';
 import { DiagnosticMessages } from './DiagnosticMessages';
 import type { XmlFile } from './files/XmlFile';
-<<<<<<< HEAD
-import type { CallableContainerMap, FileReference } from './interfaces';
-=======
 import { DiagnosticOrigin, type CallableContainerMap, type FileReference } from './interfaces';
->>>>>>> be2236d5
 import type { Program } from './Program';
 import util from './util';
 import { isXmlFile } from './astUtils/reflection';
 import { SGFieldTypes } from './parser/SGTypes';
-<<<<<<< HEAD
-import type { SGTag } from './parser/SGTypes';
-import type { File } from './files/File';
-=======
 import type { File } from './files/File';
 import type { SGElement } from './parser/SGTypes';
 import { SymbolTypeFlag } from './SymbolTable';
 import type { BaseFunctionType } from './types/BaseFunctionType';
 import { ComponentType } from './types/ComponentType';
 import { DynamicType } from './types/DynamicType';
->>>>>>> be2236d5
 
 export class XmlScope extends Scope {
     constructor(
