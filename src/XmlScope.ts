import type { Location, Position } from 'vscode-languageserver';
import { Scope } from './Scope';
import { DiagnosticMessages } from './DiagnosticMessages';
import type { XmlFile } from './files/XmlFile';
import { DiagnosticOrigin, type CallableContainerMap, type FileReference } from './interfaces';
import type { Program } from './Program';
import { SGFieldTypes } from './parser/SGTypes';
<<<<<<< HEAD
import type { BscFile } from './files/BscFile';
import type { SGElement } from './parser/SGTypes';
import { SymbolTypeFlag } from './SymbolTable';
import type { BaseFunctionType } from './types/BaseFunctionType';
import { ComponentType } from './types/ComponentType';
import { DynamicType } from './types/DynamicType';
=======
import type { SGTag } from './parser/SGTypes';
import { DefinitionProvider } from './bscPlugin/definition/DefinitionProvider';
>>>>>>> 58657850

export class XmlScope extends Scope {
    constructor(
        public xmlFile: XmlFile,
        public program: Program
    ) {
        super(xmlFile.destPath, program);
    }

    public get dependencyGraphKey() {
        return this.xmlFile.dependencyGraphKey;
    }

    /**
     * Get the parent scope of this scope. If we could find the scope for our parentComponent, use that.
     * Otherwise default to global scope
     */
    public getParentScope() {
        return this.cache.getOrAdd('parentScope', () => {
            let scope: Scope | undefined;
            let parentComponentName = this.xmlFile.parentComponentName?.text;
            if (parentComponentName) {
                scope = this.program.getComponentScope(parentComponentName);
            }
            if (scope) {
                return scope;
            } else {
                return this.program.globalScope ?? null;
            }
        });
    }

    public getComponentType() {
        let componentElement = this.xmlFile.ast.componentElement;
        if (!componentElement?.name) {
            return;
        }
        const parentComponentType = componentElement?.extends
            ? this.symbolTable.getSymbolType(util.getSgNodeTypeName(componentElement?.extends), { flags: SymbolTypeFlag.typetime, fullName: componentElement?.extends, tableProvider: () => this.symbolTable })
            : undefined;
        const result = new ComponentType(componentElement.name, parentComponentType as ComponentType);
        result.addBuiltInInterfaces();
        const iface = componentElement.interfaceElement;
        if (!iface) {
            return result;
        }
        //add functions
        for (const func of iface.functions ?? []) {
            if (func.name) {
                const componentFuncType = this.symbolTable.getSymbolType(func.name, { flags: SymbolTypeFlag.runtime, fullName: func.name, tableProvider: () => this.symbolTable });
                // TODO: Get correct function type, and fully resolve all param and return types of function
                // eg.:
                // callFuncType = new CallFuncType(componentFuncType) // does something to fully resolve & store all associated types

                //TODO: add documentation - need to get previous comment from XML
                result.addCallFuncMember(func.name, {}, componentFuncType as BaseFunctionType, SymbolTypeFlag.runtime);
            }
        }
        //add fields
        for (const field of iface.fields ?? []) {
            if (field.id) {
                const actualFieldType = field.type ? util.getNodeFieldType(field.type, this.symbolTable) : DynamicType.instance;
                //TODO: add documentation - need to get previous comment from XML
                result.addMember(field.id, {}, actualFieldType, SymbolTypeFlag.runtime);
            }
        }
        return result;
    }

    protected _validate(callableContainerMap: CallableContainerMap) {
        //validate brs files
        super._validate(callableContainerMap);

        //detect when the child imports a script that its ancestor also imports
        this.diagnosticDetectDuplicateAncestorScriptImports();

        //validate component interface
        this.diagnosticValidateInterface(callableContainerMap);
    }

    private diagnosticValidateInterface(callableContainerMap: CallableContainerMap) {
        if (!this.xmlFile.parser.ast?.componentElement?.interfaceElement) {
            return;
        }
        const iface = this.xmlFile.parser.ast.componentElement.interfaceElement;

        //validate functions
        for (const func of iface.functions) {
            const name = func.name;
            if (!name) {
                this.diagnosticMissingAttribute(func, 'name');
            } else if (!callableContainerMap.has(name.toLowerCase())) {
                this.diagnostics.push({
                    ...DiagnosticMessages.xmlFunctionNotFound(name),
                    range: func.getAttribute('name')?.tokens.value.range,
                    file: this.xmlFile,
                    origin: DiagnosticOrigin.Scope
                });
            }
        }
        //validate fields
        for (const field of iface.fields) {
            const { id, type, onChange } = field;
            if (!id) {
                this.diagnosticMissingAttribute(field, 'id');
            }
            if (!type) {
                if (!field.alias) {
                    this.diagnosticMissingAttribute(field, 'type');
                }
            } else if (!SGFieldTypes.includes(type.toLowerCase())) {
                this.diagnostics.push({
                    ...DiagnosticMessages.xmlInvalidFieldType(type),
                    range: field.getAttribute('type')?.tokens.value.range,
                    file: this.xmlFile,
                    origin: DiagnosticOrigin.Scope
                });
            }
            if (onChange) {
                if (!callableContainerMap.has(onChange.toLowerCase())) {
                    this.diagnostics.push({
                        ...DiagnosticMessages.xmlFunctionNotFound(onChange),
                        range: field.getAttribute('onchange')?.tokens.value.range,
                        file: this.xmlFile,
                        origin: DiagnosticOrigin.Scope
                    });
                }
            }
        }
    }

    private diagnosticMissingAttribute(tag: SGElement, name: string) {
        this.diagnostics.push({
            ...DiagnosticMessages.xmlTagMissingAttribute(tag.tokens.startTagName.text, name),
            range: tag.tokens.startTagName.range,
            file: this.xmlFile,
            origin: DiagnosticOrigin.Scope
        });
    }

    /**
     * Detect when a child has imported a script that an ancestor also imported
     */
    private diagnosticDetectDuplicateAncestorScriptImports() {
        if (this.xmlFile.parentComponent) {
            //build a lookup of pkg paths -> FileReference so we can more easily look up collisions
            let parentScriptImports = this.xmlFile.getAncestorScriptTagImports();
            let lookup = {} as Record<string, FileReference>;
            for (let parentScriptImport of parentScriptImports) {
                //keep the first occurance of a pkgPath. Parent imports are first in the array
                if (!lookup[parentScriptImport.destPath]) {
                    lookup[parentScriptImport.destPath] = parentScriptImport;
                }
            }

            //add warning for every script tag that this file shares with an ancestor
            for (let scriptImport of this.xmlFile.scriptTagImports) {
                let ancestorScriptImport = lookup[scriptImport.destPath];
                if (ancestorScriptImport) {
                    let ancestorComponent = ancestorScriptImport.sourceFile as XmlFile;
                    let ancestorComponentName = ancestorComponent.componentName?.text ?? ancestorComponent.destPath;
                    this.diagnostics.push({
                        file: this.xmlFile,
                        range: scriptImport.filePathRange,
                        ...DiagnosticMessages.unnecessaryScriptImportInChildFromParent(ancestorComponentName),
                        origin: DiagnosticOrigin.Scope
                    });
                }
            }
        }
    }

    public getAllFiles() {
        return this.cache.getOrAdd('getAllFiles-xmlScope', () => {
            const allFiles = super.getAllFiles();
            allFiles.push(this.xmlFile);
            return allFiles;
        });
    }

    /**
     * Get the list of files referenced by this scope that are actually loaded in the program.
     * This does not account for parent scope.
     */
    public getOwnFiles() {
        return this.cache.getOrAdd('getOwnFiles', () => {
            let result = [
                this.xmlFile
            ] as BscFile[];
            let scriptDestPaths = this.xmlFile.getOwnDependencies();
            for (let destPath of scriptDestPaths) {
                let file = this.program.getFile(destPath, false);
                if (file) {
                    result.push(file);
                }
            }
            return result;
        });
    }

    /**
     * Get the definition (where was this thing first defined) of the symbol under the position
     * @deprecated use `DefinitionProvider.process()`
     */
    public getDefinition(file: BscFile, position: Position): Location[] {
        return new DefinitionProvider({
            program: this.program,
            file: file,
            position: position,
            definitions: []
        }).process();
    }
}<|MERGE_RESOLUTION|>--- conflicted
+++ resolved
@@ -1,21 +1,16 @@
-import type { Location, Position } from 'vscode-languageserver';
 import { Scope } from './Scope';
 import { DiagnosticMessages } from './DiagnosticMessages';
 import type { XmlFile } from './files/XmlFile';
 import { DiagnosticOrigin, type CallableContainerMap, type FileReference } from './interfaces';
 import type { Program } from './Program';
+import type { SGElement } from './parser/SGTypes';
 import { SGFieldTypes } from './parser/SGTypes';
-<<<<<<< HEAD
+import util from './util';
+import { SymbolTypeFlag } from './SymbolTable';
 import type { BscFile } from './files/BscFile';
-import type { SGElement } from './parser/SGTypes';
-import { SymbolTypeFlag } from './SymbolTable';
+import { DynamicType } from './types';
 import type { BaseFunctionType } from './types/BaseFunctionType';
 import { ComponentType } from './types/ComponentType';
-import { DynamicType } from './types/DynamicType';
-=======
-import type { SGTag } from './parser/SGTypes';
-import { DefinitionProvider } from './bscPlugin/definition/DefinitionProvider';
->>>>>>> 58657850
 
 export class XmlScope extends Scope {
     constructor(
@@ -215,17 +210,4 @@
             return result;
         });
     }
-
-    /**
-     * Get the definition (where was this thing first defined) of the symbol under the position
-     * @deprecated use `DefinitionProvider.process()`
-     */
-    public getDefinition(file: BscFile, position: Position): Location[] {
-        return new DefinitionProvider({
-            program: this.program,
-            file: file,
-            position: position,
-            definitions: []
-        }).process();
-    }
 }