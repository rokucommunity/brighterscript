import { expect } from './chai-config.spec';
import * as fsExtra from 'fs-extra';
import * as path from 'path';
import type { ConfigurationItem, DidChangeWatchedFilesParams, Location, PublishDiagnosticsParams, WorkspaceFolder } from 'vscode-languageserver';
import { FileChangeType } from 'vscode-languageserver';
import { Deferred } from './deferred';
import type { BrightScriptClientConfiguration } from './LanguageServer';
import { CustomCommands, LanguageServer } from './LanguageServer';
import { createSandbox } from 'sinon';
import { standardizePath as s, util } from './util';
import { TextDocument } from 'vscode-languageserver-textdocument';
import type { Program } from './Program';
import * as assert from 'assert';
import type { PartialDiagnostic } from './testHelpers.spec';
import { createInactivityStub, expectZeroDiagnostics, normalizeDiagnostics, trim } from './testHelpers.spec';
import { isBrsFile, isLiteralString } from './astUtils/reflection';
import { createVisitor, WalkMode } from './astUtils/visitors';
import { tempDir, rootDir } from './testHelpers.spec';
import { URI } from 'vscode-uri';
import { BusyStatusTracker } from './BusyStatusTracker';
import type { BscFile } from './interfaces';
import type { Project } from './lsp/Project';
import { LogLevel, Logger, createLogger } from './logging';
import { DiagnosticMessages } from './DiagnosticMessages';
import { standardizePath } from 'roku-deploy';
import undent from 'undent';
import { ProjectManager } from './lsp/ProjectManager';
import type { WorkspaceConfig } from './lsp/ProjectManager';

const sinon = createSandbox();

const workspacePath = rootDir;
const enableThreadingDefault = LanguageServer.enableThreadingDefault;

describe('LanguageServer', () => {
    let server: LanguageServer;
    let program: Program;

    let workspaceFolders: string[] = [];

    let connection = {
        onInitialize: () => null,
        onInitialized: () => null,
        onDidChangeConfiguration: () => null,
        onDidChangeWatchedFiles: () => null,
        onCompletion: () => null,
        onCompletionResolve: () => null,
        onDocumentSymbol: () => null,
        onWorkspaceSymbol: () => null,
        onDefinition: () => null,
        onSignatureHelp: () => null,
        onReferences: () => null,
        onHover: () => null,
        listen: () => null,
        sendNotification: () => null,
        sendDiagnostics: () => null,
        onExecuteCommand: () => null,
        onCodeAction: () => null,
        onDidOpenTextDocument: () => null,
        onDidChangeTextDocument: () => null,
        onDidCloseTextDocument: () => null,
        onWillSaveTextDocument: () => null,
        onWillSaveTextDocumentWaitUntil: () => null,
        onDidSaveTextDocument: () => null,
        onRequest: () => null,
        workspace: {
            getWorkspaceFolders: () => {
                return workspaceFolders.map(
                    x => ({
                        uri: getFileProtocolPath(x),
                        name: path.basename(x)
                    })
                );
            },
            getConfiguration: () => {
                return {};
            },
            onDidChangeWorkspaceFolders: () => { }
        },
        tracer: {
            log: () => { }
        },
        client: {
            register: () => Promise.resolve()
        }
    };

    beforeEach(() => {
        sinon.restore();
        fsExtra.emptyDirSync(tempDir);

        server = new LanguageServer();
        server['busyStatusTracker'] = new BusyStatusTracker();
        workspaceFolders = [workspacePath];
        LanguageServer.enableThreadingDefault = false;

        //mock the connection stuff
        sinon.stub(server as any, 'establishConnection').callsFake(() => {
            return connection;
        });
        server['hasConfigurationCapability'] = true;
    });

    afterEach(() => {
        sinon.restore();
        fsExtra.emptyDirSync(tempDir);

        server['dispose']();
        LanguageServer.enableThreadingDefault = enableThreadingDefault;
    });

    function addXmlFile(name: string, additionalXmlContents = '') {
        const filePath = `components/${name}.xml`;

        const contents = `<?xml version="1.0" encoding="utf-8"?>
        <component name="${name}" extends="Group">
            ${additionalXmlContents}
            <script type="text/brightscript" uri="${name}.brs" />
        </component>`;
        return program.setFile(filePath, contents);
    }

    function addScriptFile(name: string, contents: string, extension = 'brs') {
        const filePath = s`components/${name}.${extension}`;
        const file = program.setFile(filePath, contents);
        if (file) {
            const document = TextDocument.create(util.pathToUri(file.srcPath), 'brightscript', 1, contents);
            (server['documents']['_syncedDocuments'] as Map<string, TextDocument>).set(document.uri, document);
            return document;
        }
    }

    it('does not cause infinite loop of project creation', async () => {
        //add a project with a files array that includes (and then excludes) a file
        fsExtra.outputFileSync(s`${rootDir}/bsconfig.json`, JSON.stringify({
            files: ['source/**/*', '!source/**/*.spec.bs']
        }));

        server['run']();

        function setSyncedDocument(srcPath: string, text: string, version = 1) {
            //force an open text document
            const document = TextDocument.create(util.pathToUri(
                util.standardizePath(srcPath
                )
            ), 'brightscript', 1, `sub main()\nend sub`);
            (server['documents']['_syncedDocuments'] as Map<string, TextDocument>).set(document.uri, document);
        }

        //wait for the projects to finish loading up
        await server['syncProjects']();

        //this bug was causing an infinite async loop of new project creations. So monitor the creation of new projects for evaluation later
        const { stub, promise: createProjectsSettled } = createInactivityStub(ProjectManager.prototype as any, 'constructProject', 400, sinon);

        setSyncedDocument(s`${rootDir}/source/lib1.spec.bs`, 'sub lib1()\nend sub');
        setSyncedDocument(s`${rootDir}/source/lib2.spec.bs`, 'sub lib2()\nend sub');

        // open a file that is excluded by the project, so it should trigger a standalone project.
        await server['onTextDocumentDidChangeContent']({
            document: TextDocument.create(util.pathToUri(s`${rootDir}/source/lib1.spec.bs`), 'brightscript', 1, `sub main()\nend sub`)
        });

        //wait for the "create projects" deferred debounce to settle
        await createProjectsSettled;

        //test passes if we've only made 2 new projects (one for each of the standalone projects)
        expect(stub.callCount).to.eql(2);
    });

    describe('onDidChangeConfiguration', () => {
        async function doTest(startingConfigs: WorkspaceConfig[], endingConfigs: WorkspaceConfig[]) {
            (server as any)['connection'] = connection;
            server['workspaceConfigsCache'] = new Map(startingConfigs.map(x => [x.workspaceFolder, x]));

            const stub = sinon.stub(server as any, 'getWorkspaceConfigs').returns(Promise.resolve(endingConfigs));

            await server.onDidChangeConfiguration({ settings: {} });
            stub.restore();
        }

        it('does not reload project when: no projects are present before and after', async () => {
            const stub = sinon.stub(server as any, 'syncProjects').callsFake(() => Promise.resolve());
            await doTest([], []);
            expect(stub.called).to.be.false;
        });

        it('does not reload project when: 1 project is unchanged', async () => {
            const stub = sinon.stub(server as any, 'syncProjects').callsFake(() => Promise.resolve());
            await doTest([{
                languageServer: {
                    enableThreading: false,
                    enableProjectDiscovery: true,
                    logLevel: 'info'
                },
                workspaceFolder: workspacePath,
                excludePatterns: []
            }], [{
                languageServer: {
                    enableThreading: false,
                    enableProjectDiscovery: true,
                    logLevel: 'info'
                },
                workspaceFolder: workspacePath,
                excludePatterns: []
            }]);
            expect(stub.called).to.be.false;
        });

        it('reloads project when adding new project', async () => {
            const stub = sinon.stub(server as any, 'syncProjects').callsFake(() => Promise.resolve());
            await doTest([], [{
                languageServer: {
                    enableThreading: false,
                    enableProjectDiscovery: true,
                    logLevel: 'info'
                },
                workspaceFolder: workspacePath,
                excludePatterns: []
            }]);
            expect(stub.called).to.be.true;
        });

        it('reloads project when deleting a project', async () => {
            const stub = sinon.stub(server as any, 'syncProjects').callsFake(() => Promise.resolve());
            await doTest([{
                languageServer: {
                    enableThreading: false,
                    enableProjectDiscovery: true,
                    logLevel: 'info'
                },
                workspaceFolder: workspacePath,
                excludePatterns: []
            }, {
                languageServer: {
                    enableThreading: false,
                    enableProjectDiscovery: true,
                    logLevel: 'info'
                },
                workspaceFolder: s`${tempDir}/project2`,
                excludePatterns: []
            }], [{
                languageServer: {
                    enableThreading: false,
                    enableProjectDiscovery: true,
                    logLevel: 'info'
                },
                workspaceFolder: workspacePath,
                excludePatterns: []
            }]);
            expect(stub.called).to.be.true;
        });

        it('reloads project when changing specific settings', async () => {
            const stub = sinon.stub(server as any, 'syncProjects').callsFake(() => Promise.resolve());
            await doTest([{
                languageServer: {
                    enableThreading: false,
                    enableProjectDiscovery: true,
                    logLevel: 'trace'
                },
                workspaceFolder: workspacePath,
                excludePatterns: []
            }], [{
                languageServer: {
                    enableThreading: false,
                    enableProjectDiscovery: true,
                    logLevel: 'info'
                },
                workspaceFolder: workspacePath,
                excludePatterns: []
            }]);
            expect(stub.called).to.be.true;
        });

    });

    describe('sendDiagnostics', () => {
        it('dedupes diagnostics found at same location from multiple projects', async () => {
            fsExtra.outputFileSync(s`${rootDir}/common/lib.brs`, `
                sub test()
                    print alpha 'variable does not exist
                end sub
            `);
            fsExtra.outputFileSync(s`${rootDir}/project1/bsconfig.json`, JSON.stringify({
                rootDir: s`${rootDir}/project1`,
                files: [{
                    src: `../common/lib.brs`,
                    dest: 'source/lib.brs'
                }]
            }));
            fsExtra.outputFileSync(s`${rootDir}/project2/bsconfig.json`, JSON.stringify({
                rootDir: s`${rootDir}/project2`,
                files: [{
                    src: `../common/lib.brs`,
                    dest: 'source/lib.brs'
                }]
            }));

            server['connection'] = connection as any;
            let sendDiagnosticsDeferred = new Deferred<any>();
            let stub = sinon.stub(server['connection'], 'sendDiagnostics').callsFake(async (arg) => {
                sendDiagnosticsDeferred.resolve(arg);
                return sendDiagnosticsDeferred.promise;
            });

            await server['syncProjects']();

            await sendDiagnosticsDeferred.promise;

            expect(stub.getCall(0).args?.[0]?.diagnostics).to.be.lengthOf(1);
        });
    });

    describe('project-activate', () => {
        it('should sync all open document changes to all projects', async () => {

            //force an open text document
            const srcPath = s`${rootDir}/source/main.brs`;
            const document = TextDocument.create(util.pathToUri(srcPath), 'brightscript', 1, `sub main()\nend sub`);
            (server['documents']['_syncedDocuments'] as Map<string, TextDocument>).set(document.uri, document);

            const deferred = new Deferred();
            const stub = sinon.stub(server['projectManager'], 'handleFileChanges').callsFake(() => {
                deferred.resolve();
                return Promise.resolve();
            });

            server['projectManager']['emit']('project-activate', {
                project: server['projectManager'].projects[0]
            });

            await deferred.promise;
            expect(
                stub.getCalls()[0].args[0].map(x => ({
                    srcPath: x.srcPath,
                    fileContents: x.fileContents
                }))
            ).to.eql([{
                srcPath: srcPath,
                fileContents: document.getText()
            }]);
        });

        it('handles when there were no open documents', () => {
            server['projectManager']['emit']('project-activate', {
                project: {
                    projectNumber: 1
                }
            } as any);
            //we can't really test this, but it helps with code coverage...
        });
    });

    describe('syncProjects', () => {
        it('loads workspace as project', async () => {
            server.run();

            expect(server['projectManager'].projects).to.be.lengthOf(0);

            fsExtra.ensureDirSync(workspacePath);

            await server['syncProjects']();

            //no child bsconfig.json files, use the workspacePath
            expect(
                server['projectManager'].projects.map(x => x.projectKey)
            ).to.eql([
                workspacePath
            ]);

            fsExtra.outputJsonSync(s`${workspacePath}/project1/bsconfig.json`, {});
            fsExtra.outputJsonSync(s`${workspacePath}/project2/bsconfig.json`, {});

            await server['syncProjects']();

            //2 child bsconfig.json files. Use those folders as projects, and don't use workspacePath
            expect(
                server['projectManager'].projects.map(x => x.projectKey).sort()
            ).to.eql([
                s`${workspacePath}/project1/bsconfig.json`,
                s`${workspacePath}/project2/bsconfig.json`
            ]);

            fsExtra.removeSync(s`${workspacePath}/project2/bsconfig.json`);
            await server['syncProjects']();

            //1 child bsconfig.json file. Still don't use workspacePath
            expect(
                server['projectManager'].projects.map(x => x.projectKey)
            ).to.eql([
                s`${workspacePath}/project1/bsconfig.json`
            ]);

            fsExtra.removeSync(s`${workspacePath}/project1/bsconfig.json`);
            await server['syncProjects']();

            //back to no child bsconfig.json files. use workspacePath again
            expect(
                server['projectManager'].projects.map(x => x.projectKey)
            ).to.eql([
                workspacePath
            ]);
        });

        it('ignores bsconfig.json files from vscode ignored paths', async () => {
            const mapItem = (item: ConfigurationItem) => {
                if (item.section === 'files') {
                    return {
                        exclude: {
                            '**/vendor': true
                        }
                    };
                } else if (item.section === 'search') {
                    return {
                        exclude: {
                            '**/temp': true
                        }
                    };
                } else {
                    return {};
                }
            };

            server.run();
            sinon.stub(server['connection'].workspace, 'getConfiguration').callsFake(
                // @ts-expect-error Sinon incorrectly infers the type of this function
                (items: any) => {
                    if (typeof items === 'string') {
                        return Promise.resolve({});
                    }
                    if (Array.isArray(items)) {
                        return Promise.resolve(items.map(mapItem));
                    }
                    return Promise.resolve(mapItem(items));
                }
            );
            await server.onInitialized();

            fsExtra.outputJsonSync(s`${workspacePath}/vendor/someProject/bsconfig.json`, {});
            fsExtra.outputJsonSync(s`${workspacePath}/temp/someProject/bsconfig.json`, {});
            //it always ignores node_modules
            fsExtra.outputJsonSync(s`${workspacePath}/node_modules/someProject/bsconfig.json`, {});
            await server['syncProjects']();

            //no child bsconfig.json files, use the workspacePath
            expect(
                server['projectManager'].projects.map(x => x.projectKey)
            ).to.eql([
                workspacePath
            ]);
        });

        it('does not produce duplicate projects when subdir and parent dir are opened as workspace folders', async () => {
            fsExtra.outputJsonSync(s`${tempDir}/root/bsconfig.json`, {});
            fsExtra.outputJsonSync(s`${tempDir}/root/subdir/bsconfig.json`, {});

            workspaceFolders = [
                s`${tempDir}/root`,
                s`${tempDir}/root/subdir`
            ];

            server.run();
            await server['syncProjects']();

            expect(
                server['projectManager'].projects.map(x => x.projectKey).sort()
            ).to.eql([
                s`${tempDir}/root/bsconfig.json`,
                s`${tempDir}/root/subdir/bsconfig.json`
            ]);
        });

        it('finds nested roku-like dirs', async () => {
            fsExtra.outputFileSync(s`${tempDir}/project1/manifest`, '');
            fsExtra.outputFileSync(s`${tempDir}/project1/source/main.brs`, '');

            fsExtra.outputFileSync(s`${tempDir}/sub/dir/project2/manifest`, '');
            fsExtra.outputFileSync(s`${tempDir}/sub/dir/project2/source/main.bs`, '');

            //does not match folder with manifest without a sibling ./source folder
            fsExtra.outputFileSync(s`${tempDir}/project3/manifest`, '');

            workspaceFolders = [
                s`${tempDir}/`
            ];

            server.run();
            await server['syncProjects']();

            expect(
                server['projectManager'].projects.map(x => x.projectKey).sort()
            ).to.eql([
                s`${tempDir}/project1`,
                s`${tempDir}/sub/dir/project2`
            ]);
        });

        it('uses explicit projects list', async () => {
            fsExtra.outputJsonSync(s`${tempDir}/project1/bsconfig.json`, {});
            fsExtra.outputFileSync(s`${tempDir}/project1/source/main.brs`, '');

            fsExtra.outputJsonSync(s`${tempDir}/sub/dir/project2/bsconfig.json`, {});
            fsExtra.outputFileSync(s`${tempDir}/sub/dir/project2/source/main.bs`, '');

            //not in projects list
            fsExtra.outputJsonSync(s`${tempDir}/project3/bsconfig.json`, {});
            fsExtra.outputFileSync(s`${tempDir}/project3/source/main.brs`, '');

            workspaceFolders = [
                s`${tempDir}/`
            ];
            const workspaceSettings: BrightScriptClientConfiguration = {
                languageServer: {
                    enableThreading: false,
                    enableProjectDiscovery: true,
                    logLevel: 'info'
                },
                projects: [
                    // eslint-disable-next-line no-template-curly-in-string
                    'project1',
                    // eslint-disable-next-line no-template-curly-in-string
                    '${workspaceFolder}/sub/dir/project2/bsconfig.json',
                    // eslint-disable-next-line no-template-curly-in-string
                    { name: 'p3', path: '${workspaceFolder}/project3', disabled: true }
                ]
            };

            server.run();

            sinon.stub(server as any, 'getClientConfiguration').returns(Promise.resolve(workspaceSettings));

            expect(
                await server['getWorkspaceConfigs']()
            ).to.eql([
                {
                    workspaceFolder: s`${tempDir}/`,
                    excludePatterns: [],
                    projects: [
                        { path: 'project1' },
                        { path: s`${tempDir}/sub/dir/project2/bsconfig.json` },
                        { name: 'p3', path: s`${tempDir}/project3`, disabled: true }
                    ],
                    languageServer: {
                        enableThreading: false,
                        enableProjectDiscovery: true,
<<<<<<< HEAD
                        projectDiscoveryExclude: undefined,
                        logLevel: 'info'
=======
                        logLevel: 'info',
                        projectDiscoveryMaxDepth: 15
>>>>>>> 4ce9501a
                    }
                }
            ]);
        });
    });

    describe('projectDiscoveryExclude and files.watcherExclude', () => {
        it('includes projectDiscoveryExclude in workspace configuration', async () => {
            const projectDiscoveryExclude = ['**/test/**', 'node_modules/**'];

            sinon.stub(server as any, 'getClientConfiguration').callsFake((workspaceFolder, section) => {
                if (section === 'brightscript') {
                    return Promise.resolve({
                        languageServer: {
                            projectDiscoveryExclude: projectDiscoveryExclude
                        }
                    });
                }
                return Promise.resolve({});
            });

            server.run();
            const configs = await server['getWorkspaceConfigs']();
            expect(configs[0].languageServer.projectDiscoveryExclude).to.deep.equal(projectDiscoveryExclude);
        });

        it('includes files.watcherExclude in workspace exclude patterns', async () => {
            const watcherExclude = {
                '**/tmp/**': true,
                '**/cache/**': true
            };

            sinon.stub(server as any, 'getClientConfiguration').callsFake((workspaceFolder, section) => {
                if (section === 'files') {
                    return Promise.resolve({
                        exclude: { 'node_modules': true },
                        watcherExclude: watcherExclude
                    });
                }
                return Promise.resolve({});
            });

            server.run();
            const excludeGlobs = await server['getWorkspaceExcludeGlobs'](workspaceFolders[0]);
            expect(excludeGlobs).to.include('**/tmp/**');
            expect(excludeGlobs).to.include('**/cache/**');
        });

        it('handles undefined projectDiscoveryExclude without crashing', async () => {
            sinon.stub(server as any, 'getClientConfiguration').callsFake((workspaceFolder, section) => {
                if (section === 'brightscript') {
                    return Promise.resolve({
                        languageServer: {
                            // projectDiscoveryExclude is undefined
                        }
                    });
                }
                return Promise.resolve({});
            });

            server.run();
            const configs = await server['getWorkspaceConfigs']();
            expect(configs[0].languageServer.projectDiscoveryExclude).to.be.undefined;
            
            // Should not crash during pathFilterer rebuild
            await server['rebuildPathFilterer']();
        });

        it('handles undefined files.watcherExclude without crashing', async () => {
            sinon.stub(server as any, 'getClientConfiguration').callsFake((workspaceFolder, section) => {
                if (section === 'files') {
                    return Promise.resolve({
                        exclude: { 'node_modules': true }
                        // watcherExclude is undefined
                    });
                }
                return Promise.resolve({});
            });

            server.run();
            const excludeGlobs = await server['getWorkspaceExcludeGlobs'](workspaceFolders[0]);
            expect(excludeGlobs).to.be.an('array');
            expect(excludeGlobs).to.include('node_modules');
        });

        it('handles null/undefined configuration sections without crashing', async () => {
            sinon.stub(server as any, 'getClientConfiguration').callsFake((workspaceFolder, section) => {
                return Promise.resolve(null);
            });

            server.run();
            const configs = await server['getWorkspaceConfigs']();
            expect(configs[0].languageServer.projectDiscoveryExclude).to.be.undefined;
            
            const excludeGlobs = await server['getWorkspaceExcludeGlobs'](workspaceFolders[0]);
            expect(excludeGlobs).to.be.an('array');
            expect(excludeGlobs).to.be.empty;
        });

        it('handles empty objects for configuration sections without crashing', async () => {
            sinon.stub(server as any, 'getClientConfiguration').callsFake((workspaceFolder, section) => {
                return Promise.resolve({});
            });

            server.run();
            const configs = await server['getWorkspaceConfigs']();
            expect(configs[0].languageServer.projectDiscoveryExclude).to.be.undefined;
            
            const excludeGlobs = await server['getWorkspaceExcludeGlobs'](workspaceFolders[0]);
            expect(excludeGlobs).to.be.an('array');
            expect(excludeGlobs).to.be.empty;
        });

        it('handles mixed defined/undefined settings without crashing', async () => {
            sinon.stub(server as any, 'getClientConfiguration').callsFake((workspaceFolder, section) => {
                if (section === 'brightscript') {
                    return Promise.resolve({
                        languageServer: {
                            projectDiscoveryExclude: ['**/test/**']
                        }
                    });
                } else if (section === 'files') {
                    return Promise.resolve({
                        exclude: { 'node_modules': true }
                        // watcherExclude is undefined
                    });
                }
                return Promise.resolve({});
            });

            server.run();
            const configs = await server['getWorkspaceConfigs']();
            expect(configs[0].languageServer.projectDiscoveryExclude).to.deep.equal(['**/test/**']);
            
            const excludeGlobs = await server['getWorkspaceExcludeGlobs'](workspaceFolders[0]);
            expect(excludeGlobs).to.be.an('array');
            expect(excludeGlobs).to.include('node_modules');
            
            // Should not crash during pathFilterer rebuild
            await server['rebuildPathFilterer']();
        });
    });

    describe('onInitialize', () => {
        it('sets capabilities', async () => {
            server['hasConfigurationCapability'] = false;
            server['clientHasWorkspaceFolderCapability'] = false;

            await server.onInitialize({
                capabilities: {
                    workspace: {
                        configuration: true,
                        workspaceFolders: true
                    }
                }
            } as any);
            expect(server['hasConfigurationCapability']).to.be.true;
            expect(server['clientHasWorkspaceFolderCapability']).to.be.true;
        });
    });

    describe('onInitialized', () => {
        it('registers workspaceFolders change listener', async () => {

            server['connection'] = connection as any;

            const deferred = new Deferred();
            sinon.stub(server['connection']['workspace'], 'onDidChangeWorkspaceFolders').callsFake((() => {
                deferred.resolve();
            }) as any);

            server['hasConfigurationCapability'] = false;
            server['clientHasWorkspaceFolderCapability'] = true;

            await server.onInitialized();
            //if the promise resolves, we know the function was called
            await deferred.promise;
        });
    });

    describe('syncLogLevel', () => {
        beforeEach(() => {
            //disable logging for these tests
            sinon.stub(Logger.prototype, 'write').callsFake(() => { });
        });

        it('uses a default value when no workspace or projects are present', async () => {
            server.run();
            await server['syncLogLevel']();
            expect(server.logger.logLevel).to.eql(LogLevel.log);
        });

        it('recovers when workspace sends unsupported value', async () => {
            server.run();

            sinon.stub(server as any, 'getClientConfiguration').returns(Promise.resolve({
                languageServer: {
                    logLevel: 'not-valid'
                }
            }));
            await server['syncLogLevel']();
            expect(server.logger.logLevel).to.eql(LogLevel.log);
        });

        it('uses logLevel from workspace', async () => {
            server.run();

            sinon.stub(server as any, 'getClientConfiguration').returns(Promise.resolve({
                languageServer: {
                    logLevel: 'trace'
                }
            }));
            await server['syncLogLevel']();
            expect(server.logger.logLevel).to.eql(LogLevel.trace);
        });

        it('uses the higher-verbosity logLevel from multiple workspaces', async () => {
            server.run();

            //mock multiple workspaces
            sinon.stub(server['connection'].workspace, 'getWorkspaceFolders').returns(Promise.resolve([
                {
                    name: 'workspace1',
                    uri: getFileProtocolPath(s`${tempDir}/project1`)
                },
                {
                    name: 'workspace1',
                    uri: getFileProtocolPath(s`${tempDir}/project2`)
                }
            ]));

            sinon.stub(server as any, 'getClientConfiguration').onFirstCall().returns(Promise.resolve({
                languageServer: {
                    logLevel: 'trace'
                }
            })).onSecondCall().returns(Promise.resolve({
                languageServer: {
                    logLevel: 'info'
                }
            }));
            await server['syncLogLevel']();

            expect(server.logger.logLevel).to.eql(LogLevel.trace);
        });

        it('uses valid workspace value when one of them is invalid', async () => {
            server.run();

            //mock multiple workspaces
            sinon.stub(server['connection'].workspace, 'getWorkspaceFolders').returns(Promise.resolve([
                {
                    name: 'workspace1',
                    uri: getFileProtocolPath(s`${tempDir}/project1`)
                },
                {
                    name: 'workspace1',
                    uri: getFileProtocolPath(s`${tempDir}/project2`)
                }
            ]));

            sinon.stub(server as any, 'getClientConfiguration').onFirstCall().returns(Promise.resolve({
                languageServer: {
                    logLevel: 'trace1'
                }
            })).onSecondCall().returns(Promise.resolve({
                languageServer: {
                    logLevel: 'info'
                }
            }));
            await server['syncLogLevel']();

            expect(server.logger.logLevel).to.eql(LogLevel.info);
        });

        it('uses value from projects when not found in workspace', async () => {
            server.run();

            //mock multiple workspaces
            sinon.stub(server['connection'].workspace, 'getWorkspaceFolders').returns(Promise.resolve([{
                name: 'workspace1',
                uri: getFileProtocolPath(s`${tempDir}/project2`)
            }]));

            server['projectManager'].projects.push({
                logger: createLogger({
                    logLevel: LogLevel.info
                }),
                projectNumber: 2
            } as any);

            await server['syncLogLevel']();

            expect(server.logger.logLevel).to.eql(LogLevel.info);
        });
    });

    describe('rebuildPathFilterer', () => {
        let workspaceConfigs: WorkspaceConfig[] = [];
        beforeEach(() => {
            workspaceConfigs = [
                {
                    languageServer: {
                        enableThreading: false,
                        enableProjectDiscovery: true,
                        logLevel: 'info'
                    },
                    workspaceFolder: workspacePath,
                    excludePatterns: []
                }
            ];
            server['connection'] = connection as any;
            sinon.stub(server as any, 'getWorkspaceConfigs').callsFake(() => Promise.resolve(workspaceConfigs));
        });

        it('allows files from dist by default', async () => {
            const filterer = await server['rebuildPathFilterer']();
            //certain files are allowed through by default
            expect(
                filterer.filter([
                    s`${rootDir}/manifest`,
                    s`${rootDir}/dist/file.brs`,
                    s`${rootDir}/source/file.brs`
                ])
            ).to.eql([
                s`${rootDir}/manifest`,
                s`${rootDir}/dist/file.brs`,
                s`${rootDir}/source/file.brs`
            ]);
        });

        it('filters out some standard locations by default', async () => {
            const filterer = await server['rebuildPathFilterer']();

            expect(
                filterer.filter([
                    s`${workspacePath}/node_modules/file.brs`,
                    s`${workspacePath}/.git/file.brs`,
                    s`${workspacePath}/out/file.brs`,
                    s`${workspacePath}/.roku-deploy-staging/file.brs`
                ])
            ).to.eql([]);
        });

        it('properly handles a .gitignore list', async () => {
            fsExtra.outputFileSync(s`${workspacePath}/.gitignore`, undent`
                dist/
            `);

            const filterer = await server['rebuildPathFilterer']();

            //filters files that appear in a .gitignore list
            expect(
                filterer.filter([
                    s`${workspacePath}/src/source/file.brs`,
                    //this file should be excluded
                    s`${workspacePath}/dist/source/file.brs`
                ])
            ).to.eql([
                s`${workspacePath}/src/source/file.brs`
            ]);
        });

        it('does not crash for path outside of workspaceFolder', async () => {
            fsExtra.outputFileSync(s`${workspacePath}/.gitignore`, undent`
                dist/
            `);

            const filterer = await server['rebuildPathFilterer']();

            //filters files that appear in a .gitignore list
            expect(
                filterer.filter([
                    s`${workspacePath}/../flavor1/src/source/file.brs`
                ])
            ).to.eql([
                //since the path is outside the workspace, it does not match the .gitignore patter, and thus is not excluded
                s`${workspacePath}/../flavor1/src/source/file.brs`
            ]);
        });

        it('a gitignore file from any workspace will apply to all workspaces', async () => {
            workspaceConfigs = [{
                languageServer: {
                    enableThreading: false,
                    enableProjectDiscovery: true,
                    logLevel: 'info'
                },
                workspaceFolder: s`${tempDir}/flavor1`,
                excludePatterns: []
            }, {
                languageServer: {
                    enableThreading: false,
                    enableProjectDiscovery: true,
                    logLevel: 'info'
                },
                workspaceFolder: s`${tempDir}/flavor2`,
                excludePatterns: []
            }];
            fsExtra.outputFileSync(s`${workspaceConfigs[0].workspaceFolder}/.gitignore`, undent`
                dist/
            `);
            fsExtra.outputFileSync(s`${workspaceConfigs[1].workspaceFolder}/.gitignore`, undent`
                out/
            `);

            const filterer = await server['rebuildPathFilterer']();

            //filters files that appear in a .gitignore list
            expect(
                filterer.filter([
                    //included files
                    s`${workspaceConfigs[0].workspaceFolder}/src/source/file.brs`,
                    s`${workspaceConfigs[1].workspaceFolder}/src/source/file.brs`,
                    //excluded files
                    s`${workspaceConfigs[0].workspaceFolder}/dist/source/file.brs`,
                    s`${workspaceConfigs[1].workspaceFolder}/out/source/file.brs`
                ])
            ).to.eql([
                s`${workspaceConfigs[0].workspaceFolder}/src/source/file.brs`,
                s`${workspaceConfigs[1].workspaceFolder}/src/source/file.brs`
            ]);
        });

        it('does not erase project-specific filters', async () => {
            let filterer = await server['rebuildPathFilterer']();
            const files = [
                s`${rootDir}/node_modules/one/file.xml`,
                s`${rootDir}/node_modules/two.bs`,
                s`${rootDir}/node_modules/three/dist/lib.bs`
            ];

            //all node_modules files are filtered out by default, unless included in an includeList
            expect(filterer.filter(files)).to.eql([]);

            //register two specific node_module folders to include
            filterer.registerIncludeList(rootDir, ['node_modules/one/**/*', 'node_modules/two.bs']);

            //unless included in an includeList
            expect(filterer.filter(files)).to.eql([
                s`${rootDir}/node_modules/one/file.xml`,
                s`${rootDir}/node_modules/two.bs`
                //three should still be excluded
            ]);

            //rebuild the path filterer, make sure the project's includeList is still retained
            filterer = await server['rebuildPathFilterer']();

            expect(filterer.filter(files)).to.eql([
                //one and two should still make it through the filter unscathed
                s`${rootDir}/node_modules/one/file.xml`,
                s`${rootDir}/node_modules/two.bs`
                //three should still be excluded
            ]);
        });

        it('a removed project includeList gets unregistered', async () => {
            let filterer = await server['rebuildPathFilterer']();
            const files = [
                s`${rootDir}/project1/node_modules/one/file.xml`,
                s`${rootDir}/project1/node_modules/two.bs`,
                s`${rootDir}/project1/node_modules/three/dist/lib.bs`
            ];

            //all node_modules files are filtered out by default, unless included in an includeList
            expect(filterer.filter(files)).to.eql([]);

            //register a new project that references a file from node_modules
            fsExtra.outputFileSync(s`${rootDir}/project1/bsconfig.json`, JSON.stringify({
                files: ['node_modules/one/file.xml']
            }));

            await server['syncProjects']();

            //one should be included because the project references it
            expect(filterer.filter(files)).to.eql([
                s`${rootDir}/project1/node_modules/one/file.xml`
            ]);

            //delete the project's bsconfig.json and sync again (thus destroying the project)
            fsExtra.removeSync(s`${rootDir}/project1/bsconfig.json`);

            await server['syncProjects']();

            //the project's pathFilterer pattern has been unregistered
            expect(filterer.filter(files)).to.eql([]);
        });
    });

    describe('onDidChangeWatchedFiles', () => {
        it('does not trigger revalidates when changes are in files which are not tracked', async () => {
            server.run();
            const externalDir = s`${tempDir}/not_app_dir`;
            fsExtra.outputJsonSync(s`${externalDir}/bsconfig.json`, {});
            fsExtra.outputFileSync(s`${externalDir}/source/main.brs`, '');
            fsExtra.outputFileSync(s`${externalDir}/source/lib.brs`, '');
            await server['syncProjects']();

            const stub2 = sinon.stub((server['projectManager'].projects[0] as Project)['builder'].program, 'setFile');

            await server['onDidChangeWatchedFiles']({
                changes: [{
                    type: FileChangeType.Created,
                    uri: getFileProtocolPath(externalDir)
                }]
            } as DidChangeWatchedFilesParams);

            expect(
                stub2.getCalls()
            ).to.be.empty;
        });

        it('rebuilds the path filterer when certain files are changed', async () => {

            sinon.stub(server['projectManager'], 'handleFileChanges').callsFake(() => Promise.resolve());
            (server as any)['connection'] = connection;
            async function test(filePath: string, expected = true) {
                const stub = sinon.stub(server as any, 'rebuildPathFilterer');

                await server['onDidChangeWatchedFiles']({
                    changes: [{
                        type: FileChangeType.Changed,
                        uri: util.pathToUri(filePath)
                    }]
                } as DidChangeWatchedFilesParams);

                expect(
                    stub.getCalls().length
                ).to.eql(expected ? 1 : 0);

                stub.restore();
            }

            await test(s`${rootDir}/bsconfig.json`);
            await test(s`${rootDir}/sub/dir/bsconfig.json`);

            await test(s`${rootDir}/.vscode/settings.json`);

            await test(s`${rootDir}/.gitignore`);
            await test(s`${rootDir}/sub/dir/.two/.gitignore`);

            await test(s`${rootDir}/source/main.brs`, false);
        });

        it('excludes explicit workspaceFolder paths', async () => {
            (server as any).connection = connection;
            sinon.stub(server['connection'].workspace, 'getWorkspaceFolders').returns(Promise.resolve([{
                name: 'workspace1',
                uri: util.pathToUri(s`${tempDir}/project1`)
            } as WorkspaceFolder]));

            const stub = sinon.stub(server['projectManager'], 'handleFileChanges').callsFake(() => Promise.resolve());

            await server['onDidChangeWatchedFiles']({
                changes: [{
                    type: FileChangeType.Created,
                    uri: util.pathToUri(s`${tempDir}/project1`)
                }]
            } as DidChangeWatchedFilesParams);

            //it did not send along the workspace folder itself
            expect(
                stub.getCalls()[0].args[0]
            ).to.eql([]);
        });
    });

    describe('onDocumentClose', () => {
        it('calls handleFileClose', async () => {
            const stub = sinon.stub(server['projectManager'], 'handleFileClose').callsFake((() => { }) as any);
            await server['onDocumentClose']({
                document: {
                    uri: util.pathToUri(s`${rootDir}/source/main.brs`)
                } as any
            });
            expect(stub.args[0][0].srcPath).to.eql(s`${rootDir}/source/main.brs`);
        });
    });

    describe('onSignatureHelp', () => {
        let callDocument: TextDocument;
        let importingXmlFile: BscFile;
        const functionFileBaseName = 'buildAwesome';
        const funcDefinitionLine = 'function buildAwesome(confirm = true as Boolean)';
        beforeEach(async () => {
            server['connection'] = server['establishConnection']();
            await server['syncProjects']();
            program = (server['projectManager'].projects[0] as Project)['builder'].program;

            const name = `CallComponent`;
            callDocument = addScriptFile(name, `
                sub init()
                    shouldBuildAwesome = true
                    if shouldBuildAwesome then
                        buildAwesome()
                    else
                        m.buildAwesome()
                    end if
                end sub
            `)!;
            importingXmlFile = addXmlFile(name, `<script type="text/brightscript" uri="${functionFileBaseName}.bs" />`);
        });

        it('should return the expected signature info when documentation is included', async () => {
            const funcDescriptionComment = '@description Builds awesome for you';
            const funcReturnComment = '@return {Integer} The key to everything';

            addScriptFile(functionFileBaseName, `
                ' /**
                ' * ${funcDescriptionComment}
                ' * ${funcReturnComment}
                ' */
                ${funcDefinitionLine}
                    return 42
                end function
            `, 'bs');

            const result = await server['onSignatureHelp']({
                textDocument: {
                    uri: callDocument.uri
                },
                position: util.createPosition(4, 37)
            });
            expect(result.signatures).to.not.be.empty;
            const signature = result.signatures[0];
            expect(signature.label).to.equal(funcDefinitionLine);
            expect(signature.documentation).to.include(funcDescriptionComment);
            expect(signature.documentation).to.include(funcReturnComment);
        });

        it('should work if used on a property value', async () => {
            addScriptFile(functionFileBaseName, `
                ${funcDefinitionLine}
                    return 42
                end function
            `, 'bs');

            const result = await server['onSignatureHelp']({
                textDocument: {
                    uri: callDocument.uri
                },
                position: util.createPosition(6, 39)
            });
            expect(result.signatures).to.not.be.empty;
            const signature = result.signatures[0];
            expect(signature.label).to.equal(funcDefinitionLine);
        });

        it('should give the correct signature for a class method', async () => {
            const classMethodDefinitionLine = 'function buildAwesome(classVersion = true as Boolean)';
            addScriptFile(functionFileBaseName, `
                class ${functionFileBaseName}
                    ${classMethodDefinitionLine}
                        return 42
                    end function
                end class
            `, 'bs');

            const result = await server['onSignatureHelp']({
                textDocument: {
                    uri: callDocument.uri
                },
                position: util.createPosition(6, 39)
            });

            expect(result.signatures).to.not.be.empty;
            const signature = result.signatures[0];
            expect(signature.label).to.equal(classMethodDefinitionLine);
        });

        it('should return "null" as signature and parameter when used on something with no signature', async () => {
            const result = await server['onSignatureHelp']({
                textDocument: {
                    uri: importingXmlFile.pkgPath
                },
                position: util.createPosition(0, 5)
            });

            console.dir(result);

            expect(result.signatures.length).to.equal(0);
            expect(result.activeSignature).to.equal(null);
            expect(result.activeParameter).to.equal(null);
        });
    });

    describe('onCompletion', () => {
        it('does not crash when uri is invalid', async () => {
            sinon.stub(server['projectManager'], 'getCompletions').callsFake(() => Promise.resolve({ items: [], isIncomplete: false }));
            expect(
                await (server['onCompletion'] as any)({
                    textDocument: {
                        uri: 'invalid'
                    },
                    position: util.createPosition(0, 0)
                } as any)
            ).to.eql({
                items: [],
                isIncomplete: false
            });
        });
    });

    describe('onReferences', () => {
        let functionDocument: TextDocument;
        let referenceFileUris: string[] = [];

        beforeEach(async () => {
            server['connection'] = server['establishConnection']();
            await server['syncProjects']();
            program = (server['projectManager'].projects[0] as Project)['builder'].program;

            const functionFileBaseName = 'buildAwesome';
            functionDocument = addScriptFile(functionFileBaseName, `
                function buildAwesome()
                    return 42
                end function
            `)!;

            for (let i = 0; i < 5; i++) {
                let name = `CallComponent${i}`;
                const document = addScriptFile(name, `
                    sub init()
                        shouldBuildAwesome = true
                        if shouldBuildAwesome then
                            buildAwesome()
                        end if
                    end sub
                `)!;

                addXmlFile(name, `<script type="text/brightscript" uri="${functionFileBaseName}.brs" />`);
                referenceFileUris.push(document.uri);
            }
        });

        it('should return the expected results if we entered on an identifier token', async () => {
            const references = await server['onReferences']({
                textDocument: {
                    uri: functionDocument.uri
                },
                position: util.createPosition(1, 32)
            } as any);

            expect(references.length).to.equal(referenceFileUris.length);

            for (const reference of references) {
                expect(referenceFileUris).to.contain(reference.uri);
            }
        });

        it('should return an empty response if we entered on a token that should not return any results', async () => {
            let references = await server['onReferences']({
                textDocument: {
                    uri: functionDocument.uri
                },
                position: util.createPosition(1, 20) // function token
            } as any);

            expect(references).to.be.empty;

            references = await server['onReferences']({
                textDocument: {
                    uri: functionDocument.uri
                },
                position: util['createPosition'](1, 20) // return token
            } as any);

            expect(references).to.be.empty;
        });
    });

    describe('onDefinition', () => {
        let functionDocument: TextDocument;
        let referenceDocument: TextDocument;

        beforeEach(async () => {
            server['connection'] = server['establishConnection']();
            await server['syncProjects']();
            program = (server['projectManager'].projects[0] as Project)['builder'].program;

            const functionFileBaseName = 'buildAwesome';
            functionDocument = addScriptFile(functionFileBaseName, `
                function pi()
                    return 3.141592653589793
                end function

                function buildAwesome()
                    return 42
                end function
            `)!;

            const name = `CallComponent`;
            referenceDocument = addScriptFile(name, `
                sub init()
                    shouldBuildAwesome = true
                    if shouldBuildAwesome then
                        buildAwesome()
                    else
                        m.top.observeFieldScope("loadFinished", "buildAwesome")
                    end if
                end sub
            `)!;

            addXmlFile(name, `<script type="text/brightscript" uri="${functionFileBaseName}.brs" />`);
        });

        it('should return the expected location if we entered on an identifier token', async () => {
            const locations = await server['onDefinition']({
                textDocument: {
                    uri: referenceDocument.uri
                },
                position: util.createPosition(4, 33)
            });

            expect(locations.length).to.equal(1);
            const location: Location = locations[0];
            expect(location.uri).to.equal(functionDocument.uri);
            expect(location.range.start.line).to.equal(5);
            expect(location.range.start.character).to.equal(16);
        });

        it('should return the expected location if we entered on a StringLiteral token', async () => {
            const locations = await server['onDefinition']({
                textDocument: {
                    uri: referenceDocument.uri
                },
                position: util.createPosition(6, 77)
            });

            expect(locations.length).to.equal(1);
            const location: Location = locations[0];
            expect(location.uri).to.equal(functionDocument.uri);
            expect(location.range.start.line).to.equal(5);
            expect(location.range.start.character).to.equal(16);
        });

        it('should return nothing if neither StringLiteral or identifier token entry point', async () => {
            const locations = await server['onDefinition']({
                textDocument: {
                    uri: referenceDocument.uri
                },
                position: util.createPosition(1, 18)
            });

            expect(locations).to.be.empty;
        });

        it('should work on local variables as well', async () => {
            const locations = await server['onDefinition']({
                textDocument: {
                    uri: referenceDocument.uri
                },
                position: util.createPosition(3, 36)
            });
            expect(locations.length).to.equal(1);
            const location: Location = locations[0];
            expect(location.uri).to.equal(referenceDocument.uri);
            expect(location.range.start.line).to.equal(2);
            expect(location.range.start.character).to.equal(20);
            expect(location.range.end.line).to.equal(2);
            expect(location.range.end.character).to.equal(38);
        });

        it('should work for bs class functions as well', async () => {
            const functionFileBaseName = 'Build';
            functionDocument = addScriptFile(functionFileBaseName, `
                class ${functionFileBaseName}
                    function awesome()
                        return 42
                    end function
                end class
            `, 'bs')!;

            const name = `CallComponent`;
            referenceDocument = addScriptFile(name, `
                sub init()
                    build = new Build()
                    build.awesome()
                end sub
            `)!;

            addXmlFile(name, `<script type="text/brightscript" uri="${functionFileBaseName}.bs" />`);

            const locations = await server['onDefinition']({
                textDocument: {
                    uri: referenceDocument.uri
                },
                position: util.createPosition(3, 30)
            });
            expect(locations.length).to.equal(1);
            const location: Location = locations[0];
            expect(location.uri).to.equal(functionDocument.uri);
            expect(location.range.start.line).to.equal(2);
            expect(location.range.start.character).to.equal(20);
            expect(location.range.end.line).to.equal(4);
            expect(location.range.end.character).to.equal(32);
        });
    });

    describe('onDocumentSymbol', () => {
        beforeEach(async () => {
            server['connection'] = server['establishConnection']();
            await server['syncProjects']();
            program = (server['projectManager'].projects[0] as Project)['builder'].program;
        });

        it('should return the expected symbols even if pulled from cache', async () => {
            const document = addScriptFile('buildAwesome', `
                function pi()
                    return 3.141592653589793
                end function

                function buildAwesome()
                    return 42
                end function
            `)!;

            // We run the check twice as the first time is with it not cached and second time is with it cached
            for (let i = 0; i < 2; i++) {
                const symbols = (await server.onDocumentSymbol({
                    textDocument: document
                }))!;
                expect(symbols.length).to.equal(2);
                expect(symbols[0].name).to.equal('pi');
                expect(symbols[1].name).to.equal('buildAwesome');
            }
        });

        it('should work for brightscript classes as well', async () => {
            const document = addScriptFile('MyFirstClass', `
                class MyFirstClass
                    function pi()
                        return 3.141592653589793
                    end function

                    function buildAwesome()
                        return 42
                    end function
                end class
            `, 'bs')!;

            // We run the check twice as the first time is with it not cached and second time is with it cached
            for (let i = 0; i < 2; i++) {
                const symbols = (await server['onDocumentSymbol']({
                    textDocument: document
                }))!;

                expect(symbols.length).to.equal(1);
                const classSymbol = symbols[0];
                expect(classSymbol.name).to.equal('MyFirstClass');
                const classChildrenSymbols = classSymbol.children!;
                expect(classChildrenSymbols.length).to.equal(2);
                expect(classChildrenSymbols[0].name).to.equal('pi');
                expect(classChildrenSymbols[1].name).to.equal('buildAwesome');
            }
        });

        it('should work for brightscript namespaces as well', async () => {
            const document = addScriptFile('MyFirstNamespace', `
                namespace MyFirstNamespace
                    function pi()
                        return 3.141592653589793
                    end function

                    function buildAwesome()
                        return 42
                    end function
                end namespace
            `, 'bs')!;
            program.validate();

            // We run the check twice as the first time is with it not cached and second time is with it cached
            for (let i = 0; i < 2; i++) {
                const symbols = (await server['onDocumentSymbol']({
                    textDocument: document
                }))!;

                expect(symbols.length).to.equal(1);
                const namespaceSymbol = symbols[0];
                expect(namespaceSymbol.name).to.equal('MyFirstNamespace');
                const classChildrenSymbols = namespaceSymbol.children!;
                expect(classChildrenSymbols.length).to.equal(2);
                expect(classChildrenSymbols[0].name).to.equal('pi');
                expect(classChildrenSymbols[1].name).to.equal('buildAwesome');
            }
        });
    });

    describe('onWorkspaceSymbol', () => {
        beforeEach(async () => {
            server['connection'] = server['establishConnection']();
            await server['syncProjects']();
            program = (server['projectManager'].projects[0] as Project)['builder'].program;
        });

        it('should return the expected symbols even if pulled from cache', async () => {
            const className = 'MyFirstClass';
            const namespaceName = 'MyFirstNamespace';

            addScriptFile('buildAwesome', `
                function pi()
                    return 3.141592653589793
                end function

                function buildAwesome()
                    return 42
                end function
            `);

            addScriptFile(className, `
                class ${className}
                    function ${className}pi()
                        return 3.141592653589793
                    end function

                    function ${className}buildAwesome()
                        return 42
                    end function
                end class
            `, 'bs');


            addScriptFile(namespaceName, `
                namespace ${namespaceName}
                    function pi()
                        return 3.141592653589793
                    end function

                    function buildAwesome()
                        return 42
                    end function
                end namespace
            `, 'bs');

            // We run the check twice as the first time is with it not cached and second time is with it cached
            for (let i = 0; i < 2; i++) {
                const symbols = await server['onWorkspaceSymbol']({} as any);
                expect(symbols.length).to.equal(8);
                for (const symbol of symbols) {
                    switch (symbol.name) {
                        case 'pi':
                            break;
                        case 'buildAwesome':
                            break;
                        case `${className}`:
                            break;
                        case `${className}pi`:
                            expect(symbol.containerName).to.equal(className);
                            break;
                        case `${className}buildAwesome`:
                            expect(symbol.containerName).to.equal(className);
                            break;
                        case `${namespaceName}`:
                            break;
                        case `${namespaceName}.pi`:
                            expect(symbol.containerName).to.equal(namespaceName);
                            break;
                        case `${namespaceName}.buildAwesome`:
                            expect(symbol.containerName).to.equal(namespaceName);
                            break;
                        default:
                            assert.fail(`'${symbol.name}' was not expected in list of symbols`);
                    }
                }
            }
        });

        it('should work for nested class as well', async () => {
            addScriptFile('nested', `
                namespace animals
                    class dog
                        function run()
                            return 3.141592653589793
                        end function

                        function speak()
                            return 42
                        end function
                    end class
                end namespace
            `, 'bs');
            program.validate();

            // We run the check twice as the first time is with it not cached and second time is with it cached
            for (let i = 0; i < 2; i++) {
                const symbols = await server['onWorkspaceSymbol']({} as any);
                expect(
                    symbols.map(x => ({
                        name: x.name,
                        containerName: x.containerName
                    })).sort((a, b) => a.name.localeCompare(b.name))
                ).to.eql([
                    { name: 'animals', containerName: undefined },
                    { name: `dog`, containerName: 'animals' },
                    { name: `run`, containerName: 'dog' },
                    { name: 'speak', containerName: 'dog' }
                ]);
            }
        });
    });

    describe('getClientConfiguration', () => {
        it('executes the connection.workspace.getConfiguration call when enabled to do so', async () => {
            server.run();
            sinon.restore();

            sinon.stub(server['connection'].workspace, 'getConfiguration').returns(Promise.resolve({ configFile: 'something.json' }) as any);
            server['hasConfigurationCapability'] = true;
            expect(
                await server['getClientConfiguration'](workspacePath, 'brightscript')
            ).to.eql({
                configFile: 'something.json'
            });
        });

        it('skips the connection.workspace.getConfiguration call when not supported', async () => {
            server.run();
            sinon.restore();

            const stub = sinon.stub(server['connection'].workspace, 'getConfiguration').returns(Promise.resolve({ configFile: 'something.json' }) as any);
            server['hasConfigurationCapability'] = false;
            await server['getClientConfiguration'](workspacePath, 'brightscript');
            expect(stub.called).to.be.false;
        });
    });

    describe('CustomCommands', () => {
        describe('TranspileFile', () => {
            it('returns pathAbsolute to support backwards compatibility', async () => {
                fsExtra.outputFileSync(s`${rootDir}/source/main.bs`, `
                    sub main()
                        print \`hello world\`
                    end sub
                `);
                fsExtra.outputFileSync(s`${rootDir}/bsconfig.json`, '');
                server.run();
                await server['syncProjects']();
                const result = (await server.onExecuteCommand({
                    command: CustomCommands.TranspileFile,
                    arguments: [s`${rootDir}/source/main.bs`]
                }))!;
                expect(
                    trim(result?.code)
                ).to.eql(trim`
                    sub main()
                        print "hello world"
                    end sub
                `);
                expect(result['pathAbsolute']).to.eql(result.srcPath);
            });

            it('calls beforeProgramTranspile and afterProgramTranspile plugin events', async () => {
                fsExtra.outputFileSync(s`${rootDir}/source/main.bs`, `
                    sub main()
                        print \`hello world\`
                    end sub
                `);
                fsExtra.outputFileSync(s`${rootDir}/bsconfig.json`, '');
                server.run();
                await server['syncProjects']();
                const afterSpy = sinon.spy();
                //make a plugin that changes string text
                (server['projectManager'].projects[0] as Project)['builder'].program.plugins.add({
                    name: 'test-plugin',
                    beforeProgramTranspile: (program, entries, editor) => {
                        const file = program.getFile('source/main.bs')!;
                        if (isBrsFile(file)) {
                            file.ast.walk(createVisitor({
                                LiteralExpression: (expression) => {
                                    if (isLiteralString(expression)) {
                                        editor.setProperty(expression.token, 'text', 'hello moon');
                                    }
                                }
                            }), {
                                walkMode: WalkMode.visitAllRecursive
                            });
                        }
                    },
                    afterProgramTranspile: afterSpy
                });

                const result = (await server.onExecuteCommand({
                    command: CustomCommands.TranspileFile,
                    arguments: [s`${rootDir}/source/main.bs`]
                }))!;
                expect(
                    trim(result?.code)
                ).to.eql(trim`
                    sub main()
                        print "hello moon"
                    end sub
                `);
                expect(afterSpy.called).to.be.true;
            });
        });
    });

    it('semantic tokens request waits until after validation has finished', async () => {
        fsExtra.outputFileSync(s`${rootDir}/source/main.bs`, `
            sub main()
                print \`hello world\`
            end sub
        `);
        let spaceCount = 0;
        const getContents = () => {
            return `
                namespace sgnode
                    sub speak(message)
                        print message
                    end sub

                    sub sayHello()
                        sgnode.speak("Hello")${' '.repeat(spaceCount++)}
                    end sub
                end namespace
            `;
        };

        const uri = URI.file(s`${rootDir}/source/sgnode.bs`).toString();

        fsExtra.outputFileSync(s`${rootDir}/source/sgnode.bs`, getContents());
        server.run();
        await server['syncProjects']();
        expectZeroDiagnostics((server['projectManager'].projects[0] as Project)['builder'].program);

        fsExtra.outputFileSync(s`${rootDir}/source/sgnode.bs`, getContents());
        const changeWatchedFilesPromise = server['onDidChangeWatchedFiles']({
            changes: [{
                type: FileChangeType.Changed,
                uri: uri
            }]
        });
        const document = {
            getText: () => getContents(),
            uri: uri
        } as TextDocument;

        const semanticTokensPromise = server['onFullSemanticTokens']({
            textDocument: document
        });
        await Promise.all([
            changeWatchedFilesPromise,
            semanticTokensPromise
        ]);
        expectZeroDiagnostics((server['projectManager'].projects[0] as Project)['builder'].program);
    });

    describe('sendDiagnostics', () => {
        let diagnostics = {};
        let diagnosticsDeferred = new Deferred();

        beforeEach(() => {
            server['connection'] = connection as any;
            sinon.stub(Logger.prototype, 'write').callsFake(() => {
                //do nothing, logging is too noisy
            });

            diagnosticsDeferred = new Deferred();

            let timer = setTimeout(() => { }, 0);
            sinon.stub(server['connection'], 'sendDiagnostics').callsFake((params: PublishDiagnosticsParams) => {
                clearTimeout(timer);
                if (params.diagnostics.length === 0) {
                    delete diagnostics[params.uri];
                } else {
                    diagnostics[params.uri] = params.diagnostics;
                }
                //debounce the promise so we get the final snapshot of diagnostics sent
                timer = setTimeout(() => {
                    diagnosticsDeferred.resolve();
                    diagnosticsDeferred = new Deferred();
                }, 100);
                return Promise.resolve();
            });
        });

        async function diagnosticsEquals(expectedDiagnostics: Record<string, Array<PartialDiagnostic | string | number>>) {
            //wait for a patch
            await diagnosticsDeferred.promise;

            let actualDiagnostics = { ...diagnostics };

            //normalize the keys
            for (let collection of [actualDiagnostics, expectedDiagnostics]) {
                //convert a URI-like string to an fsPath
                for (let key in collection) {
                    let keyNormalized = key.startsWith('file:') ? URI.parse(key).fsPath : key;
                    keyNormalized = standardizePath(
                        path.isAbsolute(keyNormalized) ? keyNormalized : s`${rootDir}/${keyNormalized}`
                    );
                    //if we changed the key, replace this in the collection
                    if (keyNormalized !== key) {
                        collection[keyNormalized] = collection[key];
                        delete collection[key];
                    }
                }
            }

            //normalize the actual diagnostics so it has diagnostics in the same format as the expected
            for (let key in actualDiagnostics) {
                const [actual, expected] = normalizeDiagnostics(actualDiagnostics[key], expectedDiagnostics[key] ?? []);
                actualDiagnostics[key] = actual;
                expectedDiagnostics[key] = expected;
            }
            expect(actualDiagnostics).to.eql(expectedDiagnostics);
        }

        it('clears standalone file project diagnostics when that file is adopted by at least one project', async () => {
            const projectManager = server['projectManager'];
            const documentManager = projectManager['documentManager'];

            //force instant document flushes
            documentManager['options'].delay = 0;

            //build a small functional project
            fsExtra.outputFileSync(`${rootDir}/source/main.bs`, `
                sub main()
                    alpha.beta()
                    print missing
                end sub
            `);
            fsExtra.outputFileSync(`${rootDir}/source/lib.bs`, `
                    namespace alpha
                    sub beta()
                    end sub
                end namespace
            `);
            fsExtra.outputFileSync(`${rootDir}/bsconfig.json`, `
                {
                    "files": ["source/**/*.bs"],
                    //silence the logger, it's noisy
                    "logLevel": "error"
                }
            `);
            server.run();

            await server['onInitialized']();

            await diagnosticsEquals({
                'source/main.bs': [
                    DiagnosticMessages.cannotFindName('missing').message
                ]
            });

            const document = TextDocument.create(
                URI.file(s`${rootDir}/source/main.bs`).toString(),
                'brightscript',
                0, `
                    sub main()
                        alpha.beta()
                        print missing2
                    end sub
                `
            );
            //open the main.bs file so it gets reloaded in a standalone project
            server['documents'].all = () => [document];

            await server['onTextDocumentDidChangeContent']({
                document: document
            });

            await diagnosticsEquals({
                'source/main.bs': [
                    DiagnosticMessages.cannotFindName('missing2').message
                ]
            });

            //mangle the bsconfig and then sync the project. this should produce new diagnostics from the file as it's now in a standalone project
            fsExtra.outputFileSync(`${rootDir}/bsconfig.json`, `
                    {
                        "files": ["source/lib.bs"]
                //missing closing curly brace (and also have a comma, oops
            `);

            //tell the language server we've changed a bsconfig. it'll reload the file (fail cuz syntax error) and create a standalone project for the opened file
            await server['onDidChangeWatchedFiles']({
                changes: [{
                    type: FileChangeType.Changed,
                    uri: URI.file(`${rootDir}/bsconfig.json`).toString()
                }]
            });

            //wait for the manager to settle
            await projectManager.onIdle();

            //we should get a patch clearing the diagnostics from the unloaded main project, then
            //when the standalone project finishes loading, we should get another diagnostics patch, then
            //when the project activates, we flush open document changes. So now the opened copy of the file is re-processed and we get the correct error message `missing2`
            await diagnosticsEquals({
                'source/main.bs': [
                    DiagnosticMessages.cannotFindName('alpha').message,
                    DiagnosticMessages.cannotFindName('missing2').message
                ],
                'bsconfig.json': [
                    'Encountered syntax errors in bsconfig.json: CloseBraceExpected'
                ]
            });


            //now fix the bsconfig and sync again. This should dispose the standalone project and send new diagnostics
            fsExtra.outputFileSync(`${rootDir}/bsconfig.json`, `
                {
                    "files": ["source/**/*.bs"],
                    //silence the logger, it's noisy
                    "logLevel": "error"
                }
            `);

            //tell the language server we've changed a bsconfig
            await server['onDidChangeWatchedFiles']({
                changes: [{
                    type: FileChangeType.Changed,
                    uri: URI.file(`${rootDir}/bsconfig.json`).toString()
                }]
            });

            //let the manager settle
            await projectManager.onIdle();

            //and then get more diagnostics when the opened file is parsed as well
            await diagnosticsEquals({
                'source/main.bs': [
                    DiagnosticMessages.cannotFindName('missing2').message
                ]
            });
        });
    });
});

export function getFileProtocolPath(fullPath: string) {
    let result: string;
    if (fullPath.startsWith('/') || fullPath.startsWith('\\')) {
        result = `file://${fullPath}`;
    } else {
        result = `file:///${fullPath}`;
    }
    return result;
}<|MERGE_RESOLUTION|>--- conflicted
+++ resolved
@@ -544,13 +544,9 @@
                     languageServer: {
                         enableThreading: false,
                         enableProjectDiscovery: true,
-<<<<<<< HEAD
+                        projectDiscoveryMaxDepth: 15,
                         projectDiscoveryExclude: undefined,
                         logLevel: 'info'
-=======
-                        logLevel: 'info',
-                        projectDiscoveryMaxDepth: 15
->>>>>>> 4ce9501a
                     }
                 }
             ]);
