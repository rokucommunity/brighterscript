import { expect } from 'chai';
import * as fsExtra from 'fs-extra';
import * as path from 'path';
import type { DidChangeWatchedFilesParams, Location } from 'vscode-languageserver';
import { FileChangeType, Range } from 'vscode-languageserver';
import { Deferred } from './deferred';
import type { Project } from './LanguageServer';
import { CustomCommands, LanguageServer } from './LanguageServer';
import type { SinonStub } from 'sinon';
import { createSandbox } from 'sinon';
import { standardizePath as s, util } from './util';
import { TextDocument } from 'vscode-languageserver-textdocument';
import type { Program } from './Program';
import * as assert from 'assert';
<<<<<<< HEAD
import { expectZeroDiagnostics } from './testHelpers.spec';
import type { XmlFile } from './files/XmlFile';
=======
import { expectZeroDiagnostics, trim } from './testHelpers.spec';
import { isBrsFile, isLiteralString } from './astUtils/reflection';
import { createVisitor, WalkMode } from './astUtils/visitors';
>>>>>>> 67c33955

const sinon = createSandbox();

const tempDir = s`${__dirname}/../.tmp`;
const rootDir = s`${tempDir}/TestApp`;
const workspacePath = rootDir;

describe('LanguageServer', () => {
    let server: LanguageServer;
    let program: Program;

    let workspaceFolders: string[] = [];

    let vfs = {} as Record<string, string>;
    let physicalFilePaths = [] as string[];
    let connection = {
        onInitialize: () => null,
        onInitialized: () => null,
        onDidChangeConfiguration: () => null,
        onDidChangeWatchedFiles: () => null,
        onCompletion: () => null,
        onCompletionResolve: () => null,
        onDocumentSymbol: () => null,
        onWorkspaceSymbol: () => null,
        onDefinition: () => null,
        onSignatureHelp: () => null,
        onReferences: () => null,
        onHover: () => null,
        listen: () => null,
        sendNotification: () => null,
        sendDiagnostics: () => null,
        onExecuteCommand: () => null,
        onCodeAction: () => null,
        onDidOpenTextDocument: () => null,
        onDidChangeTextDocument: () => null,
        onDidCloseTextDocument: () => null,
        onWillSaveTextDocument: () => null,
        onWillSaveTextDocumentWaitUntil: () => null,
        onDidSaveTextDocument: () => null,
        onRequest: () => null,
        workspace: {
            getWorkspaceFolders: () => {
                return workspaceFolders.map(
                    x => ({
                        uri: getFileProtocolPath(x),
                        name: path.basename(x)
                    })
                );
            },
            getConfiguration: () => {
                return {};
            }
        },
        tracer: {
            log: () => { }
        }
    };

    beforeEach(() => {
        sinon.restore();
        server = new LanguageServer();
        workspaceFolders = [workspacePath];

        vfs = {};
        physicalFilePaths = [];

        //hijack the file resolver so we can inject in-memory files for our tests
        let originalResolver = server['documentFileResolver'];
        server['documentFileResolver'] = (srcPath: string) => {
            if (vfs[srcPath]) {
                return vfs[srcPath];
            } else {
                return originalResolver.call(server, srcPath);
            }
        };

        //mock the connection stuff
        (server as any).createConnection = () => {
            return connection;
        };
    });
    afterEach(async () => {
        fsExtra.emptyDirSync(tempDir);
        try {
            await Promise.all(
                physicalFilePaths.map(srcPath => fsExtra.unlinkSync(srcPath))
            );
        } catch (e) {

        }
        server.dispose();
    });

    function addXmlFile(name: string, additionalXmlContents = '') {
        const filePath = `components/${name}.xml`;

        const contents = `<?xml version="1.0" encoding="utf-8"?>
        <component name="${name}" extends="Group">
            ${additionalXmlContents}
            <script type="text/brightscript" uri="${name}.brs" />
        </component>`;
        program.setFile(filePath, contents);
    }

    function addScriptFile(name: string, contents: string, extension = 'brs') {
        const pkgPath = `pkg:/components/${name}.${extension}`;
        const file = program.setFile<XmlFile>(pkgPath, contents);
        if (file) {
            const document = TextDocument.create(util.pathToUri(file.srcPath), 'brightscript', 1, contents);
            server['documents']['_documents'][document.uri] = document;
            return document;
        }
    }

    function writeToFs(srcPath: string, contents: string) {
        physicalFilePaths.push(srcPath);
        fsExtra.ensureDirSync(path.dirname(srcPath));
        fsExtra.writeFileSync(srcPath, contents);
    }

    describe('createStandaloneFileProject', () => {
        it('never returns undefined', async () => {
            let filePath = `${rootDir}/.tmp/main.brs`;
            writeToFs(filePath, `sub main(): return: end sub`);
            let firstProject = await server['createStandaloneFileProject'](filePath);
            let secondProject = await server['createStandaloneFileProject'](filePath);
            expect(firstProject).to.equal(secondProject);
        });

        it('filters out certain diagnostics', async () => {
            let filePath = `${rootDir}/.tmp/main.brs`;
            writeToFs(filePath, `sub main(): return: end sub`);
            let firstProject: Project = await server['createStandaloneFileProject'](filePath);
            expectZeroDiagnostics(firstProject.builder.program);
        });
    });

    describe('sendDiagnostics', () => {
        it('waits for program to finish loading before sending diagnostics', async () => {
            server.onInitialize({
                capabilities: {
                    workspace: {
                        workspaceFolders: true
                    }
                }
            } as any);
            expect(server['clientHasWorkspaceFolderCapability']).to.be.true;
            server.run();
            let deferred = new Deferred();
            let project: any = {
                builder: {
                    getDiagnostics: () => []
                },
                firstRunPromise: deferred.promise
            };
            //make a new not-completed project
            server.projects.push(project);

            //this call should wait for the builder to finish
            let p = server['sendDiagnostics']();

            await util.sleep(50);
            //simulate the program being created
            project.builder.program = {
                files: {}
            };
            deferred.resolve();
            await p;
            //test passed because no exceptions were thrown
        });

        it('dedupes diagnostics found at same location from multiple projects', async () => {
            server.projects.push(<any>{
                firstRunPromise: Promise.resolve(),
                builder: {
                    getDiagnostics: () => {
                        return [{
                            file: {
                                srcPath: s`${rootDir}/source/main.brs`
                            },
                            code: 1000,
                            range: Range.create(1, 2, 3, 4)
                        }];
                    }
                }
            }, <any>{
                firstRunPromise: Promise.resolve(),
                builder: {
                    getDiagnostics: () => {
                        return [{
                            file: {
                                srcPath: s`${rootDir}/source/main.brs`
                            },
                            code: 1000,
                            range: Range.create(1, 2, 3, 4)
                        }];
                    }
                }
            });
            server['connection'] = connection as any;
            let stub = sinon.stub(server['connection'], 'sendDiagnostics');
            await server['sendDiagnostics']();
            expect(stub.getCall(0).args?.[0]?.diagnostics).to.be.lengthOf(1);
        });

        it('sends diagnostics that were triggered by the program instead of vscode', async () => {
            server['connection'] = server['createConnection']();
            await server['createProject'](workspacePath);
            let stub: SinonStub;
            const promise = new Promise((resolve) => {
                stub = sinon.stub(connection, 'sendDiagnostics').callsFake(resolve as any);
            });
            const { program } = server.projects[0].builder;
            program.setFile('source/lib.bs', `
                sub lib()
                    functionDoesNotExist()
                end sub
            `);
            program.validate();
            await promise;
            expect(stub.called).to.be.true;
        });
    });

    describe('createProject', () => {
        it('prevents creating package on first run', async () => {
            server['connection'] = server['createConnection']();
            await server['createProject'](workspacePath);
            expect(server['projects'][0].builder.program.options.copyToStaging).to.be.false;
        });
    });

    describe('onDidChangeWatchedFiles', () => {
        let mainPath = s`${workspacePath}/source/main.brs`;

        it('picks up new files', async () => {
            server.run();
            server.onInitialize({
                capabilities: {
                }
            } as any);
            writeToFs(mainPath, `sub main(): return: end sub`);
            await server['onInitialized']();
            expect(server.projects[0].builder.program.hasFile(mainPath)).to.be.true;
            //move a file into the directory...the program should detect it
            let libPath = s`${workspacePath}/source/lib.brs`;
            writeToFs(libPath, 'sub lib(): return : end sub');

            server.projects[0].configFilePath = `${workspacePath}/bsconfig.json`;
            await server['onDidChangeWatchedFiles']({
                changes: [{
                    uri: getFileProtocolPath(libPath),
                    type: 1 //created
                },
                {
                    uri: getFileProtocolPath(s`${workspacePath}/source`),
                    type: 2 //changed
                }
                    // ,{
                    //     uri: 'file:///c%3A/projects/PlumMediaCenter/Roku/appconfig.brs',
                    //     type: 3 //deleted
                    // }
                ]
            });
            expect(server.projects[0].builder.program.hasFile(libPath)).to.be.true;
        });
    });

    describe('handleFileChanges', () => {
        it('only adds files that match the files array', async () => {
            let setFileStub = sinon.stub().returns(Promise.resolve());
            const project = {
                builder: {
                    options: {
                        files: [
                            'source/**/*'
                        ]
                    },
                    getFileContents: sinon.stub().callsFake(() => Promise.resolve('')) as any,
                    rootDir: rootDir,
                    program: {
                        setFile: <any>setFileStub
                    }
                }
            } as Project;

            let mainPath = s`${rootDir}/source/main.brs`;
            // setVfsFile(mainPath, 'sub main()\nend sub');

            await server.handleFileChanges(project, [{
                type: FileChangeType.Created,
                srcPath: mainPath
            }]);

            expect(setFileStub.getCalls()[0]?.args[0]).to.eql({
                src: mainPath,
                dest: s`source/main.brs`
            });

            let libPath = s`${rootDir}/components/lib.brs`;

            expect(setFileStub.callCount).to.equal(1);
            await server.handleFileChanges(project, [{
                type: FileChangeType.Created,
                srcPath: libPath
            }]);
            //the function should have ignored the lib file, so no additional files were added
            expect(setFileStub.callCount).to.equal(1);
        });
    });

    describe('syncProjects', () => {
        it('loads workspace as project', async () => {
            server.run();

            expect(server.projects).to.be.lengthOf(0);

            fsExtra.ensureDirSync(workspacePath);

            await server['syncProjects']();

            //no child bsconfig.json files, use the workspacePath
            expect(
                server.projects.map(x => x.projectPath)
            ).to.eql([
                workspacePath
            ]);

            fsExtra.outputJsonSync(s`${workspacePath}/project1/bsconfig.json`, {});
            fsExtra.outputJsonSync(s`${workspacePath}/project2/bsconfig.json`, {});

            await server['syncProjects']();

            //2 child bsconfig.json files. Use those folders as projects, and don't use workspacePath
            expect(
                server.projects.map(x => x.projectPath).sort()
            ).to.eql([
                s`${workspacePath}/project1`,
                s`${workspacePath}/project2`
            ]);

            fsExtra.removeSync(s`${workspacePath}/project2/bsconfig.json`);
            await server['syncProjects']();

            //1 child bsconfig.json file. Still don't use workspacePath
            expect(
                server.projects.map(x => x.projectPath)
            ).to.eql([
                s`${workspacePath}/project1`
            ]);

            fsExtra.removeSync(s`${workspacePath}/project1/bsconfig.json`);
            await server['syncProjects']();

            //back to no child bsconfig.json files. use workspacePath again
            expect(
                server.projects.map(x => x.projectPath)
            ).to.eql([
                workspacePath
            ]);
        });

        it('ignores bsconfig.json files from vscode ignored paths', async () => {
            server.run();
            sinon.stub(server['connection'].workspace, 'getConfiguration').returns(Promise.resolve({
                exclude: {
                    '**/vendor': true
                }
            }) as any);

            fsExtra.outputJsonSync(s`${workspacePath}/vendor/someProject/bsconfig.json`, {});
            //it always ignores node_modules
            fsExtra.outputJsonSync(s`${workspacePath}/node_modules/someProject/bsconfig.json`, {});

            await server['syncProjects']();

            //no child bsconfig.json files, use the workspacePath
            expect(
                server.projects.map(x => x.projectPath)
            ).to.eql([
                workspacePath
            ]);
        });

        it('ignores bsconfig.json files from vscode ignored paths', async () => {
            server.run();
            sinon.stub(server['connection'].workspace, 'getConfiguration').returns(Promise.resolve({
                exclude: {
                    '**/vendor': true
                }
            }) as any);

            fsExtra.outputJsonSync(s`${workspacePath}/vendor/someProject/bsconfig.json`, {});
            //it always ignores node_modules
            fsExtra.outputJsonSync(s`${workspacePath}/node_modules/someProject/bsconfig.json`, {});

            await server['syncProjects']();

            //no child bsconfig.json files, use the workspacePath
            expect(
                server.projects.map(x => x.projectPath)
            ).to.eql([
                workspacePath
            ]);
        });

        it('does not produce duplicate projects when subdir and parent dir are opened as workspace folders', async () => {
            fsExtra.outputJsonSync(s`${tempDir}/root/bsconfig.json`, {});
            fsExtra.outputJsonSync(s`${tempDir}/root/subdir/bsconfig.json`, {});

            workspaceFolders = [
                s`${tempDir}/root`,
                s`${tempDir}/root/subdir`
            ];

            server.run();
            await server['syncProjects']();

            expect(
                server.projects.map(x => x.projectPath).sort()
            ).to.eql([
                s`${tempDir}/root`,
                s`${tempDir}/root/subdir`
            ]);
        });
    });

    describe('onDidChangeWatchedFiles', () => {
        it('converts folder paths into an array of file paths', async () => {
            server.run();

            fsExtra.outputJsonSync(s`${rootDir}/bsconfig.json`, {});
            fsExtra.outputFileSync(s`${rootDir}/source/main.brs`, '');
            fsExtra.outputFileSync(s`${rootDir}/source/lib.brs`, '');
            await server['syncProjects']();

            const stub2 = sinon.stub(server.projects[0].builder.program, 'setFile');

            await server['onDidChangeWatchedFiles']({
                changes: [{
                    type: FileChangeType.Created,
                    uri: getFileProtocolPath(s`${rootDir}/source`)
                }]
            } as DidChangeWatchedFilesParams);

            expect(
                stub2.getCalls().map(x => x.args[0].src).sort()
            ).to.eql([
                s`${rootDir}/source/lib.brs`,
                s`${rootDir}/source/main.brs`
            ]);
        });

        it('does not trigger revalidates when changes are in files which are not tracked', async () => {
            server.run();
            const externalDir = s`${tempDir}/not_app_dir`;
            fsExtra.outputJsonSync(s`${externalDir}/bsconfig.json`, {});
            fsExtra.outputFileSync(s`${externalDir}/source/main.brs`, '');
            fsExtra.outputFileSync(s`${externalDir}/source/lib.brs`, '');
            await server['syncProjects']();

            const stub2 = sinon.stub(server.projects[0].builder.program, 'setFile');

            await server['onDidChangeWatchedFiles']({
                changes: [{
                    type: FileChangeType.Created,
                    uri: getFileProtocolPath(externalDir)
                }]
            } as DidChangeWatchedFilesParams);

            expect(
                stub2.getCalls()
            ).to.be.empty;
        });
    });

    describe('onSignatureHelp', () => {
        let callDocument: TextDocument;
        const functionFileBaseName = 'buildAwesome';
        const funcDefinitionLine = 'function buildAwesome(confirm = true as Boolean)';
        beforeEach(async () => {
            server['connection'] = server['createConnection']();
            await server['createProject'](workspacePath);
            program = server.projects[0].builder.program;

            const name = `CallComponent`;
            callDocument = addScriptFile(name, `
                sub init()
                    shouldBuildAwesome = true
                    if shouldBuildAwesome then
                        buildAwesome()
                    else
                        m.buildAwesome()
                    end if
                end sub
            `);
            addXmlFile(name, `<script type="text/brightscript" uri="${functionFileBaseName}.bs" />`);
        });

        it('should return the expected signature info when documentation is included', async () => {
            const funcDescriptionComment = '@description Builds awesome for you';
            const funcReturnComment = '@return {Integer} The key to everything';

            addScriptFile(functionFileBaseName, `
                ' /**
                ' * ${funcDescriptionComment}
                ' * ${funcReturnComment}
                ' */
                ${funcDefinitionLine}
                    return 42
                end function
            `, 'bs');

            const result = await server['onSignatureHelp']({
                textDocument: {
                    uri: callDocument.uri
                },
                position: util.createPosition(4, 37)
            });
            expect(result.signatures).to.not.be.empty;
            const signature = result.signatures[0];
            expect(signature.label).to.equal(funcDefinitionLine);
            expect(signature.documentation).to.include(funcDescriptionComment);
            expect(signature.documentation).to.include(funcReturnComment);
        });

        it('should work if used on a property value', async () => {
            addScriptFile(functionFileBaseName, `
                ${funcDefinitionLine}
                    return 42
                end function
            `, 'bs');

            const result = await server['onSignatureHelp']({
                textDocument: {
                    uri: callDocument.uri
                },
                position: util.createPosition(6, 39)
            });
            expect(result.signatures).to.not.be.empty;
            const signature = result.signatures[0];
            expect(signature.label).to.equal(funcDefinitionLine);
        });

        it('should give the correct signature for a class method', async () => {
            const classMethodDefinitionLine = 'function buildAwesome(classVersion = true as Boolean)';
            addScriptFile(functionFileBaseName, `
                class ${functionFileBaseName}
                    ${classMethodDefinitionLine}
                        return 42
                    end function
                end class
            `, 'bs');

            const result = await server['onSignatureHelp']({
                textDocument: {
                    uri: callDocument.uri
                },
                position: util.createPosition(6, 39)
            });

            expect(result.signatures).to.not.be.empty;
            const signature = result.signatures[0];
            expect(signature.label).to.equal(classMethodDefinitionLine);
        });
    });

    describe('onReferences', () => {
        let functionDocument: TextDocument;
        let referenceFileUris = [];

        beforeEach(async () => {
            server['connection'] = server['createConnection']();
            await server['createProject'](workspacePath);
            program = server.projects[0].builder.program;

            const functionFileBaseName = 'buildAwesome';
            functionDocument = addScriptFile(functionFileBaseName, `
                function buildAwesome()
                    return 42
                end function
            `);

            for (let i = 0; i < 5; i++) {
                let name = `CallComponent${i}`;
                const document = addScriptFile(name, `
                    sub init()
                        shouldBuildAwesome = true
                        if shouldBuildAwesome then
                            buildAwesome()
                        end if
                    end sub
                `);

                addXmlFile(name, `<script type="text/brightscript" uri="${functionFileBaseName}.brs" />`);
                referenceFileUris.push(document.uri);
            }
        });

        it('should return the expected results if we entered on an identifier token', async () => {
            const references = await server['onReferences']({
                textDocument: {
                    uri: functionDocument.uri
                },
                position: util.createPosition(1, 32)
            } as any);

            expect(references.length).to.equal(referenceFileUris.length);

            for (const reference of references) {
                expect(referenceFileUris).to.contain(reference.uri);
            }
        });

        it('should return an empty response if we entered on a token that should not return any results', async () => {
            let references = await server['onReferences']({
                textDocument: {
                    uri: functionDocument.uri
                },
                position: util.createPosition(1, 20) // function token
            } as any);

            expect(references).to.be.empty;

            references = await server['onReferences']({
                textDocument: {
                    uri: functionDocument.uri
                },
                position: util['createPosition'](1, 20) // return token
            } as any);

            expect(references).to.be.empty;
        });
    });

    describe('onDefinition', () => {
        let functionDocument: TextDocument;
        let referenceDocument: TextDocument;

        beforeEach(async () => {
            server['connection'] = server['createConnection']();
            await server['createProject'](workspacePath);
            program = server.projects[0].builder.program;

            const functionFileBaseName = 'buildAwesome';
            functionDocument = addScriptFile(functionFileBaseName, `
                function pi()
                    return 3.141592653589793
                end function

                function buildAwesome()
                    return 42
                end function
            `);

            const name = `CallComponent`;
            referenceDocument = addScriptFile(name, `
                sub init()
                    shouldBuildAwesome = true
                    if shouldBuildAwesome then
                        buildAwesome()
                    else
                        m.top.observeFieldScope("loadFinished", "buildAwesome")
                    end if
                end sub
            `);

            addXmlFile(name, `<script type="text/brightscript" uri="${functionFileBaseName}.brs" />`);
        });

        it('should return the expected location if we entered on an identifier token', async () => {
            const locations = await server['onDefinition']({
                textDocument: {
                    uri: referenceDocument.uri
                },
                position: util.createPosition(4, 33)
            });

            expect(locations.length).to.equal(1);
            const location: Location = locations[0];
            expect(location.uri).to.equal(functionDocument.uri);
            expect(location.range.start.line).to.equal(5);
            expect(location.range.start.character).to.equal(16);
        });

        it('should return the expected location if we entered on a StringLiteral token', async () => {
            const locations = await server['onDefinition']({
                textDocument: {
                    uri: referenceDocument.uri
                },
                position: util.createPosition(6, 77)
            });

            expect(locations.length).to.equal(1);
            const location: Location = locations[0];
            expect(location.uri).to.equal(functionDocument.uri);
            expect(location.range.start.line).to.equal(5);
            expect(location.range.start.character).to.equal(16);
        });

        it('should return nothing if neither StringLiteral or identifier token entry point', async () => {
            const locations = await server['onDefinition']({
                textDocument: {
                    uri: referenceDocument.uri
                },
                position: util.createPosition(1, 18)
            });

            expect(locations).to.be.empty;
        });

        it('should work on local variables as well', async () => {
            const locations = await server['onDefinition']({
                textDocument: {
                    uri: referenceDocument.uri
                },
                position: util.createPosition(3, 36)
            });
            expect(locations.length).to.equal(1);
            const location: Location = locations[0];
            expect(location.uri).to.equal(referenceDocument.uri);
            expect(location.range.start.line).to.equal(2);
            expect(location.range.start.character).to.equal(20);
            expect(location.range.end.line).to.equal(2);
            expect(location.range.end.character).to.equal(38);
        });

        it('should work for bs class functions as well', async () => {
            const functionFileBaseName = 'Build';
            functionDocument = addScriptFile(functionFileBaseName, `
                class ${functionFileBaseName}
                    function awesome()
                        return 42
                    end function
                end class
            `, 'bs');

            const name = `CallComponent`;
            referenceDocument = addScriptFile(name, `
                sub init()
                    build = new Build()
                    build.awesome()
                end sub
            `);

            addXmlFile(name, `<script type="text/brightscript" uri="${functionFileBaseName}.bs" />`);

            const locations = await server['onDefinition']({
                textDocument: {
                    uri: referenceDocument.uri
                },
                position: util.createPosition(3, 30)
            });
            expect(locations.length).to.equal(1);
            const location: Location = locations[0];
            expect(location.uri).to.equal(functionDocument.uri);
            expect(location.range).to.eql(util.createRange(2, 20, 4, 32));
        });
    });

    describe('onDocumentSymbol', () => {
        beforeEach(async () => {
            server['connection'] = server['createConnection']();
            await server['createProject'](workspacePath);
            program = server.projects[0].builder.program;
        });

        it('should return the expected symbols even if pulled from cache', async () => {
            const document = addScriptFile('buildAwesome', `
                function pi()
                    return 3.141592653589793
                end function

                function buildAwesome()
                    return 42
                end function
            `);

            // We run the check twice as the first time is with it not cached and second time is with it cached
            for (let i = 0; i < 2; i++) {
                const symbols = await server.onDocumentSymbol({
                    textDocument: document
                });
                expect(symbols.length).to.equal(2);
                expect(symbols[0].name).to.equal('pi');
                expect(symbols[1].name).to.equal('buildAwesome');
            }
        });

        it('should work for brightscript classes as well', async () => {
            const document = addScriptFile('MyFirstClass', `
                class MyFirstClass
                    function pi()
                        return 3.141592653589793
                    end function

                    function buildAwesome()
                        return 42
                    end function
                end class
            `, 'bs');

            // We run the check twice as the first time is with it not cached and second time is with it cached
            for (let i = 0; i < 2; i++) {
                const symbols = await server['onDocumentSymbol']({
                    textDocument: document
                });

                expect(symbols.length).to.equal(1);
                const classSymbol = symbols[0];
                expect(classSymbol.name).to.equal('MyFirstClass');
                const classChildrenSymbols = classSymbol.children;
                expect(classChildrenSymbols.length).to.equal(2);
                expect(classChildrenSymbols[0].name).to.equal('pi');
                expect(classChildrenSymbols[1].name).to.equal('buildAwesome');
            }
        });

        it('should work for brightscript namespaces as well', async () => {
            const document = addScriptFile('MyFirstNamespace', `
                namespace MyFirstNamespace
                    function pi()
                        return 3.141592653589793
                    end function

                    function buildAwesome()
                        return 42
                    end function
                end namespace
            `, 'bs');

            // We run the check twice as the first time is with it not cached and second time is with it cached
            for (let i = 0; i < 2; i++) {
                const symbols = await server['onDocumentSymbol']({
                    textDocument: document
                });

                expect(symbols.length).to.equal(1);
                const namespaceSymbol = symbols[0];
                expect(namespaceSymbol.name).to.equal('MyFirstNamespace');
                const classChildrenSymbols = namespaceSymbol.children;
                expect(classChildrenSymbols.length).to.equal(2);
                expect(classChildrenSymbols[0].name).to.equal('MyFirstNamespace.pi');
                expect(classChildrenSymbols[1].name).to.equal('MyFirstNamespace.buildAwesome');
            }
        });
    });

    describe('onWorkspaceSymbol', () => {
        beforeEach(async () => {
            server['connection'] = server['createConnection']();
            await server['createProject'](workspacePath);
            program = server.projects[0].builder.program;
        });

        it('should return the expected symbols even if pulled from cache', async () => {
            const className = 'MyFirstClass';
            const namespaceName = 'MyFirstNamespace';

            addScriptFile('buildAwesome', `
                function pi()
                    return 3.141592653589793
                end function

                function buildAwesome()
                    return 42
                end function
            `);

            addScriptFile(className, `
                class ${className}
                    function ${className}pi()
                        return 3.141592653589793
                    end function

                    function ${className}buildAwesome()
                        return 42
                    end function
                end class
            `, 'bs');


            addScriptFile(namespaceName, `
                namespace ${namespaceName}
                    function pi()
                        return 3.141592653589793
                    end function

                    function buildAwesome()
                        return 42
                    end function
                end namespace
            `, 'bs');

            // We run the check twice as the first time is with it not cached and second time is with it cached
            for (let i = 0; i < 2; i++) {
                const symbols = await server['onWorkspaceSymbol']({} as any);
                expect(symbols.length).to.equal(8);
                for (const symbol of symbols) {
                    switch (symbol.name) {
                        case 'pi':
                            break;
                        case 'buildAwesome':
                            break;
                        case `${className}`:
                            break;
                        case `${className}pi`:
                            expect(symbol.containerName).to.equal(className);
                            break;
                        case `${className}buildAwesome`:
                            expect(symbol.containerName).to.equal(className);
                            break;
                        case `${namespaceName}`:
                            break;
                        case `${namespaceName}.pi`:
                            expect(symbol.containerName).to.equal(namespaceName);
                            break;
                        case `${namespaceName}.buildAwesome`:
                            expect(symbol.containerName).to.equal(namespaceName);
                            break;
                        default:
                            assert.fail(`'${symbol.name}' was not expected in list of symbols`);
                    }
                }
            }
        });

        it('should work for nested class as well', async () => {
            const nestedNamespace = 'containerNamespace';
            const nestedClassName = 'nestedClass';

            addScriptFile('nested', `
                namespace ${nestedNamespace}
                    class ${nestedClassName}
                        function pi()
                            return 3.141592653589793
                        end function

                        function buildAwesome()
                            return 42
                        end function
                    end class
                end namespace
            `, 'bs');

            // We run the check twice as the first time is with it not cached and second time is with it cached
            for (let i = 0; i < 2; i++) {
                const symbols = await server['onWorkspaceSymbol']({} as any);
                expect(symbols.length).to.equal(4);
                expect(symbols[0].name).to.equal(`pi`);
                expect(symbols[0].containerName).to.equal(`${nestedNamespace}.${nestedClassName}`);
                expect(symbols[1].name).to.equal(`buildAwesome`);
                expect(symbols[1].containerName).to.equal(`${nestedNamespace}.${nestedClassName}`);
                expect(symbols[2].name).to.equal(`${nestedNamespace}.${nestedClassName}`);
                expect(symbols[2].containerName).to.equal(nestedNamespace);
                expect(symbols[3].name).to.equal(nestedNamespace);
            }
        });
    });

    describe('CustomCommands', () => {
        describe('TranspileFile', () => {
            it('returns pathAbsolute to support backwards compatibility', async () => {
                fsExtra.outputFileSync(s`${rootDir}/source/main.bs`, `
                    sub main()
                        print \`hello world\`
                    end sub
                `);
                fsExtra.outputFileSync(s`${rootDir}/bsconfig.json`, '');
                server.run();
                await server['syncProjects']();
                const result = await server.onExecuteCommand({
                    command: CustomCommands.TranspileFile,
                    arguments: [s`${rootDir}/source/main.bs`]
                });
                expect(
                    trim(result?.code)
                ).to.eql(trim`
                    sub main()
                        print "hello world"
                    end sub
                `);
                expect(result['pathAbsolute']).to.eql(result.srcPath);
            });

            it('calls beforeProgramTranspile and afterProgramTranspile plugin events', async () => {
                fsExtra.outputFileSync(s`${rootDir}/source/main.bs`, `
                    sub main()
                        print \`hello world\`
                    end sub
                `);
                fsExtra.outputFileSync(s`${rootDir}/bsconfig.json`, '');
                server.run();
                await server['syncProjects']();
                const afterSpy = sinon.spy();
                //make a plugin that changes string text
                server.projects[0].builder.program.plugins.add({
                    name: 'test-plugin',
                    beforeProgramTranspile: (program, entries, editor) => {
                        const file = program.getFile('source/main.bs');
                        if (isBrsFile(file)) {
                            file.ast.walk(createVisitor({
                                LiteralExpression: (expression) => {
                                    if (isLiteralString(expression)) {
                                        editor.setProperty(expression.token, 'text', 'hello moon');
                                    }
                                }
                            }), {
                                walkMode: WalkMode.visitAllRecursive
                            });
                        }
                    },
                    afterProgramTranspile: afterSpy
                });

                const result = await server.onExecuteCommand({
                    command: CustomCommands.TranspileFile,
                    arguments: [s`${rootDir}/source/main.bs`]
                });
                expect(
                    trim(result?.code)
                ).to.eql(trim`
                    sub main()
                        print "hello moon"
                    end sub
                `);
                expect(afterSpy.called).to.be.true;
            });
        });
    });
});

export function getFileProtocolPath(fullPath: string) {
    let result: string;
    if (fullPath.startsWith('/') || fullPath.startsWith('\\')) {
        result = `file://${fullPath}`;
    } else {
        result = `file:///${fullPath}`;
    }
    return result;
}<|MERGE_RESOLUTION|>--- conflicted
+++ resolved
@@ -12,14 +12,10 @@
 import { TextDocument } from 'vscode-languageserver-textdocument';
 import type { Program } from './Program';
 import * as assert from 'assert';
-<<<<<<< HEAD
-import { expectZeroDiagnostics } from './testHelpers.spec';
-import type { XmlFile } from './files/XmlFile';
-=======
 import { expectZeroDiagnostics, trim } from './testHelpers.spec';
 import { isBrsFile, isLiteralString } from './astUtils/reflection';
 import { createVisitor, WalkMode } from './astUtils/visitors';
->>>>>>> 67c33955
+import type { XmlFile } from './files/XmlFile';
 
 const sinon = createSandbox();
 
@@ -1015,16 +1011,17 @@
                 server.run();
                 await server['syncProjects']();
                 const afterSpy = sinon.spy();
+                const { program } = server.projects[0].builder;
                 //make a plugin that changes string text
-                server.projects[0].builder.program.plugins.add({
+                program.plugins.add({
                     name: 'test-plugin',
-                    beforeProgramTranspile: (program, entries, editor) => {
+                    beforeProgramTranspile: (event) => {
                         const file = program.getFile('source/main.bs');
                         if (isBrsFile(file)) {
                             file.ast.walk(createVisitor({
                                 LiteralExpression: (expression) => {
                                     if (isLiteralString(expression)) {
-                                        editor.setProperty(expression.token, 'text', 'hello moon');
+                                        event.editor.setProperty(expression.token, 'text', 'hello moon');
                                     }
                                 }
                             }), {
