--- conflicted
+++ resolved
@@ -119,13 +119,8 @@
     }
 
     function addScriptFile(name: string, contents: string, extension = 'brs') {
-<<<<<<< HEAD
         const pkgPath = `pkg:/components/${name}.${extension}`;
         const file = program.setFile<XmlFile>(pkgPath, contents);
-=======
-        const filePath = s`components/${name}.${extension}`;
-        const file = program.setFile(filePath, contents);
->>>>>>> b222bce3
         if (file) {
             const document = TextDocument.create(util.pathToUri(file.srcPath), 'brightscript', 1, contents);
             svr.documents._documents[document.uri] = document;
@@ -288,11 +283,7 @@
                     getFileContents: sinon.stub().callsFake(() => Promise.resolve('')) as any,
                     rootDir: rootDir,
                     program: {
-<<<<<<< HEAD
-                        setFile: <any>addOrReplaceFileStub
-=======
                         setFile: <any>setFileStub
->>>>>>> b222bce3
                     }
                 }
             } as Workspace;
