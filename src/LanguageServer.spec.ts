--- conflicted
+++ resolved
@@ -2,20 +2,12 @@
 import * as fsExtra from 'fs-extra';
 import * as glob from 'glob';
 import * as path from 'path';
-<<<<<<< HEAD
-import { DidChangeWatchedFilesParams, FileChangeType, Range } from 'vscode-languageserver';
-import { Deferred } from './deferred';
-import { LanguageServer, Workspace } from './LanguageServer';
-import { ProgramBuilder } from './ProgramBuilder';
-import { Program } from './Program';
-=======
 import type { DidChangeWatchedFilesParams } from 'vscode-languageserver';
 import { FileChangeType, TextDocumentSyncKind, Range } from 'vscode-languageserver';
 import { Deferred } from './deferred';
 import type { Workspace } from './LanguageServer';
 import { LanguageServer } from './LanguageServer';
 import type { ProgramBuilder } from './ProgramBuilder';
->>>>>>> 1cfdd944
 import * as sinonImport from 'sinon';
 import { standardizePath as s, util } from './util';
 import { TextDocument } from 'vscode-languageserver-textdocument';
