--- conflicted
+++ resolved
@@ -6,7 +6,6 @@
 
 
 
-<<<<<<< HEAD
 ## [1.0.0-alpha.29](https://github.com/rokucommunity/brighterscript/compare/v1.0.0-alpha.28...v1.0.0-alpha.29) - 2024-03-28
 ### Fixed
  - transpile crash when token has no text ([#1109](https://github.com/rokucommunity/brighterscript/pull/1109))
@@ -210,7 +209,9 @@
 ## [0.66.0-alpha.0](https://github.com/rokucommunity/brighterscript/compare/v0.65.1...v0.66.0-alpha.0) - 2023-06-09
 ### Changed
  - all the type tracking stuff!
-=======
+
+
+
 ## [0.67.0](https://github.com/rokucommunity/brighterscript/compare/v0.65.27...v0.67.0) - 2024-05-10
 ### Changed
  - Fix formatting with logger output ([#1171](https://github.com/rokucommunity/brighterscript/pull/1171))
@@ -221,7 +222,7 @@
 
 
 ## 0.66.0
-This release was skipped because we decided to change from the v0.66 alphas to move those breaking changes into v1. 
+This release was skipped because we decided to change from the v0.66 alphas to move those breaking changes into v1.
 
 
 
@@ -237,7 +238,6 @@
 
 
 
->>>>>>> 2d77dc6b
 ## [0.65.26](https://github.com/rokucommunity/brighterscript/compare/v0.65.25...v0.65.26) - 2024-03-13
 ### Fixed
  - Prevent unused variable warnings on transpiled ternary and null coalescence expressions ([#1101](https://github.com/rokucommunity/brighterscript/pull/1101))
