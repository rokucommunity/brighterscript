# Changelog
All notable changes to this project will be documented in this file.

The format is based on [Keep a Changelog](https://keepachangelog.com/en/1.0.0/),
and this project adheres to [Semantic Versioning](https://semver.org/spec/v2.0.0.html).



<<<<<<< HEAD
## [1.0.0-alpha.5] - 2021-05-17
[1.0.0-alpha.5]:   https://github.com/rokucommunity/brighterscript/compare/v1.0.0-alpha.4...v1.0.0-alpha.5
### Added
 - all changes from [v0.39.0](#0390---2021-05-18)
### Changed
 - Add location tracking (range property) to all SceneGraph/XML nodes. ([#400](https://github.com/rokucommunity/brighterscript/pull/400))
 - Refactored SGComponent scripts, children, and interface properties into getter functions which are driven by the underlying XML AST. This means as you modify the AST, those getter functions will automatically reflect the changes. ([#400](https://github.com/rokucommunity/brighterscript/pull/400))
 - Refactored SGInterface properties fields and functions to getter functions which are driven by the underlying XML AST. ([#400](https://github.com/rokucommunity/brighterscript/pull/400))
 - Moved SGParser module functions onto the SGParser class itself to match the OO patterns in the rest of the project. ([#400](https://github.com/rokucommunity/brighterscript/pull/400))
=======
## [0.39.1] - 2021-05-24
[0.39.1]:   https://github.com/rokucommunity/brighterscript/compare/v0.39.0...v0.39.1
### Changed
 - re-export `CodeActionKind` so plugins don't need to import from vscode-brightscript-language directly.
### Fixed
 - code action for "replace" tasks bug
 - include missing information in the CodeAction construction
>>>>>>> 00313a29



## [0.39.0] - 2021-05-18
[0.39.0]:   https://github.com/rokucommunity/brighterscript/compare/v0.38.2...v0.39.0
### Added
 - semantic token support for plugins
 - basic semantic tokens for `new` statements and namespace usage



## [1.0.0-alpha.4] - 2021-05-17
[1.0.0-alpha.4]:   https://github.com/rokucommunity/brighterscript/compare/v1.0.0-alpha.3...v1.0.0-alpha.4
### Added
 - all changes from [v0.38.2](#0380---2021-05-17)



## [0.38.2] - 2021-05-17
[0.38.2]:   https://github.com/rokucommunity/brighterscript/compare/v0.38.1...v0.38.2
### Fixed
 - language server crash when namespaced function or class didn't have a name ([#419](https://github.com/rokucommunity/brighterscript/pull/419))



## [1.0.0-alpha.3]
[1.0.0-alpha.3]:   https://github.com/rokucommunity/brighterscript/compare/v1.0.0-alpha.2...v1.0.0-alpha.3
### Added
 - all changes from [v0.38.1](#0380---2021-05-14)
### Changed
 - rename `Program.addOrReplaceFile` to `Program.setFile` ([#405](https://github.com/rokucommunity/brighterscript/pull/405))
 - Unified global callables and function type param definitions ([#417](https://github.com/rokucommunity/brighterscript/pull/417))
 - Fix issue with global `Val` function where there were two global functions with same name and different params and return types ([#417](https://github.com/rokucommunity/brighterscript/pull/417))
 - move token-specific functions into `Parser.ts` ([#407](https://github.com/rokucommunity/brighterscript/pull/407))



## [0.38.1] - 2021-05-14
[0.38.1]:   https://github.com/rokucommunity/brighterscript/compare/v0.38.0...v0.38.1
### Changed
 - SOURCE_FILE_PATH and SOURCE_LOCATION source literals are now string concatenations in order to avoid triggering Roku's static analysis rule against `file:/` protocol strings ([#415](https://github.com/rokucommunity/brighterscript/pull/415))
### Fixed
 - ParseJson function signature to include second parameter ([#418](https://github.com/rokucommunity/brighterscript/pull/418))
 - bsconfig.schema.json support for string diagnostic codes ([#416](https://github.com/rokucommunity/brighterscript/pull/416))
 - upgrade chokidar to add `--watch` cli support for M1 mac computers  ([#386](https://github.com/rokucommunity/brighterscript/pull/386))
 - several dependency vulnerability fixes ([#413](https://github.com/rokucommunity/brighterscript/pull/413), [#410](https://github.com/rokucommunity/brighterscript/pull/410), [#411](https://github.com/rokucommunity/brighterscript/pull/411))



## [1.0.0-alpha.2]
[1.0.0-alpha.2]:   https://github.com/rokucommunity/brighterscript/compare/v1.0.0-alpha.1...v1.0.0-alpha.2
### Added
 - all changes from [v0.38.0](#0380---2021-05-04)
### Changed
 - Rename pathAbsolute to srcPath ([#399](https://github.com/rokucommunity/brighterscript/pull/399))
 - Convert pkgPath to actual pkgPath (i.e. `pkg:/source/main.brs` where previously it would have been `source/main.brs` or `source\main.brs`) ([#399](https://github.com/rokucommunity/brighterscript/pull/399))
 - Simplify Program removeFile and addReplaceFile ([#399](https://github.com/rokucommunity/brighterscript/pull/399))
 - Add `normalizePath` parameter to file-related functions in `Program` and `Scope` ([#399](https://github.com/rokucommunity/brighterscript/pull/399))



## [0.38.0] - 2021-05-04
### Added
 - warning for mismatched class method accessibility ([#402](https://github.com/rokucommunity/brighterscript/pull/402))
 - allow class field overrides in child classes as long as they are the same type ([#394](https://github.com/rokucommunity/brighterscript/pull/394))



## [1.0.0-alpha.1]
[1.0.0-alpha.1]:   https://github.com/rokucommunity/brighterscript/compare/v0.37.4...v1.0.0-alpha.1
### Add
 - Type checking for function arguments ([#401](https://github.com/rokucommunity/brighterscript/pull/401))
### Changed
 - Refactor plugin events to emit an event object ([#397](https://github.com/rokucommunity/brighterscript/pull/397))
 - Remove `FunctionScope` ([#401](https://github.com/rokucommunity/brighterscript/pull/401))
 - Add `SymbolTable` and `LazyType` objects to improve type tracking ([#401](https://github.com/rokucommunity/brighterscript/pull/401))



## [0.37.4] - 2021-04-20
### Fixed
 - bug validating namespace function calls ([#390](https://github.com/rokucommunity/brighterscript/pull/390))



## [0.37.4] - 2021-04-20
### Fixed
 - bug validating namespace function calls ([#390](https://github.com/rokucommunity/brighterscript/pull/390))



## [0.37.3] - 2021-04-12
### Fixed
 - bug where having multiple components with the same name would cause issues in the program, normally requiring a language server or watcher restart. ([#353](https://github.com/rokucommunity/brighterscript/pull/353))
 - bug in xml file ignoring `needsTranspiled` flag when set by plugins ([#384](https://github.com/rokucommunity/brighterscript/pull/384))



## [0.37.2] - 2021-04-08
### Fixed
 - erraneous syntax issue when concatenating a template string and a regular string. ([#383](https://github.com/rokucommunity/brighterscript/pull/383))
 - prevent circular import causing stack overflow crash. ([#381](https://github.com/rokucommunity/brighterscript/pull/381))



## [0.37.1] - 2021-03-30
### Fixed
 - bug when transpiling print statements that wouldn't retain the existing separators (semicolon, comma, no separator) which all have unique uses ([#373](https://github.com/rokucommunity/brighterscript/pull/373))



## [0.37.0] - 2021-03-18
### Added
 - support for `bs:disable` comments in xml files ([#363](https://github.com/rokucommunity/brighterscript/pull/363))



## [0.36.0] - 2021-03-15
### Added
 - class import code actions ([#365](https://github.com/rokucommunity/brighterscript/pull/365))
### Changed
 - append stack trace to every language server error ([#354)](https://github.com/rokucommunity/brighterscript/pull/354))
### Fixed
 - restrict function and class imports to .bs files only ([#365)](https://github.com/rokucommunity/brighterscript/pull/365))
 - language server crashes due to unsafe property access in callfunc expressions ([#360)](https://github.com/rokucommunity/brighterscript/pull/360))
 - crashes in signature help ([#358)](https://github.com/rokucommunity/brighterscript/pull/358))
 - template string transpile bug when two expressions were next to each other ([#361)](https://github.com/rokucommunity/brighterscript/pull/361))



## [0.35.0] - 2021-03-09
### Added
 - code actions for suggesting import statements in brighterscript files ([#347](https://github.com/rokucommunity/brighterscript/pull/347))
### Fixed
 - safer access to nullable callables and values during certain language server operations ([#328](https://github.com/rokucommunity/brighterscript/pull/328))



## [0.34.3] -2021-03-05
### Fixed
 - bug when transpiling bsc with custom function and parameter return types



## [0.34.2] - 2021-03-04
### Added
 - support for loading bslib without alias (i.e. `@rokucommunity/bslib`).
### Fixed
 - bslib npm alias bug crashing npm install on nodeJS < 12
 - infinite loop during transpile when copying bslib
 - bug where bslib.brs functions were not properly prefixed during transpile



## [0.34.1] - 2021-03-02
### Fixed
 - syntax parsing bugs within single-line if statements



## [0.34.0] - 2021-02-28
### Added
 - language server file path completions inside strings that start with `pkg:` or `libpkg:`



## [0.33.0] - 2021-02-27
### Added
 - support for ropm version of bslib.([#334](https://github.com/rokucommunity/brighterscript/pull/334))
### Fixed
 - parse crash when encountering immediately-invoked function expressions (IIFEs) ([#343](https://github.com/rokucommunity/brighterscript/pull/343))
 - error during language server completions when activated on the first token in the file ([#342](https://github.com/rokucommunity/brighterscript/pull/342))
 - refactored BrsFile.parseMode to be a property instead of a getter since there was no reason it needed to be a getter ([#341](https://github.com/rokucommunity/brighterscript/pull/341))



## [0.32.3] - 2021-02-25
### Fixed
 - fix significant performance bug in diagnostic filtering
 - tweaks to the logging system to make `logLevel=verbose` less chatty
 - null reference error in `Scope.getFileByRelativePath()`
 - fix class fields that were missing in getSymbol requests



## [0.32.2] - 2021-02-20
### Fixed
 - transpile bug when a template string starts with an expression ([#327](https://github.com/rokucommunity/brighterscript/pull/327))



## [0.31.2] - 2021-02-18
### Changed
 - parent class names in typedefs for class `extends` expressions now always include their full namespace name.



## [0.31.1] - 2021-02-18
### Fixed
 - prevent exception in codeAction functionality when file cannot be found in a `Program`



## [0.31.0] - 2021-02-17
### Added
 - plugin and language server support for [codeActions](https://microsoft.github.io/language-server-protocol/specifications/specification-current/#textDocument_codeAction)
 - codeAction to add missing `extends` attribute in components
### Fixed
 - wrong line numbers in certain sourcemaps generated during transpile
 - include annotations in emitted type definitions



## [0.30.9] - 2021-02-15
### Fixed
 - prevent excess validations when non-workspace files are changed  ([#315](https://github.com/rokucommunity/brighterscript/pull/315))
 - catch errors when getting signatures ([#285](https://github.com/rokucommunity/brighterscript/pull/285))
 - missing `Roku_Ads` function in global functions list. ([#312](https://github.com/rokucommunity/brighterscript/pull/312))



## [0.30.8] - 2021-02-12
### Changed
 - add additional logging in `Program.removeFile`
### Fixed
 - Fix watcher bug on windows devices
 - Don't mangle xml scripts during transpile



## [0.30.7] - 2021-02-11
### Fixed
 - bug in `getSignatureHelp` that wouldn't work for function calls with no leading whitespace. ([#307](https://github.com/rokucommunity/brighterscript/issues/307))



## [0.30.6] - 2021-02-07
### Fixed
 - bad transpile for nested class method super calls
 - SceneGraph node attributes being wrongly removed when modifying attributes



## [0.30.5] - 2021-02-03
### Added
 - syntax support for dim statements
 - completion and code navigation for labels
### Fixed
 - exception related to signature help when writing comments



## [0.30.4] - 2021-02-02
### Fixed
 - fixed crash during validation caused by a missing function body when parsing malformed code



## [0.30.3] - 2021-02-01
### Fixed
 - performance issue when transpiling larger projects, even when no brighterscript code was used



## [0.30.2] - 2021-01-31
### Fixed
 - xml parse error crashing validation ((#294)[https://github.com/rokucommunity/brighterscript/pull/294])
 - better handling for `createStringLiteral` ((#292)[https://github.com/rokucommunity/brighterscript/pull/292])



## [0.30.1] - 2021-01-29
### Fixed
 - bug that would crash while transpiling if a script tag didn't have a `type` attribute
 - XML transpile now honors the `sourceMap` option



## [0.30.0] - 2021-01-26
### Added
 - null coalescing operator (see [the docs](https://github.com/rokucommunity/brighterscript/blob/master/docs/null-coalescing-operator.md) for more information)
### Fixed
 - infinite loop when encountering annotations without an identifier above a class method ([#291](https://github.com/rokucommunity/brighterscript/pull/291))



## [0.29.0] - 2021-01-25
### Added
 - ternary operator (see [the docs](https://github.com/rokucommunity/brighterscript/blob/master/docs/ternary-operator.md) for more information)



## [0.28.2] - 2021-01-22
### Changed
 - config loading functions from `util.ts` are now run synchronously
### Fixed
 - missing variable from `for each` statement in completions for language server
 - bug when running the CLI that wouldn't properly read the `sourceMap` property from bsconfig.json



## [0.28.1] - 2021-01-19
### Changed
 - (For plugin authors) refactored many async methods into sync methods to simplify file creation/management. ([#278](https://github.com/rokucommunity/brighterscript/pull/278))
### Fixed
 - bug with transpiling classes that would not always get the correct superclass index. ([#279](https://github.com/rokucommunity/brighterscript/pull/279))
 - annotations are now block-restricted ([#274](https://github.com/rokucommunity/brighterscript/pull/274))



## [0.28.0] - 2021-01-16
### Added
 - annotation support for classes and class methods ([#270](https://github.com/rokucommunity/brighterscript/pull/270))
### fixed
 - bugs with go-to-definition and signature help for namespace functions, classes, and callfunc calls



## [0.27.0] - 2021-01-15
### Changed
 - plugin system changed to require a factory function instead of a singleton object ([#272](https://github.com/rokucommunity/brighterscript/pull/272))



## [0.26.0] - 2021-01-14
### Added
 - proper XML AST support
 - component interface validation
 - basic support for string-based diagnostic codes (from plugins)



## [0.25.0] - 2021-01-12
### Added
 - support for passing custom types as function parameters and return types ([#262](https://github.com/rokucommunity/brighterscript/issues/262))



## [0.24.2] - 2021-01-11
### Fixed
 - bug with transpiled child classes causing on-device stack overflows ([#267](https://github.com/rokucommunity/brighterscript/issues/267))



## [0.24.1] - 2021-01-09
### Changed
 - upgraded to [roku-deploy@3.2.4](https://github.com/rokucommunity/roku-deploy/blob/master/CHANGELOG.md#324---2021-01-08)



## [0.24.0] - 2021-01-08
### Added
 - `sourceMap` option to enable/disable generating sourcemaps
### Changed
 - sourcemaps are disabled by default (previously they were enabled by default)



## [0.23.2] - 2020-01-06
### Fixed
 - `isLiteralInvalid` was causing infinite recursion.
 - lock `vscode-languageserver-protocol` package version to prevent issues with vscode not following semantic versioning.



## [0.23.1] - 2020-12-22
### Changed
 - renamed `Scope.getFiles()` to `Scope.getAllFiles()` and added a new function called `Scope.getOwnFiles()`
### Fixed
 - bug preventing `d.bs` loaded in parent files from showing up in child files. ([#252](https://github.com/rokucommunity/brighterscript/pull/252))



## [0.23.0] - 2020-12-18
### Changed
 - AST parser refactoring ([#244](https://github.com/rokucommunity/brighterscript/pull/244))
   - Make `ElseIf` into an `ElseIfStatement`
   - Removed `ElseIf` token in favor of separate `else` and `if` tokens
   - Refactored statement separators processing and cleaned error messages
   - Improved try-catch parsing
   - Improved label error handling
### Fixed
 - bug causing invalid diagnostics to be thrown on files with multiple dots in their names ([#257](https://github.com/rokucommunity/brighterscript/pull/257))
 - syntax error for [integer type declaration character](https://developer.roku.com/docs/references/brightscript/language/expressions-variables-types.md#type-declaration-characters) ([#254](https://github.com/rokucommunity/brighterscript/pull/254))
 - syntax error for floats with more than 5 decimal places that also have a trailing exponent ([#255](https://github.com/rokucommunity/brighterscript/pull/255))



## [0.22.1] - 2020-12-14
### Fixed
 - small bug introduced by vscode-languageserver causing crashes anytime negative range values are provided.



## [0.22.0] - 2020-11-23
### Added
 - `try/catch` and `throw` syntax support [#218](https://github.com/rokucommunity/brighterscript/issues/218)



## [0.21.0] - 2020-11-19
### Added
 - Catch when local variables and scope functions have the same name as a class. ([#246](https://github.com/rokucommunity/brighterscript/pull/246))
 - Catch when functions use keyword names ([#247](https://github.com/rokucommunity/brighterscript/pull/247))
### Changed
 - many internal changes:
   - remove all the `BrsType` objects leftover from the upstream `brs` project. Things like `ValueKind`, `BrsType`, the `Token.literal` property.
   - rename the brighterscript `BrsType` class to `BscType` for more distinction from the  now deleted from-upstream `BrsType`.
   - Modify the `createToken` function in `astUtils/creators.ts` to accept a range, or use a default negative range.
   - Use the `BscType` objects for basic parser type tracking (this replaces `ValueKind` and `BrsType` from upstream `brs` project).
   - minor AST property changes for `ForStatement` and `FunctionStatement`,
   - any `ValueKind` references in code have been replaced with an instance of a `BscType` (which will be the backbone of future type tracking)
   - Updated `ForStatement` to no longer include synthetic `step 1` tokens when those were not included in the source file.
   - remove eliminated `BrsType` items from `reflection.ts`.


## [0.20.1] - 2020-11-16
### Changed
 - load plugins relatively to the project ([#242](https://github.com/rokucommunity/brighterscript/pull/242))
 - modified reflection utilities so they are compatible with TS strict null checks ([#243](https://github.com/rokucommunity/brighterscript/pull/243))



## [0.20.0] - 2020-11-13
### Added
 - more language server features: onWorkspaceSymbol, onSignatureHelp, onDocumentSymbol, onReferences, improve onDefinition ([#191](https://github.com/rokucommunity/brighterscript/pull/191))



## [0.19.0] - 2020-11-04
### Changed
 - `emitDefinitions` now defaults to `false` (it previously defaulted to `true`)
### Fixed
 - don't transpile `d.bs` files (which would produce `d.brs` files with duplicate information in them)



## [0.18.2] - 2020-11-2
### Fixed
 - support on-demand parse for typedef-shadowed files ([#237](https://github.com/rokucommunity/brighterscript/pull/237))



## [0.18.1] - 2020-10-30
### Fixed
 - exclude bs1100 for typedef files (`Missing "super()" call in class constructor method.`)
 - fix some invalid class field types in typedef files
 - include `override` keyword in class methods in typedef files



## [0.18.0] - 2020-10-30
### Added
 - support for consuming and producing type definitions. ([188](https://github.com/rokucommunity/brighterscript/pull/188))



## [0.17.0] - 2020-10-27
### Added
 - Annotation syntax and AST support ([#234](https://github.com/rokucommunity/brighterscript/pull/234))



## [0.16.12] - 2020-10-21
### Fixed
 - parser bug when there was a trailing colon after `for` or `while` loop statements ([#230](https://github.com/rokucommunity/brighterscript/pull/230))



## [0.16.11] - 2020-10-20
### Fixed
 - bug when using single quotes in an xml script tag
### Changed
 - removed bs1106 (.bs file script tags must use the `type="brighterscript"`) diagnostic because it's unnecessary.



## [0.16.10] - 2020-10-20
### Fixed
 - prevent crash when a callable has the same name as a javascript reserved name ([#226](https://github.com/rokucommunity/brighterscript/pull/226))
 - prevent crash when `import` statement is malformed ([#224](https://github.com/rokucommunity/brighterscript/pull/224))



## [0.16.9] - 2020-10-18
### Fixed
 - reduce language server throttle for validation and parsing now that those have improved performance.
 - massively improve validation performance by refactoring `getFileByPkgPath`
 - micro-optimization of hot parser functions
 - change codebase to use `import type` many places, which reduces the number of files imported at runtime



## [0.16.8] - 2020-10-15
### Fixed
 - bug when printing diagnostics that would crash if the contents were missing (like for in-memory-only files injected by plugins) ([#217](https://github.com/rokucommunity/brighterscript/pull/217))
 - Drop expensive AST walking for collecting property names and instead collect them as part of parsing



## [0.16.7] - 2020-10-13
### Fixed
 - bug when finding `bsconfig.json` that would use the wrong cwd in multi-workspace language server situations.
 - bug when transpiling in-memory-only files. ([#212](https://github.com/rokucommunity/brighterscript/pull/212))



## [0.16.6] - 2020-10-13
### Fixed
 - quirk in the GitHub actions workflow that didn't publish the correct code.



## [0.16.5] - 2020-10-13
### Fixed
 - performance issue during the parse phase. We now defer certain collections until needed. ([#210](https://github.com/rokucommunity/brighterscript/pull/210))



## [0.16.4] - 2020-10-12
### Changed
 - LanguageServer now sends a _diff_ of diagnostics for files, instead of the entire project's diagnostics every time. ([#204](https://github.com/rokucommunity/brighterscript/pull/204))
### Fixed
 - transpile bug for namespaced class constructors that wouldn't properly prepend the namespace in some situations. ([#208](https://github.com/rokucommunity/brighterscript/pull/208))
 - bug in class validation that was causing bogus diagnostics during class construction in namespaces.([#203](https://github.com/rokucommunity/brighterscript/issues/203))



## [0.16.3] - 2020-10-11
### Changed
 - Add generic type parameter for `Program` add functions.
 - Export `BscType` type to simplify `BrsFile | XmlFile` usage everywhere.
### Fixed
 - Prevent bogus diagnostic on all callfunc operations ([#205](https://github.com/rokucommunity/brighterscript/issues/205))



## [0.16.2] - 2020-10-09
### Fixed
 - critical bug in diagnostic printing that would crash the program if a diagnostic was missing a valid range.



## [0.16.1] - 2020-10-03
### Changed
 - rename `isEscapedCharCodeLiteral` to `isEscapedCharCodeLiteralExpression` to match other expression class names
 - rename `FunctionParameter` to `FunctionParameterExpression` to match other expression class names
 - convert `AAMemberExpression` interface into an expression class.
 - convert `isBrsFile` and `isXmlFile` to check for constructor file name rather than file extension.
### Fixed
 - bugs with plugin interoperability with BrighterScript when using `instanceof`. All internal BrighterScript logic now uses the `is` functions from `astutils/reflection`, and plugin authors should do the same.



## [0.16.0] - 2020-10-02
### Added
 - `Expression.walk` and `Statement.walk` functions which provide shallow or deep walking of the AST
 - Many `ast` reflection methods to be used instead of `instanceof`.
 - plugin system (still in alpha) support for re-scanning the AST after modifing the AST by calling `invalidateReferences()`
 - every token has a `leadingWhitespace` property now that contains leading whitespace. Retrieving whitespace tokens from the `Lexer` will be removed in a future update in favor of this appraoch
### Changed
 - all AST nodes now extend either `Statement` or `Expression` instead of simply implementing their interfaces.
### Removed
 - several AST walking functions from `astUtils/` in favor of direct node walking



## [0.15.2] - 2020-10-01
### Fixed
 - Bug in component validation that would throw errors if component name was undefined (generally due to an XML parse error). ([#194](https://github.com/rokucommunity/brighterscript/pull/194))



## [0.15.1] - 2020-09-30
### Fixed
 - improved performance in the lexer and parser
 - potential for accidentally changing `cwd` during bsconfig resolving



## [0.15.0] - 2020-09-18
### Added
 - plugin API to allow visibility into the various compiler phases. This is currently in alpha. ([#170](https://github.com/rokucommunity/brighterscript/pull/170))



## [0.14.0] - 2020-09-04
### Changed
 - Add error diagnostic BS1115 which flags duplicate component names [#186](https://github.com/rokucommunity/brighterscript/pull/186)



## [0.13.2] - 2020-08-31
### Changed
 - Upgraded BS1104 to error (previously a warning) and refined the messaging.



## [0.13.1] - 2020-08-14
### Changed
 - upgraded to [roku-deploy@3.2.3](https://github.com/rokucommunity/roku-deploy/blob/master/CHANGELOG.md#323---2020-08-14)
 - throw exception when copying to staging folder and `rootDir` does not exist in the file system
 - throw exception when zipping package and `${stagingFolder}/manifest` does not exist in the file system



## [0.13.0] - 2020-08-10
### Added
 - ability to mark the `extends` and `project` options in `bsconfig.json`, API and CLI as optional.



## [0.12.4] - 2020-08-06
### Fixed
 - bug in cli that wouldn't properly read bsconfig values. [#167](https://github.com/rokucommunity/brighterscript/issues/167)
 - bug in cli that doesn't use `retain-staging-folder` argument properly. [#168](https://github.com/rokucommunity/brighterscript/issues/168)



## [0.12.3] - 2020-08-03
### Fixed
 - bug in the language server that would provide stale completions due to the file throttling introduced in v0.11.2. Now the language server will wait for the throttled parsing to complete before serving completion results.



## [0.12.2] - 2020-07-16
### Added
 - Expose `ProgramBuilder.transpile()` method to make it easier for tools to transpile programmatically. [#154](https://github.com/rokucommunity/brighterscript/issues/154)
### Fixed
 - bug on Windows when transpiling BrighterScript import statements into xml script tags that would use the wrong path separator sometimes.



## [0.12.1] - 2020-07-15
### Changed
 - upgraded to [roku-deploy@3.2.2](https://github.com/rokucommunity/roku-deploy/blob/master/CHANGELOG.md#322---2020-07-14)
### Fixed
 - bug in roku-deploy when when loading `stagingFolderPath` from `rokudeploy.json` or `bsconfig.json` that would crash the language server



## [0.12.0] - 2020-07-09
### Added
 - `diagnosticLevel` option to limit/control the noise in the console diagnostics
### Changed
 - Move away from `command-line-args` in favor of `yargs` for CLI support
### Fixed
 - Throttle LanguageServer validation to prevent running too many validations in a row.
 - Bug in CLI preventing ability to provide false values to certain flags
 - Do not print `info` and `hint` diagnostics from the CLI by default.



## [0.11.2] - 2020-07-09
### Changed
 - add 350ms debounce in LanguageServer `onDidChangeWatchedFiles` to increase performance by reducing the number of times a file is parsed and validated.
### Fixed
 - bug in the log output that wasn't casting string log levels into their numeric enum versions, causing messages to be lost at certain log levels.
 - load manifest file exactly one time per program rather than every time a file gets parsed.
 - bug in `info` logging that wasn't showing the proper parse times for files on first run.



## [0.11.1] - 2020-07-07
### Added
 - diagnostic for unknown file reference in import statements ([#139](https://github.com/rokucommunity/brighterscript/pull/139))
### Changed
 - upgraded to [roku-deploy@3.2.1](https://www.npmjs.com/package/roku-deploy/v/3.2.1)
 - upgraded to jsonc-parser@2.3.0
 - add begin and end template string literal tokens so we can better format and understand the code downstream. ([#138](https://github.com/rokucommunity/brighterscript/pull/138))
### Fixed
 - roku-deploy bug that would fail to load `bsconfig.json` files with comments in them.
 - bug in parser that would fail to find function calls in certain situations, killing the rest of the parse.



## [0.11.0] - 2020-07-06
### Added
 - [Source literals feature](https://github.com/rokucommunity/brighterscript/blob/master/docs/source-literals.md) which adds new literals such as `SOURCE_FILE_PATH`, `SOURCE_LINE_NUM`, `FUNCTION_NAME`, and more. ([#13](https://github.com/rokucommunity/brighterscript/issues/13))
 - `sourceRoot` config option to fix sourcemap paths for projects that use a temporary staging folder before calling the BrighterScript compiler. ([#134](https://github.com/rokucommunity/brighterscript/commit/e5b73ca37016d5015a389257fb259573c4721e7a))
 - [Template string feature](https://github.com/rokucommunity/brighterscript/blob/master/docs/template-strings.md) which brings template string support to BrighterScript. ([#98](https://github.com/rokucommunity/brighterscript/issues/98))
### Fixed
 - Do not show BS1010 diagnostic `hint`s for the same script imported for parent and child. ([#113](https://github.com/rokucommunity/brighterscript/issues/113))



## [0.10.11] - 2020-07-05
 - Fix bug that would fail to copy files to staging without explicitly specifying `stagingFolderpath`. [#129](https://github.com/rokucommunity/brighterscript/issues/129)



## [0.10.10] - 2020-06-12
### Fixed
 - include the missing `bslib.brs` file in the npm package which was causing errors during transpile.



## [0.10.9] 2020-06-12
### Added
 - bslib.brs gets copied to `pkg:/source` and added as an import to every component on transpile.
 - several timing logs under the `"info"` log level.
### Changed
 - pipe the language server output to the extension's log window
### Fixed
 - bug with global `val` function signature that did not support the second parameter ([#110](https://github.com/rokucommunity/vscode-brightscript-language/issues/110))
 - bug with global 'StrI' function signature that did not support the second parameter.



## [0.10.8] - 2020-06-09
### Fixed
 - Allow leading spcaes for `bs:disable-line` and `bs:disable-next-line` comments ([#108](https://github.com/rokucommunity/brighterscript/pull/108))



## [0.10.7] - 2020-06-08
### Fixed
 - bug in cli that was always returning a nonzero error code



## [0.10.6] - 2020-06-05
### Fixed
 - incorrect definition for global `Left()` function. ([#100](https://github.com/rokucommunity/brighterscript/issues/100))
 - missing definition for global `Tab()` and `Pos()` functions ([#101](https://github.com/rokucommunity/brighterscript/issues/101))



## [0.10.5] - 2020-06-04
### Changed
 - added better logging for certain critical language server crashes



## [0.10.4] - 2020-05-28
### Fixed
 - bug where assigning a namespaced function to a variable wasn't properly transpiling the dots to underscores (fixes [#91](https://github.com/rokucommunity/brighterscript/issues/91))
 - flag parameter with same name as namespace
 - flag variable with same name as namespace
 - `CreateObject("roRegex")` with third parameter caused compile error ([#95](https://github.com/rokucommunity/brighterscript/issues/95))



## [0.10.3] - 2020-05-27
### Changed
 - tokenizing a string with no closing quote will now include all of the text until the end of the line.
 - language server `TranspileFile` command now waits until the program is finished building before trying to transpile.



## [0.10.2] - 2020-05-23
### Added
 - language server command `TranspileFile` which will return the transpiled contents of the requested file.
### Fixed
 - quotemarks in string literals were not being properly escaped during transpile ([#89](https://github.com/rokucommunity/brighterscript/issues/89))
 - Bug that was only validating calls at top level. Now calls found anywhere in a function are validated



## [0.10.1] - 2020-05-22
### Fixed
 - transpile bug for compound assignment statements (such as `+=`, `-=`) ([#87](https://github.com/rokucommunity/brighterscript/issues/87))
 - transpile bug that was inserting function parameter types before default values ([#88](https://github.com/rokucommunity/brighterscript/issues/88))
 - export BsConfig interface from index.ts to make it easier for NodeJS importing.



## [0.10.0] - 2020-05-19
### Added
 - new callfunc operator.



## [0.9.8] - 2020-05-16
### Changed
 - the inner event system handling file changes. This should fix several race conditions causing false negatives during CLI runs.
### Fixed
 - some bugs related to import statements not being properly traced.



## [0.9.7] - 2020-05-14
### Changed
 - TypeScript target to "ES2017" which provides a significant performance boost in lexer (~30%) and parser (~175%)
### Fixed
 - the binary name got accidentally renamed to `bsc2` in release 0.9.6. This release fixes that issue.
 - removed some debug logs that were showing up when not using logLevel=debug
 - false negative diagnostic when using the `new` keyword as a local variable [#79](https://github.com/rokucommunity/brighterscript/issues/79)



## [0.9.6] - 2020-05-11
### Added
 - `logLevel` option from the bsconfig.json and command prompt that allows specifying how much detain the logging should contain.
 - additional messages during cli run
### Changed
 - don't terminate bsc on warning diagnostics
 - removed extraneous log statements from the util module
### Fixed
 - fixed bugs when printing diagnostics to the console that wouldn't show the proper squiggly line location.



## [0.9.5] - 2020-05-06
### Added
 - new config option called `showDiagnosticsInConsole` which disables printing diagnostics to the console
### Fixed
 - bug in lexer that was capturing the carriage return character (`\n`) at the end of comment statements
 - bug in transpiler that wouldn't include a newline after the final comment statement
 - bug in LanguageServer that was printing diagnostics to the console when it shouldn't be.



## [0.9.4] - 2020-05-05
### Added
 - diagnostic for detecting unnecessary script imports when `autoImportComponentScript` is enabled
### Changed
 - filter duplicate dignostics from multiple projects. ([#75](https://github.com/rokucommunity/brighterscript/issues/75))
### Fixed
 - bug that was flagging namespaced functions with the same name as a stdlib function.
 - bug that was not properly transpiling brighterscript script tags in xml components.
 - several performance issues introduced in v0.8.2.
 - Replace `type="text/brighterscript"` with `type="text/brightscript"` in xml script imports during transpile. ([#73](https://github.com/rokucommunity/brighterscript/issues/73))



## [0.9.3] - 2020-05-04
### Changed
 - do not show BRS1013 for standalone files ([#72](https://github.com/rokucommunity/brighterscript/issues/72))
 - BS1011 (same name as global function) is no longer shown for local variables that are not of type `function` ([#70](https://github.com/rokucommunity/brighterscript/issues/70))
### Fixed
 - issue that prevented certain keywords from being used as function parameter names ([#69](https://github.com/rokucommunity/brighterscript/issues/69))



## [0.9.2] - 2020-05-02
### Changed
 - intellisense anywhere other than next to a dot now includes keywords (#67)

### Fixed
 - bug in the lexer that was not treating `constructor` as an identifier (#66)
 - bug when printing diagnostics that would sometimes fail to find the line in question (#68)
 - bug in scopes that were setting isValidated=false at the end of the `validate()` call instead of true



## [0.9.1] - 2020-05-01
### Fixed
 - bug with upper-case two-word conditional compile tokens (`#ELSE IF` and `#END IF`) (#63)



## [0.9.0] - 2020-05-01
### Added
 - new compile flag `autoImportComponentScript` which will automatically import a script for a component with the same name if it exists.



## [0.8.2] - 2020-04-29
### Fixed
 - bugs in namespace transpilation
 - bugs in class transpilation
 - transpiled examples for namespace and class docs
 - bugs in class property initialization



## [0.8.1] - 2020-04-27
### Fixed
 - Bug where class property initializers would cause parse error
 - better parse recovery for incomplete class members



## [0.8.0] - 2020-04-26
### Added
 - new `import` syntax for BrighterScript projects.
 - experimental transpile support for xml files (converts `.bs` extensions to `.brs`, auto-appends the `import` statments to each xml component)
### Changed
 - upgraded to vscode-languageserver@6.1.1


## [0.7.2] - 2020-04-24
### Fixed
 - runtime bug in the language server when validating incomplete class statements



## [0.7.1] - 2020-04-23
### Fixed
 - dependency issue: `glob` is required but was not listed as a dependency



## [0.7.0] - 2020-04-23
### Added
 - basic support for namespaces
 - experimental parser support for import statements (no transpile yet)
### Changed
 - parser produces TokenKind.Library now instead of an identifier token for library.



## [0.6.0] 2020-04-15
### Added
 - ability to filter out diagnostics by using the `diagnosticFilters` option in bsconfig
### Changed
 - deprecated the `ignoreErrorCodes` in favor of `diagnosticFilters`
### Fixed
 - Bug in the language server that wasn't reloading the project when changing the `bsconfig.json`



## [0.5.4] 2020-04-13
### Fixed
 - Syntax bug that wasn't allowing period before indexed get expression (example: `prop.["key"]`) (#58)
 - Syntax bug preventing comments from being used in various locations within a class



## [0.5.3] - 2020-04-12
### Added
 - syntax support for the xml attribute operator (`node@someAttr`) (#34)
 - syntax support for bitshift operators (`<<` and `>>`) (#50)
 - several extra validation checks for class statements
### Fixed
 - syntax bug that was showing parse errors for known global method names (such as `string()`) (#49)



## [0.5.2] - 2020-04-11
### Changed
 - downgrade diagnostic issue 1007 from an error to a warning, and updated the message to "Component is mising "extends" attribute and will automatically extend "Group" by default" (#53)
### Fixed
 - Prevent xml files found outside of the `pkg:/components` folder from being parsed and validated. (#51)
 - allow empty `elseif` and `else` blocks. (#48)



## [0.5.1] - 2020-04-10
### Changed
 - upgraded to [roku-deploy@3.0.2](https://www.npmjs.com/package/roku-debug/v/0.3.4) which fixed a file copy bug in subdirectories of symlinked folders (fixes #41)



## [0.5.0] - 2020-04-10
### Added
 - several new diagnostics for conditional compiles. Some of them allow the parser to recover and continue.
 - experimental class transpile support. There is still no intellisense for classes yet though.
### Changed
   - All errors are now stored as vscode-languageserver `Diagnostic` objects instead of a custom error structure.
   - Token, AST node, and diagnostic locations are now stored as `Range` objects, which use zero-based lines instead of the previous one-based line numbers.
   - All parser diagnostics have been broken out into their own error codes, removing the use of error code 1000 for a generic catch-all. That code still exists and will hold runtime errors from the parser.
### Fixed
 - bug in parser that was flagging the new class keywords (`new`, `class`, `public`, `protected`, `private`, `override`) as parse errors. These are now allowed as both local variables and property names.



## [0.4.4] - 2020-04-04
### Fixed
 - bug in the ProgramBuilder that would terminate the program on first run if an error diagnostic was found, even when in watch mode.



## [0.4.3] - 2020-04-03
### Changed
 - the `bsc` cli now emits a nonzero return code whenever parse errors are encountered, which allows tools to detect compile-time errors. (#43)



## [0.4.2] - 2020-04-01
### Changed
 - upgraded to [roku-deploy@3.0.0](https://www.npmjs.com/package/roku-deploy/v/3.0.0)



## [0.4.1] - 2020-01-11
### Changed
 - upgraded to [roku-deploy@3.0.0-beta.7](https://www.npmjs.com/package/roku-deploy/v/3.0.0-beta.7) which fixed a critical bug during pkg creation.



## [0.4.0] - 2020-01-07
### Added
 - ability to specify the pkgPath of a file when adding to the project.
### Changed
 - upgraded to [roku-deploy@3.0.0-beta.6](https://www.npmjs.com/package/roku-deploy/v/3.0.0-beta.6)
### Fixed
 - bug that was showing duplicate function warnings when multiple files target the same `pkgPath`. Now roku-deploy will only keep the last referenced file for each `pkgPath`
 - reduced memory consumtion and FS calls during file watcher events
 - issue in getFileByPkgPath related to path separator mismatches
 - bugs related to standalone workspaces causing issues for other workspaces.



## [0.3.1] - 2019-11-08
### Fixed
 - language server bug that was showing error messages in certain startup race conditions.
 - error during hover caused by race condition during file re-parse.



## [0.3.0] - 2019-10-03
### Added
 - support for parsing opened files not included in any project.
### Fixed
 - parser bug that was preventing comments as their own lines inside associative array literals. ([#29](https://github.com/rokucommunity/brighterscript/issues/28))



## [0.2.2] - 2019-09-27
### Fixed
 - bug in language server where the server would crash when sending a diagnostic too early. Now the server waits for the program to load before sending diagnostics.



## [0.2.1] - 2019-09-24
### Changed
 - the text for diagnostic 1010 to say "override" instead of "shadows"
### Fixed
 - crash when parsing the workspace path to read the config on startup.
 - auto complete options not always returning results when it should.
 - windows bug relating to the drive letter being different, and so then not matching the file list.
 - many bugs related to mismatched file path comparisons.



## [0.2.0] - 2019-09-20
### Added
 - bsconfig.json validation
 - slightly smarter intellisense that knows when you're trying to complete an object property.
 - diagnostic for deprecated brsconfig.json
 - basic transpile support including sourcemaps. Most lines also support transpiling including comments, but there may still be bugs
 - parser now includes all comments as tokens in the AST.

### Fixed
 - bugs in the languageserver intellisense
 - parser bug that would fail when a line ended with a period
 - prevent intellisense when typing inside a comment
 - Bug during file creation that wouldn't recognize the file


## [0.1.0] - 2019-08-10
### Changed
 - Cloned from [brightscript-language](https://github.com/rokucommunity/brightscript-language)


[0.1.0]:    https://github.com/rokucommunity/brighterscript/compare/v0.1.0...v0.1.0
[0.2.0]:    https://github.com/rokucommunity/brighterscript/compare/v0.1.0...v0.2.0
[0.2.1]:    https://github.com/rokucommunity/brighterscript/compare/v0.2.0...v0.2.1
[0.2.2]:    https://github.com/rokucommunity/brighterscript/compare/v0.2.1...v0.2.2
[0.3.0]:    https://github.com/rokucommunity/brighterscript/compare/v0.2.2...v0.3.0
[0.3.1]:    https://github.com/rokucommunity/brighterscript/compare/v0.3.0...v0.3.1
[0.4.0]:    https://github.com/rokucommunity/brighterscript/compare/v0.3.1...v0.4.0
[0.4.1]:    https://github.com/rokucommunity/brighterscript/compare/v0.4.0...v0.4.1
[0.4.2]:    https://github.com/rokucommunity/brighterscript/compare/v0.4.1...v0.4.2
[0.4.3]:    https://github.com/rokucommunity/brighterscript/compare/v0.4.2...v0.4.3
[0.4.4]:    https://github.com/rokucommunity/brighterscript/compare/v0.4.3...v0.4.4
[0.5.0]:    https://github.com/rokucommunity/brighterscript/compare/v0.4.4...v0.5.0
[0.5.1]:    https://github.com/rokucommunity/brighterscript/compare/v0.5.0...v0.5.1
[0.5.2]:    https://github.com/rokucommunity/brighterscript/compare/v0.5.1...v0.5.2
[0.5.3]:    https://github.com/rokucommunity/brighterscript/compare/v0.5.2...v0.5.3
[0.5.4]:    https://github.com/rokucommunity/brighterscript/compare/v0.5.3...v0.5.4
[0.6.0]:    https://github.com/rokucommunity/brighterscript/compare/v0.5.4...v0.6.0
[0.7.0]:    https://github.com/rokucommunity/brighterscript/compare/v0.6.0...v0.7.0
[0.7.1]:    https://github.com/rokucommunity/brighterscript/compare/v0.7.0...v0.7.1
[0.7.2]:    https://github.com/rokucommunity/brighterscript/compare/v0.7.1...v0.7.2
[0.8.0]:    https://github.com/rokucommunity/brighterscript/compare/v0.7.2...v0.8.0
[0.8.1]:    https://github.com/rokucommunity/brighterscript/compare/v0.8.0...v0.8.1
[0.8.2]:    https://github.com/rokucommunity/brighterscript/compare/v0.8.1...v0.8.2
[0.9.0]:    https://github.com/rokucommunity/brighterscript/compare/v0.8.2...v0.9.0
[0.9.1]:    https://github.com/rokucommunity/brighterscript/compare/v0.9.0...v0.9.1
[0.9.2]:    https://github.com/rokucommunity/brighterscript/compare/v0.9.1...v0.9.2
[0.9.3]:    https://github.com/rokucommunity/brighterscript/compare/v0.9.2...v0.9.3
[0.9.4]:    https://github.com/rokucommunity/brighterscript/compare/v0.9.3...v0.9.4
[0.9.5]:    https://github.com/rokucommunity/brighterscript/compare/v0.9.4...v0.9.5
[0.9.6]:    https://github.com/rokucommunity/brighterscript/compare/v0.9.5...v0.9.6
[0.9.7]:    https://github.com/rokucommunity/brighterscript/compare/v0.9.6...v0.9.7
[0.9.8]:    https://github.com/rokucommunity/brighterscript/compare/v0.9.7...v0.9.8
[0.10.0]:   https://github.com/rokucommunity/brighterscript/compare/v0.9.8...v0.10.0
[0.10.1]:   https://github.com/rokucommunity/brighterscript/compare/v0.10.0...v0.10.1
[0.10.2]:   https://github.com/rokucommunity/brighterscript/compare/v0.10.1...v0.10.2
[0.10.3]:   https://github.com/rokucommunity/brighterscript/compare/v0.10.2...v0.10.3
[0.10.4]:   https://github.com/rokucommunity/brighterscript/compare/v0.10.3...v0.10.4
[0.10.5]:   https://github.com/rokucommunity/brighterscript/compare/v0.10.4...v0.10.5
[0.10.6]:   https://github.com/rokucommunity/brighterscript/compare/v0.10.5...v0.10.6
[0.10.7]:   https://github.com/rokucommunity/brighterscript/compare/v0.10.6...v0.10.7
[0.10.8]:   https://github.com/rokucommunity/brighterscript/compare/v0.10.7...v0.10.8
[0.10.9]:   https://github.com/rokucommunity/brighterscript/compare/v0.10.8...v0.10.9
[0.10.10]:  https://github.com/rokucommunity/brighterscript/compare/v0.10.9...v0.10.10
[0.11.0]:   https://github.com/rokucommunity/brighterscript/compare/v0.10.10...v0.11.0
[0.11.1]:   https://github.com/rokucommunity/brighterscript/compare/v0.11.0...v0.11.1
[0.11.2]:   https://github.com/rokucommunity/brighterscript/compare/v0.11.1...v0.11.2
[0.11.3]:   https://github.com/rokucommunity/brighterscript/compare/v0.11.2...v0.11.3
[0.12.0]:   https://github.com/rokucommunity/brighterscript/compare/v0.11.3...v0.12.0
[0.12.1]:   https://github.com/rokucommunity/brighterscript/compare/v0.12.0...v0.12.1
[0.12.2]:   https://github.com/rokucommunity/brighterscript/compare/v0.12.1...v0.12.2
[0.12.3]:   https://github.com/rokucommunity/brighterscript/compare/v0.12.2...v0.12.3
[0.12.4]:   https://github.com/rokucommunity/brighterscript/compare/v0.12.3...v0.12.4
[0.13.0]:   https://github.com/rokucommunity/brighterscript/compare/v0.12.4...v0.13.0
[0.13.1]:   https://github.com/rokucommunity/brighterscript/compare/v0.13.0...v0.13.1
[0.13.2]:   https://github.com/rokucommunity/brighterscript/compare/v0.13.1...v0.13.2
[0.14.0]:   https://github.com/rokucommunity/brighterscript/compare/v0.13.2...v0.14.0
[0.15.0]:   https://github.com/rokucommunity/brighterscript/compare/v0.14.0...v0.15.0
[0.15.1]:   https://github.com/rokucommunity/brighterscript/compare/v0.15.0...v0.15.1
[0.15.2]:   https://github.com/rokucommunity/brighterscript/compare/v0.15.1...v0.15.2
[0.16.0]:   https://github.com/rokucommunity/brighterscript/compare/v0.15.2...v0.16.0
[0.16.1]:   https://github.com/rokucommunity/brighterscript/compare/v0.16.0...v0.16.1
[0.16.2]:   https://github.com/rokucommunity/brighterscript/compare/v0.16.1...v0.16.2
[0.16.3]:   https://github.com/rokucommunity/brighterscript/compare/v0.16.2...v0.16.3
[0.16.4]:   https://github.com/rokucommunity/brighterscript/compare/v0.16.3...v0.16.4
[0.16.5]:   https://github.com/rokucommunity/brighterscript/compare/v0.16.4...v0.16.5
[0.16.6]:   https://github.com/rokucommunity/brighterscript/compare/v0.16.5...v0.16.6
[0.16.7]:   https://github.com/rokucommunity/brighterscript/compare/v0.16.6...v0.16.7
[0.16.8]:   https://github.com/rokucommunity/brighterscript/compare/v0.16.7...v0.16.8
[0.16.9]:   https://github.com/rokucommunity/brighterscript/compare/v0.16.8...v0.16.9
[0.16.10]:  https://github.com/rokucommunity/brighterscript/compare/v0.16.9...v0.16.10
[0.16.11]:  https://github.com/rokucommunity/brighterscript/compare/v0.16.10...v0.16.11
[0.16.12]:  https://github.com/rokucommunity/brighterscript/compare/v0.16.11...v0.16.12
[0.17.0]:   https://github.com/rokucommunity/brighterscript/compare/v0.16.12...v0.17.0
[0.18.0]:   https://github.com/rokucommunity/brighterscript/compare/v0.17.0...v0.18.0
[0.18.1]:   https://github.com/rokucommunity/brighterscript/compare/v0.18.0...v0.18.1
[0.18.2]:   https://github.com/rokucommunity/brighterscript/compare/v0.18.1...v0.18.2
[0.19.0]:   https://github.com/rokucommunity/brighterscript/compare/v0.18.2...v0.19.0
[0.20.0]:   https://github.com/rokucommunity/brighterscript/compare/v0.19.0...v0.20.0
[0.20.1]:   https://github.com/rokucommunity/brighterscript/compare/v0.20.0...v0.20.1
[0.21.0]:   https://github.com/rokucommunity/brighterscript/compare/v0.20.1...v0.21.0
[0.22.0]:   https://github.com/rokucommunity/brighterscript/compare/v0.21.0...v0.22.0
[0.22.1]:   https://github.com/rokucommunity/brighterscript/compare/v0.22.0...v0.22.1
[0.22.1]:   https://github.com/rokucommunity/brighterscript/compare/v0.22.0...v0.22.1
[0.23.0]:   https://github.com/rokucommunity/brighterscript/compare/v0.22.1...v0.23.0
[0.23.1]:   https://github.com/rokucommunity/brighterscript/compare/v0.23.0...v0.23.1
[0.23.2]:   https://github.com/rokucommunity/brighterscript/compare/v0.23.1...v0.23.2
[0.24.0]:   https://github.com/rokucommunity/brighterscript/compare/v0.23.2...v0.24.0
[0.24.1]:   https://github.com/rokucommunity/brighterscript/compare/v0.24.0...v0.24.1
[0.24.2]:   https://github.com/rokucommunity/brighterscript/compare/v0.24.1...v0.24.2
[0.25.0]:   https://github.com/rokucommunity/brighterscript/compare/v0.24.2...v0.25.0
[0.26.0]:   https://github.com/rokucommunity/brighterscript/compare/v0.25.0...v0.26.0
[0.27.0]:   https://github.com/rokucommunity/brighterscript/compare/v0.26.0...v0.27.0
[0.28.0]:   https://github.com/rokucommunity/brighterscript/compare/v0.27.0...v0.28.0
[0.28.1]:   https://github.com/rokucommunity/brighterscript/compare/v0.28.0...v0.28.1
[0.28.2]:   https://github.com/rokucommunity/brighterscript/compare/v0.28.1...v0.28.2
[0.29.0]:   https://github.com/rokucommunity/brighterscript/compare/v0.28.2...v0.29.0
[0.30.0]:   https://github.com/rokucommunity/brighterscript/compare/v0.29.0...v0.30.0
[0.30.1]:   https://github.com/rokucommunity/brighterscript/compare/v0.30.0...v0.30.1
[0.30.2]:   https://github.com/rokucommunity/brighterscript/compare/v0.30.1...v0.30.2
[0.30.3]:   https://github.com/rokucommunity/brighterscript/compare/v0.30.2...v0.30.3
[0.30.4]:   https://github.com/rokucommunity/brighterscript/compare/v0.30.3...v0.30.4
[0.30.5]:   https://github.com/rokucommunity/brighterscript/compare/v0.30.4...v0.30.5
[0.30.6]:   https://github.com/rokucommunity/brighterscript/compare/v0.30.5...v0.30.6
[0.30.7]:   https://github.com/rokucommunity/brighterscript/compare/v0.30.6...v0.30.7
[0.30.8]:   https://github.com/rokucommunity/brighterscript/compare/v0.30.7...v0.30.8
[0.30.9]:   https://github.com/rokucommunity/brighterscript/compare/v0.30.8...v0.30.9
[0.31.0]:   https://github.com/rokucommunity/brighterscript/compare/v0.30.9...v0.31.0
[0.31.1]:   https://github.com/rokucommunity/brighterscript/compare/v0.31.0...v0.31.1
[0.31.2]:   https://github.com/rokucommunity/brighterscript/compare/v0.31.1...v0.31.2
[0.32.2]:   https://github.com/rokucommunity/brighterscript/compare/v0.31.2...v0.32.2
[0.32.3]:   https://github.com/rokucommunity/brighterscript/compare/v0.32.2...v0.32.3
[0.33.0]:   https://github.com/rokucommunity/brighterscript/compare/v0.32.3...v0.33.0
[0.34.0]:   https://github.com/rokucommunity/brighterscript/compare/v0.33.0...v0.34.0
[0.34.1]:   https://github.com/rokucommunity/brighterscript/compare/v0.34.0...v0.34.1
[0.34.2]:   https://github.com/rokucommunity/brighterscript/compare/v0.34.1...v0.34.2
[0.34.3]:   https://github.com/rokucommunity/brighterscript/compare/v0.34.2...v0.34.3
[0.35.0]:   https://github.com/rokucommunity/brighterscript/compare/v0.34.3...v0.35.0
[0.36.0]:   https://github.com/rokucommunity/brighterscript/compare/v0.35.0...v0.36.0
[0.37.0]:   https://github.com/rokucommunity/brighterscript/compare/v0.36.0...v0.37.0
[0.37.1]:   https://github.com/rokucommunity/brighterscript/compare/v0.37.0...v0.37.1
[0.37.2]:   https://github.com/rokucommunity/brighterscript/compare/v0.37.1...v0.37.2
[0.37.3]:   https://github.com/rokucommunity/brighterscript/compare/v0.37.2...v0.37.3
[0.37.4]:   https://github.com/rokucommunity/brighterscript/compare/v0.37.3...v0.37.4
[0.38.0]:   https://github.com/rokucommunity/brighterscript/compare/v0.37.4...v0.38.0<|MERGE_RESOLUTION|>--- conflicted
+++ resolved
@@ -6,7 +6,16 @@
 
 
 
-<<<<<<< HEAD
+## [0.39.1] - 2021-05-24
+[0.39.1]:   https://github.com/rokucommunity/brighterscript/compare/v0.39.0...v0.39.1
+### Changed
+ - re-export `CodeActionKind` so plugins don't need to import from vscode-brightscript-language directly.
+### Fixed
+ - code action for "replace" tasks bug
+ - include missing information in the CodeAction construction
+
+
+
 ## [1.0.0-alpha.5] - 2021-05-17
 [1.0.0-alpha.5]:   https://github.com/rokucommunity/brighterscript/compare/v1.0.0-alpha.4...v1.0.0-alpha.5
 ### Added
@@ -16,15 +25,6 @@
  - Refactored SGComponent scripts, children, and interface properties into getter functions which are driven by the underlying XML AST. This means as you modify the AST, those getter functions will automatically reflect the changes. ([#400](https://github.com/rokucommunity/brighterscript/pull/400))
  - Refactored SGInterface properties fields and functions to getter functions which are driven by the underlying XML AST. ([#400](https://github.com/rokucommunity/brighterscript/pull/400))
  - Moved SGParser module functions onto the SGParser class itself to match the OO patterns in the rest of the project. ([#400](https://github.com/rokucommunity/brighterscript/pull/400))
-=======
-## [0.39.1] - 2021-05-24
-[0.39.1]:   https://github.com/rokucommunity/brighterscript/compare/v0.39.0...v0.39.1
-### Changed
- - re-export `CodeActionKind` so plugins don't need to import from vscode-brightscript-language directly.
-### Fixed
- - code action for "replace" tasks bug
- - include missing information in the CodeAction construction
->>>>>>> 00313a29
 
 
 
