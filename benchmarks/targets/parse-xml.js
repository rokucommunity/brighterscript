module.exports = async (suite, name, brighterscript, projectPath, options) => {
    const { ProgramBuilder, XmlFile } = brighterscript;

    const builder = new ProgramBuilder();
    //run the first run
    await builder.run({
        cwd: projectPath,
        createPackage: false,
        copyToStaging: false,
        //disable diagnostic reporting (they still get collected)
        diagnosticFilters: ['**/*'],
        logLevel: 'error'
    });
    //collect all the XML files
    const xmlFiles = Object.values(builder.program.files).filter(x => x.extension === '.xml');
    if (xmlFiles.length === 0) {
        console.log('[xml-parser] No XML files found in program');
        return;
    }
    suite.add(name, (deferred) => {
        const wait = [];
        for (const x of xmlFiles) {
<<<<<<< HEAD
            const xmlFile = new XmlFile(x.srcPath || x.pathAbsolute, x.pkgPath, builder.program);
=======
            const xmlFile = new XmlFile(x.srcPath ?? x.pathAbsolute, x.pkgPath, builder.program);
>>>>>>> 6ed4c3a2
            //handle async and sync parsing
            const prom = xmlFile.parse(x.fileContents);
            if (prom) {
                wait.push(prom);
            }
        }
        if (wait.length > 0) {
            // eslint-disable-next-line @typescript-eslint/no-floating-promises
            Promise.all(wait).then(() => deferred.resolve());
        } else {
            deferred.resolve();
        }
    }, {
        ...options,
        'defer': true
    });
};<|MERGE_RESOLUTION|>--- conflicted
+++ resolved
@@ -20,11 +20,7 @@
     suite.add(name, (deferred) => {
         const wait = [];
         for (const x of xmlFiles) {
-<<<<<<< HEAD
-            const xmlFile = new XmlFile(x.srcPath || x.pathAbsolute, x.pkgPath, builder.program);
-=======
             const xmlFile = new XmlFile(x.srcPath ?? x.pathAbsolute, x.pkgPath, builder.program);
->>>>>>> 6ed4c3a2
             //handle async and sync parsing
             const prom = xmlFile.parse(x.fileContents);
             if (prom) {
